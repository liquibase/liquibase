--- conflicted
+++ resolved
@@ -579,23 +579,14 @@
         expectedFileContent.each { def check ->
             String path = check.key
             List<Object> checks = check.value
-<<<<<<< HEAD
             File f = new File(path)
             String contents
-=======
-            String contents
-            File f = new File(path)
->>>>>>> 7959075d
             if (f.exists()) {
                 contents = FileUtil.getContents(f)
             } else {
                 final PathHandlerFactory pathHandlerFactory = Scope.getCurrentScope().getSingleton(PathHandlerFactory.class)
                 def resource = pathHandlerFactory.getResource(path)
-<<<<<<< HEAD
                 if (resource.exists()) {
-=======
-                if (resource != null) {
->>>>>>> 7959075d
                     contents = StreamUtil.readStreamAsString(resource.openInputStream())
                 } else {
                     contents = null
