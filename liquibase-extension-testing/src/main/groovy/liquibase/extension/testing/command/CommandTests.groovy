--- conflicted
+++ resolved
@@ -1140,25 +1140,7 @@
         }
 
         void copyResource(String originalFile, String newFile, boolean writeInTargetTestClasses) {
-<<<<<<< HEAD
-            try {
-                URL url = Thread.currentThread().getContextClassLoader().getResource(originalFile)
-                File f = new File(url.toURI())
-                String contents = FileUtil.getContents(f)
-                File outputFile
-                if (writeInTargetTestClasses) {
-                    outputFile = new File("target/test-classes", newFile)
-                } else {
-                    outputFile = new File(newFile)
-                }
-                FileUtil.write(contents, outputFile)
-                println "Copied file " + originalFile + " to file " + newFile
-            } catch (Exception e) {
-                throw new Exception("Failed to copy resource " + originalFile + " during test setup.", e)
-            }
-=======
             this.setups.add(new SetupCreateTempResources(originalFile, newFile, writeInTargetTestClasses ? "target/test-classes" : "."))
->>>>>>> 9b3e6472
         }
 
         /**
