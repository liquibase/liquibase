--- conflicted
+++ resolved
@@ -1,7 +1,5 @@
 package liquibase.extension.testing.setup
 
-<<<<<<< HEAD
-=======
 
 import liquibase.extension.testing.TestDatabaseConnections
 
@@ -9,7 +7,6 @@
 import java.nio.file.Files
 import java.nio.file.Path
 
->>>>>>> 0edf7c09
 class SetupCleanResources extends TestSetup {
 
     private final List<String> resourcesToDelete = new ArrayList<>()
@@ -26,10 +23,7 @@
     }
 
     @Override
-<<<<<<< HEAD
     void setup(TestSetupEnvironment testSetupEnvironment) throws Exception {
-=======
-    void setup(TestDatabaseConnections.ConnectionStatus connectionStatus) throws Exception {
         if (cleanupMode == CleanupMode.CLEAN_ON_CLEANUP) {
             return
         }
@@ -45,7 +39,6 @@
     }
 
     private void deleteFiles(List<String> resourcesToDelete) {
->>>>>>> 0edf7c09
         for (String fileToDelete : resourcesToDelete) {
             File f = null
             URL url = Thread.currentThread().getContextClassLoader().getResource(fileToDelete)
