package liquibase.extension.testing.setup

<<<<<<< HEAD
import liquibase.extension.testing.TestDatabaseConnections
=======

import liquibase.extension.testing.TestDatabaseConnections

import java.nio.file.FileSystems
import java.nio.file.Files
import java.nio.file.Path
>>>>>>> 0edf7c09

class SetupCleanResources extends TestSetup {

    private final List<String> resourcesToDelete = new ArrayList<>()
<<<<<<< HEAD
    enum CleanupMode { CLEAN_ON_SETUP, CLEAN_ON_CLEANUP, CLEAN_ON_BOTH}
=======
    public enum CleanupMode { CLEAN_ON_SETUP, CLEAN_ON_CLEANUP, CLEAN_ON_BOTH}
>>>>>>> 0edf7c09
    private CleanupMode cleanupMode

    SetupCleanResources(String[] resourcesToDelete) {
        this(CleanupMode.CLEAN_ON_CLEANUP, resourcesToDelete)
    }

    SetupCleanResources(CleanupMode cleanupMode, String[] resourcesToDelete) {
        this.cleanupMode = cleanupMode
        this.resourcesToDelete.addAll(resourcesToDelete as Set)
    }

    @Override
    void setup(TestDatabaseConnections.ConnectionStatus connectionStatus) throws Exception {
        if (cleanupMode == CleanupMode.CLEAN_ON_CLEANUP) {
            return
        }
        deleteFiles(resourcesToDelete)
    }

    @Override
    void cleanup() {
        if (cleanupMode == CleanupMode.CLEAN_ON_SETUP) {
            return
        }
        deleteFiles(resourcesToDelete)
    }

<<<<<<< HEAD
    private static void deleteFiles(List<String> resourcesToDelete) {
        for (String fileToDelete : resourcesToDelete) {
            File f
=======
    private void deleteFiles(List<String> resourcesToDelete) {
        for (String fileToDelete : resourcesToDelete) {
            File f = null
>>>>>>> 0edf7c09
            URL url = Thread.currentThread().getContextClassLoader().getResource(fileToDelete)
            if (url == null) {
                f = new File(fileToDelete)
            } else {
                f = new File(url.toURI())
            }

            if (! f.exists()) {
                continue
            }
            if (f.isFile()) {
                f.delete()
            } else {
                f.deleteDir()
            }

            //
            // This will handle files and directories
            //
            /*
            if (f.exists()) {
                Path path = FileSystems.getDefault().getPath(f.getAbsolutePath());
                Files.walk(path)
                     .sorted(Comparator.reverseOrder())
                     .map({ p -> p.toFile() })
                     .forEach({ file -> file.delete() })
            }
             */
        }
    }
}<|MERGE_RESOLUTION|>--- conflicted
+++ resolved
@@ -1,24 +1,16 @@
 package liquibase.extension.testing.setup
 
-<<<<<<< HEAD
-import liquibase.extension.testing.TestDatabaseConnections
-=======
 
 import liquibase.extension.testing.TestDatabaseConnections
 
 import java.nio.file.FileSystems
 import java.nio.file.Files
 import java.nio.file.Path
->>>>>>> 0edf7c09
 
 class SetupCleanResources extends TestSetup {
 
     private final List<String> resourcesToDelete = new ArrayList<>()
-<<<<<<< HEAD
-    enum CleanupMode { CLEAN_ON_SETUP, CLEAN_ON_CLEANUP, CLEAN_ON_BOTH}
-=======
     public enum CleanupMode { CLEAN_ON_SETUP, CLEAN_ON_CLEANUP, CLEAN_ON_BOTH}
->>>>>>> 0edf7c09
     private CleanupMode cleanupMode
 
     SetupCleanResources(String[] resourcesToDelete) {
@@ -46,15 +38,9 @@
         deleteFiles(resourcesToDelete)
     }
 
-<<<<<<< HEAD
-    private static void deleteFiles(List<String> resourcesToDelete) {
-        for (String fileToDelete : resourcesToDelete) {
-            File f
-=======
     private void deleteFiles(List<String> resourcesToDelete) {
         for (String fileToDelete : resourcesToDelete) {
             File f = null
->>>>>>> 0edf7c09
             URL url = Thread.currentThread().getContextClassLoader().getResource(fileToDelete)
             if (url == null) {
                 f = new File(fileToDelete)
