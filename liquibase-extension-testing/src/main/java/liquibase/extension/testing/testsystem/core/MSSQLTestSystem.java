--- conflicted
+++ resolved
@@ -21,17 +21,10 @@
     @SuppressWarnings("java:S2095")
     @Override
     protected @NotNull DatabaseWrapper createContainerWrapper() {
-<<<<<<< HEAD
-        final MSSQLServerContainer container = new MSSQLServerContainer(DockerImageName.parse(getImageName()).withTag(getVersion()));
-        container.withUrlParam("encrypt", "false");
-
-        return new DockerDatabaseWrapper(container,
-=======
         return new DockerDatabaseWrapper(new MSSQLServerContainer(
                 DockerImageName.parse(getImageName()).withTag(getVersion())
         )
                 .withUrlParam("encrypt", "false"),
->>>>>>> 8f1c3da5
                 this
         ) {
             @Override
@@ -45,11 +38,7 @@
     public String getConnectionUrl() {
         final JdbcDatabaseContainer container = ((DockerDatabaseWrapper) wrapper).getContainer();
 
-<<<<<<< HEAD
         return "jdbc:sqlserver://" + container.getHost() + ":" + container.getMappedPort(MSSQLServerContainer.MS_SQL_SERVER_PORT)+";databaseName="+getCatalog()+";encrypt=false";
-=======
-        return "jdbc:sqlserver://" + container.getHost() + ":" + container.getMappedPort(MSSQLServerContainer.MS_SQL_SERVER_PORT) + ";databaseName=" + getCatalog() + ";trustServerCertificate=true;encrypt=false";
->>>>>>> 8f1c3da5
     }
 
     @Override
