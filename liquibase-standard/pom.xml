--- conflicted
+++ resolved
@@ -347,11 +347,8 @@
                         <param>liquibase.logging.mdc.MdcManager</param>
                         <param>liquibase.logging.mdc.CustomMdcObject</param>
                         <param>liquibase.report.ShowSummaryGenerator</param>
-<<<<<<< HEAD
                         <param>liquibase.changeset.ChangeSetService</param>
-=======
                         <param>liquibase.parser.LiquibaseSqlParser</param>
->>>>>>> 18de688a
                     </services>
                 </configuration>
                 <executions>
