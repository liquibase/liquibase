<?xml version="1.0" encoding="UTF-8"?>
<project xmlns="http://maven.apache.org/POM/4.0.0" xmlns:xsi="http://www.w3.org/2001/XMLSchema-instance"
         xsi:schemaLocation="http://maven.apache.org/POM/4.0.0 http://maven.apache.org/xsd/maven-4.0.0.xsd">
    <modelVersion>4.0.0</modelVersion>

    <parent>
        <groupId>org.liquibase</groupId>
        <artifactId>liquibase</artifactId>
        <version>0-SNAPSHOT</version>
    </parent>

    <properties>
        <maven.deploy.skip>true</maven.deploy.skip>
        <sonar.coverage.jacoco.xmlReportPaths>../target/jacoco.xml</sonar.coverage.jacoco.xmlReportPaths>
    </properties>

    <artifactId>liquibase-standard</artifactId>
    <packaging>jar</packaging>

    <dependencies>

        <dependency>
            <groupId>org.apache.ant</groupId>
            <artifactId>ant</artifactId>
            <scope>provided</scope>
            <optional>true</optional>
        </dependency>

        <dependency>
            <groupId>javax.servlet</groupId>
            <artifactId>javax.servlet-api</artifactId>
            <version>3.1.0</version>
            <scope>provided</scope>
            <optional>true</optional>
        </dependency>

        <dependency>
            <groupId>jakarta.servlet</groupId>
            <artifactId>jakarta.servlet-api</artifactId>
            <version>5.0.0</version>
            <scope>provided</scope>
            <optional>true</optional>
        </dependency>

        <dependency>
            <groupId>org.apache.ant</groupId>
            <artifactId>ant-antunit</artifactId>
            <version>1.3</version>
            <scope>test</scope>
        </dependency>

        <dependency>
            <groupId>org.osgi</groupId>
            <artifactId>osgi.core</artifactId>
            <version>8.0.0</version>
            <scope>provided</scope>
            <optional>true</optional>
        </dependency>

        <dependency>
            <groupId>org.springframework</groupId>
            <artifactId>spring-test</artifactId>
            <version>${spring.version}</version>
            <scope>provided</scope>
            <optional>true</optional>
        </dependency>
        <dependency>
            <groupId>org.springframework</groupId>
            <artifactId>spring-jdbc</artifactId>
            <version>${spring.version}</version>
            <scope>provided</scope>
            <optional>true</optional>
        </dependency>
        <dependency>
            <groupId>org.springframework</groupId>
            <artifactId>spring-beans</artifactId>
            <version>${spring.version}</version>
            <scope>provided</scope>
            <optional>true</optional>
        </dependency>
        <dependency>
            <groupId>org.springframework</groupId>
            <artifactId>spring-context</artifactId>
            <version>${spring.version}</version>
            <scope>provided</scope>
            <optional>true</optional>
        </dependency>
        <dependency>
            <groupId>org.springframework</groupId>
            <artifactId>spring-orm</artifactId>
            <version>${spring.version}</version>
            <scope>provided</scope>
            <optional>true</optional>
        </dependency>
        <dependency>
            <groupId>org.springframework</groupId>
            <artifactId>spring-core</artifactId>
            <version>${spring.version}</version>
            <scope>provided</scope>
            <optional>true</optional>
        </dependency>
        <dependency>
            <groupId>org.springframework</groupId>
            <artifactId>spring-web</artifactId>
            <version>${spring.version}</version>
            <scope>provided</scope>
            <optional>true</optional>
        </dependency>

        <dependency>
            <groupId>org.junit.jupiter</groupId>
            <artifactId>junit-jupiter</artifactId>
            <version>5.11.3</version>
            <scope>test</scope>
        </dependency>

        <dependency>
            <groupId>com.opencsv</groupId>
            <artifactId>opencsv</artifactId>
            <version>5.9</version>
            <exclusions>
                <exclusion>
                    <groupId>commons-beanutils</groupId>
                    <artifactId>commons-beanutils</artifactId>
                </exclusion>
                <exclusion> <!-- direct dependency for better dependabot control -->
                    <groupId>org.apache.commons</groupId>
                    <artifactId>commons-text</artifactId>
                </exclusion>
                <exclusion> <!-- direct dependency for better dependabot control -->
                    <groupId>org.apache.commons</groupId>
                    <artifactId>commons-collections4</artifactId>
                </exclusion>
            </exclusions>
        </dependency>

        <dependency>
            <groupId>org.yaml</groupId>
            <artifactId>snakeyaml</artifactId>
            <version>2.3</version>
        </dependency>

        <!-- include as a dependency for people running java 9+ -->
        <dependency>
            <groupId>javax.xml.bind</groupId>
            <artifactId>jaxb-api</artifactId>
            <version>2.3.1</version>
            <exclusions>
                <exclusion>
                    <groupId>javax.activation</groupId>
                    <artifactId>javax.activation-api</artifactId>
                </exclusion>
            </exclusions>
        </dependency>

        <dependency>
            <groupId>org.projectlombok</groupId>
            <artifactId>lombok</artifactId>
            <version>1.18.34</version>
            <scope>provided</scope>
        </dependency>
        <dependency>
            <groupId>org.apache.commons</groupId>
            <artifactId>commons-lang3</artifactId>
            <version>${commons-lang3.version}</version>
        </dependency>
        <dependency>
            <groupId>commons-io</groupId>
            <artifactId>commons-io</artifactId>
            <version>${commons-io.version}</version>
        </dependency>
        <dependency>
            <groupId>org.apache.commons</groupId>
            <artifactId>commons-collections4</artifactId>
            <version>${commons-collections4.version}</version>
        </dependency>
        <dependency>
            <groupId>org.apache.commons</groupId>
            <artifactId>commons-text</artifactId>
            <version>${commons-text.version}</version>
        </dependency>
        <dependency>
            <groupId>org.nanohttpd</groupId>
            <artifactId>nanohttpd</artifactId>
            <version>2.2.0</version>
            <scope>test</scope>
        </dependency>
    </dependencies>

    <build>
        <resources>
            <resource>
                <directory>src/main/resources</directory>
                <filtering>true</filtering>
            </resource>
        </resources>

        <plugins>
            <plugin>
                <groupId>org.javacc.plugin</groupId>
                <artifactId>javacc-maven-plugin</artifactId>
                <version>3.0.3</version>
                <dependencies>
                    <dependency>
                        <groupId>net.java.dev.javacc</groupId>
                        <artifactId>javacc</artifactId>
                        <version>7.0.13</version>
                    </dependency>
                </dependencies>
                <executions>
                    <execution>
                        <id>javacc</id>
                        <goals>
                            <goal>javacc</goal>
                        </goals>
                        <configuration>
                            <javaUnicodeEscape>false</javaUnicodeEscape>
                            <unicodeInput>true</unicodeInput>
                        </configuration>
                    </execution>
                </executions>
            </plugin>


            <plugin>
                <groupId>org.apache.felix</groupId>
                <artifactId>maven-bundle-plugin</artifactId>
                <version>5.1.9</version>
                <configuration>
                    <instructions>
                        <Bundle-SymbolicName>org.liquibase.core</Bundle-SymbolicName>
                        <Bundle-Name>liquibase-core</Bundle-Name>
                        <Bundle-Activator>liquibase.osgi.Activator</Bundle-Activator>
                        <Import-Package>
                            javax.activation*;resolution:=optional,
                            javax.servlet.*;version="[2.6,4)";resolution:=optional,
                            javax.sql.*,
                            org.osgi.*,
                            org.yaml.snakeyaml.*,
                            org.apache.commons.io.*;version="[${commons-io.version},3)",
                            org.apache.commons.lang3.*,
                            *;resolution:=optional
                        </Import-Package>
                        <Export-Package>
                            liquibase.*,
                            www.liquibase.org.xml.ns.dbchangelog
                        </Export-Package>
                        <Provide-Capability>
                            osgi.serviceloader; osgi.serviceloader=liquibase.serializer.ChangeLogSerializer,
                            osgi.serviceloader; osgi.serviceloader=liquibase.parser.NamespaceDetails,
                            osgi.serviceloader; osgi.serviceloader=liquibase.database.Database,
                            osgi.serviceloader; osgi.serviceloader=liquibase.change.Change,
                            osgi.serviceloader; osgi.serviceloader=liquibase.database.DatabaseConnection,
                            osgi.serviceloader; osgi.serviceloader=liquibase.precondition.Precondition,
                            osgi.serviceloader; osgi.serviceloader=liquibase.serializer.SnapshotSerializer,
                            osgi.serviceloader; osgi.serviceloader=liquibase.configuration.AutoloadedConfigurations,
                            osgi.serviceloader; osgi.serviceloader=liquibase.diff.DiffGenerator,
                            osgi.serviceloader; osgi.serviceloader=liquibase.lockservice.LockService,
                            osgi.serviceloader; osgi.serviceloader=liquibase.changelog.ChangeLogHistoryService,
                            osgi.serviceloader; osgi.serviceloader=liquibase.datatype.LiquibaseDataType,
                            osgi.serviceloader; osgi.serviceloader=liquibase.configuration.ConfigurationValueProvider,
                            osgi.serviceloader; osgi.serviceloader=liquibase.logging.LogService,
                            osgi.serviceloader; osgi.serviceloader=liquibase.snapshot.SnapshotGenerator,
                            osgi.serviceloader; osgi.serviceloader=liquibase.parser.ChangeLogParser,
                            osgi.serviceloader; osgi.serviceloader=liquibase.servicelocator.ServiceLocator,
                            osgi.serviceloader; osgi.serviceloader=liquibase.diff.compare.DatabaseObjectComparator,
                            osgi.serviceloader; osgi.serviceloader=liquibase.command.LiquibaseCommand,
                            osgi.serviceloader; osgi.serviceloader=liquibase.license.LicenseService,
                            osgi.serviceloader; osgi.serviceloader=liquibase.diff.output.changelog.ChangeGenerator,
                            osgi.serviceloader; osgi.serviceloader=liquibase.executor.Executor,
                            osgi.serviceloader; osgi.serviceloader=liquibase.structure.DatabaseObject,
                            osgi.serviceloader; osgi.serviceloader=liquibase.parser.SnapshotParser,
                            osgi.serviceloader; osgi.serviceloader=liquibase.hub.HubService,
                            osgi.serviceloader; osgi.serviceloader=liquibase.command.CommandStep,
                            osgi.serviceloader; osgi.serviceloader=liquibase.sqlgenerator.SqlGenerator,
                            osgi.serviceloader; osgi.serviceloader=liquibase.logging.mdc.MdcManager,
                            osgi.serviceloader; osgi.serviceloader=liquibase.logging.mdc.CustomMdcObject,
                            osgi.serviceloader; osgi.serviceloader=liquibase.resource.PathHandler,
                            osgi.serviceloader; osgi.serviceloader=liquibase.report.ShowSummaryGenerator,
                            osgi.serviceloader; osgi.serviceloader=liquibase.parser.LiquibaseSqlParser,
                            osgi.serviceloader; osgi.serviceloader=liquibase.changeset.ChangeSetService,
                            osgi.serviceloader; osgi.serviceloader=liquibase.changelog.visitor.ValidatingVisitorGenerator
                        </Provide-Capability>
                        <Require-Capability>
                            osgi.extender; filter:="(osgi.extender=osgi.serviceloader.registrar)",
                            osgi.extender; filter:="(osgi.extender=osgi.serviceloader.processor)",
                            osgi.serviceloader; filter:="(osgi.serviceloader=liquibase.serializer.ChangeLogSerializer)"; cardinality:=multiple,
                            osgi.serviceloader; filter:="(osgi.serviceloader=liquibase.parser.NamespaceDetails)"; cardinality:=multiple,
                            osgi.serviceloader; filter:="(osgi.serviceloader=liquibase.database.Database)"; cardinality:=multiple,
                            osgi.serviceloader; filter:="(osgi.serviceloader=liquibase.change.Change)"; cardinality:=multiple,
                            osgi.serviceloader; filter:="(osgi.serviceloader=liquibase.database.DatabaseConnection)"; cardinality:=multiple,
                            osgi.serviceloader; filter:="(osgi.serviceloader=liquibase.precondition.Precondition)"; cardinality:=multiple,
                            osgi.serviceloader; filter:="(osgi.serviceloader=liquibase.serializer.SnapshotSerializer)"; cardinality:=multiple,
                            osgi.serviceloader; filter:="(osgi.serviceloader=liquibase.configuration.AutoloadedConfigurations)"; cardinality:=multiple,
                            osgi.serviceloader; filter:="(osgi.serviceloader=liquibase.diff.DiffGenerator)"; cardinality:=multiple,
                            osgi.serviceloader; filter:="(osgi.serviceloader=liquibase.lockservice.LockService)"; cardinality:=multiple,
                            osgi.serviceloader; filter:="(osgi.serviceloader=liquibase.changelog.ChangeLogHistoryService)"; cardinality:=multiple,
                            osgi.serviceloader; filter:="(osgi.serviceloader=liquibase.datatype.LiquibaseDataType)"; cardinality:=multiple,
                            osgi.serviceloader; filter:="(osgi.serviceloader=liquibase.configuration.ConfigurationValueProvider)"; cardinality:=multiple,
                            osgi.serviceloader; filter:="(osgi.serviceloader=liquibase.logging.LogService)"; cardinality:=multiple,
                            osgi.serviceloader; filter:="(osgi.serviceloader=liquibase.snapshot.SnapshotGenerator)"; cardinality:=multiple,
                            osgi.serviceloader; filter:="(osgi.serviceloader=liquibase.parser.ChangeLogParser)"; cardinality:=multiple,
                            osgi.serviceloader; filter:="(osgi.serviceloader=liquibase.servicelocator.ServiceLocator)"; cardinality:=multiple,
                            osgi.serviceloader; filter:="(osgi.serviceloader=liquibase.diff.compare.DatabaseObjectComparator)"; cardinality:=multiple,
                            osgi.serviceloader; filter:="(osgi.serviceloader=liquibase.command.LiquibaseCommand)"; cardinality:=multiple,
                            osgi.serviceloader; filter:="(osgi.serviceloader=liquibase.license.LicenseService)"; cardinality:=multiple,
                            osgi.serviceloader; filter:="(osgi.serviceloader=liquibase.diff.output.changelog.ChangeGenerator)"; cardinality:=multiple,
                            osgi.serviceloader; filter:="(osgi.serviceloader=liquibase.executor.Executor)"; cardinality:=multiple,
                            osgi.serviceloader; filter:="(osgi.serviceloader=liquibase.structure.DatabaseObject)"; cardinality:=multiple,
                            osgi.serviceloader; filter:="(osgi.serviceloader=liquibase.parser.SnapshotParser)"; cardinality:=multiple,
                            osgi.serviceloader; filter:="(osgi.serviceloader=liquibase.hub.HubService)"; cardinality:=multiple,
                            osgi.serviceloader; filter:="(osgi.serviceloader=liquibase.command.CommandStep)"; cardinality:=multiple,
                            osgi.serviceloader; filter:="(osgi.serviceloader=liquibase.sqlgenerator.SqlGenerator)"; cardinality:=multiple,
                            osgi.serviceloader; filter:="(osgi.serviceloader=liquibase.logging.mdc.MdcManager)"; cardinality:=multiple,
                            osgi.serviceloader; filter:="(osgi.serviceloader=liquibase.logging.mdc.CustomMdcObject)"; cardinality:=multiple,
                            osgi.serviceloader; filter:="(osgi.serviceloader=liquibase.resource.PathHandler)"; cardinality:=multiple,
                            osgi.serviceloader; filter:="(osgi.serviceloader=liquibase.report.ShowSummaryGenerator)"; cardinality:=multiple,
                            osgi.serviceloader; filter:="(osgi.serviceloader=liquibase.parser.LiquibaseSqlParser)"; cardinality:=multiple,
                            osgi.serviceloader; filter:="(osgi.serviceloader=liquibase.changeset.ChangeSetService)"; cardinality:=multiple,
                            osgi.serviceloader; filter:="(osgi.serviceloader=liquibase.changelog.visitor.ValidatingVisitorGenerator)"; cardinality:=multiple
                        </Require-Capability>
                    </instructions>
                </configuration>
                <executions>
                    <execution>
                        <id>bundle-manifest</id>
                        <phase>process-classes</phase>
                        <goals>
                            <goal>manifest</goal>
                        </goals>
                    </execution>
                </executions>
            </plugin>


            <plugin>
                <groupId>org.apache.maven.plugins</groupId>
                <artifactId>maven-jar-plugin</artifactId>
                <version>3.4.2</version>
                <executions>
                    <execution>
                        <id>default-jar</id>
                        <configuration>
                            <archive>
                                <manifest>
                                    <addClasspath>false</addClasspath>
                                </manifest>
                                <manifestEntries>
                                    <Build-Time>${build.timestamp}</Build-Time>
                                    <Build-Number>${build.number}</Build-Number>
                                    <Liquibase-Version>${project.version}</Liquibase-Version>
                                    <Automatic-Module-Name>liquibase.core</Automatic-Module-Name>
                                </manifestEntries>
                                <manifestFile>${project.build.outputDirectory}/META-INF/MANIFEST.MF</manifestFile>
                            </archive>
                        </configuration>
                        <goals>
                            <goal>jar</goal>
                        </goals>
                    </execution>
                    <execution>
                        <id>test-jar</id>
                        <goals>
                            <goal>test-jar</goal>
                        </goals>
                    </execution>
                </executions>
            </plugin>

            <!-- Generate META-INF/services files automatically for the services specified below. -->
            <plugin>
                <groupId>eu.somatik.serviceloader-maven-plugin</groupId>
                <artifactId>serviceloader-maven-plugin</artifactId>
                <version>1.4.0</version>
                <configuration>
                    <services>
                        <param>liquibase.logging.mdc.MdcManager</param>
                        <param>liquibase.logging.mdc.CustomMdcObject</param>
                        <param>liquibase.report.ShowSummaryGenerator</param>
                        <param>liquibase.changeset.ChangeSetService</param>
                        <param>liquibase.parser.LiquibaseSqlParser</param>
                        <param>liquibase.database.LiquibaseTableNames</param>
                        <param>liquibase.changelog.visitor.ValidatingVisitorGenerator</param>
                        <param>liquibase.io.OutputFileHandler</param>
<<<<<<< HEAD
                        <param>liquibase.command.CommandStep</param>
                        <param>liquibase.command.copy.ProjectCopier</param>
=======
                        <param>liquibase.analytics.AnalyticsListener</param>
                        <param>liquibase.analytics.configuration.AnalyticsConfiguration</param>
>>>>>>> 2c2170ec
                    </services>
                </configuration>
                <executions>
                    <execution>
                        <goals>
                            <goal>generate</goal>
                        </goals>
                    </execution>
                </executions>
            </plugin>
        </plugins>
    </build>
</project><|MERGE_RESOLUTION|>--- conflicted
+++ resolved
@@ -382,13 +382,10 @@
                         <param>liquibase.database.LiquibaseTableNames</param>
                         <param>liquibase.changelog.visitor.ValidatingVisitorGenerator</param>
                         <param>liquibase.io.OutputFileHandler</param>
-<<<<<<< HEAD
+                        <param>liquibase.analytics.AnalyticsListener</param>
+                        <param>liquibase.analytics.configuration.AnalyticsConfiguration</param>
                         <param>liquibase.command.CommandStep</param>
                         <param>liquibase.command.copy.ProjectCopier</param>
-=======
-                        <param>liquibase.analytics.AnalyticsListener</param>
-                        <param>liquibase.analytics.configuration.AnalyticsConfiguration</param>
->>>>>>> 2c2170ec
                     </services>
                 </configuration>
                 <executions>
