<?xml version="1.0" encoding="UTF-8"?>
<project xmlns="http://maven.apache.org/POM/4.0.0" xmlns:xsi="http://www.w3.org/2001/XMLSchema-instance"
         xsi:schemaLocation="http://maven.apache.org/POM/4.0.0 http://maven.apache.org/xsd/maven-4.0.0.xsd">
    <modelVersion>4.0.0</modelVersion>

    <parent>
        <groupId>org.liquibase</groupId>
        <artifactId>liquibase</artifactId>
        <version>0-SNAPSHOT</version>
    </parent>

    <properties>
        <maven.deploy.skip>true</maven.deploy.skip>
        <sonar.coverage.jacoco.xmlReportPaths>../target/jacoco.xml</sonar.coverage.jacoco.xmlReportPaths>
    </properties>

    <artifactId>liquibase-standard</artifactId>
    <packaging>jar</packaging>

    <dependencies>

        <dependency>
            <groupId>org.apache.ant</groupId>
            <artifactId>ant</artifactId>
            <scope>provided</scope>
            <optional>true</optional>
        </dependency>

        <dependency>
            <groupId>javax.servlet</groupId>
            <artifactId>javax.servlet-api</artifactId>
            <version>3.1.0</version>
            <scope>provided</scope>
            <optional>true</optional>
        </dependency>

        <dependency>
            <groupId>jakarta.servlet</groupId>
            <artifactId>jakarta.servlet-api</artifactId>
            <version>5.0.0</version>
            <scope>provided</scope>
            <optional>true</optional>
        </dependency>

        <dependency>
            <groupId>org.apache.ant</groupId>
            <artifactId>ant-antunit</artifactId>
            <version>1.3</version>
            <scope>test</scope>
        </dependency>

        <dependency>
            <groupId>org.osgi</groupId>
            <artifactId>osgi.core</artifactId>
            <version>8.0.0</version>
            <scope>provided</scope>
            <optional>true</optional>
        </dependency>

        <dependency>
            <groupId>org.springframework</groupId>
            <artifactId>spring-test</artifactId>
            <version>${spring.version}</version>
            <scope>provided</scope>
            <optional>true</optional>
        </dependency>
        <dependency>
            <groupId>org.springframework</groupId>
            <artifactId>spring-jdbc</artifactId>
            <version>${spring.version}</version>
            <scope>provided</scope>
            <optional>true</optional>
        </dependency>
        <dependency>
            <groupId>org.springframework</groupId>
            <artifactId>spring-beans</artifactId>
            <version>${spring.version}</version>
            <scope>provided</scope>
            <optional>true</optional>
        </dependency>
        <dependency>
            <groupId>org.springframework</groupId>
            <artifactId>spring-context</artifactId>
            <version>${spring.version}</version>
            <scope>provided</scope>
            <optional>true</optional>
        </dependency>
        <dependency>
            <groupId>org.springframework</groupId>
            <artifactId>spring-orm</artifactId>
            <version>${spring.version}</version>
            <scope>provided</scope>
            <optional>true</optional>
        </dependency>
        <dependency>
            <groupId>org.springframework</groupId>
            <artifactId>spring-core</artifactId>
            <version>${spring.version}</version>
            <scope>provided</scope>
            <optional>true</optional>
        </dependency>
        <dependency>
            <groupId>org.springframework</groupId>
            <artifactId>spring-web</artifactId>
            <version>${spring.version}</version>
            <scope>provided</scope>
            <optional>true</optional>
        </dependency>

        <dependency>
            <groupId>org.junit.jupiter</groupId>
            <artifactId>junit-jupiter</artifactId>
            <version>5.10.2</version>
            <scope>test</scope>
        </dependency>

        <dependency>
            <groupId>com.opencsv</groupId>
            <artifactId>opencsv</artifactId>
            <version>5.9</version>
            <exclusions>
                <exclusion>
                    <groupId>commons-beanutils</groupId>
                    <artifactId>commons-beanutils</artifactId>
                </exclusion>
            </exclusions>
        </dependency>

        <dependency>
            <groupId>org.yaml</groupId>
            <artifactId>snakeyaml</artifactId>
            <version>2.2</version>
        </dependency>

        <!-- include as a dependency for people running java 9+ -->
        <dependency>
            <groupId>javax.xml.bind</groupId>
            <artifactId>jaxb-api</artifactId>
            <version>2.3.1</version>
            <exclusions>
                <exclusion>
                    <groupId>javax.activation</groupId>
                    <artifactId>javax.activation-api</artifactId>
                </exclusion>
            </exclusions>
        </dependency>

        <dependency>
            <groupId>org.projectlombok</groupId>
            <artifactId>lombok</artifactId>
            <version>1.18.32</version>
            <scope>provided</scope>
        </dependency>
    </dependencies>

    <build>
        <resources>
            <resource>
                <directory>src/main/resources</directory>
                <filtering>true</filtering>
            </resource>
        </resources>

        <plugins>
            <plugin>
                <groupId>org.javacc.plugin</groupId>
                <artifactId>javacc-maven-plugin</artifactId>
                <version>3.0.3</version>
                <dependencies>
                    <dependency>
                        <groupId>net.java.dev.javacc</groupId>
                        <artifactId>javacc</artifactId>
                        <version>7.0.13</version>
                    </dependency>
                </dependencies>
                <executions>
                    <execution>
                        <id>javacc</id>
                        <goals>
                            <goal>javacc</goal>
                        </goals>
                        <configuration>
                            <javaUnicodeEscape>false</javaUnicodeEscape>
                            <unicodeInput>true</unicodeInput>
                        </configuration>
                    </execution>
                </executions>
            </plugin>


            <plugin>
                <groupId>org.apache.felix</groupId>
                <artifactId>maven-bundle-plugin</artifactId>
                <version>5.1.9</version>
                <configuration>
                    <instructions>
                        <Bundle-SymbolicName>org.liquibase.core</Bundle-SymbolicName>
                        <Bundle-Name>liquibase-core</Bundle-Name>
                        <Bundle-Activator>liquibase.osgi.Activator</Bundle-Activator>
                        <Import-Package>
                            javax.activation*;resolution:=optional,
                            javax.servlet.*;version="[2.6,4)";resolution:=optional,
                            javax.sql.*,
                            org.osgi.*,
                            org.yaml.snakeyaml.*,
                            *;resolution:=optional
                        </Import-Package>
                        <Export-Package>
                            liquibase.*,
                            www.liquibase.org.xml.ns.dbchangelog
                        </Export-Package>
                        <Provide-Capability>
                            osgi.serviceloader; osgi.serviceloader=liquibase.serializer.ChangeLogSerializer,
                            osgi.serviceloader; osgi.serviceloader=liquibase.parser.NamespaceDetails,
                            osgi.serviceloader; osgi.serviceloader=liquibase.database.Database,
                            osgi.serviceloader; osgi.serviceloader=liquibase.change.Change,
                            osgi.serviceloader; osgi.serviceloader=liquibase.database.DatabaseConnection,
                            osgi.serviceloader; osgi.serviceloader=liquibase.precondition.Precondition,
                            osgi.serviceloader; osgi.serviceloader=liquibase.serializer.SnapshotSerializer,
                            osgi.serviceloader; osgi.serviceloader=liquibase.configuration.AutoloadedConfigurations,
                            osgi.serviceloader; osgi.serviceloader=liquibase.diff.DiffGenerator,
                            osgi.serviceloader; osgi.serviceloader=liquibase.lockservice.LockService,
                            osgi.serviceloader; osgi.serviceloader=liquibase.changelog.ChangeLogHistoryService,
                            osgi.serviceloader; osgi.serviceloader=liquibase.datatype.LiquibaseDataType,
                            osgi.serviceloader; osgi.serviceloader=liquibase.configuration.ConfigurationValueProvider,
                            osgi.serviceloader; osgi.serviceloader=liquibase.logging.LogService,
                            osgi.serviceloader; osgi.serviceloader=liquibase.snapshot.SnapshotGenerator,
                            osgi.serviceloader; osgi.serviceloader=liquibase.parser.ChangeLogParser,
                            osgi.serviceloader; osgi.serviceloader=liquibase.servicelocator.ServiceLocator,
                            osgi.serviceloader; osgi.serviceloader=liquibase.diff.compare.DatabaseObjectComparator,
                            osgi.serviceloader; osgi.serviceloader=liquibase.command.LiquibaseCommand,
                            osgi.serviceloader; osgi.serviceloader=liquibase.license.LicenseService,
                            osgi.serviceloader; osgi.serviceloader=liquibase.diff.output.changelog.ChangeGenerator,
                            osgi.serviceloader; osgi.serviceloader=liquibase.executor.Executor,
                            osgi.serviceloader; osgi.serviceloader=liquibase.structure.DatabaseObject,
                            osgi.serviceloader; osgi.serviceloader=liquibase.parser.SnapshotParser,
                            osgi.serviceloader; osgi.serviceloader=liquibase.hub.HubService,
                            osgi.serviceloader; osgi.serviceloader=liquibase.command.CommandStep,
                            osgi.serviceloader; osgi.serviceloader=liquibase.sqlgenerator.SqlGenerator,
                            osgi.serviceloader; osgi.serviceloader=liquibase.logging.mdc.MdcManager,
                            osgi.serviceloader; osgi.serviceloader=liquibase.logging.mdc.CustomMdcObject,
                            osgi.serviceloader; osgi.serviceloader=liquibase.resource.PathHandler,
                            osgi.serviceloader; osgi.serviceloader=liquibase.report.ShowSummaryGenerator,
                            osgi.serviceloader; osgi.serviceloader=liquibase.parser.LiquibaseSqlParser,
                            osgi.serviceloader; osgi.serviceloader=liquibase.changeset.ChangeSetService
                        </Provide-Capability>
                        <Require-Capability>
                            osgi.extender; filter:="(osgi.extender=osgi.serviceloader.registrar)",
                            osgi.extender; filter:="(osgi.extender=osgi.serviceloader.processor)",
                            osgi.serviceloader; filter:="(osgi.serviceloader=liquibase.serializer.ChangeLogSerializer)"; cardinality:=multiple,
                            osgi.serviceloader; filter:="(osgi.serviceloader=liquibase.parser.NamespaceDetails)"; cardinality:=multiple,
                            osgi.serviceloader; filter:="(osgi.serviceloader=liquibase.database.Database)"; cardinality:=multiple,
                            osgi.serviceloader; filter:="(osgi.serviceloader=liquibase.change.Change)"; cardinality:=multiple,
                            osgi.serviceloader; filter:="(osgi.serviceloader=liquibase.database.DatabaseConnection)"; cardinality:=multiple,
                            osgi.serviceloader; filter:="(osgi.serviceloader=liquibase.precondition.Precondition)"; cardinality:=multiple,
                            osgi.serviceloader; filter:="(osgi.serviceloader=liquibase.serializer.SnapshotSerializer)"; cardinality:=multiple,
                            osgi.serviceloader; filter:="(osgi.serviceloader=liquibase.configuration.AutoloadedConfigurations)"; cardinality:=multiple,
                            osgi.serviceloader; filter:="(osgi.serviceloader=liquibase.diff.DiffGenerator)"; cardinality:=multiple,
                            osgi.serviceloader; filter:="(osgi.serviceloader=liquibase.lockservice.LockService)"; cardinality:=multiple,
                            osgi.serviceloader; filter:="(osgi.serviceloader=liquibase.changelog.ChangeLogHistoryService)"; cardinality:=multiple,
                            osgi.serviceloader; filter:="(osgi.serviceloader=liquibase.datatype.LiquibaseDataType)"; cardinality:=multiple,
                            osgi.serviceloader; filter:="(osgi.serviceloader=liquibase.configuration.ConfigurationValueProvider)"; cardinality:=multiple,
                            osgi.serviceloader; filter:="(osgi.serviceloader=liquibase.logging.LogService)"; cardinality:=multiple,
                            osgi.serviceloader; filter:="(osgi.serviceloader=liquibase.snapshot.SnapshotGenerator)"; cardinality:=multiple,
                            osgi.serviceloader; filter:="(osgi.serviceloader=liquibase.parser.ChangeLogParser)"; cardinality:=multiple,
                            osgi.serviceloader; filter:="(osgi.serviceloader=liquibase.servicelocator.ServiceLocator)"; cardinality:=multiple,
                            osgi.serviceloader; filter:="(osgi.serviceloader=liquibase.diff.compare.DatabaseObjectComparator)"; cardinality:=multiple,
                            osgi.serviceloader; filter:="(osgi.serviceloader=liquibase.command.LiquibaseCommand)"; cardinality:=multiple,
                            osgi.serviceloader; filter:="(osgi.serviceloader=liquibase.license.LicenseService)"; cardinality:=multiple,
                            osgi.serviceloader; filter:="(osgi.serviceloader=liquibase.diff.output.changelog.ChangeGenerator)"; cardinality:=multiple,
                            osgi.serviceloader; filter:="(osgi.serviceloader=liquibase.executor.Executor)"; cardinality:=multiple,
                            osgi.serviceloader; filter:="(osgi.serviceloader=liquibase.structure.DatabaseObject)"; cardinality:=multiple,
                            osgi.serviceloader; filter:="(osgi.serviceloader=liquibase.parser.SnapshotParser)"; cardinality:=multiple,
                            osgi.serviceloader; filter:="(osgi.serviceloader=liquibase.hub.HubService)"; cardinality:=multiple,
                            osgi.serviceloader; filter:="(osgi.serviceloader=liquibase.command.CommandStep)"; cardinality:=multiple,
                            osgi.serviceloader; filter:="(osgi.serviceloader=liquibase.sqlgenerator.SqlGenerator)"; cardinality:=multiple,
                            osgi.serviceloader; filter:="(osgi.serviceloader=liquibase.logging.mdc.MdcManager)"; cardinality:=multiple,
                            osgi.serviceloader; filter:="(osgi.serviceloader=liquibase.logging.mdc.CustomMdcObject)"; cardinality:=multiple,
                            osgi.serviceloader; filter:="(osgi.serviceloader=liquibase.resource.PathHandler)"; cardinality:=multiple,
                            osgi.serviceloader; filter:="(osgi.serviceloader=liquibase.report.ShowSummaryGenerator)"; cardinality:=multiple,
                            osgi.serviceloader; filter:="(osgi.serviceloader=liquibase.parser.LiquibaseSqlParser)"; cardinality:=multiple,
                            osgi.serviceloader; filter:="(osgi.serviceloader=liquibase.changeset.ChangeSetService)"; cardinality:=multiple
                        </Require-Capability>
                    </instructions>
                </configuration>
                <executions>
                    <execution>
                        <id>bundle-manifest</id>
                        <phase>process-classes</phase>
                        <goals>
                            <goal>manifest</goal>
                        </goals>
                    </execution>
                </executions>
            </plugin>


            <plugin>
                <groupId>org.apache.maven.plugins</groupId>
                <artifactId>maven-jar-plugin</artifactId>
                <version>3.3.0</version>
                <executions>
                    <execution>
                        <id>default-jar</id>
                        <configuration>
                            <archive>
                                <manifest>
                                    <addClasspath>false</addClasspath>
                                </manifest>
                                <manifestEntries>
                                    <Build-Time>${build.timestamp}</Build-Time>
                                    <Build-Number>${build.number}</Build-Number>
                                    <Liquibase-Version>${project.version}</Liquibase-Version>
                                    <Automatic-Module-Name>liquibase.core</Automatic-Module-Name>
                                </manifestEntries>
                                <manifestFile>${project.build.outputDirectory}/META-INF/MANIFEST.MF</manifestFile>
                            </archive>
                        </configuration>
                        <goals>
                            <goal>jar</goal>
                        </goals>
                    </execution>
                    <execution>
                        <id>test-jar</id>
                        <goals>
                            <goal>test-jar</goal>
                        </goals>
                    </execution>
                </executions>
            </plugin>

            <!-- Generate META-INF/services files automatically for the services specified below. -->
            <plugin>
                <groupId>eu.somatik.serviceloader-maven-plugin</groupId>
                <artifactId>serviceloader-maven-plugin</artifactId>
                <version>1.4.0</version>
                <configuration>
                    <services>
                        <param>liquibase.logging.mdc.MdcManager</param>
                        <param>liquibase.logging.mdc.CustomMdcObject</param>
                        <param>liquibase.report.ShowSummaryGenerator</param>
                        <param>liquibase.changeset.ChangeSetService</param>
                        <param>liquibase.parser.LiquibaseSqlParser</param>
                        <param>liquibase.database.LiquibaseTableNames</param>
<<<<<<< HEAD
                        <param>liquibase.changelog.visitor.ValidatingVisitor</param>
=======
                        <param>liquibase.io.OutputFileHandler</param>
>>>>>>> e908aa8e
                    </services>
                </configuration>
                <executions>
                    <execution>
                        <goals>
                            <goal>generate</goal>
                        </goals>
                    </execution>
                </executions>
            </plugin>
        </plugins>
    </build>
</project><|MERGE_RESOLUTION|>--- conflicted
+++ resolved
@@ -342,11 +342,8 @@
                         <param>liquibase.changeset.ChangeSetService</param>
                         <param>liquibase.parser.LiquibaseSqlParser</param>
                         <param>liquibase.database.LiquibaseTableNames</param>
-<<<<<<< HEAD
                         <param>liquibase.changelog.visitor.ValidatingVisitor</param>
-=======
                         <param>liquibase.io.OutputFileHandler</param>
->>>>>>> e908aa8e
                     </services>
                 </configuration>
                 <executions>
