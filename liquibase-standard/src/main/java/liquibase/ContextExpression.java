package liquibase;

import liquibase.util.ExpressionMatcher;
import liquibase.util.StringUtil;
import lombok.Getter;
import lombok.NoArgsConstructor;
import lombok.Setter;

import java.util.*;

/**
 * Encapsulates logic for evaluating if a set of runtime contexts matches a context expression string.
 */
@NoArgsConstructor
@Setter
public class ContextExpression {

    private HashSet<String> contexts = new HashSet<>();
    @Getter
    private String originalString;

    public ContextExpression(String... contexts) {
        if (contexts.length == 1) {
            parseContextString(contexts[0]);
            originalString = contexts[0];
        } else {
            for (String context : contexts) {
                parseContextString(context.toLowerCase());
            }
            originalString = StringUtil.join(contexts, ",");
        }
    }

    public ContextExpression(String contexts) {
        parseContextString(contexts);
        this.originalString = contexts;
    }

    public ContextExpression(Collection<String> contexts) {
        if (contexts != null) {
            for (String context : contexts) {
                this.contexts.add(context.toLowerCase());
            }
            originalString = StringUtil.join(contexts, ",");
        }
    }

    private void parseContextString(String contexts) {
        contexts = StringUtil.trimToNull(contexts);

        if (contexts == null) {
            return;
        }
        for (String context : StringUtil.splitAndTrim(contexts, ",")) {
            this.contexts.add(context.toLowerCase());
        }

    }

    public boolean add(String context) {
        return this.contexts.add(context.toLowerCase());
    }

    public Set<String> getContexts() {
        return Collections.unmodifiableSet(contexts);
    }

    @Override
    public String toString() {
        if (originalString != null) {
            return originalString;
        }
        return "(" + StringUtil.join(new TreeSet<>(this.contexts), "), (") + ")";
    }

    /**
     * Returns true if the passed runtime contexts match this context expression
     */
    public boolean matches(Contexts runtimeContexts) {
        boolean isThereAnyRequiredContextFilter = this.contexts != null ? this.contexts.stream().anyMatch(context -> context.startsWith("@")) : false;
        if (runtimeContexts == null || (runtimeContexts.isEmpty())) {
            return true;
        }
        if (this.contexts.isEmpty() && !isThereAnyRequiredContextFilter) {
            return true;
        }

        for (String expression : this.contexts) {
            if (matches(expression, runtimeContexts)) {
                return true;
            }
        }
        return false;
    }

    private boolean matches(String expression, Contexts runtimeContexts) {
        if (runtimeContexts == null) {
            runtimeContexts = new Contexts();
        }
        return ExpressionMatcher.matches(expression, runtimeContexts.getContexts());
    }

    public boolean isEmpty() {
        return this.contexts.isEmpty();
    }

<<<<<<< HEAD
    public String getOriginalString() {
        return originalString;
    }
=======
    public static boolean matchesAll(Collection<ContextExpression> expressions, Contexts contexts) {
        if ((expressions == null) || expressions.isEmpty()) {
            return true;
        }

        for (ContextExpression expression : expressions) {
            if (!expression.matches(contexts)) {
                return false;
            }
        }
        return true;
    }

>>>>>>> 043acd15
}<|MERGE_RESOLUTION|>--- conflicted
+++ resolved
@@ -103,24 +103,4 @@
     public boolean isEmpty() {
         return this.contexts.isEmpty();
     }
-
-<<<<<<< HEAD
-    public String getOriginalString() {
-        return originalString;
-    }
-=======
-    public static boolean matchesAll(Collection<ContextExpression> expressions, Contexts contexts) {
-        if ((expressions == null) || expressions.isEmpty()) {
-            return true;
-        }
-
-        for (ContextExpression expression : expressions) {
-            if (!expression.matches(contexts)) {
-                return false;
-            }
-        }
-        return true;
-    }
-
->>>>>>> 043acd15
 }