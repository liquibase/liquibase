package liquibase.executor;

import liquibase.database.Database;
import liquibase.database.core.MSSQLDatabase;
import liquibase.database.core.OracleDatabase;
import liquibase.database.core.SybaseASADatabase;
import liquibase.database.core.SybaseDatabase;
import liquibase.exception.DatabaseException;
import liquibase.integration.commandline.LiquibaseCommandLineConfiguration;
import liquibase.servicelocator.LiquibaseService;
import liquibase.servicelocator.PrioritizedService;
import liquibase.sql.visitor.SqlVisitor;
import liquibase.sqlgenerator.SqlGeneratorFactory;
import liquibase.statement.ExecutablePreparedStatement;
import liquibase.statement.SqlStatement;
import liquibase.statement.core.*;
import liquibase.util.StreamUtil;
import liquibase.statement.core.RawParameterizedSqlStatement;

import java.io.IOException;
import java.io.Writer;
import java.util.ArrayList;
import java.util.List;
import java.util.Map;

/**
 * A variant of the Executor service that does not actually modify the target database(s). Instead, it creates
 * the SQL statements that <i>would</i> be executed. This is intended for cautious DBAs who want to examine and verify
 * the generated changes.
 */
@LiquibaseService(skip = true)
public class LoggingExecutor extends AbstractExecutor {

    private final Writer output;
    private final Executor delegatedReadExecutor;

    public LoggingExecutor(Executor delegatedExecutor, Writer output, Database database) {
        if (output != null) {
            this.output = output;
        } else {
            this.output = new NoopWriter();
        }
        this.delegatedReadExecutor = delegatedExecutor;
        setDatabase(database);
    }

    /**
     * Return the name of the Executor
     *
     * @return String   The Executor name
     */
    @Override
    public String getName() {
        return "logging";
    }

    /**
     * Return the Executor priority
     *
     * @return int      The Executor priority
     */
    @Override
    public int getPriority() {
        return PrioritizedService.PRIORITY_DEFAULT;
    }

    protected Writer getOutput() {
        return output;
    }

    @Override
    public void execute(SqlStatement sql) throws DatabaseException {
        outputStatement(sql);
    }

    @Override
    public int update(SqlStatement sql) throws DatabaseException {
        outputStatement(sql);

        if ((sql instanceof LockDatabaseChangeLogStatement) || (sql instanceof UnlockDatabaseChangeLogStatement)) {
            return 1;
        }

        return 0;
    }

    @Override
    public void execute(SqlStatement sql, List<SqlVisitor> sqlVisitors) throws DatabaseException {
        outputStatement(sql, sqlVisitors);
    }

    @Override
    public int update(SqlStatement sql, List<SqlVisitor> sqlVisitors) throws DatabaseException {
        outputStatement(sql, sqlVisitors);
        return 0;
    }

    @Override
    public void comment(String message) throws DatabaseException {
        try {
            output.write(database.getLineComment());
            output.write(" ");
            output.write(message);
            output.write(StreamUtil.getLineSeparator());
        } catch (IOException e) {
            throw new DatabaseException(e);
        }
    }

    private void outputStatement(SqlStatement sql) throws DatabaseException {
        outputStatement(sql, new ArrayList<>());
    }

    private void outputStatement(SqlStatement sql, List<SqlVisitor> sqlVisitors) throws DatabaseException {
        try {
            if (SqlGeneratorFactory.getInstance().generateStatementsVolatile(sql, database)) {
                throw new DatabaseException(sql.getClass().getSimpleName() + " requires access to up to date database " +
                        "metadata which is not available in SQL output mode");
            }
            if (sql instanceof ExecutablePreparedStatement) {
                output.write("WARNING: This statement uses a prepared statement which cannot be execute directly " +
                        "by this script. Only works in 'update' mode\n\n");
            }
            if (LiquibaseCommandLineConfiguration.SUPPRESS_LIQUIBASE_SQL.getCurrentValue() &&
                    (sql instanceof ClearDatabaseChangeLogTableStatement ||
                    sql instanceof CreateDatabaseChangeLogLockTableStatement ||
                    sql instanceof CreateDatabaseChangeLogTableStatement ||
                    sql instanceof InitializeDatabaseChangeLogLockTableStatement ||
                    sql instanceof LockDatabaseChangeLogStatement ||
                    sql instanceof MarkChangeSetRanStatement ||
                    sql instanceof RemoveChangeSetRanStatusStatement ||
                    sql instanceof SelectFromDatabaseChangeLogLockStatement ||
                    sql instanceof SelectFromDatabaseChangeLogStatement ||
                    sql instanceof UnlockDatabaseChangeLogStatement ||
                    sql instanceof UpdateChangeSetChecksumStatement)) {
                return;
            }

            for (String statement : applyVisitors(sql, sqlVisitors)) {
                if (statement == null) {
                    continue;
                }

                //remove trailing "/"
                if (database instanceof OracleDatabase) {
                    //all trailing "/"s
                    while (statement.matches("(?s).*[\\s\\r\\n]*/[\\s\\r\\n]*$")) {
                        statement = statement.replaceFirst("[\\s\\r\\n]*/[\\s\\r\\n]*$", "");
                    }
                }

                output.write(statement);

                if ((database instanceof MSSQLDatabase) || (database instanceof SybaseDatabase) || (database
                        instanceof SybaseASADatabase)) {
                    output.write(StreamUtil.getLineSeparator());
                    output.write("GO");
                } else {
                    String endDelimiter = ";";
                    String potentialDelimiter = null;
                    if (sql instanceof RawParameterizedSqlStatement) {
                        potentialDelimiter = ((RawParameterizedSqlStatement) sql).getEndDelimiter();
                    } else if (sql instanceof CreateProcedureStatement) {
                        potentialDelimiter = ((CreateProcedureStatement) sql).getEndDelimiter();
                    }

                    if (potentialDelimiter != null) {
                        //ignore trailing $ as a regexp to determine if it should be output
                        potentialDelimiter = potentialDelimiter.replaceFirst("\\$$", "");

                        if (potentialDelimiter.replaceAll("\\n", "\n")
                                .replace("\\r", "\r")
                                .matches("[;/\r\n\\w@\\-]+")) {
                            endDelimiter = potentialDelimiter;
                        }
                    }

                    endDelimiter = endDelimiter.replace("\\n", "\n");
                    endDelimiter = endDelimiter.replace("\\r", "\r");


                    if (!statement.endsWith(endDelimiter)) {
                        output.write(endDelimiter);
                    }
                }
                output.write(StreamUtil.getLineSeparator());
                output.write(StreamUtil.getLineSeparator());
            }
        } catch (IOException e) {
            throw new DatabaseException(e);
        }
    }

    @Override
    public <T> T queryForObject(SqlStatement sql, Class<T> requiredType) throws DatabaseException {
        if (sql instanceof SelectFromDatabaseChangeLogLockStatement) {
            return (T) Boolean.FALSE;
        }
        return delegatedReadExecutor.queryForObject(sql, requiredType);
    }

    @Override
    public <T> T queryForObject(SqlStatement sql, Class<T> requiredType, List<SqlVisitor> sqlVisitors)
            throws DatabaseException {
        return delegatedReadExecutor.queryForObject(sql, requiredType, sqlVisitors);
    }

    @Override
    public long queryForLong(SqlStatement sql) throws DatabaseException {
        return delegatedReadExecutor.queryForLong(sql);
    }

    @Override
    public long queryForLong(SqlStatement sql, List<SqlVisitor> sqlVisitors) throws DatabaseException {
        return delegatedReadExecutor.queryForLong(sql, sqlVisitors);
    }

    @Override
    public int queryForInt(SqlStatement sql) throws DatabaseException {
        try {
            return delegatedReadExecutor.queryForInt(sql);
        } catch (DatabaseException e) {
            // table probably does not exist
            if (sql instanceof GetNextChangeSetSequenceValueStatement) {
                return 0;
            }
            throw e;
        }
    }

    @Override
    public int queryForInt(SqlStatement sql, List<SqlVisitor> sqlVisitors) throws DatabaseException {
        return delegatedReadExecutor.queryForInt(sql, sqlVisitors);
    }

    @Override
    public <T> List<T> queryForList(SqlStatement sql, Class<T> elementType) throws DatabaseException {
        return delegatedReadExecutor.queryForList(sql, elementType);
    }

    @Override
    public <T> List<T> queryForList(SqlStatement sql, Class<T> elementType, List<SqlVisitor> sqlVisitors)
            throws DatabaseException {
        return delegatedReadExecutor.queryForList(sql, elementType, sqlVisitors);
    }

    @Override
    public List<Map<String, ?>> queryForList(SqlStatement sql) throws DatabaseException {
        return delegatedReadExecutor.queryForList(sql);
    }

    @Override
    public List<Map<String, ?>> queryForList(SqlStatement sql, List<SqlVisitor> sqlVisitors) throws DatabaseException {
        return delegatedReadExecutor.queryForList(sql, sqlVisitors);
    }

    @Override
    public boolean updatesDatabase() {
        return false;
    }

    private class NoopWriter extends Writer {

        @Override
        public void write(char[] cbuf, int off, int len) throws IOException {
            // does nothing
        }

        @Override
        public void flush() throws IOException {
            // does nothing
        }

        @Override
        public void close() throws IOException {
            // does nothing
        }

    }
<<<<<<< HEAD
=======


>>>>>>> 1b51efd8
}<|MERGE_RESOLUTION|>--- conflicted
+++ resolved
@@ -275,11 +275,5 @@
         public void close() throws IOException {
             // does nothing
         }
-
-    }
-<<<<<<< HEAD
-=======
-
-
->>>>>>> 1b51efd8
+    }
 }