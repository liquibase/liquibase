--- conflicted
+++ resolved
@@ -125,14 +125,10 @@
     private static final String LOGICAL_FILE_PATH_REGEX = ".*logicalFilePath:(\\S*).*";
     private static final Pattern LOGICAL_FILE_PATH_PATTERN = Pattern.compile(LOGICAL_FILE_PATH_REGEX, Pattern.CASE_INSENSITIVE);
 
-<<<<<<< HEAD
     private static final String CHANGE_LOG_ID_REGEX = ".*changeLogId:(\\S*).*";
     private static final Pattern CHANGE_LOG_ID_PATTERN = Pattern.compile(CHANGE_LOG_ID_REGEX, Pattern.CASE_INSENSITIVE);
 
     private static final String LABELS_REGEX = ".*labels:(\".*?\"|\\S*).*";
-=======
-    private static final String LABELS_REGEX = ".*labels:(\\S*).*";
->>>>>>> 3354bda1
     private static final Pattern LABELS_PATTERN = Pattern.compile(LABELS_REGEX, Pattern.CASE_INSENSITIVE);
 
     private static final String RUN_IN_TRANSACTION_REGEX = ".*runInTransaction:(\\w+).*";
