--- conflicted
+++ resolved
@@ -55,13 +55,12 @@
             //
             // Handle empty files with a WARNING message
             //
-<<<<<<< HEAD
             Resource sqlResource = resourceAccessor.getExisting(physicalChangeLogLocation);
             String sql = StreamUtil.readStreamAsString(sqlResource.openInputStream());
-            if (StringUtil.isEmpty(sql)) {
-=======
+            //
+            // Handle empty files with a WARNING message
+            //
             if (StringUtils.isEmpty(sql)) {
->>>>>>> e2f9d8e4
                 String message = String.format("Unable to parse empty file '%s'", physicalChangeLogLocation);
                 Scope.getCurrentScope().getLog(getClass()).warning(message);
                 throw new ChangeLogParseException(message);
