package liquibase.changelog;

import liquibase.Contexts;
import liquibase.LabelExpression;
import liquibase.database.Database;
import liquibase.exception.DatabaseException;
import liquibase.exception.DatabaseHistoryException;
import liquibase.exception.LiquibaseException;
import liquibase.plugin.Plugin;

import java.util.Date;
import java.util.List;

public interface ChangeLogHistoryService extends Plugin {
    int getPriority();

    boolean supports(Database database);

    void setDatabase(Database database);

    void reset();

    /**
     * Ensures the change log history container is correctly initialized for use. This method may be called multiple times so it should check state as needed.
     */
    void init() throws DatabaseException;

    /**
     * Updates null checksum values
     */
    void upgradeChecksums(final DatabaseChangeLog databaseChangeLog, final Contexts contexts, LabelExpression labels) throws DatabaseException;

    List<RanChangeSet> getRanChangeSets() throws DatabaseException;

    /**
<<<<<<< HEAD
     * Use  {@link #getRanChangeSets()} instead
     * @deprecated
     */
    @Deprecated
    default List<RanChangeSet> getRanChangeSets(boolean allowChecksumsUpgrade) throws DatabaseException {
        return this.getRanChangeSets();
    }
=======
     * This method was created to clear out MD5sum for upgrade purpose but after some refactoring the logic was moved to Update commands and it should have been removed
     * as everywhere it is called only with boolean false, so for core it is the same as getRanChangeSets().
     *
     * @param allowChecksumsUpgrade
     * @deprecated use getRanChangeSets() instead
     */
    @Deprecated
    List<RanChangeSet> getRanChangeSets(boolean allowChecksumsUpgrade) throws DatabaseException;
>>>>>>> 2692a91a

    RanChangeSet getRanChangeSet(ChangeSet changeSet) throws DatabaseException, DatabaseHistoryException;

    ChangeSet.RunStatus getRunStatus(ChangeSet changeSet) throws DatabaseException, DatabaseHistoryException;

    /**
     * Returns the date the given changeSet was ran. Returns null if changeSet was not null.
     */
    Date getRanDate(ChangeSet changeSet) throws DatabaseException, DatabaseHistoryException;

    void setExecType(ChangeSet changeSet, ChangeSet.ExecType execType) throws DatabaseException;

    void removeFromHistory(ChangeSet changeSet) throws DatabaseException;

    int getNextSequenceValue() throws LiquibaseException;

    void tag(String tagString) throws DatabaseException;

    boolean tagExists(String tag) throws DatabaseException;

    void clearAllCheckSums() throws LiquibaseException;

    void destroy() throws DatabaseException;

    String getDeploymentId();

    void resetDeploymentId();

    void generateDeploymentId();

    /**
     *  This method should return true if all checksums in dbcl table have the same version as {@link liquibase.ChecksumVersion#latest().getVersion()}.
     *  This method is used by Update command family in order to know if there are old checksum versions in the database that should be updated or if it can proceed with fast checksum update process.
     *  IF your implementation does not validate dbcl table then return false.
     *
     * @return false if we have checksums different from  {@link liquibase.ChecksumVersion#latest().getVersion()} in the dbcl table.
     */
    boolean isDatabaseChecksumsCompatible();

    /**
     * By default does nothing to keep compatibility with older versions, but subclasses may like to implement
     * this method to support checksum upgrades.
     */
    default void replaceChecksum(ChangeSet changeSet) throws DatabaseException {
    }
}<|MERGE_RESOLUTION|>--- conflicted
+++ resolved
@@ -33,24 +33,16 @@
     List<RanChangeSet> getRanChangeSets() throws DatabaseException;
 
     /**
-<<<<<<< HEAD
-     * Use  {@link #getRanChangeSets()} instead
-     * @deprecated
+     * This method was created to clear out MD5sum for upgrade purpose but after some refactoring the logic was moved to Update commands and it should have been removed
+     * as everywhere it is called only with boolean false, so for core it is the same as getRanChangeSets().
+     *
+     * @param allowChecksumsUpgrade
+     * @deprecated use {@link #getRanChangeSets()} instead
      */
     @Deprecated
     default List<RanChangeSet> getRanChangeSets(boolean allowChecksumsUpgrade) throws DatabaseException {
         return this.getRanChangeSets();
     }
-=======
-     * This method was created to clear out MD5sum for upgrade purpose but after some refactoring the logic was moved to Update commands and it should have been removed
-     * as everywhere it is called only with boolean false, so for core it is the same as getRanChangeSets().
-     *
-     * @param allowChecksumsUpgrade
-     * @deprecated use getRanChangeSets() instead
-     */
-    @Deprecated
-    List<RanChangeSet> getRanChangeSets(boolean allowChecksumsUpgrade) throws DatabaseException;
->>>>>>> 2692a91a
 
     RanChangeSet getRanChangeSet(ChangeSet changeSet) throws DatabaseException, DatabaseHistoryException;
 
