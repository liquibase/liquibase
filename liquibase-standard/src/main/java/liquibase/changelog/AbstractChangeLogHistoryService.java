package liquibase.changelog;

import liquibase.ChecksumVersion;
import liquibase.Contexts;
import liquibase.LabelExpression;
import liquibase.Scope;
import liquibase.changelog.filter.ContextChangeSetFilter;
import liquibase.changelog.filter.DbmsChangeSetFilter;
import liquibase.database.Database;
import liquibase.exception.DatabaseException;
import liquibase.exception.DatabaseHistoryException;

import java.util.Date;
import java.util.List;

public abstract class AbstractChangeLogHistoryService implements ChangeLogHistoryService {

    private Database database;
    private String deploymentId;

    public Database getDatabase() {
        return database;
    }

    @Override
    public void setDatabase(Database database) {
        this.database = database;
    }

    @Override
    public void reset() {

    }

    @Override
    public ChangeSet.RunStatus getRunStatus(final ChangeSet changeSet)
            throws DatabaseException, DatabaseHistoryException {
        RanChangeSet foundRan = getRanChangeSet(changeSet);

        if (foundRan == null) {
            return ChangeSet.RunStatus.NOT_RAN;
        } else {
            if (foundRan.getLastCheckSum() == null) {
                try {
                    Scope.getCurrentScope().getLog(getClass()).info("Updating NULL md5sum for " + changeSet.toString());
                    replaceChecksum(changeSet);
                } catch (DatabaseException e) {
                    throw new DatabaseException(e);
                }

                return ChangeSet.RunStatus.ALREADY_RAN;
            } else {
                if (foundRan.getLastCheckSum().equals(changeSet.generateCheckSum(
                        ChecksumVersion.enumFromChecksumVersion(foundRan.getLastCheckSum().getVersion())))) {
                    return ChangeSet.RunStatus.ALREADY_RAN;
                } else {
                    if (changeSet.shouldRunOnChange()) {
                        return ChangeSet.RunStatus.RUN_AGAIN;
                    } else {
                        return ChangeSet.RunStatus.INVALID_MD5SUM;
                    }
                }
            }
        }
    }

    @Override
    public void upgradeChecksums(final DatabaseChangeLog databaseChangeLog, final Contexts contexts,
                                 LabelExpression labels) throws DatabaseException {
        for (RanChangeSet ranChangeSet : this.getRanChangeSets()) {
            if (ranChangeSet.getLastCheckSum() == null) {
                List<ChangeSet> changeSets = databaseChangeLog.getChangeSets(ranChangeSet);
                for (ChangeSet changeSet : changeSets) {
                    if ((changeSet != null) && new ContextChangeSetFilter(contexts).accepts(changeSet).isAccepted() &&
                            new DbmsChangeSetFilter(getDatabase()).accepts(changeSet).isAccepted()) {
                        Scope.getCurrentScope().getLog(getClass()).fine(
                                "Updating null or out of date checksum on changeSet " + changeSet + " to correct value"
                        );
                        replaceChecksum(changeSet);
                    }
                }
            }
        }
    }

    @Override
    public RanChangeSet getRanChangeSet(final ChangeSet changeSet) throws DatabaseException, DatabaseHistoryException {
        for (RanChangeSet ranChange : getRanChangeSets()) {
            if (ranChange.isSameAs(changeSet)) {
                return ranChange;
            }
        }
        return null;
    }

    @Override
    public Date getRanDate(ChangeSet changeSet) throws DatabaseException, DatabaseHistoryException {
        RanChangeSet ranChange = getRanChangeSet(changeSet);
        if (ranChange == null) {
            return null;
        } else {
            return ranChange.getDateExecuted();
        }
    }

    /**
     * Returns the deployment ID of the last changeset that has been run, or {@code null} if no changesets have been run yet.
     *
     * @return the deployment ID of the last changeset that has been run, or null if no changesets have been run yet.
     * @throws DatabaseException if there is an error accessing the database
     */
<<<<<<< HEAD
    public String getLastDeploymentId() throws DatabaseException {
        List<RanChangeSet> ranChangeSetsList = getRanChangeSets();
        if (ranChangeSetsList == null || ranChangeSetsList.size() == 0) {
            return null;
        }
        RanChangeSet lastRanChangeSet = ranChangeSetsList.get(ranChangeSetsList.size() - 1);
        return lastRanChangeSet.getDeploymentId();
=======
     public String getLastDeploymentId() throws DatabaseException {
         List<RanChangeSet> ranChangeSetsList = getRanChangeSets();
         if (ranChangeSetsList == null || ranChangeSetsList.isEmpty()) {
             return null;
         }
         RanChangeSet lastRanChangeSet = ranChangeSetsList.get(ranChangeSetsList.size() - 1);
         return lastRanChangeSet.getDeploymentId();
>>>>>>> b05aee77
    }

    protected abstract void replaceChecksum(ChangeSet changeSet) throws DatabaseException;

    @Override
    public String getDeploymentId() {
        return this.deploymentId;
    }

    @Override
    public void resetDeploymentId() {
        this.deploymentId = null;
    }

    @Override
    public void generateDeploymentId() {
        if (this.deploymentId == null) {
            String dateString = String.valueOf(new Date().getTime());
            this.deploymentId = dateString.length() > 9 ? dateString.substring(dateString.length() - 10) :
                    String.format("%010d", dateString);
        }
    }


}<|MERGE_RESOLUTION|>--- conflicted
+++ resolved
@@ -109,15 +109,6 @@
      * @return the deployment ID of the last changeset that has been run, or null if no changesets have been run yet.
      * @throws DatabaseException if there is an error accessing the database
      */
-<<<<<<< HEAD
-    public String getLastDeploymentId() throws DatabaseException {
-        List<RanChangeSet> ranChangeSetsList = getRanChangeSets();
-        if (ranChangeSetsList == null || ranChangeSetsList.size() == 0) {
-            return null;
-        }
-        RanChangeSet lastRanChangeSet = ranChangeSetsList.get(ranChangeSetsList.size() - 1);
-        return lastRanChangeSet.getDeploymentId();
-=======
      public String getLastDeploymentId() throws DatabaseException {
          List<RanChangeSet> ranChangeSetsList = getRanChangeSets();
          if (ranChangeSetsList == null || ranChangeSetsList.isEmpty()) {
@@ -125,7 +116,6 @@
          }
          RanChangeSet lastRanChangeSet = ranChangeSetsList.get(ranChangeSetsList.size() - 1);
          return lastRanChangeSet.getDeploymentId();
->>>>>>> b05aee77
     }
 
     protected abstract void replaceChecksum(ChangeSet changeSet) throws DatabaseException;
