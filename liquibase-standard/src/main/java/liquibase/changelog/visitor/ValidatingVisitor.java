--- conflicted
+++ resolved
@@ -124,18 +124,11 @@
 
         if (ranChangeSet != null) {
             if (!changeSet.isCheckSumValid(ranChangeSet.getLastCheckSum()) &&
-<<<<<<< HEAD
-                !ValidatingVisitorUtil.isChecksumIssue(changeSet, ranChangeSet, databaseChangeLog, database) &&
-                !changeSet.shouldRunOnChange() &&
-                !changeSet.shouldAlwaysRun()) {
-                    invalidMD5Sums.add(generateInvalidChecksumMessage(changeSet, ranChangeSet));
-=======
                     !ValidatingVisitorUtil.isChecksumIssue(changeSet, ranChangeSet, databaseChangeLog, database) &&
                     !changeSet.shouldRunOnChange() &&
                     !changeSet.shouldAlwaysRun()) {
                 invalidMD5Sums.add(changeSet.toString(false) + " was: " + ranChangeSet.getLastCheckSum().toString()
                         + " but is now: " + changeSet.generateCheckSum(ChecksumVersion.enumFromChecksumVersion(ranChangeSet.getLastCheckSum().getVersion())).toString());
->>>>>>> 759c8ca9
             }
         }
 
