package liquibase.changelog;

import java.io.IOException;
import java.io.InputStream;
import java.nio.file.Path;
import java.nio.file.Paths;
import java.util.ArrayList;
import java.util.Collections;
import java.util.Comparator;
import java.util.HashMap;
import java.util.HashSet;
import java.util.List;
import java.util.ListIterator;
import java.util.Map;
import java.util.Optional;
import java.util.Properties;
import java.util.Set;
import java.util.SortedSet;
import java.util.TreeSet;
import java.util.concurrent.atomic.AtomicInteger;
import java.util.regex.Pattern;
import java.util.stream.Collectors;
import liquibase.ContextExpression;
import liquibase.Contexts;
import liquibase.GlobalConfiguration;
import liquibase.LabelExpression;
import liquibase.Labels;
import liquibase.RuntimeEnvironment;
import liquibase.Scope;
import liquibase.change.visitor.ChangeVisitor;
import liquibase.change.visitor.ChangeVisitorFactory;
import liquibase.changelog.filter.ContextChangeSetFilter;
import liquibase.changelog.filter.DbmsChangeSetFilter;
import liquibase.changelog.filter.LabelChangeSetFilter;
import liquibase.changelog.visitor.ValidatingVisitor;
import liquibase.changelog.visitor.ValidatingVisitorGenerator;
import liquibase.changelog.visitor.ValidatingVisitorGeneratorFactory;
import liquibase.changeset.ChangeSetService;
import liquibase.changeset.ChangeSetServiceFactory;
import liquibase.database.Database;
import liquibase.database.DatabaseList;
import liquibase.database.ObjectQuotingStrategy;
import liquibase.exception.ChangeLogParseException;
import liquibase.exception.LiquibaseException;
import liquibase.exception.PreconditionErrorException;
import liquibase.exception.PreconditionFailedException;
import liquibase.exception.SetupException;
import liquibase.exception.UnexpectedLiquibaseException;
import liquibase.exception.UnknownChangeLogParameterException;
import liquibase.exception.UnknownChangelogFormatException;
import liquibase.exception.ValidationFailedException;
import liquibase.include.ChangeLogInclude;
import liquibase.include.ChangeLogIncludeAll;
import liquibase.include.IncludeService;
import liquibase.include.IncludeServiceFactory;
import liquibase.logging.Logger;
import liquibase.logging.mdc.MdcKey;
import liquibase.logging.mdc.MdcValue;
import liquibase.logging.mdc.customobjects.DuplicateChangesets;
import liquibase.logging.mdc.customobjects.MdcChangeset;
import liquibase.parser.ChangeLogParser;
import liquibase.parser.ChangeLogParserConfiguration;
import liquibase.parser.ChangeLogParserFactory;
import liquibase.parser.core.ParsedNode;
import liquibase.parser.core.ParsedNodeException;
import liquibase.parser.core.json.JsonChangeLogParser;
import liquibase.parser.core.sql.SqlChangeLogParser;
import liquibase.parser.core.xml.XMLChangeLogSAXParser;
import liquibase.parser.core.yaml.YamlParser;
import liquibase.precondition.Conditional;
import liquibase.precondition.Precondition;
import liquibase.precondition.core.PreconditionContainer;
import liquibase.resource.Resource;
import liquibase.resource.ResourceAccessor;
import liquibase.servicelocator.LiquibaseService;
import liquibase.ui.UIService;
import liquibase.util.ExceptionUtil;
import liquibase.util.FileUtil;
import liquibase.util.StringUtil;
import lombok.Getter;
import org.apache.commons.io.FilenameUtils;
import org.apache.commons.lang3.StringUtils;


/**
 * Encapsulates the information stored in the change log XML file.
 */
public class DatabaseChangeLog implements Comparable<DatabaseChangeLog>, Conditional {
    private static final ThreadLocal<DatabaseChangeLog> ROOT_CHANGE_LOG = new ThreadLocal<>();
    private static final ThreadLocal<DatabaseChangeLog> PARENT_CHANGE_LOG = new ThreadLocal<>();
    private static final Logger LOG = Scope.getCurrentScope().getLog(DatabaseChangeLog.class);
    private static final Pattern SLASH_PATTERN = Pattern.compile("^/");
    private static final Pattern DOUBLE_BACK_SLASH_PATTERN = Pattern.compile("\\\\");
    private static final Pattern NO_LETTER_PATTERN = Pattern.compile("^[a-zA-Z]:");
    private static final String CLASSPATH_PROTOCOL = "classpath:";
    public static final String SEEN_CHANGELOGS_PATHS_SCOPE_KEY = "SEEN_CHANGELOG_PATHS";
    public static final String FILE = "file";
    public static final String CONTEXT_FILTER = "contextFilter";
    public static final String CONTEXT = "context";
    public static final String LABELS = "labels";
    public static final String IGNORE = "ignore";
    public static final String RELATIVE_TO_CHANGELOG_FILE = "relativeToChangelogFile";

    public static final String LOGICAL_FILE_PATH = "logicalFilePath";
    public static final String ERROR_IF_MISSING = "errorIfMissing";
    public static final String MODIFY_CHANGE_SETS = "modifyChangeSets";
    public static final String PATH = "path";
    public static final String FILTER = "filter";
    public static final String RESOURCE_FILTER = "resourceFilter";
    public static final String RESOURCE_COMPARATOR = "resourceComparator";
    public static final String MIN_DEPTH = "minDepth";
    public static final String MAX_DEPTH = "maxDepth";
    public static final String ENDS_WITH_FILTER = "endsWithFilter";
    public static final String ERROR_IF_MISSING_OR_EMPTY = "errorIfMissingOrEmpty";
    public static final String CHANGE_SET = "changeSet";
    public static final String DBMS = "dbms";
    public static final String INCLUDE_CHANGELOG = "include";
    public static final String INCLUDE_ALL_CHANGELOGS = "includeAll";
    public static final String PRE_CONDITIONS = "preConditions";
    public static final String REMOVE_CHANGE_SET_PROPERTY = "removeChangeSetProperty";
    public static final String PROPERTY = "property";
    public static final String NAME = "name";
    public static final String VALUE = "value";
    public static final String GLOBAL = "global";

    private final PreconditionContainer preconditionContainer = new GlobalPreconditionContainer();

    @Getter
    private String physicalFilePath;
    private String logicalFilePath;

    @Getter
    private ObjectQuotingStrategy objectQuotingStrategy;

    @Getter
    private final List<ChangeVisitor> changeVisitors = new ArrayList<>();

    @Getter
    private final List<ChangeSet> changeSets = new ArrayList<>();
    @Getter
    private final List<ChangeSet> skippedChangeSets = new ArrayList<>();
    @Getter
    private final List<ChangeSet> skippedBecauseOfLicenseChangeSets = new ArrayList<>();

    @Getter
    private ChangeLogParameters changeLogParameters;

    @Getter
    private RuntimeEnvironment runtimeEnvironment;

    private DatabaseChangeLog rootChangeLog = ROOT_CHANGE_LOG.get();

    @Getter
    private DatabaseChangeLog parentChangeLog = PARENT_CHANGE_LOG.get();

    @Getter
    private ContextExpression contextFilter;

    @Getter
    private ContextExpression includeContextFilter;

    @Getter
    private Labels includeLabels;

    @Getter
    private boolean includeIgnore;

    @Getter
    private ParsedNode currentlyLoadedChangeSetNode;

    @Getter
    private List<ChangeLogInclude> includeList = new ArrayList<>();

    @Getter
    private List<ChangeLogIncludeAll> includeAllList = new ArrayList<>();

    public static final AtomicInteger CHANGESET_ORDER = new AtomicInteger(0);

    public DatabaseChangeLog() {
    }

    public DatabaseChangeLog(String physicalFilePath) {
        this.physicalFilePath = physicalFilePath;
    }

    public void setRootChangeLog(DatabaseChangeLog rootChangeLog) {
        this.rootChangeLog = rootChangeLog;
    }

    public DatabaseChangeLog getRootChangeLog() {
        return (rootChangeLog != null) ? rootChangeLog : this;
    }

    public void setParentChangeLog(DatabaseChangeLog parentChangeLog) {
        this.parentChangeLog = parentChangeLog;
    }

    public void setRuntimeEnvironment(RuntimeEnvironment runtimeEnvironment) {
        this.runtimeEnvironment = runtimeEnvironment;
    }

    @Override
    public PreconditionContainer getPreconditions() {
        return preconditionContainer;
    }

    @Override
    public void setPreconditions(PreconditionContainer precondition) {
        this.preconditionContainer.addNestedPrecondition(precondition);
    }


    public void setChangeLogParameters(ChangeLogParameters changeLogParameters) {
        this.changeLogParameters = changeLogParameters;
    }

    public void setPhysicalFilePath(String physicalFilePath) {
        this.physicalFilePath = physicalFilePath;
    }

    public String getLogicalFilePath() {
        String returnPath = logicalFilePath;
        if (logicalFilePath == null) {
            returnPath = physicalFilePath;
        }
        if (returnPath == null) {
            return null;
        }
        String path = DOUBLE_BACK_SLASH_PATTERN.matcher(returnPath).replaceAll("/");
        return SLASH_PATTERN.matcher(path).replaceFirst("");
    }

    public void setLogicalFilePath(String logicalFilePath) {
        this.logicalFilePath = logicalFilePath;
    }

    public String getFilePath() {
        if (logicalFilePath == null) {
            return physicalFilePath;
        } else {
            return getLogicalFilePath();
        }
    }

    public void setObjectQuotingStrategy(ObjectQuotingStrategy objectQuotingStrategy) {
        this.objectQuotingStrategy = objectQuotingStrategy;
    }

    /**
     * @deprecated use {@link #getContextFilter()}
     */
    @Deprecated
    public ContextExpression getContexts() {
        return getContextFilter();
    }

    /**
     * @deprecated use {@link #setContextFilter(ContextExpression)}
     */
    @Deprecated
    public void setContexts(ContextExpression contexts) {
        setContextFilter(contexts);
    }

    public void setContextFilter(ContextExpression contextFilter) {
        this.contextFilter = contextFilter;
    }

    /**
     * @deprecated Correct version is {@link #setIncludeLabels(Labels)}. Kept for backwards compatibility.
     */


    @Deprecated
    public void setIncludeLabels(LabelExpression labels) {
        this.includeLabels = new Labels(labels.toString());
    }

    public void setIncludeLabels(Labels labels) {
        this.includeLabels = labels;
    }

    public void setIncludeIgnore(boolean ignore) {
        this.includeIgnore = ignore;
    }

    /**
     * @deprecated use {@link #setIncludeContextFilter(ContextExpression)}
     */
    @Deprecated
    public void setIncludeContexts(ContextExpression includeContexts) {
        setIncludeContextFilter(includeContexts);
    }

    public void setIncludeContextFilter(ContextExpression includeContextFilter) {
        this.includeContextFilter = includeContextFilter;
    }

    @Override
    public String toString() {
        return getFilePath();
    }

    @Override
    public int compareTo(DatabaseChangeLog o) {
        return getFilePath().compareTo(o.getFilePath());
    }

    public ChangeSet getChangeSet(String path, String author, String id) {
        final List<ChangeSet> possibleChangeSets = getChangeSets(path, author, id);
        if (possibleChangeSets.isEmpty()) {
            return null;
        }
        return possibleChangeSets.get(0);
    }

    public List<ChangeSet> getChangeSets(String path, String author, String id) {
        final ArrayList<ChangeSet> changeSetsToReturn = new ArrayList<>();
        final String normalizedPath = normalizePath(path);
        if (normalizedPath != null) {
            for (ChangeSet changeSet : this.changeSets) {
                if (changeSet.getAuthor().equalsIgnoreCase(author) && changeSet.getId().equalsIgnoreCase(id) && isDbmsMatch(changeSet.getDbmsSet())) {
                    final String changesetNormalizedPath = normalizePath(changeSet.getFilePath());
                    if (changesetNormalizedPath != null && changesetNormalizedPath.equalsIgnoreCase(normalizedPath)) {
                        changeSetsToReturn.add(changeSet);
                    }
                }
            }
        }
        return changeSetsToReturn;
    }

    public void addChangeSet(ChangeSet changeSet) {
        if (changeSet.getRunOrder() == null) {
            ListIterator<ChangeSet> it = this.changeSets.listIterator(this.changeSets.size());
            boolean added = false;
            while (it.hasPrevious() && !added) {
                if (!"last".equals(it.previous().getRunOrder())) {
                    it.next();
                    it.add(changeSet);
                    added = true;
                }
            }
            if (!added) {
                it.add(changeSet);
            }

        } else if ("first".equals(changeSet.getRunOrder())) {
            ListIterator<ChangeSet> it = this.changeSets.listIterator();
            boolean added = false;
            while (it.hasNext() && !added) {
                if (!"first".equals(it.next().getRunOrder())) {
                    it.previous();
                    it.add(changeSet);
                    added = true;
                }
            }
            if (!added) {
                this.changeSets.add(changeSet);
            }
        } else if ("last".equals(changeSet.getRunOrder())) {
            this.changeSets.add(changeSet);
        } else {
            throw new UnexpectedLiquibaseException("Unknown runOrder: " + changeSet.getRunOrder());
        }
    }

    @Override
    public boolean equals(Object o) {
        if (this == o) {
            return true;
        }
        if ((o == null) || (getClass() != o.getClass())) {
            return false;
        }

        DatabaseChangeLog that = (DatabaseChangeLog) o;

        return getFilePath().equals(that.getFilePath());

    }

    @Override
    public int hashCode() {
        return getFilePath().hashCode();
    }

    public void validate(Database database, String... contexts) throws LiquibaseException {
        this.validate(database, new Contexts(contexts), new LabelExpression());
    }

    public void validate(Database database, Contexts contexts, LabelExpression labelExpression)
        throws LiquibaseException {

        database.setObjectQuotingStrategy(objectQuotingStrategy);

        ChangeLogIterator logIterator = new ChangeLogIterator(
            this,
            new DbmsChangeSetFilter(database),
            new ContextChangeSetFilter(contexts),
            new LabelChangeSetFilter(labelExpression)
        );

        ValidatingVisitorGeneratorFactory validatingVisitorGeneratorFactory = Scope.getCurrentScope().getSingleton(ValidatingVisitorGeneratorFactory.class);
        ValidatingVisitorGenerator generator = validatingVisitorGeneratorFactory.getValidatingVisitorGenerator();
        ValidatingVisitor validatingVisitor = generator.generateValidatingVisitor(database.getRanChangeSetList());
        validatingVisitor.validate(database, this);
        logIterator.run(validatingVisitor, new RuntimeEnvironment(database, contexts, labelExpression));

        final Logger log = Scope.getCurrentScope().getLog(getClass());
        for (String message : validatingVisitor.getWarnings().getMessages()) {
            log.warning(message);
        }

        if (!validatingVisitor.validationPassed()) {
            Scope.getCurrentScope().addMdcValue(MdcKey.DEPLOYMENT_OUTCOME, MdcValue.COMMAND_FAILED);
            List<MdcChangeset> duplicateChangesetsMdc = validatingVisitor.getDuplicateChangeSets().stream().map(MdcChangeset::fromChangeset).collect(Collectors.toList());
            Scope.getCurrentScope().addMdcValue(MdcKey.DUPLICATE_CHANGESETS, new DuplicateChangesets(duplicateChangesetsMdc));
            Scope.getCurrentScope().getLog(getClass()).info("Change failed validation!");
            throw new ValidationFailedException(validatingVisitor);
        }
    }

    public ChangeSet  getChangeSet(RanChangeSet ranChangeSet) {
        final ChangeSet changeSet = getChangeSet(ranChangeSet.getChangeLog(), ranChangeSet.getAuthor(), ranChangeSet.getId());
        if (changeSet != null) {
            changeSet.setStoredFilePath(ranChangeSet.getStoredChangeLog());
        }
        return changeSet;
    }

    public List<ChangeSet> getChangeSets(RanChangeSet ranChangeSet) {
        List<ChangeSet> changesets = getChangeSets(ranChangeSet.getChangeLog(), ranChangeSet.getAuthor(), ranChangeSet.getId());
        changesets.forEach(c -> c.setStoredFilePath(ranChangeSet.getStoredChangeLog()));
        return changesets;
    }

    public void load(ParsedNode parsedNode, ResourceAccessor resourceAccessor) throws ParsedNodeException, SetupException {
        ExceptionUtil.doSilently(() -> {
            String physicalFilePathLowerCase = this.physicalFilePath.toLowerCase();
            if (JsonChangeLogParser.SUPPORTED_EXTENSIONS.stream().anyMatch(ext -> physicalFilePathLowerCase.endsWith(ext))) {
                Scope.getCurrentScope().getAnalyticsEvent().incrementJsonChangelogCount();
            } else if (XMLChangeLogSAXParser.SUPPORTED_EXTENSIONS.stream().anyMatch(ext -> physicalFilePathLowerCase.endsWith(ext))) {
                Scope.getCurrentScope().getAnalyticsEvent().incrementXmlChangelogCount();
            } else if (YamlParser.SUPPORTED_EXTENSIONS.stream().anyMatch(ext -> physicalFilePathLowerCase.endsWith(ext))) {
                Scope.getCurrentScope().getAnalyticsEvent().incrementYamlChangelogCount();
            }
        });
        setLogicalFilePath(parsedNode.getChildValue(null, LOGICAL_FILE_PATH, String.class));

        String context = parsedNode.getChildValue(null, CONTEXT_FILTER, String.class);
        if (context == null) {
            context = parsedNode.getChildValue(null, CONTEXT, String.class);
        }

        setContextFilter(new ContextExpression(context));
        String nodeObjectQuotingStrategy = parsedNode.getChildValue(null, "objectQuotingStrategy", String.class);
        if (nodeObjectQuotingStrategy != null) {
            setObjectQuotingStrategy(ObjectQuotingStrategy.valueOf(nodeObjectQuotingStrategy));
        }
        for (ParsedNode childNode : parsedNode.getChildren()) {
            if (childNode.getName().equals((new ChangeSet(null)).getSerializedObjectName())) {
                this.currentlyLoadedChangeSetNode = childNode;
            }
            handleChildNode(childNode, resourceAccessor, new HashMap<>());
        }
        this.currentlyLoadedChangeSetNode = null;
    }

    protected void expandExpressions(ParsedNode parsedNode) throws UnknownChangeLogParameterException {
        if (changeLogParameters == null) {
            return;
        }
        try {
            Object value = parsedNode.getValue();
            if ((value instanceof String)) {
                parsedNode.setValue(changeLogParameters.expandExpressions(parsedNode.getValue(String.class), this));
            }

            List<ParsedNode> children = parsedNode.getChildren();
            if (children != null) {
                for (ParsedNode child : children) {
                    expandExpressions(child);
                }
            }
        } catch (ParsedNodeException e) {
            throw new UnexpectedLiquibaseException(e);
        }
    }

    protected void handleChildNode(ParsedNode node, ResourceAccessor resourceAccessor)
        throws ParsedNodeException, SetupException {
        handleChildNode(node, resourceAccessor, new HashMap<>());
    }

    protected void handleChildNode(ParsedNode node, ResourceAccessor resourceAccessor, Map<String, Object> nodeScratch)
        throws ParsedNodeException, SetupException {
        handleChildNodeHelper(node, resourceAccessor, nodeScratch);
    }

    public void handleChildNodeHelper(ParsedNode node, ResourceAccessor resourceAccessor, Map<String, Object> nodeScratch)
        throws ParsedNodeException, SetupException {
        expandExpressions(node);
        String nodeName = node.getName();
        switch (nodeName) {
            case CHANGE_SET:
                handleDbmsAttribute(node, resourceAccessor);
                break;
            case MODIFY_CHANGE_SETS:
                handleModifyChangeSets(node, resourceAccessor);
                break;
            case INCLUDE_CHANGELOG: {
                handleInclude(node, resourceAccessor, nodeScratch);
                break;
            }
            case INCLUDE_ALL_CHANGELOGS: {
                handleIncludeAll(node, resourceAccessor, nodeScratch);
                break;
            }
            case PRE_CONDITIONS: {
                handlePrecondition(node, resourceAccessor);
                break;
            }
            case REMOVE_CHANGE_SET_PROPERTY: {
                handleRemoveChangeSet(node, resourceAccessor);
                break;
            }
            case PROPERTY: {
                handleProperty(node, resourceAccessor);
                break;
            }
            default:
                // we want to exclude child nodes that are not changesets or the other things
                // and avoid failing when encountering "child" nodes of the databaseChangeLog which are just
                // XML node attributes (like schemaLocation). If you don't understand, remove the if-condition and run the tests
                // and look at the error output or review the "node" object here with a debugger.
                if (node.getChildren() != null && !node.getChildren().isEmpty()) {
                    throw new ParsedNodeException("Unexpected node found under databaseChangeLog: " + nodeName);
                }
        }
    }

    private void handlePrecondition(ParsedNode node, ResourceAccessor resourceAccessor) throws ParsedNodeException {
        PreconditionContainer parsedContainer = new PreconditionContainer();
        parsedContainer.load(node, resourceAccessor);
        this.preconditionContainer.addNestedPrecondition(parsedContainer);
    }

    private void handleProperty(ParsedNode node, ResourceAccessor resourceAccessor) throws ParsedNodeException {
        try {
            String propertyContextFilter = node.getChildValue(null, CONTEXT_FILTER, String.class);
            if (StringUtil.isEmpty(propertyContextFilter)) {
                propertyContextFilter = node.getChildValue(null, CONTEXT, String.class);
            }
            String dbms = node.getChildValue(null, DBMS, String.class);
            String labels = node.getChildValue(null, LABELS, String.class);
            Boolean global = node.getChildValue(null, GLOBAL, Boolean.class);
            if (global == null) {
                // okay behave like liquibase < 3.4 and set global == true
                global = true;
            }

            String file = node.getChildValue(null, FILE, String.class);
            Boolean relativeToChangelogFile = node.getChildValue(null, RELATIVE_TO_CHANGELOG_FILE, Boolean.FALSE);
            Boolean errorIfMissing = node.getChildValue(null, ERROR_IF_MISSING, Boolean.TRUE);
            Resource resource;

            if (file == null) {
                // direct referenced property, no file
                String name = node.getChildValue(null, NAME, String.class);
                String value = node.getChildValue(null, VALUE, String.class);

                this.changeLogParameters.set(name, value, propertyContextFilter, labels, dbms, global, this);
            } else {
                // get relative path if specified
                if (relativeToChangelogFile) {
                    resource = resourceAccessor.get(this.getPhysicalFilePath()).resolveSibling(file);
                } else {
                    resource = resourceAccessor.get(file);
                }

                // read properties from the file
                Properties props = new Properties();
                if (!resource.exists()) {
                    if (errorIfMissing) {
                        throw new UnexpectedLiquibaseException(FileUtil.getFileNotFoundMessage(file));
                    } else {
                        Scope.getCurrentScope().getLog(getClass()).warning(FileUtil.getFileNotFoundMessage(file));
                    }
                } else {
                    try (InputStream propertiesStream = resource.openInputStream()) {
                        props.load(propertiesStream);

                        for (Map.Entry<Object, Object> entry : props.entrySet()) {
                            this.changeLogParameters.set(
                                entry.getKey().toString(),
                                entry.getValue().toString(),
                                propertyContextFilter,
                                labels,
                                dbms,
                                global,
                                this
                            );
                        }
                    }
                }
            }
        } catch (IOException e) {
            throw new ParsedNodeException(e);
        }
    }

    private void handleRemoveChangeSet(ParsedNode node, ResourceAccessor resourceAccessor) throws ParsedNodeException {
        List<ParsedNode> childNodes = node.getChildren();
        Optional<ParsedNode> changeNode = childNodes.stream().filter(n -> n.getName().equalsIgnoreCase("change")).findFirst();
        if(changeNode.isPresent()){
            ChangeVisitor changeVisitor = ChangeVisitorFactory.getInstance().create((String) changeNode.get().getValue());
            if(changeVisitor != null){
                changeVisitor.load(node, resourceAccessor);
                if(DatabaseList.definitionMatches(changeVisitor.getDbms(), changeLogParameters.getDatabase(), false)) {
                    //add changeVisitor to this changeLog only if the running database matches with one of the removeChangeSetProperty's dbms
                    getChangeVisitors().add(changeVisitor);
                }
            }
        }
    }

    private void handleIncludeAll(ParsedNode node, ResourceAccessor resourceAccessor, Map<String, Object> nodeScratch)
        throws ParsedNodeException, SetupException {
        IncludeServiceFactory factory = Scope.getCurrentScope().getSingleton(IncludeServiceFactory.class);
        IncludeService service = factory.getIncludeService();
        this.includeAllList.add(service.createChangelogIncludeAll(node, resourceAccessor, this, nodeScratch));
    }

    private void handleInclude(ParsedNode node, ResourceAccessor resourceAccessor, Map<String, Object> nodeScratch)
				throws ParsedNodeException, SetupException {
        IncludeServiceFactory factory = Scope.getCurrentScope().getSingleton(IncludeServiceFactory.class);
        IncludeService service = factory.getIncludeService();
        this.includeList.add(service.createChangelogInclude(node, resourceAccessor, this, nodeScratch));
    }

    private static ContextExpression determineContextExpression(ParsedNode node) throws ParsedNodeException {
        ContextExpression includeNodeContextFilter = new ContextExpression(node.getChildValue(null, CONTEXT_FILTER, String.class));
        if (includeNodeContextFilter.isEmpty()) {
            includeNodeContextFilter = new ContextExpression(node.getChildValue(null, CONTEXT, String.class));
        }
        return includeNodeContextFilter;
    }

    private void handleModifyChangeSets(ParsedNode node, ResourceAccessor resourceAccessor) throws ParsedNodeException, SetupException {
        Map<String, Object> nodeScratch;
        ModifyChangeSets modifyChangeSets = createModifyChangeSets(node);
        nodeScratch = new HashMap<>();
        nodeScratch.put(MODIFY_CHANGE_SETS, modifyChangeSets);
        for (ParsedNode modifyChildNode : node.getChildren()) {
            handleChildNode(modifyChildNode, resourceAccessor, nodeScratch);
        }
        nodeScratch.remove(MODIFY_CHANGE_SETS);
    }

    private void handleDbmsAttribute(ParsedNode node, ResourceAccessor resourceAccessor) throws ParsedNodeException {
        if (isDbmsMatch(node.getChildValue(null, DBMS, String.class))) {
            this.addChangeSet(createChangeSet(node, resourceAccessor));
        } else {
            handleSkippedChangeSet(node);
        }
    }

    private ModifyChangeSets createModifyChangeSets(ParsedNode node) throws ParsedNodeException {
        ChangeSetServiceFactory factory = ChangeSetServiceFactory.getInstance();
        ChangeSetService service = factory.createChangeSetService();
        return service.createModifyChangeSets(node);
    }

    //
    // Handle a mismatched DBMS attribute, if necessary
    //
    private void handleSkippedChangeSet(ParsedNode node) throws ParsedNodeException {
        if (node.getChildValue(null, DBMS, String.class) == null) {
            return;
        }
        String id = node.getChildValue(null, "id", String.class);
        String author = node.getChildValue(null, "author", String.class);
        String filePath = StringUtil.trimToNull(node.getChildValue(null, LOGICAL_FILE_PATH, String.class));
        if (filePath == null) {
            filePath = getFilePath();
        } else {
            filePath = filePath.replace("\\\\", "/").replaceFirst("^/", "");
        }
        String dbmsList = node.getChildValue(null, DBMS, String.class);
        ChangeSet skippedChangeSet =
            new ChangeSet(id, author, false, false, filePath, null, dbmsList, this);
        skippedChangeSets.add(skippedChangeSet);
    }

    public boolean isDbmsMatch(String dbmsList) {
        return isDbmsMatch(DatabaseList.toDbmsSet(dbmsList));
    }

    public boolean isDbmsMatch(Set<String> dbmsSet) {
        return dbmsSet == null
            || changeLogParameters == null
            || changeLogParameters.getValue("database.typeName", this) == null
            || DatabaseList.definitionMatches(dbmsSet, changeLogParameters.getValue("database.typeName", this).toString(), true);
    }

    /**
     * @deprecated use {@link DatabaseChangeLog#includeAll(String, boolean, IncludeAllFilter, boolean, Comparator, ResourceAccessor, ContextExpression, Labels, boolean, String, int, int)}
     */
    @Deprecated
    public void includeAll(String pathName,
                           boolean isRelativeToChangelogFile,
                           IncludeAllFilter resourceFilter,
                           boolean errorIfMissingOrEmpty,
                           Comparator<String> resourceComparator,
                           ResourceAccessor resourceAccessor,
                           ContextExpression includeContextFilter,
                           LabelExpression labelExpression,
                           boolean ignore)
        throws SetupException {
        Labels labels = null;
        if (labelExpression != null && !labelExpression.isEmpty()) {
            labels = new Labels(labelExpression.toString());
        }
        includeAll(pathName,
            isRelativeToChangelogFile,
            resourceFilter,
            errorIfMissingOrEmpty,
            resourceComparator,
            resourceAccessor,
            includeContextFilter,
            labels,
            ignore,
            null,
            0,
            Integer.MAX_VALUE);
    }

    public void includeAll(String pathName,
                           boolean isRelativeToChangelogFile,
                           IncludeAllFilter resourceFilter,
                           boolean errorIfMissingOrEmpty,
                           Comparator<String> resourceComparator,
                           ResourceAccessor resourceAccessor,
                           ContextExpression includeContextFilter,
                           Labels labels,
                           boolean ignore,
                           String logicalFilePath,
                           int minDepth,
                           int maxDepth)
        throws SetupException {
        ChangeSetService changeSetService = ChangeSetServiceFactory.getInstance().createChangeSetService();
        ModifyChangeSets modifyChangeSets = changeSetService.createModifyChangeSets(null, null, false);
        includeAll(pathName, isRelativeToChangelogFile, resourceFilter, errorIfMissingOrEmpty, resourceComparator,
            resourceAccessor, includeContextFilter, labels, ignore, logicalFilePath, minDepth, maxDepth, "", modifyChangeSets);
    }

    /**
     *
     * @deprecated use {@link DatabaseChangeLog#includeAll(String, boolean, IncludeAllFilter, boolean, Comparator, ResourceAccessor, ContextExpression, Labels, boolean, String, int, int, String, ModifyChangeSets) throws SetupException}
     *
     */
    @Deprecated
    public void includeAll(String pathName,
                           boolean isRelativeToChangelogFile,
                           IncludeAllFilter resourceFilter,
                           boolean errorIfMissingOrEmpty,
                           Comparator<String> resourceComparator,
                           ResourceAccessor resourceAccessor,
                           ContextExpression includeContextFilter,
                           Labels labels,
                           boolean ignore,
                           int minDepth,
                           int maxDepth,
                           ModifyChangeSets modifyChangeSets)
        throws SetupException {
        includeAll(pathName, isRelativeToChangelogFile, resourceFilter, errorIfMissingOrEmpty, resourceComparator,
            resourceAccessor, includeContextFilter, labels, ignore, null, minDepth, maxDepth, "", modifyChangeSets);
    }

    public void includeAll(String pathName,
                           boolean isRelativeToChangelogFile,
                           IncludeAllFilter resourceFilter,
                           boolean errorIfMissingOrEmpty,
                           Comparator<String> resourceComparator,
                           ResourceAccessor resourceAccessor,
                           ContextExpression includeContextFilter,
                           Labels labels,
                           boolean ignore,
                           String logicalFilePath,
                           int minDepth,
                           int maxDepth,
                           String endsWithFilter,
                           ModifyChangeSets modifyChangeSets)
        throws SetupException {
        if (pathName == null) {
            throw new SetupException("No path attribute for includeAll");
        }
        SortedSet<Resource> resources =
            findResources(pathName, isRelativeToChangelogFile, resourceFilter, errorIfMissingOrEmpty, resourceComparator, resourceAccessor, minDepth, maxDepth, endsWithFilter);
        if (resources.isEmpty() && errorIfMissingOrEmpty) {
            throw new SetupException(
                "Could not find directory or directory was empty for includeAll '" + pathName + "'");
        }
        try {
            Set<String> seenChangelogPaths = Scope.getCurrentScope().get(SEEN_CHANGELOGS_PATHS_SCOPE_KEY, new HashSet<>());
            Scope.child(Collections.singletonMap(SEEN_CHANGELOGS_PATHS_SCOPE_KEY, seenChangelogPaths), () -> {
                for (Resource resource : resources) {
                    Scope.getCurrentScope().getLog(getClass()).info("Reading resource: " + resource);
                    include(resource.getPath(), false, errorIfMissingOrEmpty, resourceAccessor, includeContextFilter,
                        labels, ignore, logicalFilePath, OnUnknownFileFormat.WARN, modifyChangeSets);
                }
            });
        } catch (Exception e) {
            throw new SetupException(e);
        }
    }

    /**
     *
     * @deprecated use {@link DatabaseChangeLog#include(String, boolean, boolean, ResourceAccessor, ContextExpression, Labels, Boolean, String, OnUnknownFileFormat)}
     *
     */
    @Deprecated
    public SortedSet<Resource> findResources(
        String pathName,
        boolean isRelativeToChangelogFile,
        IncludeAllFilter resourceFilter,
        boolean errorIfMissingOrEmpty,
        Comparator<String> resourceComparator,
        ResourceAccessor resourceAccessor,
        int minDepth,
        int maxDepth) throws SetupException {
        return findResources(pathName, isRelativeToChangelogFile, resourceFilter, errorIfMissingOrEmpty, resourceComparator,
            resourceAccessor, minDepth, maxDepth, "");
    }

    public SortedSet<Resource> findResources(
        String pathName,
        boolean isRelativeToChangelogFile,
        IncludeAllFilter resourceFilter,
        boolean errorIfMissingOrEmpty,
        Comparator<String> resourceComparator,
        ResourceAccessor resourceAccessor,
        int minDepth,
        int maxDepth,
        String endsWithFilter
    ) throws SetupException {
        try {
            if (pathName == null) {
                throw new SetupException("No path attribute for findResources");
            }

            String relativeTo = null;
            if (isRelativeToChangelogFile) {
                relativeTo = this.getPhysicalFilePath();
            }

            ResourceAccessor.SearchOptions searchOptions = initializeAndSetMinAndMaxDepth(minDepth, maxDepth);
            searchOptions.setTrimmedEndsWithFilter(endsWithFilter);

            Set<String> seenChangelogPaths = Scope.getCurrentScope().get(SEEN_CHANGELOGS_PATHS_SCOPE_KEY, new HashSet<>());
            List<Resource> unsortedResources = getUnsortedResources(pathName, errorIfMissingOrEmpty, resourceAccessor, relativeTo, seenChangelogPaths, searchOptions);
            SortedSet<Resource> resources = new TreeSet<>((o1, o2) -> resourceComparator.compare(o1.getPath(), o2.getPath()));
            if (unsortedResources != null) {
                for (Resource resourcePath : unsortedResources) {
                    if ((resourceFilter == null) || resourceFilter.include(resourcePath.getPath())) {
                        resources.add(resourcePath);
                    }
                }
            }

            if (resources.isEmpty() && errorIfMissingOrEmpty) {
                throw new SetupException(
                    "Could not find directory, directory was empty, or no changelogs matched the provided search criteria for includeAll '" + pathName + "'");
            }
            return resources;
        } catch (IOException e) {
            throw new SetupException(e);
        }
    }

    private List<Resource> getUnsortedResources(String pathName, boolean errorIfMissingOrEmpty, ResourceAccessor resourceAccessor, String relativeTo, Set<String> seenChangelogPaths, ResourceAccessor.SearchOptions searchOptions) throws SetupException, IOException {
        List<Resource> unsortedResources = null;
        try {
            String path = fixPath(pathName, resourceAccessor, relativeTo);

            if (Boolean.TRUE.equals(ChangeLogParserConfiguration.ERROR_ON_CIRCULAR_INCLUDE_ALL.getCurrentValue())) {
                if (seenChangelogPaths.contains(path)) {
                    throw new SetupException("Circular reference detected in '" + path + "'. Set " + ChangeLogParserConfiguration.ERROR_ON_CIRCULAR_INCLUDE_ALL.getKey() + " if you'd like to ignore this error.");
                }
            }
            seenChangelogPaths.add(path);
            LOG.fine("includeAll for " + pathName);
            LOG.fine("Using file opener for includeAll: " + resourceAccessor.toString());

            unsortedResources = resourceAccessor.search(path, searchOptions);
        } catch (IOException e) {
            if (errorIfMissingOrEmpty) {
                throw new IOException(String.format("Could not find/read changelogs from %s directory", pathName), e);
            }
        }
        return unsortedResources;
    }

    private String fixPath(String pathName, ResourceAccessor resourceAccessor, String relativeTo) throws IOException {
        String path;
        if (relativeTo == null) {
            path = pathName;
        } else {
            path = resourceAccessor.get(relativeTo).resolveSibling(pathName).getPath();
            path = normalizePath(path);
        }

        if(path != null) {
            path = path.replace("\\", "/");
            if (StringUtil.isNotEmpty(path) && !(path.endsWith("/"))) {
                path = path + '/';
            }
        }
        return path;
    }

    /**
     * @deprecated use {@link DatabaseChangeLog#include(String, boolean, boolean, ResourceAccessor, ContextExpression, Labels, Boolean, String, OnUnknownFileFormat)}
     */
    @Deprecated
    public boolean include(String fileName,
                           boolean isRelativePath,
                           boolean errorIfMissing,
                           ResourceAccessor resourceAccessor,
                           ContextExpression includeContextFilter,
                           LabelExpression labelExpression,
                           Boolean ignore,
                           boolean logEveryUnknownFileFormat)
        throws LiquibaseException {
        Labels labels = null;
        if (labelExpression != null && !labelExpression.isEmpty()) {
            labels = new Labels(labelExpression.getLabels());
        }

        return include(fileName,
            isRelativePath,
            errorIfMissing,
            resourceAccessor,
            includeContextFilter,
            labels,
            ignore,
            logEveryUnknownFileFormat);
    }

    /**
     * @deprecated use {@link DatabaseChangeLog#include(String, boolean, boolean, ResourceAccessor, ContextExpression, Labels, Boolean, String, OnUnknownFileFormat)}
     */
    @Deprecated
    public boolean include(String fileName,
                           boolean isRelativePath,
                           boolean errorIfMissing,
                           ResourceAccessor resourceAccessor,
                           ContextExpression includeContextFilter,
                           Labels labels,
                           Boolean ignore,
                           boolean logEveryUnknownFileFormat)
        throws LiquibaseException {
        return include(fileName, isRelativePath, errorIfMissing, resourceAccessor, includeContextFilter, labels, ignore, null, logEveryUnknownFileFormat ? OnUnknownFileFormat.WARN : OnUnknownFileFormat.SKIP);
    }

    /**
     * @deprecated use {@link DatabaseChangeLog#include(String, boolean, boolean, ResourceAccessor, ContextExpression, Labels, Boolean, String, OnUnknownFileFormat)}
     */
    public boolean include(String fileName,
                           boolean isRelativePath,
                           boolean errorIfMissing,
                           ResourceAccessor resourceAccessor,
                           ContextExpression includeContextFilter,
                           Labels labels,
                           Boolean ignore,
                           OnUnknownFileFormat onUnknownFileFormat)
        throws LiquibaseException {
        return include(fileName, isRelativePath, errorIfMissing, resourceAccessor, includeContextFilter, labels, ignore, null, onUnknownFileFormat, new ModifyChangeSets(null, null));
    }

    public boolean include(String fileName,
                           boolean isRelativePath,
                           boolean errorIfMissing,
                           ResourceAccessor resourceAccessor,
                           ContextExpression includeContextFilter,
                           Labels labels,
                           Boolean ignore,
                           String logicalFilePath,
                           OnUnknownFileFormat onUnknownFileFormat)
        throws LiquibaseException {
        return include(fileName, isRelativePath, errorIfMissing, resourceAccessor, includeContextFilter, labels, ignore, logicalFilePath, onUnknownFileFormat, new ModifyChangeSets(null, null, false));
    }

    public boolean include(String fileName,
                           boolean isRelativePath,
                           boolean errorIfMissing,
                           ResourceAccessor resourceAccessor,
                           ContextExpression includeContextFilter,
                           Labels labels,
                           Boolean ignore,
                           String logicalFilePath,
                           OnUnknownFileFormat onUnknownFileFormat,
                           ModifyChangeSets modifyChangeSets)
        throws LiquibaseException {
        if (".svn".equalsIgnoreCase(fileName) || "cvs".equalsIgnoreCase(fileName)) {
            return false;
        }

        if (isRelativePath) {
            try {
                fileName = resourceAccessor.get(this.getPhysicalFilePath()).resolveSibling(fileName).getPath();
                fileName = normalizePath(normalizePathViaPaths(fileName, false));
            } catch (IOException e) {
                throw new UnexpectedLiquibaseException(e);
            }
        }
        final String normalizedFilePath = fileName;

        ChangeLogParser parser = null;
        DatabaseChangeLog changeLog;
        try {
            DatabaseChangeLog rootChangeLogInstance = ROOT_CHANGE_LOG.get();
            if (rootChangeLogInstance == null) {
                ROOT_CHANGE_LOG.set(this);
            }
            DatabaseChangeLog parentChangeLogInstance = PARENT_CHANGE_LOG.get();
            PARENT_CHANGE_LOG.set(this);
            try {
                if (!resourceAccessor.get(normalizedFilePath).exists()) {
                    if (ChangeLogParserConfiguration.ON_MISSING_INCLUDE_CHANGELOG.getCurrentValue().equals(ChangeLogParserConfiguration.MissingIncludeConfiguration.WARN)
                        || !errorIfMissing) {
                        Scope.getCurrentScope().getLog(getClass()).warning(FileUtil.getFileNotFoundMessage(normalizedFilePath));
                        return false;
                    } else {
                        throw new ChangeLogParseException(FileUtil.getFileNotFoundMessage(normalizedFilePath));
                    }
                }
                parser = ChangeLogParserFactory.getInstance().getParser(normalizedFilePath, resourceAccessor);

                if (modifyChangeSets != null) {
                    // Some parser need to know it's not a top level changelog, in modifyChangeSets flow 'runWith' attributes are added later on
                    ChangeLogParser finalParser = parser;
                    changeLog = Scope.child(Collections.singletonMap(MODIFY_CHANGE_SETS, true),
<<<<<<< HEAD
                        () -> parser.parse(normalizedFilePath, changeLogParameters, resourceAccessor));
=======
                            () -> finalParser.parse(normalizedFilePath, changeLogParameters, resourceAccessor));
>>>>>>> b50087ef
                } else {
                    changeLog = parser.parse(normalizedFilePath, changeLogParameters, resourceAccessor);
                }
                changeLog.setIncludeContextFilter(includeContextFilter);
                changeLog.setIncludeLabels(labels);
                changeLog.setIncludeIgnore(ignore != null && ignore);
            } finally {
                if (rootChangeLogInstance == null) {
                    ROOT_CHANGE_LOG.remove();
                }
                if (parentChangeLogInstance == null) {
                    PARENT_CHANGE_LOG.remove();
                } else {
                    PARENT_CHANGE_LOG.set(parentChangeLogInstance);
                }
            }
        } catch (UnknownChangelogFormatException e) {
            if (onUnknownFileFormat == OnUnknownFileFormat.FAIL) {
                throw e;
            }
            // This matches only an extension, but filename can be a full path, too. Is it right?
            boolean matchesFileExtension = StringUtil.trimToEmpty(normalizedFilePath).matches("\\.\\w+$");
            if (matchesFileExtension || onUnknownFileFormat == OnUnknownFileFormat.WARN) {
                Scope.getCurrentScope().getLog(getClass()).warning(
                    "included file " + normalizedFilePath + "/" + normalizedFilePath + " is not a recognized file type", e
                );
            }
            return false;
        } catch (Exception e) {
            throw new LiquibaseException(e.getMessage(), e);
        }
        PreconditionContainer preconditions = changeLog.getPreconditions();
        if (preconditions != null) {
            if (null == this.getPreconditions()) {
                this.setPreconditions(new PreconditionContainer());
            }
            this.getPreconditions().addNestedPrecondition(preconditions);
        }

        List<RanChangeSet> ranChangeSets = new ArrayList<>();
        Database database = Scope.getCurrentScope().getDatabase();
        if (database != null && database.getConnection() != null) {
            Scope.getCurrentScope().getSingleton(ChangeLogHistoryServiceFactory.class).getChangeLogService(database).init();
            ranChangeSets = database.getRanChangeSetList();
        }
        String changelogLogicalFilePath = this.logicalFilePath;
        if (changelogLogicalFilePath != null) {
            logicalFilePath = changelogLogicalFilePath;
        }
        for (ChangeSet changeSet : changeLog.getChangeSets()) {
            if (modifyChangeSets != null) {
                modifyChangeSets(modifyChangeSets, changeSet);
            }

            //
            // Do not update the logical file path if the change set has
            // already been executed because this would cause the addition
            // of another DBCL entry.  Also, skip setting the logical file
            // path for raw SQL change sets
            //
            if (logicalFilePath != null && changeSet.getLogicalFilePath() == null &&
                ! (parser instanceof SqlChangeLogParser) && ! ranChangeSetExists(changeSet, ranChangeSets)) {
                changeSet.setLogicalFilePath(logicalFilePath);
                if (StringUtils.isNotEmpty(logicalFilePath)) {
                    changeSet.setFilePath(logicalFilePath);
                }
            }
            addChangeSet(changeSet);
        }
        skippedChangeSets.addAll(changeLog.getSkippedChangeSets());

        return true;
    }

    /**
     *
     * Return true if there is a RanChangeSet instance for the change set
     *
     * @param  changeSet                 The ChangeSet in question
     * @param  ranChangeSets             The list of RanChangeSet to iterate
     * @return boolean
     *
     */
    private boolean ranChangeSetExists(ChangeSet changeSet, List<RanChangeSet> ranChangeSets) {
        Optional<RanChangeSet> ranChangeSet =
            ranChangeSets.stream().filter( rc ->
                rc.getId().equals(changeSet.getId()) &&
                    rc.getAuthor().equals(changeSet.getAuthor()) &&
                    rc.getStoredChangeLog().equals(changeSet.getFilePath())).findFirst();
        return ranChangeSet.isPresent();
    }

    private void modifyChangeSets(ModifyChangeSets modifyChangeSets, ChangeSet changeSet) {
        ChangeSetServiceFactory factory = ChangeSetServiceFactory.getInstance();
        ChangeSetService service = factory.createChangeSetService();
        service.modifyChangeSets(changeSet, modifyChangeSets);
    }

    protected ChangeSet createChangeSet(ParsedNode node, ResourceAccessor resourceAccessor) throws ParsedNodeException {
        ChangeSetServiceFactory factory = ChangeSetServiceFactory.getInstance();
        ChangeSetService service = factory.createChangeSetService();
        ChangeSet changeSet = service.createChangeSet(this);
        changeSet.setChangeLogParameters(this.getChangeLogParameters());
        changeSet.load(node, resourceAccessor);
        return changeSet;
    }

    protected Comparator<String> getStandardChangeLogComparator() {
        return Comparator.comparing(o -> o.replace("WEB-INF/classes/", ""));
    }

    public static String normalizePath(String filePath) {
        if (filePath == null) {
            return null;
        }

        if (!GlobalConfiguration.PRESERVE_CLASSPATH_PREFIX_IN_NORMALIZED_PATHS.getCurrentValue() && filePath.startsWith(CLASSPATH_PROTOCOL)) {
            filePath = filePath.substring("classpath:".length());
        }

        if (filePath.contains("\\")) {
            filePath = filePath.replace("\\", "/");
        }

        if (filePath.indexOf(":") == 1) {
            filePath = NO_LETTER_PATTERN.matcher(filePath).replaceFirst("");
        }

        if (filePath.startsWith("/")) {
            filePath = filePath.substring(1);
        }

        String normalized = FilenameUtils.normalizeNoEndSeparator(filePath);
        /*
        Commons IO will return null if the double dot has no parent path segment to work with. In this case,
        we fall back to path normalization using Paths.get(), which might fail on Windows.
         */
        if (normalized == null) {
            normalized = normalizePathViaPaths(filePath, true);
        }

        if (normalized == null) {
            return null;
        }

        filePath = normalized;

        if (filePath.contains("\\")) {
            filePath = filePath.replace("\\", "/");
        }

        return filePath;
    }

    private static String normalizePathViaPaths(String filePath, boolean normalizePath) {
        if (filePath == null) {
            return null;
        }

        // preserve URL protocol when normalizing the path
        boolean classpathUrl = filePath.startsWith(CLASSPATH_PROTOCOL);
        Path path = classpathUrl
            ? Paths.get(filePath.substring(CLASSPATH_PROTOCOL.length()))
            : Paths.get(filePath);

        Path normalizedPath = normalizePath ? path.normalize() : path;
        return classpathUrl ? CLASSPATH_PROTOCOL + normalizedPath : normalizedPath.toString();
    }

    public void clearCheckSums() {
        for (ChangeSet changeSet : getChangeSets()) {
            changeSet.clearCheckSum();
        }
    }

    private boolean checkPreconditions(ParsedNode parentNode, ResourceAccessor resourceAccessor)
        throws ParsedNodeException {

        ParsedNode preconditionsNode = parentNode.getChild(null, PRE_CONDITIONS);

        if (preconditionsNode != null) {

            PreconditionContainer preconditionsContainer = new PreconditionContainer();
            preconditionsContainer.load(preconditionsNode, resourceAccessor);

            for (Precondition next : preconditionsContainer.getNestedPreconditions()) {
                String warningMessage = String.format("Error occurred while evaluating precondition %s", next.getName());
                try {
                    next.check(Scope.getCurrentScope().getDatabase(), this);
                } catch (PreconditionFailedException e) {
                    if (PreconditionContainer.FailOption.HALT.equals(preconditionsContainer.getOnFail())) {
                        throw new RuntimeException(e);
                    } else if (PreconditionContainer.FailOption.WARN.equals(preconditionsContainer.getOnFail())) {
                        sendIncludePreconditionWarningMessage(warningMessage, e);
                    } else {
                        return false;
                    }
                } catch (PreconditionErrorException e) {
                    if (PreconditionContainer.ErrorOption.HALT.equals(preconditionsContainer.getOnError())) {
                        throw new RuntimeException(e);
                    } else if (PreconditionContainer.ErrorOption.WARN.equals(preconditionsContainer.getOnError())) {
                        sendIncludePreconditionWarningMessage(warningMessage, e);
                    } else {
                        return false;
                    }
                }
            }
        }
        return true;
    }

    private static void sendIncludePreconditionWarningMessage(String message, Throwable e) {
        Scope currentScope = Scope.getCurrentScope();
        Logger logger = currentScope.getLog(DatabaseChangeLog.class);
        UIService ui = currentScope.getUI();
        logger.warning(message, e);
        ui.sendMessage(message);
    }

    /**
     * Holder for the PreconditionContainer for this changelog, plus any nested changelogs.
     */
    @LiquibaseService(skip = true)
    private static class GlobalPreconditionContainer extends PreconditionContainer {

        /**
         * This container should always be TEST because it may contain a mix of containers which may or may not get tested during update-sql
         */
        @Override
        public OnSqlOutputOption getOnSqlOutput() {
            return OnSqlOutputOption.TEST;
        }
    }

    /**
     * Controls what to do when including a file with a format that isn't recognized by a changelog parser.
     */
    public enum OnUnknownFileFormat {

        /**
         * Silently skip unknown files.
         */
        SKIP,

        /**
         * Log a warning about the file not being in a recognized format, but continue on
         */
        WARN,

        /**
         * Fail parsing with an error
         */
        FAIL
    }

    /**
     *
     * Initialize and set min/max depth values validating maxDepth cannot be a lower value than minDepth
     *
     * @param minDepth            The minDepth for searches
     * @param maxDepth            The maxDepth for searches
     * @return ResourceAccessor.SearchOptions
     * @throws SetupException in case maxDepth is less than minDepth
     *
     */
    private ResourceAccessor.SearchOptions initializeAndSetMinAndMaxDepth(int minDepth, int maxDepth) throws SetupException {
        ResourceAccessor.SearchOptions searchOptions = new ResourceAccessor.SearchOptions();
        try {
            if (maxDepth < minDepth) {
                throw new IllegalArgumentException("maxDepth argument must be greater than minDepth");
            }

            searchOptions.setMinDepth(minDepth);
            searchOptions.setMaxDepth(maxDepth);
        } catch (IllegalArgumentException e) {
            throw new SetupException("Error in includeAll setup: " + e.getMessage(), e);
        }
        return searchOptions;
    }

}<|MERGE_RESOLUTION|>--- conflicted
+++ resolved
@@ -1,32 +1,7 @@
 package liquibase.changelog;
 
-import java.io.IOException;
-import java.io.InputStream;
-import java.nio.file.Path;
-import java.nio.file.Paths;
-import java.util.ArrayList;
-import java.util.Collections;
-import java.util.Comparator;
-import java.util.HashMap;
-import java.util.HashSet;
-import java.util.List;
-import java.util.ListIterator;
-import java.util.Map;
-import java.util.Optional;
-import java.util.Properties;
-import java.util.Set;
-import java.util.SortedSet;
-import java.util.TreeSet;
 import java.util.concurrent.atomic.AtomicInteger;
-import java.util.regex.Pattern;
-import java.util.stream.Collectors;
-import liquibase.ContextExpression;
-import liquibase.Contexts;
-import liquibase.GlobalConfiguration;
-import liquibase.LabelExpression;
-import liquibase.Labels;
-import liquibase.RuntimeEnvironment;
-import liquibase.Scope;
+import liquibase.*;
 import liquibase.change.visitor.ChangeVisitor;
 import liquibase.change.visitor.ChangeVisitorFactory;
 import liquibase.changelog.filter.ContextChangeSetFilter;
@@ -40,15 +15,7 @@
 import liquibase.database.Database;
 import liquibase.database.DatabaseList;
 import liquibase.database.ObjectQuotingStrategy;
-import liquibase.exception.ChangeLogParseException;
-import liquibase.exception.LiquibaseException;
-import liquibase.exception.PreconditionErrorException;
-import liquibase.exception.PreconditionFailedException;
-import liquibase.exception.SetupException;
-import liquibase.exception.UnexpectedLiquibaseException;
-import liquibase.exception.UnknownChangeLogParameterException;
-import liquibase.exception.UnknownChangelogFormatException;
-import liquibase.exception.ValidationFailedException;
+import liquibase.exception.*;
 import liquibase.include.ChangeLogInclude;
 import liquibase.include.ChangeLogIncludeAll;
 import liquibase.include.IncludeService;
@@ -68,12 +35,10 @@
 import liquibase.parser.core.xml.XMLChangeLogSAXParser;
 import liquibase.parser.core.yaml.YamlParser;
 import liquibase.precondition.Conditional;
-import liquibase.precondition.Precondition;
 import liquibase.precondition.core.PreconditionContainer;
 import liquibase.resource.Resource;
 import liquibase.resource.ResourceAccessor;
 import liquibase.servicelocator.LiquibaseService;
-import liquibase.ui.UIService;
 import liquibase.util.ExceptionUtil;
 import liquibase.util.FileUtil;
 import liquibase.util.StringUtil;
@@ -81,6 +46,13 @@
 import org.apache.commons.io.FilenameUtils;
 import org.apache.commons.lang3.StringUtils;
 
+import java.io.IOException;
+import java.io.InputStream;
+import java.nio.file.Path;
+import java.nio.file.Paths;
+import java.util.*;
+import java.util.regex.Pattern;
+import java.util.stream.Collectors;
 
 /**
  * Encapsulates the information stored in the change log XML file.
@@ -390,15 +362,15 @@
     }
 
     public void validate(Database database, Contexts contexts, LabelExpression labelExpression)
-        throws LiquibaseException {
+            throws LiquibaseException {
 
         database.setObjectQuotingStrategy(objectQuotingStrategy);
 
         ChangeLogIterator logIterator = new ChangeLogIterator(
-            this,
-            new DbmsChangeSetFilter(database),
-            new ContextChangeSetFilter(contexts),
-            new LabelChangeSetFilter(labelExpression)
+                this,
+                new DbmsChangeSetFilter(database),
+                new ContextChangeSetFilter(contexts),
+                new LabelChangeSetFilter(labelExpression)
         );
 
         ValidatingVisitorGeneratorFactory validatingVisitorGeneratorFactory = Scope.getCurrentScope().getSingleton(ValidatingVisitorGeneratorFactory.class);
@@ -489,17 +461,17 @@
     }
 
     protected void handleChildNode(ParsedNode node, ResourceAccessor resourceAccessor)
-        throws ParsedNodeException, SetupException {
+            throws ParsedNodeException, SetupException {
         handleChildNode(node, resourceAccessor, new HashMap<>());
     }
 
     protected void handleChildNode(ParsedNode node, ResourceAccessor resourceAccessor, Map<String, Object> nodeScratch)
-        throws ParsedNodeException, SetupException {
+            throws ParsedNodeException, SetupException {
         handleChildNodeHelper(node, resourceAccessor, nodeScratch);
     }
 
     public void handleChildNodeHelper(ParsedNode node, ResourceAccessor resourceAccessor, Map<String, Object> nodeScratch)
-        throws ParsedNodeException, SetupException {
+            throws ParsedNodeException, SetupException {
         expandExpressions(node);
         String nodeName = node.getName();
         switch (nodeName) {
@@ -689,7 +661,7 @@
         }
         String dbmsList = node.getChildValue(null, DBMS, String.class);
         ChangeSet skippedChangeSet =
-            new ChangeSet(id, author, false, false, filePath, null, dbmsList, this);
+                new ChangeSet(id, author, false, false, filePath, null, dbmsList, this);
         skippedChangeSets.add(skippedChangeSet);
     }
 
@@ -699,9 +671,9 @@
 
     public boolean isDbmsMatch(Set<String> dbmsSet) {
         return dbmsSet == null
-            || changeLogParameters == null
-            || changeLogParameters.getValue("database.typeName", this) == null
-            || DatabaseList.definitionMatches(dbmsSet, changeLogParameters.getValue("database.typeName", this).toString(), true);
+                || changeLogParameters == null
+                || changeLogParameters.getValue("database.typeName", this) == null
+                || DatabaseList.definitionMatches(dbmsSet, changeLogParameters.getValue("database.typeName", this).toString(), true);
     }
 
     /**
@@ -717,7 +689,7 @@
                            ContextExpression includeContextFilter,
                            LabelExpression labelExpression,
                            boolean ignore)
-        throws SetupException {
+            throws SetupException {
         Labels labels = null;
         if (labelExpression != null && !labelExpression.isEmpty()) {
             labels = new Labels(labelExpression.toString());
@@ -748,11 +720,11 @@
                            String logicalFilePath,
                            int minDepth,
                            int maxDepth)
-        throws SetupException {
+            throws SetupException {
         ChangeSetService changeSetService = ChangeSetServiceFactory.getInstance().createChangeSetService();
         ModifyChangeSets modifyChangeSets = changeSetService.createModifyChangeSets(null, null, false);
         includeAll(pathName, isRelativeToChangelogFile, resourceFilter, errorIfMissingOrEmpty, resourceComparator,
-            resourceAccessor, includeContextFilter, labels, ignore, logicalFilePath, minDepth, maxDepth, "", modifyChangeSets);
+                   resourceAccessor, includeContextFilter, labels, ignore, logicalFilePath, minDepth, maxDepth, "", modifyChangeSets);
     }
 
     /**
@@ -773,9 +745,9 @@
                            int minDepth,
                            int maxDepth,
                            ModifyChangeSets modifyChangeSets)
-        throws SetupException {
+            throws SetupException {
         includeAll(pathName, isRelativeToChangelogFile, resourceFilter, errorIfMissingOrEmpty, resourceComparator,
-            resourceAccessor, includeContextFilter, labels, ignore, null, minDepth, maxDepth, "", modifyChangeSets);
+                resourceAccessor, includeContextFilter, labels, ignore, null, minDepth, maxDepth, "", modifyChangeSets);
     }
 
     public void includeAll(String pathName,
@@ -792,12 +764,12 @@
                            int maxDepth,
                            String endsWithFilter,
                            ModifyChangeSets modifyChangeSets)
-        throws SetupException {
+            throws SetupException {
         if (pathName == null) {
             throw new SetupException("No path attribute for includeAll");
         }
         SortedSet<Resource> resources =
-            findResources(pathName, isRelativeToChangelogFile, resourceFilter, errorIfMissingOrEmpty, resourceComparator, resourceAccessor, minDepth, maxDepth, endsWithFilter);
+                findResources(pathName, isRelativeToChangelogFile, resourceFilter, errorIfMissingOrEmpty, resourceComparator, resourceAccessor, minDepth, maxDepth, endsWithFilter);
         if (resources.isEmpty() && errorIfMissingOrEmpty) {
             throw new SetupException(
                 "Could not find directory or directory was empty for includeAll '" + pathName + "'");
@@ -933,7 +905,7 @@
                            LabelExpression labelExpression,
                            Boolean ignore,
                            boolean logEveryUnknownFileFormat)
-        throws LiquibaseException {
+            throws LiquibaseException {
         Labels labels = null;
         if (labelExpression != null && !labelExpression.isEmpty()) {
             labels = new Labels(labelExpression.getLabels());
@@ -961,7 +933,7 @@
                            Labels labels,
                            Boolean ignore,
                            boolean logEveryUnknownFileFormat)
-        throws LiquibaseException {
+            throws LiquibaseException {
         return include(fileName, isRelativePath, errorIfMissing, resourceAccessor, includeContextFilter, labels, ignore, null, logEveryUnknownFileFormat ? OnUnknownFileFormat.WARN : OnUnknownFileFormat.SKIP);
     }
 
@@ -976,7 +948,7 @@
                            Labels labels,
                            Boolean ignore,
                            OnUnknownFileFormat onUnknownFileFormat)
-        throws LiquibaseException {
+            throws LiquibaseException {
         return include(fileName, isRelativePath, errorIfMissing, resourceAccessor, includeContextFilter, labels, ignore, null, onUnknownFileFormat, new ModifyChangeSets(null, null));
     }
 
@@ -989,7 +961,7 @@
                            Boolean ignore,
                            String logicalFilePath,
                            OnUnknownFileFormat onUnknownFileFormat)
-        throws LiquibaseException {
+            throws LiquibaseException {
         return include(fileName, isRelativePath, errorIfMissing, resourceAccessor, includeContextFilter, labels, ignore, logicalFilePath, onUnknownFileFormat, new ModifyChangeSets(null, null, false));
     }
 
@@ -1003,7 +975,7 @@
                            String logicalFilePath,
                            OnUnknownFileFormat onUnknownFileFormat,
                            ModifyChangeSets modifyChangeSets)
-        throws LiquibaseException {
+            throws LiquibaseException {
         if (".svn".equalsIgnoreCase(fileName) || "cvs".equalsIgnoreCase(fileName)) {
             return false;
         }
@@ -1043,11 +1015,7 @@
                     // Some parser need to know it's not a top level changelog, in modifyChangeSets flow 'runWith' attributes are added later on
                     ChangeLogParser finalParser = parser;
                     changeLog = Scope.child(Collections.singletonMap(MODIFY_CHANGE_SETS, true),
-<<<<<<< HEAD
-                        () -> parser.parse(normalizedFilePath, changeLogParameters, resourceAccessor));
-=======
                             () -> finalParser.parse(normalizedFilePath, changeLogParameters, resourceAccessor));
->>>>>>> b50087ef
                 } else {
                     changeLog = parser.parse(normalizedFilePath, changeLogParameters, resourceAccessor);
                 }
@@ -1072,7 +1040,7 @@
             boolean matchesFileExtension = StringUtil.trimToEmpty(normalizedFilePath).matches("\\.\\w+$");
             if (matchesFileExtension || onUnknownFileFormat == OnUnknownFileFormat.WARN) {
                 Scope.getCurrentScope().getLog(getClass()).warning(
-                    "included file " + normalizedFilePath + "/" + normalizedFilePath + " is not a recognized file type", e
+                        "included file " + normalizedFilePath + "/" + normalizedFilePath + " is not a recognized file type", e
                 );
             }
             return false;
@@ -1135,8 +1103,8 @@
         Optional<RanChangeSet> ranChangeSet =
             ranChangeSets.stream().filter( rc ->
                 rc.getId().equals(changeSet.getId()) &&
-                    rc.getAuthor().equals(changeSet.getAuthor()) &&
-                    rc.getStoredChangeLog().equals(changeSet.getFilePath())).findFirst();
+                rc.getAuthor().equals(changeSet.getAuthor()) &&
+                rc.getStoredChangeLog().equals(changeSet.getFilePath())).findFirst();
         return ranChangeSet.isPresent();
     }
 
@@ -1188,7 +1156,7 @@
         if (normalized == null) {
             normalized = normalizePathViaPaths(filePath, true);
         }
-
+        
         if (normalized == null) {
             return null;
         }
@@ -1210,8 +1178,8 @@
         // preserve URL protocol when normalizing the path
         boolean classpathUrl = filePath.startsWith(CLASSPATH_PROTOCOL);
         Path path = classpathUrl
-            ? Paths.get(filePath.substring(CLASSPATH_PROTOCOL.length()))
-            : Paths.get(filePath);
+                ? Paths.get(filePath.substring(CLASSPATH_PROTOCOL.length()))
+                : Paths.get(filePath);
 
         Path normalizedPath = normalizePath ? path.normalize() : path;
         return classpathUrl ? CLASSPATH_PROTOCOL + normalizedPath : normalizedPath.toString();
@@ -1221,50 +1189,6 @@
         for (ChangeSet changeSet : getChangeSets()) {
             changeSet.clearCheckSum();
         }
-    }
-
-    private boolean checkPreconditions(ParsedNode parentNode, ResourceAccessor resourceAccessor)
-        throws ParsedNodeException {
-
-        ParsedNode preconditionsNode = parentNode.getChild(null, PRE_CONDITIONS);
-
-        if (preconditionsNode != null) {
-
-            PreconditionContainer preconditionsContainer = new PreconditionContainer();
-            preconditionsContainer.load(preconditionsNode, resourceAccessor);
-
-            for (Precondition next : preconditionsContainer.getNestedPreconditions()) {
-                String warningMessage = String.format("Error occurred while evaluating precondition %s", next.getName());
-                try {
-                    next.check(Scope.getCurrentScope().getDatabase(), this);
-                } catch (PreconditionFailedException e) {
-                    if (PreconditionContainer.FailOption.HALT.equals(preconditionsContainer.getOnFail())) {
-                        throw new RuntimeException(e);
-                    } else if (PreconditionContainer.FailOption.WARN.equals(preconditionsContainer.getOnFail())) {
-                        sendIncludePreconditionWarningMessage(warningMessage, e);
-                    } else {
-                        return false;
-                    }
-                } catch (PreconditionErrorException e) {
-                    if (PreconditionContainer.ErrorOption.HALT.equals(preconditionsContainer.getOnError())) {
-                        throw new RuntimeException(e);
-                    } else if (PreconditionContainer.ErrorOption.WARN.equals(preconditionsContainer.getOnError())) {
-                        sendIncludePreconditionWarningMessage(warningMessage, e);
-                    } else {
-                        return false;
-                    }
-                }
-            }
-        }
-        return true;
-    }
-
-    private static void sendIncludePreconditionWarningMessage(String message, Throwable e) {
-        Scope currentScope = Scope.getCurrentScope();
-        Logger logger = currentScope.getLog(DatabaseChangeLog.class);
-        UIService ui = currentScope.getUI();
-        logger.warning(message, e);
-        ui.sendMessage(message);
     }
 
     /**
