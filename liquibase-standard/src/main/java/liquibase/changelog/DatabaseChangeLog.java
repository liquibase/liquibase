--- conflicted
+++ resolved
@@ -1036,11 +1036,7 @@
             }
             if (onUnknownFileFormat == OnUnknownFileFormat.WARN) {
                 Scope.getCurrentScope().getLog(getClass()).warning(
-<<<<<<< HEAD
-                        "included file " + normalizedFilePath + " is not a recognized file type"
-=======
-                        "included file " + normalizedFilePath + "/" + normalizedFilePath + " is not a recognized file type", e
->>>>>>> a7db2f7f
+                        "included file " + normalizedFilePath + " is not a recognized file type", e
                 );
             }
             return false;
