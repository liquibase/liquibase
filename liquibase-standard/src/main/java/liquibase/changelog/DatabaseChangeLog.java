--- conflicted
+++ resolved
@@ -56,11 +56,8 @@
     private static final Pattern SLASH_PATTERN = Pattern.compile("^/");
     private static final Pattern DOUBLE_BACK_SLASH_PATTERN = Pattern.compile("\\\\");
     private static final Pattern NO_LETTER_PATTERN = Pattern.compile("^[a-zA-Z]:");
-<<<<<<< HEAD
     private static final Pattern HIDDEN_FILENAME_PATTERN = Pattern.compile("\\.\\w+$");
-=======
     private static final String CLASSPATH_PROTOCOL = "classpath:";
->>>>>>> 946f4e47
     public static final String SEEN_CHANGELOGS_PATHS_SCOPE_KEY = "SEEN_CHANGELOG_PATHS";
     public static final String FILE = "file";
     public static final String CONTEXT_FILTER = "contextFilter";
@@ -1178,7 +1175,7 @@
         if (normalized == null) {
             normalized = normalizePathViaPaths(filePath, true);
         }
-        
+
         if (normalized == null) {
             return null;
         }
