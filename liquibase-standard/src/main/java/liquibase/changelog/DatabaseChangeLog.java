--- conflicted
+++ resolved
@@ -1255,30 +1255,12 @@
 
         ParsedNode preconditionsNode = parentNode.getChild(null, PRE_CONDITIONS);
 
-<<<<<<< HEAD
-        if(preconditionsNode != null) {
-=======
         if (preconditionsNode != null) {
->>>>>>> 7dcca1d4
 
             PreconditionContainer preconditionsContainer = new PreconditionContainer();
             preconditionsContainer.load(preconditionsNode, resourceAccessor);
 
             for (Precondition next : preconditionsContainer.getNestedPreconditions()) {
-<<<<<<< HEAD
-
-                try {
-                    next.check(Scope.getCurrentScope().getDatabase(), this);
-                } catch (PreconditionFailedException e) {
-                    String message = String.format(
-                        "Cannot perform %s because specified %s precondition failed",
-                        parentNode.getName(), next.getName());
-                    Scope.getCurrentScope().getLog(getClass()).warning(message, e);
-                    Scope.getCurrentScope().getUI().sendMessage(message);
-                    return false;
-                } catch (PreconditionErrorException e) {
-                    throw new RuntimeException(e);
-=======
                 String warningMessage = String.format("Error occurred while evaluating precondition %s", next.getName());
                 try {
                     next.check(Scope.getCurrentScope().getDatabase(), this);
@@ -1298,15 +1280,12 @@
                     } else {
                         return false;
                     }
->>>>>>> 7dcca1d4
                 }
             }
         }
         return true;
     }
 
-<<<<<<< HEAD
-=======
     private static void sendIncludePreconditionWarningMessage(String message, Throwable e) {
         Scope currentScope = Scope.getCurrentScope();
         Logger logger = currentScope.getLog(DatabaseChangeLog.class);
@@ -1315,7 +1294,6 @@
         ui.sendMessage(message);
     }
 
->>>>>>> 7dcca1d4
     /**
      * Holder for the PreconditionContainer for this changelog, plus any nested changelogs.
      */
