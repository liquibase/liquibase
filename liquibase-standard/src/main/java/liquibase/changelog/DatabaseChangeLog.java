--- conflicted
+++ resolved
@@ -62,11 +62,7 @@
     private static final Pattern SLASH_PATTERN = Pattern.compile("^/");
     private static final Pattern DOUBLE_BACK_SLASH_PATTERN = Pattern.compile("\\\\");
     private static final Pattern NO_LETTER_PATTERN = Pattern.compile("^[a-zA-Z]:");
-<<<<<<< HEAD
-    private static final Pattern HIDDEN_FILENAME_PATTERN = Pattern.compile("\\.\\w+$");
-=======
     private static final Pattern HIDDEN_FILENAME_PATTERN = Pattern.compile("^\\.\\w+$");
->>>>>>> 6f8f97b2
     private static final String CLASSPATH_PROTOCOL = "classpath:";
     public static final String SEEN_CHANGELOGS_PATHS_SCOPE_KEY = "SEEN_CHANGELOG_PATHS";
     public static final String FILE = "file";
