package liquibase.changelog;

import liquibase.*;
import liquibase.change.visitor.ChangeVisitor;
import liquibase.change.visitor.ChangeVisitorFactory;
import liquibase.changelog.filter.ContextChangeSetFilter;
import liquibase.changelog.filter.DbmsChangeSetFilter;
import liquibase.changelog.filter.LabelChangeSetFilter;
import liquibase.changelog.visitor.ValidatingVisitor;
import liquibase.database.Database;
import liquibase.database.DatabaseList;
import liquibase.database.ObjectQuotingStrategy;
import liquibase.exception.*;
import liquibase.logging.Logger;
import liquibase.logging.mdc.MdcKey;
import liquibase.logging.mdc.MdcValue;
import liquibase.parser.ChangeLogParser;
import liquibase.parser.ChangeLogParserConfiguration;
import liquibase.parser.ChangeLogParserFactory;
import liquibase.parser.core.ParsedNode;
import liquibase.parser.core.ParsedNodeException;
import liquibase.precondition.Conditional;
import liquibase.precondition.Precondition;
import liquibase.precondition.core.PreconditionContainer;
import liquibase.resource.Resource;
import liquibase.resource.ResourceAccessor;
import liquibase.servicelocator.LiquibaseService;
import liquibase.sql.visitor.SqlVisitor;
import liquibase.sql.visitor.SqlVisitorFactory;
import liquibase.util.FileUtil;
import liquibase.util.StringUtil;

import java.io.IOException;
import java.io.InputStream;
import java.nio.file.Paths;
import java.util.*;
import java.util.regex.Pattern;


/**
 * Encapsulates the information stored in the change log XML file.
 */
public class DatabaseChangeLog implements Comparable<DatabaseChangeLog>, Conditional {
    private static final ThreadLocal<DatabaseChangeLog> ROOT_CHANGE_LOG = new ThreadLocal<>();
    private static final ThreadLocal<DatabaseChangeLog> PARENT_CHANGE_LOG = new ThreadLocal<>();
    private static final Logger LOG = Scope.getCurrentScope().getLog(DatabaseChangeLog.class);
    private static final Pattern SLASH_PATTERN = Pattern.compile("^/");
    private static final Pattern DOUBLE_BACK_SLASH_PATTERN = Pattern.compile("\\\\");
    private static final Pattern NO_LETTER_PATTERN = Pattern.compile("^[a-zA-Z]:");
    public static final String SEEN_CHANGELOGS_PATHS_SCOPE_KEY = "SEEN_CHANGELOG_PATHS";

    private final PreconditionContainer preconditionContainer = new GlobalPreconditionContainer();
    private String physicalFilePath;
    private String logicalFilePath;
    private ObjectQuotingStrategy objectQuotingStrategy;

    private List<ChangeVisitor> changeVisitors = new ArrayList<>();
    private final List<ChangeSet> changeSets = new ArrayList<>();
    private final List<ChangeSet> skippedChangeSets = new ArrayList<>();
    private ChangeLogParameters changeLogParameters;

    private RuntimeEnvironment runtimeEnvironment;

    private DatabaseChangeLog rootChangeLog = ROOT_CHANGE_LOG.get();

    private DatabaseChangeLog parentChangeLog = PARENT_CHANGE_LOG.get();

    private ContextExpression contextFilter;

    private ContextExpression includeContextFilter;

    private Labels includeLabels;
    private boolean includeIgnore;

    public DatabaseChangeLog() {
    }

    public DatabaseChangeLog(String physicalFilePath) {
        this.physicalFilePath = physicalFilePath;
    }

    public void setRootChangeLog(DatabaseChangeLog rootChangeLog) {
        this.rootChangeLog = rootChangeLog;
    }

    public DatabaseChangeLog getRootChangeLog() {
        return (rootChangeLog != null) ? rootChangeLog : this;
    }

    public void setParentChangeLog(DatabaseChangeLog parentChangeLog) {
        this.parentChangeLog = parentChangeLog;
    }

    public DatabaseChangeLog getParentChangeLog() {
        return parentChangeLog;
    }

    public RuntimeEnvironment getRuntimeEnvironment() {
        return runtimeEnvironment;
    }

    public void setRuntimeEnvironment(RuntimeEnvironment runtimeEnvironment) {
        this.runtimeEnvironment = runtimeEnvironment;
    }

    @Override
    public PreconditionContainer getPreconditions() {
        return preconditionContainer;
    }

    @Override
    public void setPreconditions(PreconditionContainer precond) {
        this.preconditionContainer.addNestedPrecondition(precond);
    }


    public ChangeLogParameters getChangeLogParameters() {
        return changeLogParameters;
    }

    public void setChangeLogParameters(ChangeLogParameters changeLogParameters) {
        this.changeLogParameters = changeLogParameters;
    }

    public String getPhysicalFilePath() {
        return physicalFilePath;
    }

    public void setPhysicalFilePath(String physicalFilePath) {
        this.physicalFilePath = physicalFilePath;
    }

    public String getLogicalFilePath() {
        String returnPath = logicalFilePath;
        if (logicalFilePath == null) {
            returnPath = physicalFilePath;
        }
        if (returnPath == null) {
            return null;
        }
        String path = DOUBLE_BACK_SLASH_PATTERN.matcher(returnPath).replaceAll("/");
        return SLASH_PATTERN.matcher(path).replaceFirst("");
    }

    public void setLogicalFilePath(String logicalFilePath) {
        this.logicalFilePath = logicalFilePath;
    }

    public String getFilePath() {
        if (logicalFilePath == null) {
            return physicalFilePath;
        } else {
            return getLogicalFilePath();
        }
    }

    public ObjectQuotingStrategy getObjectQuotingStrategy() {
        return objectQuotingStrategy;
    }

    public void setObjectQuotingStrategy(ObjectQuotingStrategy objectQuotingStrategy) {
        this.objectQuotingStrategy = objectQuotingStrategy;
    }

    /**
     * @deprecated use {@link #getContextFilter()}
     */
    public ContextExpression getContexts() {
        return getContextFilter();
    }

    /**
     * @deprecated use {@link #setContextFilter(ContextExpression)}
     */
    public void setContexts(ContextExpression contexts) {
        setContextFilter(contexts);
    }

    public ContextExpression getContextFilter() {
        return contextFilter;
    }

    public void setContextFilter(ContextExpression contextFilter) {
        this.contextFilter = contextFilter;
    }

    public ContextExpression getIncludeContextFilter() {
        return includeContextFilter;
    }

    /**
     * @deprecated Correct version is {@link #setIncludeLabels(Labels)}. Kept for backwards compatibility.
     */
    public void setIncludeLabels(LabelExpression labels) {
        this.includeLabels = new Labels(labels.toString());
    }

    public void setIncludeLabels(Labels labels) {
        this.includeLabels = labels;
    }

    public Labels getIncludeLabels() {
        return includeLabels;
    }

    public void setIncludeIgnore(boolean ignore) {
        this.includeIgnore = ignore;
    }

    public boolean isIncludeIgnore() {
        return this.includeIgnore;
    }

    /**
     * @deprecated use {@link #setIncludeContextFilter(ContextExpression)}
     */
    public void setIncludeContexts(ContextExpression includeContexts) {
        setIncludeContextFilter(includeContexts);
    }

    public void setIncludeContextFilter(ContextExpression includeContextFilter) {
        this.includeContextFilter = includeContextFilter;
    }

    @Override
    public String toString() {
        return getFilePath();
    }

    @Override
    public int compareTo(DatabaseChangeLog o) {
        return getFilePath().compareTo(o.getFilePath());
    }

    public List<ChangeVisitor> getChangeVisitors(){
        return changeVisitors;
    }
    public ChangeSet getChangeSet(String path, String author, String id) {
        final List<ChangeSet> possibleChangeSets = getChangeSets(path, author, id);
        if (possibleChangeSets.isEmpty()) {
            return null;
        }
        return possibleChangeSets.get(0);
    }

    public List<ChangeSet> getChangeSets(String path, String author, String id) {
        final ArrayList<ChangeSet> changeSetsToReturn = new ArrayList<>();
        for (ChangeSet changeSet : this.changeSets) {
            final String normalizedPath = normalizePath(changeSet.getFilePath());
            if (normalizedPath != null &&
                    normalizedPath.equalsIgnoreCase(normalizePath(path)) &&
                    changeSet.getAuthor().equalsIgnoreCase(author) &&
                    changeSet.getId().equalsIgnoreCase(id) &&
                    isDbmsMatch(changeSet.getDbmsSet())) {
                changeSetsToReturn.add(changeSet);
            }
        }
        return changeSetsToReturn;
    }

    public List<ChangeSet> getChangeSets() {
        return changeSets;
    }

    public List<ChangeSet> getSkippedChangeSets() {
        return skippedChangeSets;
    }

    public void addChangeSet(ChangeSet changeSet) {
        if (changeSet.getRunOrder() == null) {
            ListIterator<ChangeSet> it = this.changeSets.listIterator(this.changeSets.size());
            boolean added = false;
            while (it.hasPrevious() && !added) {
                if (!"last".equals(it.previous().getRunOrder())) {
                    it.next();
                    it.add(changeSet);
                    added = true;
                }
            }
            if (!added) {
                it.add(changeSet);
            }

        } else if ("first".equals(changeSet.getRunOrder())) {
            ListIterator<ChangeSet> it = this.changeSets.listIterator();
            boolean added = false;
            while (it.hasNext() && !added) {
                if (!"first".equals(it.next().getRunOrder())) {
                    it.previous();
                    it.add(changeSet);
                    added = true;
                }
            }
            if (!added) {
                this.changeSets.add(changeSet);
            }
        } else if ("last".equals(changeSet.getRunOrder())) {
            this.changeSets.add(changeSet);
        } else {
            throw new UnexpectedLiquibaseException("Unknown runOrder: " + changeSet.getRunOrder());
        }
    }

    @Override
    public boolean equals(Object o) {
        if (this == o) {
            return true;
        }
        if ((o == null) || (getClass() != o.getClass())) {
            return false;
        }

        DatabaseChangeLog that = (DatabaseChangeLog) o;

        return getFilePath().equals(that.getFilePath());

    }

    @Override
    public int hashCode() {
        return getFilePath().hashCode();
    }

    public void validate(Database database, String... contexts) throws LiquibaseException {
        this.validate(database, new Contexts(contexts), new LabelExpression());
    }

    public void validate(Database database, Contexts contexts, LabelExpression labelExpression)
            throws LiquibaseException {

        database.setObjectQuotingStrategy(objectQuotingStrategy);

        ChangeLogIterator logIterator = new ChangeLogIterator(
                this,
                new DbmsChangeSetFilter(database),
                new ContextChangeSetFilter(contexts),
                new LabelChangeSetFilter(labelExpression)
        );

        ValidatingVisitor validatingVisitor = new ValidatingVisitor(database.getRanChangeSetList());
        validatingVisitor.validate(database, this);
        logIterator.run(validatingVisitor, new RuntimeEnvironment(database, contexts, labelExpression));

        final Logger log = Scope.getCurrentScope().getLog(getClass());
        for (String message : validatingVisitor.getWarnings().getMessages()) {
            log.warning(message);
        }

        if (!validatingVisitor.validationPassed()) {
            Scope.getCurrentScope().addMdcValue(MdcKey.DEPLOYMENT_OUTCOME, MdcValue.COMMAND_FAILED);
            Scope.getCurrentScope().getLog(getClass()).info("Change failed validation!");
            throw new ValidationFailedException(validatingVisitor);
        }
    }

    public ChangeSet getChangeSet(RanChangeSet ranChangeSet) {
        final ChangeSet changeSet = getChangeSet(ranChangeSet.getChangeLog(), ranChangeSet.getAuthor(), ranChangeSet.getId());
        if (changeSet != null) {
            changeSet.setStoredFilePath(ranChangeSet.getStoredChangeLog());
        }
        return changeSet;
    }

    public List<ChangeSet> getChangeSets(RanChangeSet ranChangeSet) {
        List<ChangeSet> changesets = getChangeSets(ranChangeSet.getChangeLog(), ranChangeSet.getAuthor(), ranChangeSet.getId());
        changesets.forEach(c -> c.setStoredFilePath(ranChangeSet.getStoredChangeLog()));
        return changesets;
    }

    public void load(ParsedNode parsedNode, ResourceAccessor resourceAccessor) throws ParsedNodeException, SetupException {
        setLogicalFilePath(parsedNode.getChildValue(null, "logicalFilePath", String.class));

        String context = parsedNode.getChildValue(null, "contextFilter", String.class);
        if (context == null) {
            context = parsedNode.getChildValue(null, "context", String.class);
        }

        setContextFilter(new ContextExpression(context));
        String nodeObjectQuotingStrategy = parsedNode.getChildValue(null, "objectQuotingStrategy", String.class);
        if (nodeObjectQuotingStrategy != null) {
            setObjectQuotingStrategy(ObjectQuotingStrategy.valueOf(nodeObjectQuotingStrategy));
        }
        for (ParsedNode childNode : parsedNode.getChildren()) {
            handleChildNode(childNode, resourceAccessor, new HashMap<>());
        }
    }

    protected void expandExpressions(ParsedNode parsedNode) throws UnknownChangeLogParameterException {
        if (changeLogParameters == null) {
            return;
        }
        try {
            Object value = parsedNode.getValue();
            if ((value instanceof String)) {
                parsedNode.setValue(changeLogParameters.expandExpressions(parsedNode.getValue(String.class), this));
            }

            List<ParsedNode> children = parsedNode.getChildren();
            if (children != null) {
                for (ParsedNode child : children) {
                    expandExpressions(child);
                }
            }
        } catch (ParsedNodeException e) {
            throw new UnexpectedLiquibaseException(e);
        }
    }

    protected void handleChildNode(ParsedNode node, ResourceAccessor resourceAccessor)
            throws ParsedNodeException, SetupException {
        handleChildNode(node, resourceAccessor, new HashMap<>());
    }

    protected void handleChildNode(ParsedNode node, ResourceAccessor resourceAccessor, Map<String, Object> nodeScratch)
            throws ParsedNodeException, SetupException {
        expandExpressions(node);
        String nodeName = node.getName();
        switch (nodeName) {
            case "changeSet":
                if (isDbmsMatch(node.getChildValue(null, "dbms", String.class))) {
                    this.addChangeSet(createChangeSet(node, resourceAccessor));
                } else {
                    handleSkippedChangeSet(node);
                }
                break;
            case "modifyChangeSets":
                ModifyChangeSets modifyChangeSets = new ModifyChangeSets(
                        (String) node.getChildValue(null, "runWith"),
                        (String) node.getChildValue(null, "runWithSpoolFile"));
                nodeScratch = new HashMap<>();
                nodeScratch.put("modifyChangeSets", modifyChangeSets);
                for (ParsedNode modifyChildNode : node.getChildren()) {
                    handleChildNode(modifyChildNode, resourceAccessor, nodeScratch);
                }
                nodeScratch.remove("modifyChangeSets");
                break;
            case "include": {
                String path = node.getChildValue(null, "file", String.class);
                if (path == null) {
                    throw new UnexpectedLiquibaseException("No 'file' attribute on 'include'");
                }
                path = path.replace('\\', '/');
                Scope.getCurrentScope().addMdcValue(MdcKey.CHANGELOG_FILE, path);
                ContextExpression includeContextFilter = new ContextExpression(node.getChildValue(null, "contextFilter", String.class));
                if (includeContextFilter.isEmpty()) {
                    includeContextFilter = new ContextExpression(node.getChildValue(null, "context", String.class));
                }
                Labels labels = new Labels(node.getChildValue(null, "labels", String.class));
                Boolean ignore = node.getChildValue(null, "ignore", Boolean.class);
                try {
                    include(path,
                            node.getChildValue(null, "relativeToChangelogFile", false),
                            node.getChildValue(null, "errorIfMissing", true),
                            resourceAccessor,
                            includeContextFilter,
                            labels,
                            ignore,
                            OnUnknownFileFormat.FAIL,
                            (ModifyChangeSets) nodeScratch.get("modifyChangeSets"));
                } catch (LiquibaseException e) {
                    throw new SetupException(e);
                }
                break;
            }
            case "includeAll": {
                String path = node.getChildValue(null, "path", String.class);
                String resourceFilterDef = node.getChildValue(null, "filter", String.class);
                if (resourceFilterDef == null) {
                    resourceFilterDef = node.getChildValue(null, "resourceFilter", String.class);
                }
                IncludeAllFilter resourceFilter = null;
                if (resourceFilterDef != null) {
                    try {
                        resourceFilter = (IncludeAllFilter) Class.forName(resourceFilterDef).getConstructor().newInstance();
                    } catch (ReflectiveOperationException e) {
                        throw new SetupException(e);
                    }
                }

                String resourceComparatorDef = node.getChildValue(null, "resourceComparator", String.class);
                Comparator<String> resourceComparator = null;
                if (resourceComparatorDef == null) {
                    resourceComparator = getStandardChangeLogComparator();
                } else {
                    try {
                        resourceComparator = (Comparator<String>) Class.forName(resourceComparatorDef).getConstructor().newInstance();
                    } catch (ReflectiveOperationException e) {
                        //take default comparator
                        Scope.getCurrentScope().getLog(getClass()).info("no resourceComparator defined - taking default " +
                                "implementation");
                        resourceComparator = getStandardChangeLogComparator();
                    }
                }

                ContextExpression includeContextFilter = new ContextExpression(node.getChildValue(null, "contextFilter", String.class));
                if (includeContextFilter.isEmpty()) {
                    includeContextFilter = new ContextExpression(node.getChildValue(null, "context", String.class));
                }
                Labels labels = new Labels(node.getChildValue(null, "labels", String.class));
                Boolean ignore = node.getChildValue(null, "ignore", Boolean.class);
                if (ignore == null) {
                    ignore = false;
                }
                includeAll(path, node.getChildValue(null, "relativeToChangelogFile", false), resourceFilter,
                        node.getChildValue(null, "errorIfMissingOrEmpty", true),
                        resourceComparator,
                        resourceAccessor,
                        includeContextFilter,
                        labels,
                        ignore,
                        node.getChildValue(null, "minDepth", 1),
                        node.getChildValue(null, "maxDepth", Integer.MAX_VALUE),
                        node.getChildValue(null, "endsWithFilter", ""),
                        (ModifyChangeSets) nodeScratch.get("modifyChangeSets"));
                break;
            }
            case "preConditions": {
                PreconditionContainer parsedContainer = new PreconditionContainer();
                parsedContainer.load(node, resourceAccessor);
                this.preconditionContainer.addNestedPrecondition(parsedContainer);

                break;
            }
            case "removeChangeSetProperty": {
                List<ParsedNode> childNodes = node.getChildren();
                Optional<ParsedNode> changeNode = childNodes.stream().filter(n -> n.getName().equalsIgnoreCase("change")).findFirst();
                if(changeNode.isPresent()){
                    ChangeVisitor changeVisitor = ChangeVisitorFactory.getInstance().create((String) changeNode.get().getValue());
                    if(changeVisitor != null){
                        changeVisitor.load(node, resourceAccessor);
                        if(DatabaseList.definitionMatches(changeVisitor.getDbms(), changeLogParameters.getDatabase(), false)) {
                            //add changeVisitor to this changeLog only if the running database matches with one of the removeChangeSetProperty's dbms
                            getChangeVisitors().add(changeVisitor);
                        }
                    }
                }

                break;
            }
            case "property": {
                try {
                    String contextFilter = node.getChildValue(null, "contextFilter", String.class);
                    if (StringUtil.isEmpty(contextFilter)) {
                        contextFilter = node.getChildValue(null, "context", String.class);
                    }
                    String dbms = node.getChildValue(null, "dbms", String.class);
                    String labels = node.getChildValue(null, "labels", String.class);
                    Boolean global = node.getChildValue(null, "global", Boolean.class);
                    if (global == null) {
                        // okay behave like liquibase < 3.4 and set global == true
                        global = true;
                    }

                    String file = node.getChildValue(null, "file", String.class);
                    Boolean relativeToChangelogFile = node.getChildValue(null, "relativeToChangelogFile", Boolean.FALSE);
                    Boolean errorIfMissing = node.getChildValue(null, "errorIfMissing", Boolean.TRUE);
                    Resource resource;

                    if (file == null) {
                        // direct referenced property, no file
                        String name = node.getChildValue(null, "name", String.class);
                        String value = node.getChildValue(null, "value", String.class);

                        this.changeLogParameters.set(name, value, contextFilter, labels, dbms, global, this);
                    } else {
                        // get relative path if specified
                        if (relativeToChangelogFile) {
                            resource = resourceAccessor.get(this.getPhysicalFilePath()).resolveSibling(file);
                        } else {
                            resource = resourceAccessor.get(file);
                        }

                        // read properties from the file
                        Properties props = new Properties();
                        if (!resource.exists()) {
                            if (errorIfMissing) {
                                throw new UnexpectedLiquibaseException(FileUtil.getFileNotFoundMessage(file));
                            } else {
                                Scope.getCurrentScope().getLog(getClass()).warning(FileUtil.getFileNotFoundMessage(file));
                            }
                        } else {
                            try (InputStream propertiesStream = resource.openInputStream()) {
                                props.load(propertiesStream);

                                for (Map.Entry<Object, Object> entry : props.entrySet()) {
                                    this.changeLogParameters.set(
                                            entry.getKey().toString(),
                                            entry.getValue().toString(),
                                            contextFilter,
                                            labels,
                                            dbms,
                                            global,
                                            this
                                    );
                                }
                            }
                        }
                    }
                } catch (IOException e) {
                    throw new ParsedNodeException(e);
                }

                break;
            }
            default:
                // we want to exclude child nodes that are not changesets or the other things
                // and avoid failing when encountering "child" nodes of the databaseChangeLog which are just
                // XML node attributes (like schemaLocation). If you don't understand, remove the if and run the tests
                // and look at the error output or review the "node" object here with a debugger.
                if (node.getChildren() != null && !node.getChildren().isEmpty()) {
                    throw new ParsedNodeException("Unexpected node found under databaseChangeLog: " + nodeName);
                }
        }
    }

    //
    // Handle a mismatched DBMS attribute, if necessary
    //
    private void handleSkippedChangeSet(ParsedNode node) throws ParsedNodeException {
        if (node.getChildValue(null, "dbms", String.class) == null) {
            return;
        }
        String id = node.getChildValue(null, "id", String.class);
        String author = node.getChildValue(null, "author", String.class);
        String filePath = StringUtil.trimToNull(node.getChildValue(null, "logicalFilePath", String.class));
        if (filePath == null) {
            filePath = getFilePath();
        } else {
            filePath = filePath.replace("\\\\", "/").replaceFirst("^/", "");
        }
        String dbmsList = node.getChildValue(null, "dbms", String.class);
        ChangeSet skippedChangeSet =
                new ChangeSet(id, author, false, false, filePath, null, dbmsList, this);
        skippedChangeSets.add(skippedChangeSet);
    }

    public boolean isDbmsMatch(String dbmsList) {
        return isDbmsMatch(DatabaseList.toDbmsSet(dbmsList));
    }

    public boolean isDbmsMatch(Set<String> dbmsSet) {
        return dbmsSet == null
                || changeLogParameters == null
                || changeLogParameters.getValue("database.typeName", this) == null
                || DatabaseList.definitionMatches(dbmsSet, changeLogParameters.getValue("database.typeName", this).toString(), true);
    }

    /**
     * @deprecated use {@link DatabaseChangeLog#includeAll(String, boolean, IncludeAllFilter, boolean, Comparator, ResourceAccessor, ContextExpression, Labels, boolean, int, int)}
     */
    @Deprecated
    public void includeAll(String pathName,
                           boolean isRelativeToChangelogFile,
                           IncludeAllFilter resourceFilter,
                           boolean errorIfMissingOrEmpty,
                           Comparator<String> resourceComparator,
                           ResourceAccessor resourceAccessor,
                           ContextExpression includeContextFilter,
                           LabelExpression labelExpression,
                           boolean ignore)
            throws SetupException {
        Labels labels = null;
        if (labelExpression != null && !labelExpression.isEmpty()) {
            labels = new Labels(labelExpression.toString());
        }
        includeAll(pathName,
                isRelativeToChangelogFile,
                resourceFilter,
                errorIfMissingOrEmpty,
                resourceComparator,
                resourceAccessor,
                includeContextFilter,
                labels,
                ignore,
                0,
                Integer.MAX_VALUE);
    }

    public void includeAll(String pathName,
                           boolean isRelativeToChangelogFile,
                           IncludeAllFilter resourceFilter,
                           boolean errorIfMissingOrEmpty,
                           Comparator<String> resourceComparator,
                           ResourceAccessor resourceAccessor,
                           ContextExpression includeContextFilter,
                           Labels labels,
                           boolean ignore,
                           int minDepth,
                           int maxDepth)
            throws SetupException {
        includeAll(pathName, isRelativeToChangelogFile, resourceFilter, errorIfMissingOrEmpty, resourceComparator,
                   resourceAccessor, includeContextFilter, labels, ignore, minDepth, maxDepth, "", new ModifyChangeSets(null, null));
<<<<<<< HEAD
    }

    @Deprecated
    public void includeAll(String pathName,
                           boolean isRelativeToChangelogFile,
                           IncludeAllFilter resourceFilter,
                           boolean errorIfMissingOrEmpty,
                           Comparator<String> resourceComparator,
                           ResourceAccessor resourceAccessor,
                           ContextExpression includeContextFilter,
                           Labels labels,
                           boolean ignore,
                           int minDepth,
                           int maxDepth,
                           ModifyChangeSets modifyChangeSets)
            throws SetupException {
        includeAll(pathName, isRelativeToChangelogFile, resourceFilter, errorIfMissingOrEmpty, resourceComparator,
                resourceAccessor, includeContextFilter, labels, ignore, minDepth, maxDepth, "", modifyChangeSets);
=======
>>>>>>> 4cde21fd
    }

    @Deprecated
    public void includeAll(String pathName,
                           boolean isRelativeToChangelogFile,
                           IncludeAllFilter resourceFilter,
                           boolean errorIfMissingOrEmpty,
                           Comparator<String> resourceComparator,
                           ResourceAccessor resourceAccessor,
                           ContextExpression includeContextFilter,
                           Labels labels,
                           boolean ignore,
                           int minDepth,
                           int maxDepth,
                           String endsWithFilter,
                           ModifyChangeSets modifyChangeSets)
            throws SetupException {
        includeAll(pathName, isRelativeToChangelogFile, resourceFilter, errorIfMissingOrEmpty, resourceComparator,
                resourceAccessor, includeContextFilter, labels, ignore, minDepth, maxDepth, "", modifyChangeSets);
    }

    public void includeAll(String pathName,
                           boolean isRelativeToChangelogFile,
                           IncludeAllFilter resourceFilter,
                           boolean errorIfMissingOrEmpty,
                           Comparator<String> resourceComparator,
                           ResourceAccessor resourceAccessor,
                           ContextExpression includeContextFilter,
                           Labels labels,
                           boolean ignore,
                           int minDepth,
                           int maxDepth,
                           String endsWithFilter,
                           ModifyChangeSets modifyChangeSets)
            throws SetupException {
        if (pathName == null) {
            throw new SetupException("No path attribute for includeAll");
        }
        SortedSet<Resource> resources =
                findResources(pathName, isRelativeToChangelogFile, resourceFilter, errorIfMissingOrEmpty, resourceComparator, resourceAccessor, minDepth, maxDepth, endsWithFilter);
        if (resources.isEmpty() && errorIfMissingOrEmpty) {
            throw new SetupException(
                    "Could not find directory or directory was empty for includeAll '" + pathName + "'");
        }
        try {
            Set<String> seenChangelogPaths = Scope.getCurrentScope().get(SEEN_CHANGELOGS_PATHS_SCOPE_KEY, new HashSet<>());
            Scope.child(Collections.singletonMap(SEEN_CHANGELOGS_PATHS_SCOPE_KEY, seenChangelogPaths), () -> {
                for (Resource resource : resources) {
                    Scope.getCurrentScope().getLog(getClass()).info("Reading resource: " + resource);
                    include(resource.getPath(), false, errorIfMissingOrEmpty, resourceAccessor, includeContextFilter,
                            labels, ignore, OnUnknownFileFormat.WARN, modifyChangeSets);
                }
            });
        } catch (Exception e) {
            throw new SetupException(e);
        }
    }

    @Deprecated
    public SortedSet<Resource> findResources(
            String pathName,
            boolean isRelativeToChangelogFile,
            IncludeAllFilter resourceFilter,
            boolean errorIfMissingOrEmpty,
            Comparator<String> resourceComparator,
            ResourceAccessor resourceAccessor,
            int minDepth,
            int maxDepth) throws SetupException {
        return this.findResources(pathName, isRelativeToChangelogFile, resourceFilter, errorIfMissingOrEmpty, resourceComparator,
                resourceAccessor, minDepth, maxDepth, "");
    }

    public SortedSet<Resource> findResources(
                               String pathName,
                               boolean isRelativeToChangelogFile,
                               IncludeAllFilter resourceFilter,
                               boolean errorIfMissingOrEmpty,
                               Comparator<String> resourceComparator,
                               ResourceAccessor resourceAccessor,
                               int minDepth,
                               int maxDepth,
                               String endsWithFilter
                               ) throws SetupException {
        try {
            if (pathName == null) {
                throw new SetupException("No path attribute for findResources");
            }

            String relativeTo = null;
            if (isRelativeToChangelogFile) {
                relativeTo = this.getPhysicalFilePath();
            }

            ResourceAccessor.SearchOptions searchOptions = initializeAndSetMinAndMaxDepth(minDepth, maxDepth);
            searchOptions.setTrimmedEndsWithFilter(endsWithFilter);

            List<Resource> unsortedResources = null;
            Set<String> seenChangelogPaths = Scope.getCurrentScope().get(SEEN_CHANGELOGS_PATHS_SCOPE_KEY, new HashSet<>());
            try {
                String path = fixPath(pathName, resourceAccessor, relativeTo);

                if (Boolean.TRUE.equals(ChangeLogParserConfiguration.ERROR_ON_CIRCULAR_INCLUDE_ALL.getCurrentValue())) {
                    if (seenChangelogPaths.contains(path)) {
                        throw new SetupException("Circular reference detected in '" + path + "'. Set " + ChangeLogParserConfiguration.ERROR_ON_CIRCULAR_INCLUDE_ALL.getKey() + " if you'd like to ignore this error.");
                    }
                }
                seenChangelogPaths.add(path);
                LOG.fine("includeAll for " + pathName);
                LOG.fine("Using file opener for includeAll: " + resourceAccessor.toString());

                unsortedResources = resourceAccessor.search(path, searchOptions);
            } catch (IOException e) {
                if (errorIfMissingOrEmpty) {
                    throw new IOException(String.format("Could not find/read changelogs from %s directory", pathName));
                }
            }
            SortedSet<Resource> resources = new TreeSet<>((o1, o2) -> resourceComparator.compare(o1.getPath(), o2.getPath()));
            if (unsortedResources != null) {
                for (Resource resourcePath : unsortedResources) {
                    if ((resourceFilter == null) || resourceFilter.include(resourcePath.getPath())) {
                        resources.add(resourcePath);
                    }
                }
            }

            if (resources.isEmpty() && errorIfMissingOrEmpty) {
                throw new SetupException(
                        "Could not find directory, directory was empty, or no changelogs matched the provided search criteria for includeAll '" + pathName + "'");
            }
            return resources;
        } catch (IOException e) {
            throw new SetupException(e);
        }
    }

    private String fixPath(String pathName, ResourceAccessor resourceAccessor, String relativeTo) throws IOException {
        String path;
        if (relativeTo == null) {
            path = pathName;
        } else {
            path = resourceAccessor.get(relativeTo).resolveSibling(pathName).getPath();
            path = normalizePath(path);
        }

        path = path.replace("\\", "/");
        if (StringUtil.isNotEmpty(path) && !(path.endsWith("/"))) {
            path = path + '/';
        }
        return path;
    }

    /**
     * @deprecated use {@link DatabaseChangeLog#include(String, boolean, boolean, ResourceAccessor, ContextExpression, Labels, Boolean, OnUnknownFileFormat)}
     */
    @Deprecated
    public boolean include(String fileName,
                           boolean isRelativePath,
                           boolean errorIfMissing,
                           ResourceAccessor resourceAccessor,
                           ContextExpression includeContextFilter,
                           LabelExpression labelExpression,
                           Boolean ignore,
                           boolean logEveryUnknownFileFormat)
            throws LiquibaseException {
        Labels labels = null;
        if (labelExpression != null && !labelExpression.isEmpty()) {
            labels = new Labels(labelExpression.getLabels());
        }

        return include(fileName,
                isRelativePath,
                errorIfMissing,
                resourceAccessor,
                includeContextFilter,
                labels,
                ignore,
                logEveryUnknownFileFormat);
    }

    /**
     * @deprecated use {@link DatabaseChangeLog#include(String, boolean, boolean, ResourceAccessor, ContextExpression, Labels, Boolean, OnUnknownFileFormat)}
     */
    public boolean include(String fileName,
                           boolean isRelativePath,
                           boolean errorIfMissing,
                           ResourceAccessor resourceAccessor,
                           ContextExpression includeContextFilter,
                           Labels labels,
                           Boolean ignore,
                           boolean logEveryUnknownFileFormat)
            throws LiquibaseException {
        return include(fileName, isRelativePath, errorIfMissing, resourceAccessor, includeContextFilter, labels, ignore, logEveryUnknownFileFormat ? OnUnknownFileFormat.WARN : OnUnknownFileFormat.SKIP);
    }

    public boolean include(String fileName,
                           boolean isRelativePath,
                           boolean errorIfMissing,
                           ResourceAccessor resourceAccessor,
                           ContextExpression includeContextFilter,
                           Labels labels,
                           Boolean ignore,
                           OnUnknownFileFormat onUnknownFileFormat)
            throws LiquibaseException {
        return include(fileName, isRelativePath, errorIfMissing, resourceAccessor, includeContextFilter, labels, ignore, onUnknownFileFormat, new ModifyChangeSets(null, null));
    }

    public boolean include(String fileName,
                           boolean isRelativePath,
                           boolean errorIfMissing,
                           ResourceAccessor resourceAccessor,
                           ContextExpression includeContextFilter,
                           Labels labels,
                           Boolean ignore,
                           OnUnknownFileFormat onUnknownFileFormat,
                           ModifyChangeSets modifyChangeSets)
            throws LiquibaseException {
        if (".svn".equalsIgnoreCase(fileName) || "cvs".equalsIgnoreCase(fileName)) {
            return false;
        }

        if (isRelativePath) {
            try {
                fileName = resourceAccessor.get(this.getPhysicalFilePath()).resolveSibling(fileName).getPath();
                fileName = normalizePath(Paths.get(fileName).toString());
            } catch (IOException e) {
                throw new UnexpectedLiquibaseException(e);
            }
        }
        DatabaseChangeLog changeLog;
        try {
            DatabaseChangeLog rootChangeLog = ROOT_CHANGE_LOG.get();
            if (rootChangeLog == null) {
                ROOT_CHANGE_LOG.set(this);
            }
            DatabaseChangeLog parentChangeLog = PARENT_CHANGE_LOG.get();
            PARENT_CHANGE_LOG.set(this);
            try {
                if (!resourceAccessor.get(fileName).exists()) {
                    if (ChangeLogParserConfiguration.ON_MISSING_INCLUDE_CHANGELOG.getCurrentValue().equals(ChangeLogParserConfiguration.MissingIncludeConfiguration.WARN)
                            || !errorIfMissing) {
                        Scope.getCurrentScope().getLog(getClass()).warning(FileUtil.getFileNotFoundMessage(fileName));
                        return false;
                    } else {
                        throw new ChangeLogParseException(FileUtil.getFileNotFoundMessage(fileName));
                    }
                }
                ChangeLogParser parser = ChangeLogParserFactory.getInstance().getParser(fileName, resourceAccessor);
                changeLog = parser.parse(fileName, changeLogParameters, resourceAccessor);
                changeLog.setIncludeContextFilter(includeContextFilter);
                changeLog.setIncludeLabels(labels);
                changeLog.setIncludeIgnore(ignore != null ? ignore.booleanValue() : false);
            } finally {
                if (rootChangeLog == null) {
                    ROOT_CHANGE_LOG.remove();
                }
                if (parentChangeLog == null) {
                    PARENT_CHANGE_LOG.remove();
                } else {
                    PARENT_CHANGE_LOG.set(parentChangeLog);
                }
            }
        } catch (UnknownChangelogFormatException e) {
            if (onUnknownFileFormat == OnUnknownFileFormat.FAIL) {
                throw e;
            }
            // This matches only an extension, but filename can be a full path, too. Is it right?
            boolean matchesFileExtension = StringUtil.trimToEmpty(fileName).matches("\\.\\w+$");
            if (matchesFileExtension || onUnknownFileFormat == OnUnknownFileFormat.WARN) {
                Scope.getCurrentScope().getLog(getClass()).warning(
                        "included file " + fileName + "/" + fileName + " is not a recognized file type"
                );
            }
            return false;
        } catch (IOException e) {
            throw new LiquibaseException(e.getMessage(), e);
        }
        PreconditionContainer preconditions = changeLog.getPreconditions();
        if (preconditions != null) {
            if (null == this.getPreconditions()) {
                this.setPreconditions(new PreconditionContainer());
            }
            this.getPreconditions().addNestedPrecondition(preconditions);
        }
        for (ChangeSet changeSet : changeLog.getChangeSets()) {
            if (changeSet.getRunWith() == null) {
                changeSet.setRunWith(modifyChangeSets != null ? modifyChangeSets.getRunWith() : null);
            }
            if (changeSet.getRunWithSpoolFile() == null) {
                changeSet.setRunWithSpoolFile(modifyChangeSets != null ? modifyChangeSets.getRunWithSpool() : null);
            }
            addChangeSet(changeSet);
        }

        return true;
    }

    protected ChangeSet createChangeSet(ParsedNode node, ResourceAccessor resourceAccessor) throws ParsedNodeException {
        ChangeSet changeSet = new ChangeSet(this);
        changeSet.setChangeLogParameters(this.getChangeLogParameters());
        changeSet.load(node, resourceAccessor);
        return changeSet;
    }

    protected Comparator<String> getStandardChangeLogComparator() {
        return Comparator.comparing(o -> o.replace("WEB-INF/classes/", ""));
    }

    public static String normalizePath(String filePath) {
        if (filePath == null) {
            return null;
        }

        if (filePath.startsWith("classpath:")) {
            filePath = filePath.substring("classpath:".length());
        }

        if (filePath.contains("\\")) {
            filePath = filePath.replace("\\", "/");
        }

        while (filePath.contains("//")) {
            filePath = filePath.replace("//", "/");
        }

        if (filePath.contains("/./")) {
            filePath = filePath.replace("/./", "/");
        }

        if (filePath.indexOf(":") == 1) {
            filePath = NO_LETTER_PATTERN.matcher(filePath).replaceFirst("");
        }

        if (filePath.startsWith("./")) {
            filePath = filePath.substring(1);
        }

        if (filePath.startsWith("/")) {
            filePath = filePath.substring(1);
        }

        return filePath;
    }

    public void clearCheckSums() {
        for (ChangeSet changeSet : getChangeSets()) {
            changeSet.clearCheckSum();
        }
    }

    /**
     * Container class to handle the modifyChangeSets tag.
     * Other attributes may be added later
     */
    private static class ModifyChangeSets {
        private final String runWith;
        private final String runWithSpool;

        /**
         * @param runWith      The native executor to execute all included change sets with. Can be null
         * @param runWithSpool The name of the spool file to be created
         */
        public ModifyChangeSets(String runWith, String runWithSpool) {
            this.runWith = runWith;
            this.runWithSpool = runWithSpool;
        }

        public String getRunWith() {
            return runWith;
        }

        public String getRunWithSpool() {
            return runWithSpool;
        }
    }

    /**
     * Holder for the PreconditionContainer for this changelog, plus any nested changelogs.
     */
    @LiquibaseService(skip = true)
    private static class GlobalPreconditionContainer extends PreconditionContainer {

        /**
         * This container should always be TEST because it may contain a mix of containers which may or may not get tested during update-sql
         */
        @Override
        public OnSqlOutputOption getOnSqlOutput() {
            return OnSqlOutputOption.TEST;
        }

        @Override
        public void addNestedPrecondition(Precondition precondition) {
            super.addNestedPrecondition(precondition);
        }
    }

    /**
     * Controls what to do when including a file with a format that isn't recognized by a changelog parser.
     */
    public enum OnUnknownFileFormat {

        /**
         * Silently skip unknown files.
         */
        SKIP,

        /**
         * Log a warning about the file not being in a recognized format, but continue on
         */
        WARN,

        /**
         * Fail parsing with an error
         */
        FAIL
    }

    /**
     * Initialize and set min/max depth values validating maxDepth cannot be a lower value than minDepth
     *
     * @param minDepth
     * @param maxDepth
     * @return ResourceAccessor.SearchOptions
     * @throws SetupException in case maxDepth is less than minDepth
     */
    private ResourceAccessor.SearchOptions initializeAndSetMinAndMaxDepth(int minDepth, int maxDepth) throws SetupException {
        ResourceAccessor.SearchOptions searchOptions = new ResourceAccessor.SearchOptions();
        try {
            if (maxDepth < minDepth) {
                throw new IllegalArgumentException("maxDepth argument must be greater than minDepth");
            }

            searchOptions.setMinDepth(minDepth);
            searchOptions.setMaxDepth(maxDepth);
        } catch (IllegalArgumentException e) {
            throw new SetupException("Error in includeAll setup: " + e.getMessage(), e);
        }
        return searchOptions;
    }

}<|MERGE_RESOLUTION|>--- conflicted
+++ resolved
@@ -690,7 +690,6 @@
             throws SetupException {
         includeAll(pathName, isRelativeToChangelogFile, resourceFilter, errorIfMissingOrEmpty, resourceComparator,
                    resourceAccessor, includeContextFilter, labels, ignore, minDepth, maxDepth, "", new ModifyChangeSets(null, null));
-<<<<<<< HEAD
     }
 
     @Deprecated
@@ -709,27 +708,6 @@
             throws SetupException {
         includeAll(pathName, isRelativeToChangelogFile, resourceFilter, errorIfMissingOrEmpty, resourceComparator,
                 resourceAccessor, includeContextFilter, labels, ignore, minDepth, maxDepth, "", modifyChangeSets);
-=======
->>>>>>> 4cde21fd
-    }
-
-    @Deprecated
-    public void includeAll(String pathName,
-                           boolean isRelativeToChangelogFile,
-                           IncludeAllFilter resourceFilter,
-                           boolean errorIfMissingOrEmpty,
-                           Comparator<String> resourceComparator,
-                           ResourceAccessor resourceAccessor,
-                           ContextExpression includeContextFilter,
-                           Labels labels,
-                           boolean ignore,
-                           int minDepth,
-                           int maxDepth,
-                           String endsWithFilter,
-                           ModifyChangeSets modifyChangeSets)
-            throws SetupException {
-        includeAll(pathName, isRelativeToChangelogFile, resourceFilter, errorIfMissingOrEmpty, resourceComparator,
-                resourceAccessor, includeContextFilter, labels, ignore, minDepth, maxDepth, "", modifyChangeSets);
     }
 
     public void includeAll(String pathName,
