--- conflicted
+++ resolved
@@ -665,14 +665,8 @@
             return ExecType.MARK_RAN;
         }
 
-<<<<<<< HEAD
         startInstant = Instant.now();
         Scope.getCurrentScope().addMdcValue(MdcKey.CHANGESET_OPERATION_START_TIME, startInstant.toString());
-=======
-        operationStartTime = new Date();
-        long startTime = operationStartTime.getTime();
-        Scope.getCurrentScope().addMdcValue(MdcKey.CHANGESET_OPERATION_START_TIME, Instant.ofEpochMilli(startTime).toString());
->>>>>>> a7db2f7f
 
         boolean skipChange = false;
 
@@ -804,15 +798,9 @@
                 if (execType == null) {
                     execType = ExecType.EXECUTED;
                 }
-<<<<<<< HEAD
 
                 stopInstant = Instant.now();
                 Scope.getCurrentScope().addMdcValue(MdcKey.CHANGESET_OPERATION_STOP_TIME, stopInstant.toString());
-=======
-                operationStopTime = new Date();
-                long stopTime = operationStopTime.getTime();
-                Scope.getCurrentScope().addMdcValue(MdcKey.CHANGESET_OPERATION_STOP_TIME, Instant.ofEpochMilli(stopTime).toString());
->>>>>>> a7db2f7f
                 Scope.getCurrentScope().addMdcValue(MdcKey.CHANGESET_OUTCOME, execType.value.toLowerCase());
                 log.info("ChangeSet " + toString(false) + " ran successfully in " + (stopInstant.toEpochMilli() - startInstant.toEpochMilli()) + "ms");
             } else {
@@ -820,13 +808,8 @@
             }
 
         } catch (Exception e) {
-<<<<<<< HEAD
             stopInstant = Instant.now();
             Scope.getCurrentScope().addMdcValue(MdcKey.CHANGESET_OPERATION_STOP_TIME, stopInstant.toString());
-=======
-            operationStopTime = new Date();
-            Scope.getCurrentScope().addMdcValue(MdcKey.CHANGESET_OPERATION_STOP_TIME, Instant.ofEpochMilli(operationStopTime.getTime()).toString());
->>>>>>> a7db2f7f
             Scope.getCurrentScope().addMdcValue(MdcKey.CHANGESET_OUTCOME, ExecType.FAILED.value.toLowerCase());
             log.severe(String.format("ChangeSet %s encountered an exception.", toString(false)), e);
             setErrorMsg(e.getMessage());
@@ -922,13 +905,8 @@
     }
 
     public void rollback(Database database, ChangeExecListener listener) throws RollbackFailedException {
-<<<<<<< HEAD
         startInstant = Instant.now();
         Scope.getCurrentScope().addMdcValue(MdcKey.CHANGESET_OPERATION_START_TIME, startInstant.toString());
-=======
-        operationStartTime = new Date();
-        Scope.getCurrentScope().addMdcValue(MdcKey.CHANGESET_OPERATION_START_TIME, Instant.ofEpochMilli(operationStartTime.getTime()).toString());
->>>>>>> a7db2f7f
         addChangeSetMdcProperties();
         Scope.getCurrentScope().addMdcValue(MdcKey.DEPLOYMENT_ID, getDeploymentId());
         Executor originalExecutor = setupCustomExecutorIfNecessary(database);
@@ -996,22 +974,12 @@
             stopInstant = Instant.now();
             rollbackExecType = ExecType.EXECUTED;
             Scope.getCurrentScope().addMdcValue(MdcKey.CHANGESET_OUTCOME, ExecType.EXECUTED.value.toLowerCase());
-<<<<<<< HEAD
             Scope.getCurrentScope().addMdcValue(MdcKey.CHANGESET_OPERATION_STOP_TIME, stopInstant.toString());
-=======
-            operationStopTime = new Date();
-            Scope.getCurrentScope().addMdcValue(MdcKey.CHANGESET_OPERATION_STOP_TIME, Instant.ofEpochMilli(operationStopTime.getTime()).toString());
->>>>>>> a7db2f7f
             Scope.getCurrentScope().getLog(getClass()).fine("ChangeSet " + toString() + " has been successfully rolled back.");
         } catch (Exception e) {
             stopInstant = Instant.now();
             setErrorMsg(e.getMessage());
-<<<<<<< HEAD
             Scope.getCurrentScope().addMdcValue(MdcKey.CHANGESET_OPERATION_STOP_TIME, stopInstant.toString());
-=======
-            operationStopTime = new Date();
-            Scope.getCurrentScope().addMdcValue(MdcKey.CHANGESET_OPERATION_STOP_TIME, Instant.ofEpochMilli(operationStopTime.getTime()).toString());
->>>>>>> a7db2f7f
             try {
                 rollbackExecType = ExecType.FAILED;
                 Scope.getCurrentScope().addMdcValue(MdcKey.CHANGESET_OUTCOME, ExecType.FAILED.value.toLowerCase());
