package liquibase.changelog;

import liquibase.ChecksumVersion;
import liquibase.ContextExpression;
import liquibase.Labels;
import liquibase.Scope;
import liquibase.change.*;
import liquibase.change.core.EmptyChange;
import liquibase.change.core.RawSQLChange;
import liquibase.change.core.SQLFileChange;
import liquibase.change.visitor.ChangeVisitor;
import liquibase.changelog.visitor.ChangeExecListener;
import liquibase.command.CommandScope;
import liquibase.configuration.LiquibaseConfiguration;
import liquibase.database.Database;
import liquibase.database.DatabaseList;
import liquibase.database.ObjectQuotingStrategy;
import liquibase.exception.*;
import liquibase.executor.Executor;
import liquibase.executor.ExecutorService;
import liquibase.executor.LoggingExecutor;
import liquibase.logging.Logger;
import liquibase.logging.mdc.MdcKey;
import liquibase.logging.mdc.customobjects.RollbackSqlFile;
import liquibase.parser.ChangeLogParserConfiguration;
import liquibase.parser.core.ParsedNode;
import liquibase.parser.core.ParsedNodeException;
import liquibase.precondition.Conditional;
import liquibase.precondition.ErrorPrecondition;
import liquibase.precondition.FailedPrecondition;
import liquibase.precondition.core.PreconditionContainer;
import liquibase.resource.ResourceAccessor;
import liquibase.sql.visitor.SqlVisitor;
import liquibase.sql.visitor.SqlVisitorFactory;
import liquibase.statement.SqlStatement;
import liquibase.util.StreamUtil;
import liquibase.util.StringUtil;
import lombok.Getter;
import lombok.Setter;
import org.apache.commons.lang3.StringUtils;

import java.time.Instant;
import java.util.*;
import java.util.concurrent.atomic.AtomicReference;
import java.util.stream.Collectors;

import static liquibase.Scope.getCurrentScope;

/**
 * Encapsulates a changeSet and all its associated changes.
 */
public class ChangeSet implements Conditional, ChangeLogChild {

    public static final String CHANGE_KEY = "change";
    protected CheckSum checkSum;
    /**
     * storedChecksum is used to make the checksum of a changeset that has already been run
     * on a database available to liquibase extensions. This value might differ from the checkSum value that
     * is calculated at run time when ValidatorVisitor is being called
     */
    private CheckSum storedCheckSum;

    private static final String AND = " AND ";
    private static final String COMMA = ",";
    private static final String WHITESPACE = " ";
    private static final String OPEN_BRACKET = "(";
    private static final String CLOSE_BRACKET = ")";

    public enum RunStatus {
        NOT_RAN, ALREADY_RAN, RUN_AGAIN, MARK_RAN, INVALID_MD5SUM
    }

    public enum ExecType {
        EXECUTED("EXECUTED", false, true),
        FAILED("FAILED", false, false),
        SKIPPED("SKIPPED", false, false),
        RERAN("RERAN", true, true),
        MARK_RAN("MARK_RAN", false, true);

        ExecType(String value, boolean ranBefore, boolean ran) {
            this.value = value;
            this.ranBefore = ranBefore;
            this.ran = ran;
        }

        public final String value;
        public final boolean ranBefore;
        public final boolean ran;
    }

    public enum ValidationFailOption {
        HALT("HALT"),
        MARK_RAN("MARK_RAN");

        final String key;

        ValidationFailOption(String key) {
            this.key = key;
        }

        @Override
        public String toString() {
            return key;
        }
    }

    protected String key;

    private ChangeLogParameters changeLogParameters;

    /**
     * List of change objects defined in this changeset
     */
    private final List<Change> changes;

    /**
     * "id" specified in changeLog file.  Combination of id+author+filePath must be unique
     */
    private String id;

    /**
     * "author" defined in changeLog file.  Having each developer use a unique author tag allows duplicates of "id" attributes between developers.
     */
    private String author;

    /**
     * File changeSet is defined in.  May be a logical/non-physical string.  It is included in the unique identifier to allow duplicate id+author combinations in different files
     */
    private String filePath = "UNKNOWN CHANGE LOG";


    /**
     * A logicalFilePath if defined
     */
    private String logicalFilePath;

    /**
     * File path stored in the databasechangelog table. It should be the same as filePath, but not always.
     */
    private String storedFilePath;

    /**
     * If set to true, the changeSet will be executed on every update. Defaults to false
     */
    private boolean alwaysRun;

    /**
     * If set to true, the changeSet will be executed when the checksum changes.  Defaults to false.
     */
    private boolean runOnChange;

    /**
     * Runtime contexts in which the changeSet will be executed.  If null or empty, will execute regardless of contexts set
     */
    private ContextExpression contextFilter;

    /**
     * "Labels" associated with this changeSet.  If null or empty, will execute regardless of labels set
     */
    private Labels labels;

    /**
     * If set to true, the changeSet will be ignored (skipped)
     */
    private boolean ignore;

    /**
     * Databases for which this changeset should run.  The string values should match the value returned from Database.getShortName()
     */
    private Set<String> dbmsSet;

    /**
     * The original string used in the dbms attribute.
     */
    @Getter
    private String dbmsOriginalString;

    /**
     * If false, do not stop liquibase update execution if an error is thrown executing the changeSet.  Defaults to true
     */
    private Boolean failOnError;

    /**
     * List of checksums that are assumed to be valid besides the one stored in the database.  Can include the string "any"
     */
    private final Set<CheckSum> validCheckSums = new HashSet<>();

    /**
     * If true, the changeSet will run in a database transaction.  Defaults to true
     */
    private boolean runInTransaction;

    /**
     * Behavior if the validation of any of the changeSet changes fails.  Does not include checksum validation
     */
    private ValidationFailOption onValidationFail = ValidationFailOption.HALT;

    /**
     * Stores if validation failed on this ChangeSet
     */
    private boolean validationFailed;

    /**
     * Changes defined to roll back this changeSet
     */
    private final RollbackContainer rollback = new RollbackContainer();


    /**
     * ChangeSet comments defined in changeLog file
     */
    private String comments;

    /**
     * ChangeSet level preconditions defined for this changeSet
     */
    private PreconditionContainer preconditions;

    /**
     * ChangeSet level attribute to specify an Executor
     */
    private String runWith;

    /**
     * ChangeSet level attribute to specify a spool file name
     */
    private String runWithSpoolFile;

    /**
     * SqlVisitors defined for this changeset.
     * SqlVisitors will modify the SQL generated by the changes before sending it to the database.
     */
    private final List<SqlVisitor> sqlVisitors = new ArrayList<>();

    @Getter
    private ObjectQuotingStrategy objectQuotingStrategy;

    private final DatabaseChangeLog changeLog;

    @Getter
    @Setter
    private String created;

    /**
     * Allow changeSet to be run "first" or "last". Multiple changeSets with the same runOrder will preserve their order relative to each other.
     */
    @Getter
    private String runOrder;

    private final Map<String, Object> attributes = new HashMap<>();

    /**
     * Deployment ID stored in the databasechangelog table.
     */
    private String deploymentId;

    /**
     * Start instant of the changeset execution
     */
    private Instant startInstant;

    /**
     * Stop instant of the changeset execution
     */
    private Instant stopInstant;

    @Getter
    @Setter
    private List<String> generatedSql = new ArrayList<>();

    @Getter
    @Setter
    private ExecType execType;

    @Getter
    @Setter
    private String errorMsg;

    @Getter
    @Setter
    private ExecType rollbackExecType;

    @Getter
    @Setter
    private Date operationStartTime;

    @Getter
    @Setter
    private Date operationStopTime;

    public boolean shouldAlwaysRun() {
        return alwaysRun;
    }

    public boolean shouldRunOnChange() {
        return runOnChange;
    }

    public ChangeSet(DatabaseChangeLog databaseChangeLog) {
        this.changes = new ArrayList<>();
        this.changeLog = databaseChangeLog;
    }

    public ChangeSet(String id, String author, boolean alwaysRun, boolean runOnChange, String filePath, String contextFilter, String dbmsList, DatabaseChangeLog databaseChangeLog) {
        this(id, author, alwaysRun, runOnChange, filePath, contextFilter, dbmsList, null, null, true, ObjectQuotingStrategy.LEGACY, databaseChangeLog);
    }

    public ChangeSet(String id, String author, boolean alwaysRun, boolean runOnChange, String filePath, String contextFilter, String dbmsList, boolean runInTransaction, DatabaseChangeLog databaseChangeLog) {
        this(id, author, alwaysRun, runOnChange, filePath, contextFilter, dbmsList, null, null, runInTransaction, ObjectQuotingStrategy.LEGACY, databaseChangeLog);
    }

    public ChangeSet(String id, String author, boolean alwaysRun, boolean runOnChange, String filePath, String contextFilter, String dbmsList, ObjectQuotingStrategy quotingStrategy, DatabaseChangeLog databaseChangeLog) {
        this(id, author, alwaysRun, runOnChange, filePath, contextFilter, dbmsList, null, null, true, quotingStrategy, databaseChangeLog);
    }

    public ChangeSet(String id, String author, boolean alwaysRun, boolean runOnChange, String filePath, String contextFilter, String dbmsList,
                     boolean runInTransaction, ObjectQuotingStrategy quotingStrategy, DatabaseChangeLog databaseChangeLog) {
        this(id, author, alwaysRun, runOnChange, filePath, contextFilter, dbmsList, null, null, runInTransaction, quotingStrategy, databaseChangeLog);
    }

    public ChangeSet(String id, String author, boolean alwaysRun, boolean runOnChange, String filePath, String contextFilter, String dbmsList,
                     String runWith, String runWithSpoolFile, boolean runInTransaction, ObjectQuotingStrategy quotingStrategy, DatabaseChangeLog databaseChangeLog) {
        this(databaseChangeLog);
        this.id = id;
        this.author = author;
        this.filePath = filePath;
        this.alwaysRun = alwaysRun;
        this.runOnChange = runOnChange;
        this.runInTransaction = runInTransaction;
        this.objectQuotingStrategy = quotingStrategy;
        this.contextFilter = new ContextExpression(contextFilter);
        setDbms(dbmsList);
        this.runWith = runWith;
        this.runWithSpoolFile = runWithSpoolFile;
    }

    protected void setDbms(String dbmsList) {
        this.dbmsSet = DatabaseList.toDbmsSet(dbmsList);
        this.dbmsOriginalString = dbmsList;
    }

    /**
     * @return either this object's logicalFilePath or the changelog's filepath (logical or physical) if not.
     */
    public String getFilePath() {
        return filePath;
    }

    /**
     * Returns the logical file path defined directly on this node. Returns {@code null} if not set.
     *
     * @return the logical file path defined on this node, or {@code null} if not set
     */
    public String getLogicalFilePath() {
        return logicalFilePath;
    }

    public void setLogicalFilePath(String logicalFilePath) {
        this.logicalFilePath = logicalFilePath;
    }

    public String getStoredFilePath() {
        if (storedFilePath == null) {
            return getFilePath();
        }
        return storedFilePath;
    }

    public void setStoredFilePath(String storedFilePath) {
        this.storedFilePath = storedFilePath;
    }

    /**
     * @return the runWith value. If the runWith value is empty or not set this method will return null.
     */
    public String getRunWith() {
        return runWith == null || runWith.isEmpty() ? null : runWith;
    }

    public void setRunWith(String runWith) {
        this.runWith = runWith;
    }

    public String getRunWithSpoolFile() {
        return runWithSpoolFile;
    }

    public void setRunWithSpoolFile(String runWithSpoolFile) {
        this.runWithSpoolFile = runWithSpoolFile;
    }

    public void clearCheckSum() {
        this.checkSum = null;
    }

    public CheckSum generateCheckSum(ChecksumVersion version) {
        try {
            return Scope.child(Collections.singletonMap(Scope.Attr.checksumVersion.name(), version), () -> {
                if (checkSum == null) {
                    StringBuilder stringToMD5 = new StringBuilder();
                    for (Change change : this.getChanges()) {
                        // checksum v8 requires changes that are applied even to other databases to be calculated
                        // checksum v9 excludes them from calculation
                        if (!(change instanceof DbmsTargetedChange) ||
                                getCurrentScope().getChecksumVersion().lowerOrEqualThan(ChecksumVersion.V8) ||
                                DatabaseList.definitionMatches(((DbmsTargetedChange) change).getDbms(), getCurrentScope().getDatabase(), true)) {
                            stringToMD5.append(change.generateCheckSum()).append(":");
                        }
                    }

                    for (SqlVisitor visitor : this.getSqlVisitors()) {
                        stringToMD5.append(visitor.generateCheckSum()).append(";");
                    }
                    checkSum = CheckSum.compute(stringToMD5.toString());
                }

                return checkSum;
            });
        } catch (Exception e) {
            throw new RuntimeException(e);
        }
    }

    @Override
    public void load(ParsedNode node, ResourceAccessor resourceAccessor) throws ParsedNodeException {
        this.id = node.getChildValue(null, "id", String.class);
        this.author = node.getChildValue(null, "author", String.class);
        this.alwaysRun = node.getChildValue(null, "runAlways", node.getChildValue(null, "alwaysRun", false));
        this.runOnChange = node.getChildValue(null, "runOnChange", false);
        this.runWith = node.getChildValue(null, "runWith", String.class);
        this.runWithSpoolFile = node.getChildValue(null, "runWithSpoolFile", String.class);
        this.contextFilter = new ContextExpression(node.getChildValue(null, "contextFilter", String.class));
        if (this.contextFilter.isEmpty()) {
            contextFilter = new ContextExpression(node.getChildValue(null, "context", String.class));
        }
        this.labels = new Labels(StringUtil.trimToNull(node.getChildValue(null, "labels", String.class)));
        setDbms(node.getChildValue(null, "dbms", String.class));
        this.runInTransaction = node.getChildValue(null, "runInTransaction", true);
        this.created = node.getChildValue(null, "created", String.class);
        this.runOrder = node.getChildValue(null, "runOrder", String.class);
        this.ignore = node.getChildValue(null, "ignore", false);
        this.comments = StringUtil.join(node.getChildren(null, "comment"), "\n", obj -> {
            if (((ParsedNode) obj).getValue() == null) {
                return "";
            } else {
                return ((ParsedNode) obj).getValue().toString();
            }
        });
        this.comments = StringUtil.trimToNull(this.comments);

        String objectQuotingStrategyString = StringUtil.trimToNull(node.getChildValue(null, "objectQuotingStrategy", String.class));
        if (changeLog != null) {
            this.objectQuotingStrategy = changeLog.getObjectQuotingStrategy();
        }
        if (objectQuotingStrategyString != null) {
            this.objectQuotingStrategy = ObjectQuotingStrategy.valueOf(objectQuotingStrategyString);
        }

        if (this.objectQuotingStrategy == null) {
            this.objectQuotingStrategy = ObjectQuotingStrategy.LEGACY;
        }

        this.logicalFilePath = StringUtil.trimToNull(node.getChildValue(null, "logicalFilePath", String.class));

        this.filePath = logicalFilePath;
        if (filePath == null) {
            if (changeLog != null) {
                filePath = changeLog.getFilePath();
            }
        } else {
            filePath = filePath.replaceAll("\\\\", "/")
                    .replaceFirst("^/", "");

        }

        this.setFailOnError(node.getChildValue(null, "failOnError", Boolean.class));
        String onValidationFailString = node.getChildValue(null, "onValidationFail", "HALT");
        this.setOnValidationFail(ValidationFailOption.valueOf(onValidationFailString));

        for (ParsedNode child : node.getChildren()) {
            handleChildNode(child, resourceAccessor);
        }
    }

    protected void handleChildNode(ParsedNode child, ResourceAccessor resourceAccessor) throws ParsedNodeException {
        switch (child.getName()) {
            case "rollback":
                handleRollbackNode(child, resourceAccessor);
                break;
            case "validCheckSum":
            case "validCheckSums":
                if (child.getValue() == null) {
                    return;
                }

                if (child.getValue() instanceof Collection) {
                    for (Object checksum : (Collection) child.getValue()) {
                        addValidCheckSum((String) checksum);
                    }
                } else {
                    addValidCheckSum(child.getValue(String.class));
                }
                break;
            case "modifySql":
                String dbmsString = StringUtil.trimToNull(child.getChildValue(null, "dbms", String.class));
                String contextFilterString = StringUtil.trimToNull(child.getChildValue(null, "contextFilter", String.class));
                if (contextFilterString == null) {
                    contextFilterString = StringUtil.trimToNull(child.getChildValue(null, "context", String.class));
                }

                String labelsString = StringUtil.trimToNull(child.getChildValue(null, "labels", String.class));
                boolean applyToRollback = child.getChildValue(null, "applyToRollback", false);

                Set<String> dbms = new HashSet<>();
                if (dbmsString != null) {
                    dbms.addAll(StringUtil.splitAndTrim(dbmsString, ","));
                }
                ContextExpression contextFilter = null;
                if (contextFilterString != null) {
                    contextFilter = new ContextExpression(contextFilterString);
                }

                Labels labels = null;
                if (labelsString != null) {
                    labels = new Labels(labelsString);
                }


                List<ParsedNode> potentialVisitors = child.getChildren();
                for (ParsedNode node : potentialVisitors) {
                    SqlVisitor sqlVisitor = SqlVisitorFactory.getInstance().create(node.getName());
                    if (sqlVisitor != null) {
                        sqlVisitor.setApplyToRollback(applyToRollback);
                        if (!dbms.isEmpty()) {
                            sqlVisitor.setApplicableDbms(dbms);
                        }
                        sqlVisitor.setContextFilter(contextFilter);
                        sqlVisitor.setLabels(labels);
                        sqlVisitor.load(node, resourceAccessor);

                        addSqlVisitor(sqlVisitor);
                    }
                }


                break;
            case "preconditions":
            case "preConditions":
                this.preconditions = new PreconditionContainer();
                this.preconditions.load(child, resourceAccessor);
                break;
            case "changes":
                for (ParsedNode changeNode : child.getChildren()) {
                    handleChildNode(changeNode, resourceAccessor);
                }
                break;
            default:
                Change change = toChange(child, resourceAccessor);
                if ((change == null) && (child.getValue() instanceof String)) {
                    this.setAttribute(child.getName(), child.getValue());
                } else {
                    addChange(change);
                }
                break;
        }
    }

    protected void handleRollbackNode(ParsedNode rollbackNode, ResourceAccessor resourceAccessor) throws ParsedNodeException {
        String changeSetId = rollbackNode.getChildValue(null, "changeSetId", String.class);
        if (changeSetId != null) {
            String changeSetAuthor = rollbackNode.getChildValue(null, "changeSetAuthor", String.class);
            String changeSetPath = rollbackNode.getChildValue(null, "changeSetPath", getFilePath());

            DatabaseChangeLog changeLog = this.getChangeLog();
	        List<ChangeSet> changeSets = changeLog.getChangeSets(changeSetPath, changeSetAuthor, changeSetId);
	        while (changeSets.isEmpty() && (changeLog != null)) {
		        changeLog = changeLog.getParentChangeLog();
		        if (changeLog != null) {
			        changeSets = changeLog.getChangeSets(changeSetPath, changeSetAuthor, changeSetId);
		        }
	        }
            if (changeSets.isEmpty()) {
                throw new ParsedNodeException("Change set " + new ChangeSet(changeSetId, changeSetAuthor, false, false, changeSetPath, null, null, null).toString(false) + " does not exist");
            }
	        for (ChangeSet changeSet : changeSets) {
		        for (Change change : changeSet.getChanges()) {
			        rollback.getChanges().add(change);
		        }
	        }
            return;
        }

        boolean foundValue = false;
        for (ParsedNode childNode : rollbackNode.getChildren()) {
            Change rollbackChange = toChange(childNode, resourceAccessor);
            if (rollbackChange != null) {
                addRollbackChange(rollbackChange);
                foundValue = true;
            }
        }

        Object value = rollbackNode.getValue();
        if (value != null) {
            if (value instanceof String) {
                String finalValue = StringUtil.trimToNull((String) value);
                if (finalValue != null) {
                    String[] strings = StringUtil.processMultiLineSQL(finalValue, true, true, ";", this);
                    for (String string : strings) {
                        addRollbackChange(new RawSQLChange(string));
                        foundValue = true;
                    }
                }
            } else {
                throw new ParsedNodeException("Unexpected object: " + value.getClass().getName() + " '" + value + "'");
            }
        }
        if (!foundValue) {
            addRollbackChange(new EmptyChange());
        }
    }

    protected Change toChange(ParsedNode value, ResourceAccessor resourceAccessor) throws ParsedNodeException {
        Change change = getCurrentScope().getSingleton(ChangeFactory.class).create(value.getName());
        if (change == null) {
            if (!value.getChildren().isEmpty() && ! ChangeFactory.isNoExceptionOnUnsupportedChangeType() &&
                ChangeLogParserConfiguration.CHANGELOG_PARSE_MODE.getCurrentValue().equals(ChangeLogParserConfiguration.ChangelogParseMode.STRICT)) {
                String message = "";
                if (this.getChangeLog() != null && this.getChangeLog().getPhysicalFilePath() != null) {
                    message = "Error parsing " + this.getChangeLog().getPhysicalFilePath() + ": ";
                }
                message += "Unknown change type '" + value.getName() + "'. Check for spelling or capitalization errors and missing extensions such as liquibase-commercial.";
                throw new ParsedNodeException(message);
            }
            return null;
        } else {
            change.load(value, resourceAccessor);
            for(ChangeVisitor changeVisitor : getChangeVisitors()){
                change.modify(changeVisitor);
            }
            return change;
        }
    }

    @Override
    public ParsedNode serialize() {
        throw new RuntimeException("TODO");
    }


    public ExecType execute(DatabaseChangeLog databaseChangeLog, Database database) throws MigrationFailedException {
        return execute(databaseChangeLog, null, database);
    }

    /**
     * This method will actually execute each of the changes in the list against the
     * specified database.
     *
     * @return should changeset be marked as ran
     */
    public ExecType execute(DatabaseChangeLog databaseChangeLog, ChangeExecListener listener, Database database)
            throws MigrationFailedException {
        Logger log = getCurrentScope().getLog(getClass());
        addChangeSetMdcProperties();
        Boolean failOnError = getFailOnError();
        if (failOnError != null) {
            getCurrentScope().addMdcValue(MdcKey.FAIL_ON_ERROR, String.valueOf(failOnError));
        }
        if (validationFailed) {
            return ExecType.MARK_RAN;
        }

        setStartTime();
        getCurrentScope().addMdcValue(MdcKey.CHANGESET_OPERATION_START_TIME, startInstant.toString());

        boolean skipChange = false;

        Executor originalExecutor = setupCustomExecutorIfNecessary(database);
        try {
            Executor executor = getCurrentScope().getSingleton(ExecutorService.class).getExecutor("jdbc", database);
            // set object quoting strategy
            database.setObjectQuotingStrategy(objectQuotingStrategy);

            if (database.supportsDDLInTransaction()) {
                database.setAutoCommit(!runInTransaction);
            }

            executor.modifyChangeSet(this);

            executor.comment("Changeset " + toString(false));
            if (StringUtil.trimToNull(getComments()) != null) {
                String comments = getComments();
                String[] lines = comments.split("\\n");
                for (int i = 0; i < lines.length; i++) {
                    if (i > 0) {
                        lines[i] = database.getLineComment() + " " + lines[i];
                    }
                }
                executor.comment(StringUtil.join(Arrays.asList(lines), "\n"));
            }

            try {
                if (preconditions != null) {
                    preconditions.check(database, databaseChangeLog, this, listener);
                }
            } catch (PreconditionFailedException e) {
                if (listener != null) {
                    listener.preconditionFailed(e, preconditions.getOnFail());
                }
                StringBuilder message = new StringBuilder();
                message.append(StreamUtil.getLineSeparator());
                for (FailedPrecondition invalid : e.getFailedPreconditions()) {
                    message.append("          ").append(invalid.toString());
                    message.append(StreamUtil.getLineSeparator());
                }

                if (preconditions.getOnFail().equals(PreconditionContainer.FailOption.HALT)) {
                    throw new MigrationFailedException(this, message.toString(), e);
                } else if (preconditions.getOnFail().equals(PreconditionContainer.FailOption.CONTINUE)) {
                    skipChange = true;
                    execType = ExecType.SKIPPED;

                    getCurrentScope().getLog(getClass()).info("Continuing past: " + this + " despite precondition failure due to onFail='CONTINUE': " + message);
                    this.getChangeLog().getSkippedBecauseOfPreconditionsChangeSets().add(this);
                } else if (preconditions.getOnFail().equals(PreconditionContainer.FailOption.MARK_RAN)) {
                    execType = ExecType.MARK_RAN;
                    skipChange = true;

                    log.info("Marking ChangeSet: \"" + this + "\" as ran despite precondition failure due to onFail='MARK_RAN': " + message);
                } else if (preconditions.getOnFail().equals(PreconditionContainer.FailOption.WARN)) {
                    execType = null; //already warned
                } else {
                    throw new UnexpectedLiquibaseException("Unexpected precondition onFail attribute: " + preconditions.getOnFail(), e);
                }
            } catch (PreconditionErrorException e) {
                if (listener != null) {
                    listener.preconditionErrored(e, preconditions.getOnError());
                }

                StringBuilder message = new StringBuilder();
                message.append(StreamUtil.getLineSeparator());
                for (ErrorPrecondition invalid : e.getErrorPreconditions()) {
                    message.append("          ").append(invalid.toString());
                    message.append(StreamUtil.getLineSeparator());
                }

                if (preconditions.getOnError().equals(PreconditionContainer.ErrorOption.HALT)) {
                    throw new MigrationFailedException(this, message.toString(), e);
                } else if (preconditions.getOnError().equals(PreconditionContainer.ErrorOption.CONTINUE)) {
                    skipChange = true;
                    execType = ExecType.SKIPPED;
                    this.getChangeLog().getSkippedBecauseOfPreconditionsChangeSets().add(this);
                } else if (preconditions.getOnError().equals(PreconditionContainer.ErrorOption.MARK_RAN)) {
                    execType = ExecType.MARK_RAN;
                    skipChange = true;

                    log.info("Marking ChangeSet: " + this + " ran despite precondition error: " + message);
                } else if (preconditions.getOnError().equals(PreconditionContainer.ErrorOption.WARN)) {
                    execType = null; //already logged
                } else {
                    throw new UnexpectedLiquibaseException("Unexpected precondition onError attribute: " + preconditions.getOnError(), e);
                }

                database.rollback();
            } finally {
                database.rollback();
            }

            if (!skipChange) {
                for (Change change : changes) {
                    try {
                        change.finishInitialization();
                    } catch (SetupException se) {
                        throw new MigrationFailedException(this, se);
                    }
                }

                log.fine("Reading ChangeSet: " + this);
                for (Change change : changes) {
                    execType = isChangeToSkip(change, database, log);
                    if (execType != ExecType.SKIPPED) {
                        if (listener != null) {
                            listener.willRun(change, this, changeLog, database);
                        }
                        if (change.generateStatementsVolatile(database)) {
                            executor.comment("WARNING The following SQL may change each run and therefore is possibly incorrect and/or invalid:");
                        }

                        String sql = addSqlMdc(change, database, false);
                        this.getGeneratedSql().add(sql);

                        database.executeStatements(change, databaseChangeLog, sqlVisitors);
                        log.info(change.getConfirmationMessage());
                        if (listener != null) {
                            listener.ran(change, this, changeLog, database);
                        }
                    }
                }

                if (runInTransaction) {
                    database.commit();
                }
                if (execType == null) {
                    execType = ExecType.EXECUTED;
                }

                setStopTime();
                getCurrentScope().addMdcValue(MdcKey.CHANGESET_OPERATION_STOP_TIME, stopInstant.toString());
                getCurrentScope().addMdcValue(MdcKey.CHANGESET_OUTCOME, execType.value.toLowerCase());
                if (execType != ExecType.SKIPPED) {
                    log.info("ChangeSet " + toString(false) + " ran successfully in " + getExecutionMilliseconds() + "ms");
                } else {
                    log.fine("Skipping ChangeSet: " + this);
                }
            } else {
                log.fine("Skipping ChangeSet: " + this);
            }

        } catch (Exception e) {
            setStopTime();
            getCurrentScope().addMdcValue(MdcKey.CHANGESET_OPERATION_STOP_TIME, stopInstant.toString());
            getCurrentScope().addMdcValue(MdcKey.CHANGESET_OUTCOME, ExecType.FAILED.value.toLowerCase());
            log.severe(String.format("ChangeSet %s encountered an exception.", toString(false)), e);
            setErrorMsg(e.getMessage());

            //
            // Set the suppression flag so that additional logging of the exception won't happen
            //
            CommandScope.suppressExceptionLogging(true);

            try {
                database.rollback();
            } catch (Exception e1) {
                throw new MigrationFailedException(this, e);
            }
            if ((failOnError != null) && !failOnError) {
                log.info("Changeset " + toString(false) + " failed, but failOnError was false.  Error: " + e.getMessage());
                log.fine("Failure Stacktrace", e);
                execType = ExecType.FAILED;
            } else {
                if (e instanceof MigrationFailedException) {
                    throw ((MigrationFailedException) e);
                } else {
                    throw new MigrationFailedException(this, e);
                }
            }
        } finally {
            getCurrentScope().getSingleton(ExecutorService.class).setExecutor("jdbc", database, originalExecutor);
            // restore auto-commit to false if this ChangeSet was not run in a transaction,
            // but only if the database supports DDL in transactions
            if (!runInTransaction && database.supportsDDLInTransaction()) {
                try {
                    database.setAutoCommit(false);
                } catch (DatabaseException e) {
                    getCurrentScope().getLog(getClass()).warning("Could not resetInternalState autocommit", e);
                }
            }
        }
        return execType;
    }

    private ExecType isChangeToSkip(Change change, Database database, Logger log) {
        boolean skipChangeForDbms =
           (change instanceof DbmsTargetedChange &&
              ! DatabaseList.definitionMatches(((DbmsTargetedChange) change).getDbms(), database, true));
        boolean skipExecChange = ! change.shouldRunOnOs();
        if (skipChangeForDbms) {
            log.fine("Change " + change.getSerializedObjectName() + " not included for database " + database.getShortName());
        }
        if (skipExecChange) {
            log.fine("Change " + change.getSerializedObjectName() + " not included: " + change.getConfirmationMessage());
            change.getChangeSet().getChangeLog().getSkippedBecauseOfOsMismatchChangeSets().add(change.getChangeSet());
        }
        if (skipChangeForDbms || skipExecChange) {
            return ExecType.SKIPPED;
        }
        return null;
    }

    private void setStopTime() {
        stopInstant = Instant.now();
        operationStopTime = Date.from(stopInstant);
    }

    private void setStartTime() {
        startInstant = Instant.now();
        operationStartTime = Date.from(startInstant);
    }

    //
    // Get the custom Executor ready if necessary
    // We do not do anything if we have a LoggingExecutor.
    //
    private Executor setupCustomExecutorIfNecessary(Database database) {
        Executor originalExecutor = getCurrentScope().getSingleton(ExecutorService.class).getExecutor("jdbc", database);
        if (getRunWith() == null || originalExecutor instanceof LoggingExecutor) {
            return originalExecutor;
        }
        getCurrentScope().addMdcValue(MdcKey.RUN_WITH, getRunWith());
        String executorName = ChangeSet.lookupExecutor(getRunWith());
        Executor customExecutor = getCurrentScope().getSingleton(ExecutorService.class).getExecutor(executorName, database);
        getCurrentScope().getSingleton(ExecutorService.class).setExecutor("jdbc", database, customExecutor);
        List<Change> changes = getChanges();
        for (Change change : changes) {
            if (!(change instanceof AbstractChange)) {
                continue;
            }
            final ResourceAccessor resourceAccessor = ((AbstractChange) change).getResourceAccessor();
            if (resourceAccessor != null) {
                customExecutor.setResourceAccessor(resourceAccessor);
                break;
            }
        }
        return originalExecutor;
    }

    /**
     * Look for a configuration property that matches liquibase.<executor name>.executor
     * and if found, return its value as the executor name
     *
     * @param executorName The value from the input changeset runWith attribute
     * @return String                           The mapped value
     */
    public static String lookupExecutor(String executorName) {
        if (StringUtils.isEmpty(executorName)) {
            return null;
        }
        String key = "liquibase." + executorName.toLowerCase() + ".executor";
        if (executorName.equalsIgnoreCase("psql") || executorName.equalsIgnoreCase("sqlcmd") || executorName.equalsIgnoreCase("sqlplus")) {
            return executorName;
        }
        String replacementExecutorName = (String) getCurrentScope().getSingleton(LiquibaseConfiguration.class)
                .getCurrentConfiguredValue(null, null, key)
                .getValue();
        if (replacementExecutorName != null) {
            getCurrentScope().getLog(ChangeSet.class).info("Mapped '" + executorName + "' to executor '" + replacementExecutorName + "'");
            return replacementExecutorName;
        } else if (executorName.equalsIgnoreCase("native")) {
            String message = "Unable to locate an executor for 'runWith=" + executorName + "'.  You must specify a valid executor name.";
            getCurrentScope().getLog(ChangeSet.class).warning(message);
            getCurrentScope().getUI().sendErrorMessage("WARNING: " + message);
        }
        return executorName;
    }

    public void rollback(Database database) throws RollbackFailedException {
        rollback(database, null);
    }

    public void rollback(Database database, ChangeExecListener listener) throws RollbackFailedException {
        setStartTime();
        getCurrentScope().addMdcValue(MdcKey.CHANGESET_OPERATION_START_TIME, startInstant.toString());
        addChangeSetMdcProperties();
        getCurrentScope().addMdcValue(MdcKey.DEPLOYMENT_ID, getDeploymentId());
        Executor originalExecutor = setupCustomExecutorIfNecessary(database);
        try {
            Executor executor = getCurrentScope().getSingleton(ExecutorService.class).getExecutor("jdbc", database);
            executor.comment("Rolling Back ChangeSet: " + this);

            database.setObjectQuotingStrategy(objectQuotingStrategy);

            // set auto-commit based on runInTransaction if database supports DDL in transactions
            if (database.supportsDDLInTransaction()) {
                database.setAutoCommit(!runInTransaction);
            }

            executor.modifyChangeSet(this);

            if (hasCustomRollbackChanges()) {
                final List<SqlStatement> statements = new LinkedList<>();
                for (Change change : rollback.getChanges()) {
                    if (this.ignoreSpecificChangeTypes(change, database)) {
                        continue;
                    }
                    if (listener != null) {
                        listener.willRun(change, this, changeLog, database);
                    }
                    ValidationErrors errors = change.validate(database);
                    if (errors.hasErrors()) {
                        throw new RollbackFailedException("Rollback statement failed validation: " + errors);
                    }
                    //
                    SqlStatement[] changeStatements = change.generateStatements(database);
                    String sql = addSqlMdc(change, database, false);
                    this.getGeneratedSql().add(sql);
                    if (change instanceof SQLFileChange) {
                        addSqlFileMdc((SQLFileChange) change);
                    }
                    if (changeStatements != null) {
                        statements.addAll(Arrays.asList(changeStatements));
                    }
                    if (listener != null) {
                        listener.ran(change, this, changeLog, database);
                    }
                }
                if (!statements.isEmpty()) {
                    database.executeRollbackStatements(statements.toArray(SqlStatement.EMPTY_SQL_STATEMENT), sqlVisitors);
                }

            } else {
                List<Change> changes = getChanges();
                for (int i = changes.size() - 1; i >= 0; i--) {
                    Change change = changes.get(i);
                    if (change instanceof RawSQLChange && this.getFilePath().toLowerCase().endsWith(".sql")) {
                        throw new RollbackFailedException("Liquibase does not support automatic rollback generation for raw " +
                            "sql changes (did you mean to specify keyword \"empty\" to ignore rolling back this change?)");
                    }
                    String sql = addSqlMdc(change, database, true);
                    this.getGeneratedSql().add(sql);
                    database.executeRollbackStatements(change, sqlVisitors);
                }
            }

            if (runInTransaction) {
                database.commit();
            }
            setStopTime();
            rollbackExecType = ExecType.EXECUTED;
            getCurrentScope().addMdcValue(MdcKey.CHANGESET_OUTCOME, ExecType.EXECUTED.value.toLowerCase());
            getCurrentScope().addMdcValue(MdcKey.CHANGESET_OPERATION_STOP_TIME, stopInstant.toString());
            getCurrentScope().getLog(getClass()).fine("ChangeSet " + toString() + " has been successfully rolled back.");
            getCurrentScope().getLog(getClass()).fine("Rollback executed in " + this.getExecutionMilliseconds() + "ms");
        } catch (Exception e) {
            stopInstant = Instant.now();
            setErrorMsg(e.getMessage());
            getCurrentScope().addMdcValue(MdcKey.CHANGESET_OPERATION_STOP_TIME, stopInstant.toString());
            try {
                rollbackExecType = ExecType.FAILED;
                getCurrentScope().addMdcValue(MdcKey.CHANGESET_OUTCOME, ExecType.FAILED.value.toLowerCase());
                getCurrentScope().getLog(getClass()).fine("ChangeSet " + this + " rollback failed.");
                database.rollback();
            } catch (DatabaseException e1) {
                //ok
            }
            throw new RollbackFailedException(e);
        } finally {
            // restore auto-commit to false if this ChangeSet was not run in a transaction,
            // but only if the database supports DDL in transactions
            getCurrentScope().getSingleton(ExecutorService.class).setExecutor("jdbc", database, originalExecutor);
            if (!runInTransaction && database.supportsDDLInTransaction()) {
                try {
                    database.setAutoCommit(false);
                } catch (DatabaseException e) {
                    getCurrentScope().getLog(getClass()).warning("Could not resetInternalState autocommit", e);
                }
            }
        }

    }

    private void addSqlFileMdc(SQLFileChange change) {
        RollbackSqlFile rollbackSqlFile = new RollbackSqlFile(change);
        getCurrentScope().addMdcValue(MdcKey.ROLLBACK_SQL_FILE, rollbackSqlFile);
    }

    private boolean ignoreSpecificChangeTypes(Change change, Database database) {
        return ((change instanceof DbmsTargetedChange) && !DatabaseList.definitionMatches(((DbmsTargetedChange) change).getDbms(), database, true))
             || ((change instanceof RawSQLChange) && "empty".equalsIgnoreCase(((RawSQLChange)change).getSql()));
    }

    /**
     * Returns whether custom rollback steps are specified for this changeSet, or whether auto-generated ones should be used
     */
    public boolean hasCustomRollbackChanges() {
        return (rollback.getChanges() != null) && !rollback.getChanges().isEmpty();
    }

    /**
     * Returns an unmodifiable list of changes.  To add one, use the addRefactoring method.
     */
    public List<Change> getChanges() {
        return Collections.unmodifiableList(changes);
    }

    /**
     * Method created to remove changes from a changeset
     * @param collection
     */
    public void removeAllChanges(Collection<?> collection) {
        this.changes.removeAll(collection);
    }

    public void addChange(Change change) {
        if (change == null) {
            return;
        }
        changes.add(change);
        change.setChangeSet(this);
    }

    public String getId() {
        return id;
    }

    public String getAuthor() {
        return author;
    }

    /**
     * @deprecated use {@link #getContextFilter()}
     */
    @Deprecated
    public ContextExpression getContexts() {
        return getContextFilter();
    }

    /**
     * @deprecated use {@link #setContextFilter(ContextExpression)}
     */
    @Deprecated
    public ChangeSet setContexts(ContextExpression contexts) {
        return setContextFilter(contexts);
    }

    public ContextExpression getContextFilter() {
        return contextFilter;
    }

    public ChangeSet setContextFilter(ContextExpression contextFilter) {
        this.contextFilter = contextFilter;
        return this;
    }

    public Labels getLabels() {
        return labels;
    }

    public void setLabels(Labels labels) {
        this.labels = labels;
    }

    public Set<String> getDbmsSet() {
        return dbmsSet;
    }

    public boolean isIgnore() {
        return ignore;
    }

    public void setIgnore(boolean ignore) {
        this.ignore = ignore;
    }

    public boolean isInheritableIgnore() {
        DatabaseChangeLog changeLog = getChangeLog();
        if (changeLog == null) {
            return false;
        }

        return changeLog.isIncludeIgnore();
    }

    public Collection<ContextExpression> getInheritableContextFilter() {
        Collection<ContextExpression> expressions = new ArrayList<>();
        DatabaseChangeLog changeLog = getChangeLog();
        while (changeLog != null) {
            ContextExpression expression = changeLog.getContextFilter();
            if ((expression != null) && !expression.isEmpty()) {
                expressions.add(expression);
            }
            ContextExpression includeExpression = changeLog.getIncludeContextFilter();
            if ((includeExpression != null) && !includeExpression.isEmpty()) {
                expressions.add(includeExpression);
            }
            changeLog = changeLog.getParentChangeLog();
        }
        return Collections.unmodifiableCollection(expressions);
    }

    public Collection<Labels> getInheritableLabels() {
        Collection<Labels> labels = new ArrayList<>();
        DatabaseChangeLog changeLog = getChangeLog();
        while (changeLog != null) {
            Labels includeLabels = changeLog.getIncludeLabels();
            if (includeLabels != null && !includeLabels.isEmpty()) {
                labels.add(includeLabels);
            }
            changeLog = changeLog.getParentChangeLog();
        }
        return Collections.unmodifiableCollection(labels);
    }

    /**
     * Build and return a string which contains both the changeset and inherited context
     *
     * @return String
     */
    public String buildFullContext() {
        StringBuilder contextExpression = new StringBuilder();
        boolean notFirstContext = false;
        for (ContextExpression inheritableContext : getInheritableContextFilter()) {
            appendContext(contextExpression, inheritableContext.toString(), notFirstContext);
            notFirstContext = true;
        }
        ContextExpression changeSetContext = getContexts();
        if ((changeSetContext != null) && !changeSetContext.isEmpty()) {
            appendContext(contextExpression, changeSetContext.toString(), notFirstContext);
        }
        return StringUtil.trimToNull(contextExpression.toString());
    }

    /**
     * Build and return a string which contains both the changeset and inherited labels
     *
     * @return String
     */
    public String buildFullLabels() {
        StringBuilder labels = new StringBuilder();
        boolean notFirstLabel = false;
        for (Labels inheritableLabel : getInheritableLabels()) {
            appendLabels(labels, inheritableLabel.toString(), notFirstLabel);
            notFirstLabel = true;
        }
        Labels changeSetLabels = getLabels();
        if ((changeSetLabels != null) && !changeSetLabels.isEmpty()) {
            appendLabels(labels, changeSetLabels.toString(), notFirstLabel);
        }
        return StringUtil.trimToNull(labels.toString());
    }

    private void appendLabels(StringBuilder existingLabels, String labelToAppend, boolean notFirstContext) {
        if (notFirstContext) {
            existingLabels.append(COMMA);
        }
        existingLabels.append(labelToAppend);
    }

    private void appendContext(StringBuilder contextExpression, String contextToAppend, boolean notFirstContext) {
        boolean complexExpression = contextToAppend.contains(COMMA) || contextToAppend.contains(WHITESPACE);
        if (notFirstContext) {
            contextExpression.append(AND);
        }
        if (complexExpression) {
            contextExpression.append(OPEN_BRACKET);
        }
        contextExpression.append(contextToAppend);
        if (complexExpression) {
            contextExpression.append(CLOSE_BRACKET);
        }
    }

    public DatabaseChangeLog getChangeLog() {
        return changeLog;
    }

    public String toString(boolean includeMD5Sum) {
        ChecksumVersion checksumVersion = ChecksumVersion.enumFromChecksumVersion(this.checkSum != null ? this.checkSum.getVersion() : ChecksumVersion.latest().getVersion());
        return filePath + "::" + getId() + "::" + getAuthor() +
                (includeMD5Sum ? ("::(Checksum: " + generateCheckSum(checksumVersion) + ")") : "");
    }

    public String toNormalizedString() {
        return DatabaseChangeLog.normalizePath(filePath) + "::" + getId() + "::" + getAuthor();
    }

    @Override
    public String toString() {
        return toString(false);
    }

    public String getComments() {
        return comments;
    }

    public void setComments(String comments) {
        this.comments = comments;
    }

    public boolean isAlwaysRun() {
        return alwaysRun;
    }

    public boolean isRunOnChange() {
        return runOnChange;
    }

    public boolean isRunInTransaction() {
        return runInTransaction;
    }

    public RollbackContainer getRollback() {
        return rollback;
    }

    public void addRollBackSQL(String sql) {
        if (StringUtil.trimToNull(sql) == null) {
            if (rollback.getChanges().isEmpty()) {
                rollback.getChanges().add(new EmptyChange());
            }
            return;
        }

        for (String statement : StringUtil.splitSQL(sql, null, this)) {
            rollback.getChanges().add(new RawSQLChange(statement.trim()));
        }
    }

    public void addRollbackChange(Change change) {
        if (change == null) {
            return;
        }
        rollback.getChanges().add(change);
        change.setChangeSet(this);
    }


    public boolean supportsRollback(Database database) {
        if ((rollback.getChanges() != null) && !rollback.getChanges().isEmpty()) {
            return true;
        }

        for (Change change : getChanges()) {
            if (!change.supportsRollback(database)) {
                return false;
            }
        }
        return true;
    }

    public String getDescription() {
        List<Change> changes = getChanges();
        if (changes.isEmpty()) {
            return "empty";
        }

        List<String> messages = new ArrayList<>();
        for (Change change : changes) {
            messages.add(change.getDescription());
        }

        return StringUtil.limitSize(StringUtil.join(messages, "; "), 255);
    }

    public Boolean getFailOnError() {
        return failOnError;
    }

    public void setFailOnError(Boolean failOnError) {
        this.failOnError = failOnError;
    }

    public ValidationFailOption getOnValidationFail() {
        return onValidationFail;
    }

    public void setOnValidationFail(ValidationFailOption onValidationFail) {
        this.onValidationFail = onValidationFail;
    }

    public void setValidationFailed(boolean validationFailed) {
        this.validationFailed = validationFailed;
    }

    public void addValidCheckSum(String text) {
        validCheckSums.add(CheckSum.parse(text));
    }

    public Set<CheckSum> getValidCheckSums() {
        return Collections.unmodifiableSet(validCheckSums);
    }

    public boolean isCheckSumValid(CheckSum storedCheckSum) {
        // no need to generate the checksum if any has been set as the valid checksum
        for (CheckSum validCheckSum : validCheckSums) {
            if ("1:any".equalsIgnoreCase(validCheckSum.toString())
                    || "1:all".equalsIgnoreCase(validCheckSum.toString())
                    || "1:*".equalsIgnoreCase(validCheckSum.toString())) {
                return true;
            }
        }
        CheckSum currentMd5Sum = storedCheckSum != null ? generateCheckSum(ChecksumVersion.enumFromChecksumVersion(storedCheckSum.getVersion())) : null;
        if (currentMd5Sum == null) {
            return true;
        }
        if (storedCheckSum == null) {
            return true;
        }
        if (currentMd5Sum.equals(storedCheckSum)) {
            return true;
        }

        for (CheckSum validCheckSum : validCheckSums) {
            if (currentMd5Sum.equals(validCheckSum) || storedCheckSum.equals(validCheckSum)) {
                return true;
            }
        }
        return false;
    }

    @Override
    public PreconditionContainer getPreconditions() {
        return preconditions;
    }

    @Override
    public void setPreconditions(PreconditionContainer preconditionContainer) {
        this.preconditions = preconditionContainer;
    }

    public void addSqlVisitor(SqlVisitor sqlVisitor) {
        sqlVisitors.add(sqlVisitor);
    }

    public List<SqlVisitor> getSqlVisitors() {
        return sqlVisitors;
    }

    public ChangeLogParameters getChangeLogParameters() {
        return changeLogParameters;
    }

    /**
     * Called by the changelog parsing process to pass the {@link ChangeLogParameters}.
     */
    public void setChangeLogParameters(ChangeLogParameters changeLogParameters) {
        this.changeLogParameters = changeLogParameters;
    }

    /**
     * Called to update file path from database entry when rolling back and ignoreClasspathPrefix is true.
     */
    public void setFilePath(String filePath) {
        this.filePath = filePath;
    }

    public void setRunOrder(String runOrder) {
        if (runOrder != null) {
            runOrder = runOrder.toLowerCase();
            if (!"first".equals(runOrder) && !"last".equals(runOrder)) {
                throw new UnexpectedLiquibaseException("runOrder must be 'first' or 'last'");
            }
        }
        this.runOrder = runOrder;
    }

    @Override
    public String getSerializedObjectName() {
        return "changeSet";
    }

    @Override
    public Set<String> getSerializableFields() {
        return new LinkedHashSet<>(
                Arrays.asList(
                        "id", "author", "runAlways", "runOnChange", "failOnError", "contextFilter", "labels", "dbms",
                        "objectQuotingStrategy", "comment", "preconditions", "changes", "rollback", "labels",
                        "logicalFilePath", "created", "runInTransaction", "runOrder", "ignore"
                )
        );
    }

    @Override
    public Object getSerializableFieldValue(String field) {
        if ("id".equals(field)) {
            return this.getId();
        }
        if ("author".equals(field)) {
            return this.getAuthor();
        }

        if ("runAlways".equals(field)) {
            if (this.isAlwaysRun()) {
                return true;
            } else {
                return null;
            }
        }

        if ("runOnChange".equals(field)) {
            if (this.isRunOnChange()) {
                return true;
            } else {
                return null;
            }
        }

        if ("failOnError".equals(field)) {
            return this.getFailOnError();
        }

        if ("contextFilter".equals(field) || "context".equals(field)) {
            if (!this.getContextFilter().isEmpty()) {
                return this.getContextFilter().toString().replaceFirst("^\\(", "").replaceFirst("\\)$", "");
            } else {
                return null;
            }
        }

        if ("labels".equals(field)) {
            if ((this.getLabels() != null) && !this.getLabels().isEmpty()) {
                return StringUtil.join(this.getLabels().getLabels(), ", ");
            } else {
                return null;
            }
        }

        if ("dbms".equals(field)) {
            if ((this.getDbmsSet() != null) && !this.getDbmsSet().isEmpty()) {
                return StringUtil.join(getDbmsSet(), ",");
            } else {
                return null;
            }
        }

        if ("comment".equals(field)) {
            return StringUtil.trimToNull(this.getComments());
        }

        if ("objectQuotingStrategy".equals(field)) {
            if (this.getObjectQuotingStrategy() == null) {
                return null;
            }
            return this.getObjectQuotingStrategy().toString();
        }

        if ("preconditions".equals(field)) {
            if ((this.getPreconditions() != null) && !this.getPreconditions().getNestedPreconditions().isEmpty()) {
                return this.getPreconditions();
            } else {
                return null;
            }
        }

        if ("changes".equals(field)) {
            return getChanges();
        }

        if ("created".equals(field)) {
            return getCreated();
        }

        if ("logicalFilePath".equals(field)) {
            return getLogicalFilePath();
        }

        if ("rollback".equals(field)) {
            if ((rollback.getChanges() != null) && !rollback.getChanges().isEmpty()) {
               return rollback;
            } else {
                return null;
            }
        }

        if ("runInTransaction".equals(field)) {
            if (!this.isRunInTransaction()) {
                return false;
            } else {
                return null;
            }
        }

        if ("runOrder".equals(field)) {
            return getRunOrder();
        }

        if ("ignore".equals(field)) {
            if (this.isIgnore()) {
                return true;
            } else {
                return null;
            }
        }

        throw new UnexpectedLiquibaseException("Unexpected field request on changeSet: " + field);
    }

    @Override
    public SerializationType getSerializableFieldType(String field) {
        if ("comment".equals(field) || "preconditions".equals(field) || "changes".equals(field) || "rollback".equals
                (field)) {
            return SerializationType.NESTED_OBJECT;
        } else {
            return SerializationType.NAMED_FIELD;
        }
    }

    @Override
    public String getSerializedObjectNamespace() {
        return STANDARD_CHANGELOG_NAMESPACE;
    }

    @Override
    public String getSerializableFieldNamespace(String field) {
        return getSerializedObjectNamespace();
    }


    @Override
    public boolean equals(Object obj) {
        if (!(obj instanceof ChangeSet)) {
            return false;
        }
        return this.toString(false).equals(((ChangeSet) obj).toString(false));
    }

    @Override
    public int hashCode() {
        return toString(false).hashCode();
    }

    public Object getAttribute(String attribute) {
        return attributes.get(attribute);
    }

    public ChangeSet setAttribute(String attribute, Object value) {
        this.attributes.put(attribute, value);

        return this;
    }

    /**
     * Gets storedCheckSum
     *
     * @return storedCheckSum if it was executed otherwise null
     */
    public CheckSum getStoredCheckSum() {
        return storedCheckSum;
    }

    /**
     * Sets the stored checksum in the ValidatingVisitor in case the changeset was executed.
     *
     * @param storedCheckSum the checksum to set
     */
    public void setStoredCheckSum(CheckSum storedCheckSum) {
        this.storedCheckSum = storedCheckSum;
    }

    /**
     * @return Deployment ID stored in the databasechangelog table.
     */
    public String getDeploymentId() {
        return deploymentId;
    }

    /**
     * @param deploymentId Deployment ID stored in the databasechangelog table.
     */
    public void setDeploymentId(String deploymentId) {
        this.deploymentId = deploymentId;
    }

    public void addChangeSetMdcProperties() {
        String commentMdc = comments != null ? comments : "";
        String labelMdc = labels != null ? labels.toString() : "";
        String contextsMdc = contextFilter != null && contextFilter.getOriginalString() != null ? contextFilter.getOriginalString() : "";

        String changelogPath = (getChangeLog() != null ? getChangeLog().getLogicalFilePath() : null);
        getCurrentScope().addMdcValue(MdcKey.CHANGELOG_FILE, changelogPath);
        getCurrentScope().addMdcValue(MdcKey.CHANGESET_COMMENT, commentMdc);
        getCurrentScope().addMdcValue(MdcKey.CHANGESET_LABEL, labelMdc);
        getCurrentScope().addMdcValue(MdcKey.CHANGESET_CONTEXT, contextsMdc);
    }

    /**
     *
     * Adds changeset sql to mdc if the change is supported by the database
     * @param change the change to read sql from
     * @param database the database to generate change sql against
     * @param generateRollbackStatements controls generation of rollback sql statements or standard statements sql
     * @throws RollbackImpossibleException if you cannot generate rollback statements
     *
     */
    private String addSqlMdc(Change change, Database database, boolean generateRollbackStatements) throws Exception {
        //
        // If the change is for this Database
        // add a Boolean flag to Scope to indicate that the Change should not be executed when adding MDC context
        //
        if (!change.supports(database)) {
            return null;
        }

        AtomicReference<SqlStatement[]> statementsReference = new AtomicReference<>();
        Map<String, Object> scopeValues = new HashMap<>();
        scopeValues.put(Change.SHOULD_EXECUTE, Boolean.FALSE);
<<<<<<< HEAD
        StringBuilder commandsMdc = new StringBuilder();

=======
        scopeValues.put(CHANGE_KEY, change);
        StringBuilder sqlStatementsMdc = new StringBuilder();
>>>>>>> 2ca49dd4
        Scope.child(scopeValues, () -> {
            SqlStatement[] statements = generateRollbackStatements ? change.generateRollbackStatements(database) : change.generateStatements(database);

            statementsReference.set(statements);

            String formattedStatements = Arrays.stream(statementsReference.get())
                    .map(SqlStatement::getFormattedStatement)
                    .filter(Objects::nonNull)
                    .collect(Collectors.joining("\n"));
            commandsMdc.append(formattedStatements);
        });

        String result = commandsMdc.toString();
        Scope.getCurrentScope().addMdcValue(MdcKey.CHANGESET_SQL, result);

        return result;
    }

    private List<ChangeVisitor> getChangeVisitors(){
       return getChangeLog().getChangeVisitors();
    }

    public long getExecutionMilliseconds() {
        if (startInstant == null || stopInstant == null) {
            return -1;
        }

        return stopInstant.toEpochMilli() - startInstant.toEpochMilli();
    }
}<|MERGE_RESOLUTION|>--- conflicted
+++ resolved
@@ -1672,13 +1672,8 @@
         AtomicReference<SqlStatement[]> statementsReference = new AtomicReference<>();
         Map<String, Object> scopeValues = new HashMap<>();
         scopeValues.put(Change.SHOULD_EXECUTE, Boolean.FALSE);
-<<<<<<< HEAD
+        scopeValues.put(CHANGE_KEY, change);
         StringBuilder commandsMdc = new StringBuilder();
-
-=======
-        scopeValues.put(CHANGE_KEY, change);
-        StringBuilder sqlStatementsMdc = new StringBuilder();
->>>>>>> 2ca49dd4
         Scope.child(scopeValues, () -> {
             SqlStatement[] statements = generateRollbackStatements ? change.generateRollbackStatements(database) : change.generateStatements(database);
 
