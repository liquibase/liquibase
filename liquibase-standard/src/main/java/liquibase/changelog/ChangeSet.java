package liquibase.changelog;

import liquibase.ChecksumVersion;
import liquibase.ContextExpression;
import liquibase.Labels;
import liquibase.Scope;
import liquibase.change.*;
import liquibase.change.core.EmptyChange;
import liquibase.change.core.RawSQLChange;
import liquibase.change.core.SQLFileChange;
import liquibase.change.visitor.ChangeVisitor;
import liquibase.changelog.visitor.ChangeExecListener;
import liquibase.command.CommandScope;
import liquibase.configuration.LiquibaseConfiguration;
import liquibase.database.Database;
import liquibase.database.DatabaseList;
import liquibase.database.ObjectQuotingStrategy;
import liquibase.exception.*;
import liquibase.executor.Executor;
import liquibase.executor.ExecutorService;
import liquibase.executor.LoggingExecutor;
import liquibase.logging.Logger;
import liquibase.logging.mdc.MdcKey;
import liquibase.logging.mdc.customobjects.RollbackSqlFile;
import liquibase.parser.ChangeLogParserConfiguration;
import liquibase.parser.core.ParsedNode;
import liquibase.parser.core.ParsedNodeException;
import liquibase.precondition.Conditional;
import liquibase.precondition.ErrorPrecondition;
import liquibase.precondition.FailedPrecondition;
import liquibase.precondition.core.PreconditionContainer;
import liquibase.resource.ResourceAccessor;
import liquibase.sql.visitor.SqlVisitor;
import liquibase.sql.visitor.SqlVisitorFactory;
import liquibase.statement.SqlStatement;
import liquibase.util.StreamUtil;
import liquibase.util.StringUtil;
import lombok.Getter;
import lombok.Setter;
import org.apache.commons.lang3.StringUtils;

import java.time.Instant;
import java.util.*;
import java.util.concurrent.atomic.AtomicReference;
import java.util.stream.Collectors;

import static liquibase.Scope.getCurrentScope;

/**
 * Encapsulates a changeSet and all its associated changes.
 */
public class ChangeSet implements Conditional, ChangeLogChild {

    public static final String CHANGE_KEY = "change";
    protected CheckSum checkSum;
    /**
     * storedChecksum is used to make the checksum of a changeset that has already been run
     * on a database available to liquibase extensions. This value might differ from the checkSum value that
     * is calculated at run time when ValidatorVisitor is being called
     */
    private CheckSum storedCheckSum;

    private static final String AND = " AND ";
    private static final String COMMA = ",";
    private static final String WHITESPACE = " ";
    private static final String OPEN_BRACKET = "(";
    private static final String CLOSE_BRACKET = ")";

    public enum RunStatus {
        NOT_RAN, ALREADY_RAN, RUN_AGAIN, MARK_RAN, INVALID_MD5SUM
    }

    public enum ExecType {
        EXECUTED("EXECUTED", false, true),
        FAILED("FAILED", false, false),
        SKIPPED("SKIPPED", false, false),
        RERAN("RERAN", true, true),
        MARK_RAN("MARK_RAN", false, true);

        ExecType(String value, boolean ranBefore, boolean ran) {
            this.value = value;
            this.ranBefore = ranBefore;
            this.ran = ran;
        }

        public final String value;
        public final boolean ranBefore;
        public final boolean ran;
    }

    public enum ValidationFailOption {
        HALT("HALT"),
        MARK_RAN("MARK_RAN");

        final String key;

        ValidationFailOption(String key) {
            this.key = key;
        }

        @Override
        public String toString() {
            return key;
        }
    }

    protected String key;

    private ChangeLogParameters changeLogParameters;

    /**
     * List of change objects defined in this changeset
     */
    private final List<Change> changes;

    /**
     * "id" specified in changeLog file.  Combination of id+author+filePath must be unique
     */
    private String id;

    /**
     * "author" defined in changeLog file.  Having each developer use a unique author tag allows duplicates of "id" attributes between developers.
     */
    private String author;

    /**
     * File changeSet is defined in.  May be a logical/non-physical string.  It is included in the unique identifier to allow duplicate id+author combinations in different files
     */
    private String filePath = "UNKNOWN CHANGE LOG";


    /**
     * A logicalFilePath if defined
     */
    private String logicalFilePath;

    /**
     * File path stored in the databasechangelog table. It should be the same as filePath, but not always.
     */
    private String storedFilePath;

    /**
     * If set to true, the changeSet will be executed on every update. Defaults to false
     */
    private boolean alwaysRun;

    /**
     * If set to true, the changeSet will be executed when the checksum changes.  Defaults to false.
     */
    private boolean runOnChange;

    /**
     * Runtime contexts in which the changeSet will be executed.  If null or empty, will execute regardless of contexts set
     */
    private ContextExpression contextFilter;

    /**
     * "Labels" associated with this changeSet.  If null or empty, will execute regardless of labels set
     */
    private Labels labels;

    /**
     * If set to true, the changeSet will be ignored (skipped)
     */
    private boolean ignore;

    /**
     * Databases for which this changeset should run.  The string values should match the value returned from Database.getShortName()
     */
    private Set<String> dbmsSet;

    /**
     * The original string used in the dbms attribute.
     */
    @Getter
    private String dbmsOriginalString;

    /**
     * If false, do not stop liquibase update execution if an error is thrown executing the changeSet.  Defaults to true
     */
    private Boolean failOnError;

    /**
     * List of checksums that are assumed to be valid besides the one stored in the database.  Can include the string "any"
     */
    private final Set<CheckSum> validCheckSums = new HashSet<>();

    /**
     * If true, the changeSet will run in a database transaction.  Defaults to true
     */
    private boolean runInTransaction;

    /**
     * Behavior if the validation of any of the changeSet changes fails.  Does not include checksum validation
     */
    private ValidationFailOption onValidationFail = ValidationFailOption.HALT;

    /**
     * Stores if validation failed on this ChangeSet
     */
    private boolean validationFailed;

    /**
     * Changes defined to roll back this changeSet
     */
    private final RollbackContainer rollback = new RollbackContainer();


    /**
     * ChangeSet comments defined in changeLog file
     */
    private String comments;

    /**
     * ChangeSet level preconditions defined for this changeSet
     */
    private PreconditionContainer preconditions;

    /**
     * ChangeSet level attribute to specify an Executor
     */
    private String runWith;

    /**
     * ChangeSet level attribute to specify a spool file name
     */
    private String runWithSpoolFile;

    /**
     * SqlVisitors defined for this changeset.
     * SqlVisitors will modify the SQL generated by the changes before sending it to the database.
     */
    private final List<SqlVisitor> sqlVisitors = new ArrayList<>();

    @Getter
    private ObjectQuotingStrategy objectQuotingStrategy;

    private final DatabaseChangeLog changeLog;

    @Getter
    @Setter
    private String created;

    /**
     * Allow changeSet to be run "first" or "last". Multiple changeSets with the same runOrder will preserve their order relative to each other.
     */
    @Getter
    private String runOrder;

    private final Map<String, Object> attributes = new HashMap<>();

    /**
     * Deployment ID stored in the databasechangelog table.
     */
    private String deploymentId;

    /**
     * Start instant of the changeset execution
     */
    private Instant startInstant;

    /**
     * Stop instant of the changeset execution
     */
    private Instant stopInstant;

    @Getter
    @Setter
    private List<String> generatedSql = new ArrayList<>();

    @Getter
    @Setter
    private ExecType execType;

    @Getter
    @Setter
    private String errorMsg;

    @Getter
    @Setter
    private ExecType rollbackExecType;

    @Getter
    @Setter
    private Date operationStartTime;

    @Getter
    @Setter
    private Date operationStopTime;

    public boolean shouldAlwaysRun() {
        return alwaysRun;
    }

    public boolean shouldRunOnChange() {
        return runOnChange;
    }

    public ChangeSet(DatabaseChangeLog databaseChangeLog) {
        this.changes = new ArrayList<>();
        this.changeLog = databaseChangeLog;
    }

    public ChangeSet(String id, String author, boolean alwaysRun, boolean runOnChange, String filePath, String contextFilter, String dbmsList, DatabaseChangeLog databaseChangeLog) {
        this(id, author, alwaysRun, runOnChange, filePath, contextFilter, dbmsList, null, null, true, ObjectQuotingStrategy.LEGACY, databaseChangeLog);
    }

    public ChangeSet(String id, String author, boolean alwaysRun, boolean runOnChange, String filePath, String contextFilter, String dbmsList, boolean runInTransaction, DatabaseChangeLog databaseChangeLog) {
        this(id, author, alwaysRun, runOnChange, filePath, contextFilter, dbmsList, null, null, runInTransaction, ObjectQuotingStrategy.LEGACY, databaseChangeLog);
    }

    public ChangeSet(String id, String author, boolean alwaysRun, boolean runOnChange, String filePath, String contextFilter, String dbmsList, ObjectQuotingStrategy quotingStrategy, DatabaseChangeLog databaseChangeLog) {
        this(id, author, alwaysRun, runOnChange, filePath, contextFilter, dbmsList, null, null, true, quotingStrategy, databaseChangeLog);
    }

    public ChangeSet(String id, String author, boolean alwaysRun, boolean runOnChange, String filePath, String contextFilter, String dbmsList,
                     boolean runInTransaction, ObjectQuotingStrategy quotingStrategy, DatabaseChangeLog databaseChangeLog) {
        this(id, author, alwaysRun, runOnChange, filePath, contextFilter, dbmsList, null, null, runInTransaction, quotingStrategy, databaseChangeLog);
    }

    public ChangeSet(String id, String author, boolean alwaysRun, boolean runOnChange, String filePath, String contextFilter, String dbmsList,
                     String runWith, String runWithSpoolFile, boolean runInTransaction, ObjectQuotingStrategy quotingStrategy, DatabaseChangeLog databaseChangeLog) {
        this(databaseChangeLog);
        this.id = id;
        this.author = author;
        this.filePath = filePath;
        this.alwaysRun = alwaysRun;
        this.runOnChange = runOnChange;
        this.runInTransaction = runInTransaction;
        this.objectQuotingStrategy = quotingStrategy;
        this.contextFilter = new ContextExpression(contextFilter);
        setDbms(dbmsList);
        this.runWith = runWith;
        this.runWithSpoolFile = runWithSpoolFile;
    }

    protected void setDbms(String dbmsList) {
        this.dbmsSet = DatabaseList.toDbmsSet(dbmsList);
        this.dbmsOriginalString = dbmsList;
    }

    /**
     * @return either this object's logicalFilePath or the changelog's filepath (logical or physical) if not.
     */
    public String getFilePath() {
        return filePath;
    }

    /**
     * Returns the logical file path defined directly on this node. Returns {@code null} if not set.
     *
     * @return the logical file path defined on this node, or {@code null} if not set
     */
    public String getLogicalFilePath() {
        return logicalFilePath;
    }

    public void setLogicalFilePath(String logicalFilePath) {
        this.logicalFilePath = logicalFilePath;
    }

    public String getStoredFilePath() {
        if (storedFilePath == null) {
            return getFilePath();
        }
        return storedFilePath;
    }

    public void setStoredFilePath(String storedFilePath) {
        this.storedFilePath = storedFilePath;
    }

    /**
     * @return the runWith value. If the runWith value is empty or not set this method will return null.
     */
    public String getRunWith() {
        return runWith == null || runWith.isEmpty() ? null : runWith;
    }

    public void setRunWith(String runWith) {
        this.runWith = runWith;
    }

    public String getRunWithSpoolFile() {
        return runWithSpoolFile;
    }

    public void setRunWithSpoolFile(String runWithSpoolFile) {
        this.runWithSpoolFile = runWithSpoolFile;
    }

    public void clearCheckSum() {
        this.checkSum = null;
    }

    public CheckSum generateCheckSum(ChecksumVersion version) {
        try {
            return Scope.child(Collections.singletonMap(Scope.Attr.checksumVersion.name(), version), () -> {
                if (checkSum == null) {
                    StringBuilder stringToMD5 = new StringBuilder();
                    for (Change change : this.getChanges()) {
                        // checksum v8 requires changes that are applied even to other databases to be calculated
                        // checksum v9 excludes them from calculation
                        if (!(change instanceof DbmsTargetedChange) ||
                                getCurrentScope().getChecksumVersion().lowerOrEqualThan(ChecksumVersion.V8) ||
                                DatabaseList.definitionMatches(((DbmsTargetedChange) change).getDbms(), getCurrentScope().getDatabase(), true)) {
                            stringToMD5.append(change.generateCheckSum()).append(":");
                        }
                    }

                    for (SqlVisitor visitor : this.getSqlVisitors()) {
                        stringToMD5.append(visitor.generateCheckSum()).append(";");
                    }
                    checkSum = CheckSum.compute(stringToMD5.toString());
                }

                return checkSum;
            });
        } catch (Exception e) {
            throw new RuntimeException(e);
        }
    }

    @Override
    public void load(ParsedNode node, ResourceAccessor resourceAccessor) throws ParsedNodeException {
        this.id = node.getChildValue(null, "id", String.class);
        this.author = node.getChildValue(null, "author", String.class);
        this.alwaysRun = node.getChildValue(null, "runAlways", node.getChildValue(null, "alwaysRun", false));
        this.runOnChange = node.getChildValue(null, "runOnChange", false);
        this.runWith = node.getChildValue(null, "runWith", String.class);
        this.runWithSpoolFile = node.getChildValue(null, "runWithSpoolFile", String.class);
        this.contextFilter = new ContextExpression(node.getChildValue(null, "contextFilter", String.class));
        if (this.contextFilter.isEmpty()) {
            contextFilter = new ContextExpression(node.getChildValue(null, "context", String.class));
        }
        this.labels = new Labels(StringUtil.trimToNull(node.getChildValue(null, "labels", String.class)));
        setDbms(node.getChildValue(null, "dbms", String.class));
        this.runInTransaction = node.getChildValue(null, "runInTransaction", true);
        this.created = node.getChildValue(null, "created", String.class);
        this.runOrder = node.getChildValue(null, "runOrder", String.class);
        this.ignore = node.getChildValue(null, "ignore", false);
        this.comments = StringUtil.join(node.getChildren(null, "comment"), "\n", obj -> {
            if (((ParsedNode) obj).getValue() == null) {
                return "";
            } else {
                return ((ParsedNode) obj).getValue().toString();
            }
        });
        this.comments = StringUtil.trimToNull(this.comments);

        String objectQuotingStrategyString = StringUtil.trimToNull(node.getChildValue(null, "objectQuotingStrategy", String.class));
        if (changeLog != null) {
            this.objectQuotingStrategy = changeLog.getObjectQuotingStrategy();
        }
        if (objectQuotingStrategyString != null) {
            this.objectQuotingStrategy = ObjectQuotingStrategy.valueOf(objectQuotingStrategyString);
        }

        if (this.objectQuotingStrategy == null) {
            this.objectQuotingStrategy = ObjectQuotingStrategy.LEGACY;
        }

        this.logicalFilePath = StringUtil.trimToNull(node.getChildValue(null, "logicalFilePath", String.class));

        this.filePath = logicalFilePath;
        if (filePath == null) {
            if (changeLog != null) {
                filePath = changeLog.getFilePath();
            }
        } else {
            filePath = filePath.replaceAll("\\\\", "/")
                    .replaceFirst("^/", "");

        }

        this.setFailOnError(node.getChildValue(null, "failOnError", Boolean.class));
        String onValidationFailString = node.getChildValue(null, "onValidationFail", "HALT");
        this.setOnValidationFail(ValidationFailOption.valueOf(onValidationFailString));

        for (ParsedNode child : node.getChildren()) {
            handleChildNode(child, resourceAccessor);
        }
    }

    protected void handleChildNode(ParsedNode child, ResourceAccessor resourceAccessor) throws ParsedNodeException {
        switch (child.getName()) {
            case "rollback":
                handleRollbackNode(child, resourceAccessor);
                break;
            case "validCheckSum":
            case "validCheckSums":
                if (child.getValue() == null) {
                    return;
                }

                if (child.getValue() instanceof Collection) {
                    for (Object checksum : (Collection) child.getValue()) {
                        addValidCheckSum((String) checksum);
                    }
                } else {
                    addValidCheckSum(child.getValue(String.class));
                }
                break;
            case "modifySql":
                String dbmsString = StringUtil.trimToNull(child.getChildValue(null, "dbms", String.class));
                String contextFilterString = StringUtil.trimToNull(child.getChildValue(null, "contextFilter", String.class));
                if (contextFilterString == null) {
                    contextFilterString = StringUtil.trimToNull(child.getChildValue(null, "context", String.class));
                }

                String labelsString = StringUtil.trimToNull(child.getChildValue(null, "labels", String.class));
                boolean applyToRollback = child.getChildValue(null, "applyToRollback", false);

                Set<String> dbms = new HashSet<>();
                if (dbmsString != null) {
                    dbms.addAll(StringUtil.splitAndTrim(dbmsString, ","));
                }
                ContextExpression contextFilter = null;
                if (contextFilterString != null) {
                    contextFilter = new ContextExpression(contextFilterString);
                }

                Labels labels = null;
                if (labelsString != null) {
                    labels = new Labels(labelsString);
                }


                List<ParsedNode> potentialVisitors = child.getChildren();
                for (ParsedNode node : potentialVisitors) {
                    SqlVisitor sqlVisitor = SqlVisitorFactory.getInstance().create(node.getName());
                    if (sqlVisitor != null) {
                        sqlVisitor.setApplyToRollback(applyToRollback);
                        if (!dbms.isEmpty()) {
                            sqlVisitor.setApplicableDbms(dbms);
                        }
                        sqlVisitor.setContextFilter(contextFilter);
                        sqlVisitor.setLabels(labels);
                        sqlVisitor.load(node, resourceAccessor);

                        addSqlVisitor(sqlVisitor);
                    }
                }


                break;
            case "preconditions":
            case "preConditions":
                this.preconditions = new PreconditionContainer();
                this.preconditions.load(child, resourceAccessor);
                break;
            case "changes":
                for (ParsedNode changeNode : child.getChildren()) {
                    handleChildNode(changeNode, resourceAccessor);
                }
                break;
            default:
                Change change = toChange(child, resourceAccessor);
                if ((change == null) && (child.getValue() instanceof String)) {
                    this.setAttribute(child.getName(), child.getValue());
                } else {
                    addChange(change);
                }
                break;
        }
    }

    protected void handleRollbackNode(ParsedNode rollbackNode, ResourceAccessor resourceAccessor) throws ParsedNodeException {
        String changeSetId = rollbackNode.getChildValue(null, "changeSetId", String.class);
        if (changeSetId != null) {
            String changeSetAuthor = rollbackNode.getChildValue(null, "changeSetAuthor", String.class);
            String changeSetPath = rollbackNode.getChildValue(null, "changeSetPath", getFilePath());

            DatabaseChangeLog changeLog = this.getChangeLog();
	        List<ChangeSet> changeSets = changeLog.getChangeSets(changeSetPath, changeSetAuthor, changeSetId);
	        while (changeSets.isEmpty() && (changeLog != null)) {
		        changeLog = changeLog.getParentChangeLog();
		        if (changeLog != null) {
			        changeSets = changeLog.getChangeSets(changeSetPath, changeSetAuthor, changeSetId);
		        }
	        }
            if (changeSets.isEmpty()) {
                throw new ParsedNodeException("Change set " + new ChangeSet(changeSetId, changeSetAuthor, false, false, changeSetPath, null, null, null).toString(false) + " does not exist");
            }
	        for (ChangeSet changeSet : changeSets) {
		        for (Change change : changeSet.getChanges()) {
			        rollback.getChanges().add(change);
		        }
	        }
            return;
        }

        boolean foundValue = false;
        for (ParsedNode childNode : rollbackNode.getChildren()) {
            Change rollbackChange = toChange(childNode, resourceAccessor);
            if (rollbackChange != null) {
                addRollbackChange(rollbackChange);
                foundValue = true;
            }
        }

        Object value = rollbackNode.getValue();
        if (value != null) {
            if (value instanceof String) {
                String finalValue = StringUtil.trimToNull((String) value);
                if (finalValue != null) {
                    String[] strings = StringUtil.processMultiLineSQL(finalValue, true, true, ";", this);
                    for (String string : strings) {
                        addRollbackChange(new RawSQLChange(string));
                        foundValue = true;
                    }
                }
            } else {
                throw new ParsedNodeException("Unexpected object: " + value.getClass().getName() + " '" + value + "'");
            }
        }
        if (!foundValue) {
            addRollbackChange(new EmptyChange());
        }
    }

    protected Change toChange(ParsedNode value, ResourceAccessor resourceAccessor) throws ParsedNodeException {
        Change change = getCurrentScope().getSingleton(ChangeFactory.class).create(value.getName());
        if (change == null) {
            if (throwChangeTypeNotFoundException(value)) {
                String message = "";
                if (this.getChangeLog() != null && this.getChangeLog().getPhysicalFilePath() != null) {
                    message = "Error parsing " + this.getChangeLog().getPhysicalFilePath() + ": ";
                }
                String displayName = value.getName();
                if (value.getParsedNamespace() != null) {
                    displayName = value.getParsedNamespace() + ":" + displayName;
                }
                message += "Unknown change type '" + displayName + "'. Check for spelling or capitalization errors and missing extensions such as liquibase-commercial.";
                throw new ParsedNodeException(message);
            }
            return null;
        } else {
            change.load(value, resourceAccessor);
            for(ChangeVisitor changeVisitor : getChangeVisitors()){
                change.modify(changeVisitor);
            }
            return change;
        }
    }

    @Override
    public ParsedNode serialize() {
        throw new RuntimeException("TODO");
    }


    public ExecType execute(DatabaseChangeLog databaseChangeLog, Database database) throws MigrationFailedException {
        return execute(databaseChangeLog, null, database);
    }

<<<<<<< HEAD
    private void addSkippedChangesToSummary(DatabaseChangeLog databaseChangeLog, Database database) {
        for (Change change : changes) {
            if (isSkipExecChange(change) && ! databaseChangeLog.getSkippedBecauseOfOsMismatchChangeSets().contains(this)) {
                databaseChangeLog.getSkippedBecauseOfOsMismatchChangeSets().add(this);
            }
            if (isSkipChangeForDbms(change, database) && ! databaseChangeLog.getSkippedBecauseOfChangeDbmsChangeSets().contains(this)) {
                databaseChangeLog.getSkippedBecauseOfChangeDbmsChangeSets().add(this);
            }
        }
=======
    /**
     * If we could not find the change type and
     *   either
     *      The node had a namespace
     *   or
     *      The node has children AND
     *      The "do not thrown and exception flag" is off AND
     *      The changelog parsing mode is strict
     *   then
     *      throw an exception
     *
     * @param   value           The ParsedNode to evaluate
     * @return  boolean         True if we should throw
     *
     */
    private boolean throwChangeTypeNotFoundException(ParsedNode value) {
        return
            StringUtils.isNotEmpty(value.getParsedNamespace()) ||
            (!value.getChildren().isEmpty() &&
                ! ChangeFactory.isNoExceptionOnUnsupportedChangeType() &&
                ChangeLogParserConfiguration.CHANGELOG_PARSE_MODE.getCurrentValue().equals(ChangeLogParserConfiguration.ChangelogParseMode.STRICT));
>>>>>>> 8bc2bcb8
    }

    private ExecType isChangeToSkip(Change change, Database database, Logger log) {
        boolean skipChangeForDbms = isSkipChangeForDbms(change, database);
        boolean skipExecChange = isSkipExecChange(change);
        if (skipChangeForDbms) {
            log.fine("Change " + change.getSerializedObjectName() + " not included for database " + database.getShortName());
        }
        if (skipExecChange) {
            log.fine("Change " + change.getSerializedObjectName() + " not included: " + change.getConfirmationMessage());
        }
        if (skipChangeForDbms || skipExecChange) {
            return ExecType.SKIPPED;
        }
        return null;
    }

    private static boolean isSkipExecChange(Change change) {
        return !change.shouldRunOnOs();
    }

    private static boolean isSkipChangeForDbms(Change change, Database database) {
        boolean skipChangeForDbms =
           (change instanceof DbmsTargetedChange &&
              ! DatabaseList.definitionMatches(((DbmsTargetedChange) change).getDbms(), database, true));
        return skipChangeForDbms;
    }

    private void setStopTime() {
        stopInstant = Instant.now();
        operationStopTime = Date.from(stopInstant);
    }

    /**
     * This method will actually execute each of the changes in the list against the
     * specified database.
     *
     * @return should changeset be marked as ran
     */
    public ExecType execute(DatabaseChangeLog databaseChangeLog, ChangeExecListener listener, Database database)
            throws MigrationFailedException {
        Logger log = getCurrentScope().getLog(getClass());
        addChangeSetMdcProperties();
        Boolean failOnError = getFailOnError();
        if (failOnError != null) {
            getCurrentScope().addMdcValue(MdcKey.FAIL_ON_ERROR, String.valueOf(failOnError));
        }
        if (validationFailed) {
            return ExecType.MARK_RAN;
        }

        setStartTime();
        getCurrentScope().addMdcValue(MdcKey.CHANGESET_OPERATION_START_TIME, startInstant.toString());

        boolean skipChange = false;

        Executor originalExecutor = setupCustomExecutorIfNecessary(database);
        try {
            Executor executor = getCurrentScope().getSingleton(ExecutorService.class).getExecutor("jdbc", database);
            // set object quoting strategy
            database.setObjectQuotingStrategy(objectQuotingStrategy);

            if (database.supportsDDLInTransaction()) {
                database.setAutoCommit(!runInTransaction);
            }

            executor.modifyChangeSet(this);

            executor.comment("Changeset " + toString(false));
            if (StringUtil.trimToNull(getComments()) != null) {
                String comments = getComments();
                String[] lines = comments.split("\\n");
                for (int i = 0; i < lines.length; i++) {
                    if (i > 0) {
                        lines[i] = database.getLineComment() + " " + lines[i];
                    }
                }
                executor.comment(StringUtil.join(Arrays.asList(lines), "\n"));
            }

            try {
                if (preconditions != null) {
                    preconditions.check(database, databaseChangeLog, this, listener);
                }
            } catch (PreconditionFailedException e) {
                if (listener != null) {
                    listener.preconditionFailed(e, preconditions.getOnFail());
                }
                StringBuilder message = new StringBuilder();
                message.append(StreamUtil.getLineSeparator());
                for (FailedPrecondition invalid : e.getFailedPreconditions()) {
                    message.append("          ").append(invalid.toString());
                    message.append(StreamUtil.getLineSeparator());
                }

                if (preconditions.getOnFail().equals(PreconditionContainer.FailOption.HALT)) {
                    throw new MigrationFailedException(this, message.toString(), e);
                } else if (preconditions.getOnFail().equals(PreconditionContainer.FailOption.CONTINUE)) {
                    skipChange = true;
                    execType = ExecType.SKIPPED;

                    getCurrentScope().getLog(getClass()).info("Continuing past: " + this + " despite precondition failure due to onFail='CONTINUE': " + message);
                    this.getChangeLog().getSkippedBecauseOfPreconditionsChangeSets().add(this);
                } else if (preconditions.getOnFail().equals(PreconditionContainer.FailOption.MARK_RAN)) {
                    execType = ExecType.MARK_RAN;
                    skipChange = true;

                    log.info("Marking ChangeSet: \"" + this + "\" as ran despite precondition failure due to onFail='MARK_RAN': " + message);
                } else if (preconditions.getOnFail().equals(PreconditionContainer.FailOption.WARN)) {
                    execType = null; //already warned
                } else {
                    throw new UnexpectedLiquibaseException("Unexpected precondition onFail attribute: " + preconditions.getOnFail(), e);
                }
            } catch (PreconditionErrorException e) {
                if (listener != null) {
                    listener.preconditionErrored(e, preconditions.getOnError());
                }

                StringBuilder message = new StringBuilder();
                message.append(StreamUtil.getLineSeparator());
                for (ErrorPrecondition invalid : e.getErrorPreconditions()) {
                    message.append("          ").append(invalid.toString());
                    message.append(StreamUtil.getLineSeparator());
                }

                if (preconditions.getOnError().equals(PreconditionContainer.ErrorOption.HALT)) {
                    throw new MigrationFailedException(this, message.toString(), e);
                } else if (preconditions.getOnError().equals(PreconditionContainer.ErrorOption.CONTINUE)) {
                    skipChange = true;
                    execType = ExecType.SKIPPED;
                    this.getChangeLog().getSkippedBecauseOfPreconditionsChangeSets().add(this);
                } else if (preconditions.getOnError().equals(PreconditionContainer.ErrorOption.MARK_RAN)) {
                    execType = ExecType.MARK_RAN;
                    skipChange = true;

                    log.info("Marking ChangeSet: " + this + " ran despite precondition error: " + message);
                } else if (preconditions.getOnError().equals(PreconditionContainer.ErrorOption.WARN)) {
                    execType = null; //already logged
                } else {
                    throw new UnexpectedLiquibaseException("Unexpected precondition onError attribute: " + preconditions.getOnError(), e);
                }

                database.rollback();
            } finally {
                database.rollback();
            }

            if (!skipChange) {
                for (Change change : changes) {
                    try {
                        change.finishInitialization();
                    } catch (SetupException se) {
                        throw new MigrationFailedException(this, se);
                    }
                }

                log.fine("Reading ChangeSet: " + this);
                boolean skippedAllChanges = !changes.isEmpty();
                for (Change change : changes) {
                    if (isChangeToSkip(change, database, log) != ExecType.SKIPPED) {
                        skippedAllChanges = false;
                        if (listener != null) {
                            listener.willRun(change, this, changeLog, database);
                        }
                        if (change.generateStatementsVolatile(database)) {
                            executor.comment("WARNING The following SQL may change each run and therefore is possibly incorrect and/or invalid:");
                        }

                        String sql = addSqlMdc(change, database, false);
                        this.getGeneratedSql().add(sql);

                        database.executeStatements(change, databaseChangeLog, sqlVisitors);
                        log.info(change.getConfirmationMessage());
                        if (listener != null) {
                            listener.ran(change, this, changeLog, database);
                        }
                    }
                }

                if (runInTransaction) {
                    database.commit();
                }
                if (skippedAllChanges) {
                    execType = ExecType.SKIPPED;
                    addSkippedChangesToSummary(databaseChangeLog, database);
                    log.fine("All changes have been skipped");
                }
                if (execType == null) {
                    execType = ExecType.EXECUTED;
                }

                setStopTime();
                getCurrentScope().addMdcValue(MdcKey.CHANGESET_OPERATION_STOP_TIME, stopInstant.toString());
                getCurrentScope().addMdcValue(MdcKey.CHANGESET_OUTCOME, execType.value.toLowerCase());
                if (execType != ExecType.SKIPPED) {
                    log.info("ChangeSet " + toString(false) + " ran successfully in " + getExecutionMilliseconds() + "ms");
                } else {
                    log.fine("Skipping ChangeSet: " + this);
                }
            } else {
                log.fine("Skipping ChangeSet: " + this);
            }

        } catch (Exception e) {
            setStopTime();
            getCurrentScope().addMdcValue(MdcKey.CHANGESET_OPERATION_STOP_TIME, stopInstant.toString());
            getCurrentScope().addMdcValue(MdcKey.CHANGESET_OUTCOME, ExecType.FAILED.value.toLowerCase());
            log.severe(String.format("ChangeSet %s encountered an exception.", toString(false)), e);
            setErrorMsg(e.getMessage());

            //
            // Set the suppression flag so that additional logging of the exception won't happen
            //
            CommandScope.suppressExceptionLogging(true);

            try {
                database.rollback();
            } catch (Exception e1) {
                throw new MigrationFailedException(this, e);
            }
            if ((failOnError != null) && !failOnError) {
                Scope.getCurrentScope().getUI().sendMessage("Changeset " + toString(false) + " failed, and the error was ignored because 'failOnError' was set to false. ");
                log.info("Changeset " + toString(false) + " failed, and the error was ignored because 'failOnError' was set to false.  Error: " + e.getMessage());
                log.fine("Failure Stacktrace", e);
                execType = ExecType.FAILED;
            } else {
                if (e instanceof MigrationFailedException) {
                    throw ((MigrationFailedException) e);
                } else {
                    throw new MigrationFailedException(this, e);
                }
            }
        } finally {
            getCurrentScope().getSingleton(ExecutorService.class).setExecutor("jdbc", database, originalExecutor);
            // restore auto-commit to false if this ChangeSet was not run in a transaction,
            // but only if the database supports DDL in transactions
            if (!runInTransaction && database.supportsDDLInTransaction()) {
                try {
                    database.setAutoCommit(false);
                } catch (DatabaseException e) {
                    getCurrentScope().getLog(getClass()).warning("Could not resetInternalState autocommit", e);
                }
            }
        }
        return execType;
    }

    private void setStartTime() {
        startInstant = Instant.now();
        operationStartTime = Date.from(startInstant);
    }

    //
    // Get the custom Executor ready if necessary
    // We do not do anything if we have a LoggingExecutor.
    //
    private Executor setupCustomExecutorIfNecessary(Database database) {
        Executor originalExecutor = getCurrentScope().getSingleton(ExecutorService.class).getExecutor("jdbc", database);
        if (getRunWith() == null || originalExecutor instanceof LoggingExecutor) {
            return originalExecutor;
        }
        getCurrentScope().addMdcValue(MdcKey.RUN_WITH, getRunWith());
        String executorName = ChangeSet.lookupExecutor(getRunWith());
        Executor customExecutor = getCurrentScope().getSingleton(ExecutorService.class).getExecutor(executorName, database);
        getCurrentScope().getSingleton(ExecutorService.class).setExecutor("jdbc", database, customExecutor);
        List<Change> changes = getChanges();
        for (Change change : changes) {
            if (!(change instanceof AbstractChange)) {
                continue;
            }
            final ResourceAccessor resourceAccessor = ((AbstractChange) change).getResourceAccessor();
            if (resourceAccessor != null) {
                customExecutor.setResourceAccessor(resourceAccessor);
                break;
            }
        }
        return originalExecutor;
    }

    /**
     * Look for a configuration property that matches liquibase.<executor name>.executor
     * and if found, return its value as the executor name
     *
     * @param executorName The value from the input changeset runWith attribute
     * @return String                           The mapped value
     */
    public static String lookupExecutor(String executorName) {
        if (StringUtils.isEmpty(executorName)) {
            return null;
        }
        String key = "liquibase." + executorName.toLowerCase() + ".executor";
        if (executorName.equalsIgnoreCase("psql") || executorName.equalsIgnoreCase("sqlcmd") || executorName.equalsIgnoreCase("sqlplus")) {
            return executorName;
        }
        String replacementExecutorName = (String) getCurrentScope().getSingleton(LiquibaseConfiguration.class)
                .getCurrentConfiguredValue(null, null, key)
                .getValue();
        if (replacementExecutorName != null) {
            getCurrentScope().getLog(ChangeSet.class).info("Mapped '" + executorName + "' to executor '" + replacementExecutorName + "'");
            return replacementExecutorName;
        } else if (executorName.equalsIgnoreCase("native")) {
            String message = "Unable to locate an executor for 'runWith=" + executorName + "'.  You must specify a valid executor name.";
            getCurrentScope().getLog(ChangeSet.class).warning(message);
            getCurrentScope().getUI().sendErrorMessage("WARNING: " + message);
        }
        return executorName;
    }

    public void rollback(Database database) throws RollbackFailedException {
        rollback(database, null);
    }

    public void rollback(Database database, ChangeExecListener listener) throws RollbackFailedException {
        setStartTime();
        getCurrentScope().addMdcValue(MdcKey.CHANGESET_OPERATION_START_TIME, startInstant.toString());
        addChangeSetMdcProperties();
        getCurrentScope().addMdcValue(MdcKey.DEPLOYMENT_ID, getDeploymentId());
        Executor originalExecutor = setupCustomExecutorIfNecessary(database);
        try {
            Executor executor = getCurrentScope().getSingleton(ExecutorService.class).getExecutor("jdbc", database);
            executor.comment("Rolling Back ChangeSet: " + this);

            database.setObjectQuotingStrategy(objectQuotingStrategy);

            // set auto-commit based on runInTransaction if database supports DDL in transactions
            if (database.supportsDDLInTransaction()) {
                database.setAutoCommit(!runInTransaction);
            }

            executor.modifyChangeSet(this);

            if (hasCustomRollbackChanges()) {
                final List<SqlStatement> statements = new LinkedList<>();
                for (Change change : rollback.getChanges()) {
                    if (this.ignoreSpecificChangeTypes(change, database)) {
                        continue;
                    }
                    if (listener != null) {
                        listener.willRun(change, this, changeLog, database);
                    }
                    ValidationErrors errors = change.validate(database);
                    if (errors.hasErrors()) {
                        throw new RollbackFailedException("Rollback statement failed validation: " + errors);
                    }
                    //
                    SqlStatement[] changeStatements = change.generateStatements(database);
                    String sql = addSqlMdc(change, database, false);
                    this.getGeneratedSql().add(sql);
                    if (change instanceof SQLFileChange) {
                        addSqlFileMdc((SQLFileChange) change);
                    }
                    if (changeStatements != null) {
                        statements.addAll(Arrays.asList(changeStatements));
                    }
                    if (listener != null) {
                        listener.ran(change, this, changeLog, database);
                    }
                }
                if (!statements.isEmpty()) {
                    database.executeRollbackStatements(statements.toArray(SqlStatement.EMPTY_SQL_STATEMENT), sqlVisitors);
                }

            } else {
                List<Change> changes = getChanges();
                for (int i = changes.size() - 1; i >= 0; i--) {
                    Change change = changes.get(i);
                    if (change instanceof RawSQLChange && this.getFilePath().toLowerCase().endsWith(".sql")) {
                        throw new RollbackFailedException("Liquibase does not support automatic rollback generation for raw " +
                            "sql changes (did you mean to specify keyword \"empty\" to ignore rolling back this change?)");
                    }
                    String sql = addSqlMdc(change, database, true);
                    this.getGeneratedSql().add(sql);
                    database.executeRollbackStatements(change, sqlVisitors);
                }
            }

            if (runInTransaction) {
                database.commit();
            }
            setStopTime();
            rollbackExecType = ExecType.EXECUTED;
            getCurrentScope().addMdcValue(MdcKey.CHANGESET_OUTCOME, ExecType.EXECUTED.value.toLowerCase());
            getCurrentScope().addMdcValue(MdcKey.CHANGESET_OPERATION_STOP_TIME, stopInstant.toString());
            getCurrentScope().getLog(getClass()).fine("ChangeSet " + toString() + " has been successfully rolled back.");
            getCurrentScope().getLog(getClass()).fine("Rollback executed in " + this.getExecutionMilliseconds() + "ms");
        } catch (Exception e) {
            stopInstant = Instant.now();
            setErrorMsg(e.getMessage());
            getCurrentScope().addMdcValue(MdcKey.CHANGESET_OPERATION_STOP_TIME, stopInstant.toString());
            try {
                rollbackExecType = ExecType.FAILED;
                getCurrentScope().addMdcValue(MdcKey.CHANGESET_OUTCOME, ExecType.FAILED.value.toLowerCase());
                getCurrentScope().getLog(getClass()).fine("ChangeSet " + this + " rollback failed.");
                database.rollback();
            } catch (DatabaseException e1) {
                //ok
            }
            throw new RollbackFailedException(e);
        } finally {
            // restore auto-commit to false if this ChangeSet was not run in a transaction,
            // but only if the database supports DDL in transactions
            getCurrentScope().getSingleton(ExecutorService.class).setExecutor("jdbc", database, originalExecutor);
            if (!runInTransaction && database.supportsDDLInTransaction()) {
                try {
                    database.setAutoCommit(false);
                } catch (DatabaseException e) {
                    getCurrentScope().getLog(getClass()).warning("Could not resetInternalState autocommit", e);
                }
            }
        }

    }

    private void addSqlFileMdc(SQLFileChange change) {
        RollbackSqlFile rollbackSqlFile = new RollbackSqlFile(change);
        getCurrentScope().addMdcValue(MdcKey.ROLLBACK_SQL_FILE, rollbackSqlFile);
    }

    private boolean ignoreSpecificChangeTypes(Change change, Database database) {
        return ((change instanceof DbmsTargetedChange) && !DatabaseList.definitionMatches(((DbmsTargetedChange) change).getDbms(), database, true))
             || ((change instanceof RawSQLChange) && "empty".equalsIgnoreCase(((RawSQLChange)change).getSql()));
    }

    /**
     * Returns whether custom rollback steps are specified for this changeSet, or whether auto-generated ones should be used
     */
    public boolean hasCustomRollbackChanges() {
        return (rollback.getChanges() != null) && !rollback.getChanges().isEmpty();
    }

    /**
     * Returns an unmodifiable list of changes.  To add one, use the addRefactoring method.
     */
    public List<Change> getChanges() {
        return Collections.unmodifiableList(changes);
    }

    /**
     * Method created to remove changes from a changeset
     * @param collection
     */
    public void removeAllChanges(Collection<?> collection) {
        this.changes.removeAll(collection);
    }

    public void addChange(Change change) {
        if (change == null) {
            return;
        }
        changes.add(change);
        change.setChangeSet(this);
    }

    public String getId() {
        return id;
    }

    public String getAuthor() {
        return author;
    }

    /**
     * @deprecated use {@link #getContextFilter()}
     */
    @Deprecated
    public ContextExpression getContexts() {
        return getContextFilter();
    }

    /**
     * @deprecated use {@link #setContextFilter(ContextExpression)}
     */
    @Deprecated
    public ChangeSet setContexts(ContextExpression contexts) {
        return setContextFilter(contexts);
    }

    public ContextExpression getContextFilter() {
        return contextFilter;
    }

    public ChangeSet setContextFilter(ContextExpression contextFilter) {
        this.contextFilter = contextFilter;
        return this;
    }

    public Labels getLabels() {
        return labels;
    }

    public void setLabels(Labels labels) {
        this.labels = labels;
    }

    public Set<String> getDbmsSet() {
        return dbmsSet;
    }

    public boolean isIgnore() {
        return ignore;
    }

    public void setIgnore(boolean ignore) {
        this.ignore = ignore;
    }

    public boolean isInheritableIgnore() {
        DatabaseChangeLog changeLog = getChangeLog();
        if (changeLog == null) {
            return false;
        }

        return changeLog.isIncludeIgnore();
    }

    public Collection<ContextExpression> getInheritableContextFilter() {
        Collection<ContextExpression> expressions = new ArrayList<>();
        DatabaseChangeLog changeLog = getChangeLog();
        while (changeLog != null) {
            ContextExpression expression = changeLog.getContextFilter();
            if ((expression != null) && !expression.isEmpty()) {
                expressions.add(expression);
            }
            ContextExpression includeExpression = changeLog.getIncludeContextFilter();
            if ((includeExpression != null) && !includeExpression.isEmpty()) {
                expressions.add(includeExpression);
            }
            changeLog = changeLog.getParentChangeLog();
        }
        return Collections.unmodifiableCollection(expressions);
    }

    public Collection<Labels> getInheritableLabels() {
        Collection<Labels> labels = new ArrayList<>();
        DatabaseChangeLog changeLog = getChangeLog();
        while (changeLog != null) {
            Labels includeLabels = changeLog.getIncludeLabels();
            if (includeLabels != null && !includeLabels.isEmpty()) {
                labels.add(includeLabels);
            }
            changeLog = changeLog.getParentChangeLog();
        }
        return Collections.unmodifiableCollection(labels);
    }

    /**
     * Build and return a string which contains both the changeset and inherited context
     *
     * @return String
     */
    public String buildFullContext() {
        StringBuilder contextExpression = new StringBuilder();
        boolean notFirstContext = false;
        for (ContextExpression inheritableContext : getInheritableContextFilter()) {
            appendContext(contextExpression, inheritableContext.toString(), notFirstContext);
            notFirstContext = true;
        }
        ContextExpression changeSetContext = getContexts();
        if ((changeSetContext != null) && !changeSetContext.isEmpty()) {
            appendContext(contextExpression, changeSetContext.toString(), notFirstContext);
        }
        return StringUtil.trimToNull(contextExpression.toString());
    }

    /**
     * Build and return a string which contains both the changeset and inherited labels
     *
     * @return String
     */
    public String buildFullLabels() {
        StringBuilder labels = new StringBuilder();
        boolean notFirstLabel = false;
        for (Labels inheritableLabel : getInheritableLabels()) {
            appendLabels(labels, inheritableLabel.toString(), notFirstLabel);
            notFirstLabel = true;
        }
        Labels changeSetLabels = getLabels();
        if ((changeSetLabels != null) && !changeSetLabels.isEmpty()) {
            appendLabels(labels, changeSetLabels.toString(), notFirstLabel);
        }
        return StringUtil.trimToNull(labels.toString());
    }

    private void appendLabels(StringBuilder existingLabels, String labelToAppend, boolean notFirstContext) {
        if (notFirstContext) {
            existingLabels.append(COMMA);
        }
        existingLabels.append(labelToAppend);
    }

    private void appendContext(StringBuilder contextExpression, String contextToAppend, boolean notFirstContext) {
        boolean complexExpression = contextToAppend.contains(COMMA) || contextToAppend.contains(WHITESPACE);
        if (notFirstContext) {
            contextExpression.append(AND);
        }
        if (complexExpression) {
            contextExpression.append(OPEN_BRACKET);
        }
        contextExpression.append(contextToAppend);
        if (complexExpression) {
            contextExpression.append(CLOSE_BRACKET);
        }
    }

    public DatabaseChangeLog getChangeLog() {
        return changeLog;
    }

    public String toString(boolean includeMD5Sum) {
        ChecksumVersion checksumVersion = ChecksumVersion.enumFromChecksumVersion(this.checkSum != null ? this.checkSum.getVersion() : ChecksumVersion.latest().getVersion());
        return filePath + "::" + getId() + "::" + getAuthor() +
                (includeMD5Sum ? ("::(Checksum: " + generateCheckSum(checksumVersion) + ")") : "");
    }

    public String toNormalizedString() {
        return DatabaseChangeLog.normalizePath(filePath) + "::" + getId() + "::" + getAuthor();
    }

    @Override
    public String toString() {
        return toString(false);
    }

    public String getComments() {
        return comments;
    }

    public void setComments(String comments) {
        this.comments = comments;
    }

    public boolean isAlwaysRun() {
        return alwaysRun;
    }

    public boolean isRunOnChange() {
        return runOnChange;
    }

    public boolean isRunInTransaction() {
        return runInTransaction;
    }

    public RollbackContainer getRollback() {
        return rollback;
    }

    public void addRollBackSQL(String sql) {
        if (StringUtil.trimToNull(sql) == null) {
            if (rollback.getChanges().isEmpty()) {
                rollback.getChanges().add(new EmptyChange());
            }
            return;
        }

        for (String statement : StringUtil.splitSQL(sql, null, this)) {
            rollback.getChanges().add(new RawSQLChange(statement.trim()));
        }
    }

    public void addRollbackChange(Change change) {
        if (change == null) {
            return;
        }
        rollback.getChanges().add(change);
        change.setChangeSet(this);
    }


    public boolean supportsRollback(Database database) {
        if ((rollback.getChanges() != null) && !rollback.getChanges().isEmpty()) {
            return true;
        }

        for (Change change : getChanges()) {
            if (!change.supportsRollback(database)) {
                return false;
            }
        }
        return true;
    }

    public String getDescription() {
        List<Change> changes = getChanges();
        if (changes.isEmpty()) {
            return "empty";
        }

        List<String> messages = new ArrayList<>();
        for (Change change : changes) {
            messages.add(change.getDescription());
        }

        return StringUtil.limitSize(StringUtil.join(messages, "; "), 255);
    }

    public Boolean getFailOnError() {
        return failOnError;
    }

    public void setFailOnError(Boolean failOnError) {
        this.failOnError = failOnError;
    }

    public ValidationFailOption getOnValidationFail() {
        return onValidationFail;
    }

    public void setOnValidationFail(ValidationFailOption onValidationFail) {
        this.onValidationFail = onValidationFail;
    }

    public void setValidationFailed(boolean validationFailed) {
        this.validationFailed = validationFailed;
    }

    public void addValidCheckSum(String text) {
        validCheckSums.add(CheckSum.parse(text));
    }

    public Set<CheckSum> getValidCheckSums() {
        return Collections.unmodifiableSet(validCheckSums);
    }

    public boolean isCheckSumValid(CheckSum storedCheckSum) {
        // no need to generate the checksum if any has been set as the valid checksum
        for (CheckSum validCheckSum : validCheckSums) {
            if ("1:any".equalsIgnoreCase(validCheckSum.toString())
                    || "1:all".equalsIgnoreCase(validCheckSum.toString())
                    || "1:*".equalsIgnoreCase(validCheckSum.toString())) {
                return true;
            }
        }
        CheckSum currentMd5Sum = storedCheckSum != null ? generateCheckSum(ChecksumVersion.enumFromChecksumVersion(storedCheckSum.getVersion())) : null;
        if (currentMd5Sum == null) {
            return true;
        }
        if (storedCheckSum == null) {
            return true;
        }
        if (currentMd5Sum.equals(storedCheckSum)) {
            return true;
        }

        for (CheckSum validCheckSum : validCheckSums) {
            if (currentMd5Sum.equals(validCheckSum) || storedCheckSum.equals(validCheckSum)) {
                return true;
            }
        }
        return false;
    }

    @Override
    public PreconditionContainer getPreconditions() {
        return preconditions;
    }

    @Override
    public void setPreconditions(PreconditionContainer preconditionContainer) {
        this.preconditions = preconditionContainer;
    }

    public void addSqlVisitor(SqlVisitor sqlVisitor) {
        sqlVisitors.add(sqlVisitor);
    }

    public List<SqlVisitor> getSqlVisitors() {
        return sqlVisitors;
    }

    public ChangeLogParameters getChangeLogParameters() {
        return changeLogParameters;
    }

    /**
     * Called by the changelog parsing process to pass the {@link ChangeLogParameters}.
     */
    public void setChangeLogParameters(ChangeLogParameters changeLogParameters) {
        this.changeLogParameters = changeLogParameters;
    }

    /**
     * Called to update file path from database entry when rolling back and ignoreClasspathPrefix is true.
     */
    public void setFilePath(String filePath) {
        this.filePath = filePath;
    }

    public void setRunOrder(String runOrder) {
        if (runOrder != null) {
            runOrder = runOrder.toLowerCase();
            if (!"first".equals(runOrder) && !"last".equals(runOrder)) {
                throw new UnexpectedLiquibaseException("runOrder must be 'first' or 'last'");
            }
        }
        this.runOrder = runOrder;
    }

    @Override
    public String getSerializedObjectName() {
        return "changeSet";
    }

    @Override
    public Set<String> getSerializableFields() {
        return new LinkedHashSet<>(
                Arrays.asList(
                        "id", "author", "runAlways", "runOnChange", "failOnError", "contextFilter", "labels", "dbms",
                        "objectQuotingStrategy", "comment", "preconditions", "changes", "rollback", "labels",
                        "logicalFilePath", "created", "runInTransaction", "runOrder", "ignore"
                )
        );
    }

    @Override
    public Object getSerializableFieldValue(String field) {
        if ("id".equals(field)) {
            return this.getId();
        }
        if ("author".equals(field)) {
            return this.getAuthor();
        }

        if ("runAlways".equals(field)) {
            if (this.isAlwaysRun()) {
                return true;
            } else {
                return null;
            }
        }

        if ("runOnChange".equals(field)) {
            if (this.isRunOnChange()) {
                return true;
            } else {
                return null;
            }
        }

        if ("failOnError".equals(field)) {
            return this.getFailOnError();
        }

        if ("contextFilter".equals(field) || "context".equals(field)) {
            if (!this.getContextFilter().isEmpty()) {
                return this.getContextFilter().toString().replaceFirst("^\\(", "").replaceFirst("\\)$", "");
            } else {
                return null;
            }
        }

        if ("labels".equals(field)) {
            if ((this.getLabels() != null) && !this.getLabels().isEmpty()) {
                return StringUtil.join(this.getLabels().getLabels(), ", ");
            } else {
                return null;
            }
        }

        if ("dbms".equals(field)) {
            if ((this.getDbmsSet() != null) && !this.getDbmsSet().isEmpty()) {
                return StringUtil.join(getDbmsSet(), ",");
            } else {
                return null;
            }
        }

        if ("comment".equals(field)) {
            return StringUtil.trimToNull(this.getComments());
        }

        if ("objectQuotingStrategy".equals(field)) {
            if (this.getObjectQuotingStrategy() == null) {
                return null;
            }
            return this.getObjectQuotingStrategy().toString();
        }

        if ("preconditions".equals(field)) {
            if ((this.getPreconditions() != null) && !this.getPreconditions().getNestedPreconditions().isEmpty()) {
                return this.getPreconditions();
            } else {
                return null;
            }
        }

        if ("changes".equals(field)) {
            return getChanges();
        }

        if ("created".equals(field)) {
            return getCreated();
        }

        if ("logicalFilePath".equals(field)) {
            return getLogicalFilePath();
        }

        if ("rollback".equals(field)) {
            if ((rollback.getChanges() != null) && !rollback.getChanges().isEmpty()) {
               return rollback;
            } else {
                return null;
            }
        }

        if ("runInTransaction".equals(field)) {
            if (!this.isRunInTransaction()) {
                return false;
            } else {
                return null;
            }
        }

        if ("runOrder".equals(field)) {
            return getRunOrder();
        }

        if ("ignore".equals(field)) {
            if (this.isIgnore()) {
                return true;
            } else {
                return null;
            }
        }

        throw new UnexpectedLiquibaseException("Unexpected field request on changeSet: " + field);
    }

    @Override
    public SerializationType getSerializableFieldType(String field) {
        if ("comment".equals(field) || "preconditions".equals(field) || "changes".equals(field) || "rollback".equals
                (field)) {
            return SerializationType.NESTED_OBJECT;
        } else {
            return SerializationType.NAMED_FIELD;
        }
    }

    @Override
    public String getSerializedObjectNamespace() {
        return STANDARD_CHANGELOG_NAMESPACE;
    }

    @Override
    public String getSerializableFieldNamespace(String field) {
        return getSerializedObjectNamespace();
    }


    @Override
    public boolean equals(Object obj) {
        if (!(obj instanceof ChangeSet)) {
            return false;
        }
        return this.toString(false).equals(((ChangeSet) obj).toString(false));
    }

    @Override
    public int hashCode() {
        return toString(false).hashCode();
    }

    public Object getAttribute(String attribute) {
        return attributes.get(attribute);
    }

    public ChangeSet setAttribute(String attribute, Object value) {
        this.attributes.put(attribute, value);

        return this;
    }

    /**
     * Gets storedCheckSum
     *
     * @return storedCheckSum if it was executed otherwise null
     */
    public CheckSum getStoredCheckSum() {
        return storedCheckSum;
    }

    /**
     * Sets the stored checksum in the ValidatingVisitor in case the changeset was executed.
     *
     * @param storedCheckSum the checksum to set
     */
    public void setStoredCheckSum(CheckSum storedCheckSum) {
        this.storedCheckSum = storedCheckSum;
    }

    /**
     * @return Deployment ID stored in the databasechangelog table.
     */
    public String getDeploymentId() {
        return deploymentId;
    }

    /**
     * @param deploymentId Deployment ID stored in the databasechangelog table.
     */
    public void setDeploymentId(String deploymentId) {
        this.deploymentId = deploymentId;
    }

    public void addChangeSetMdcProperties() {
        String commentMdc = comments != null ? comments : "";
        String labelMdc = labels != null ? labels.toString() : "";
        String contextsMdc = contextFilter != null && contextFilter.getOriginalString() != null ? contextFilter.getOriginalString() : "";

        String changelogPath = (getChangeLog() != null ? getChangeLog().getLogicalFilePath() : null);
        getCurrentScope().addMdcValue(MdcKey.CHANGELOG_FILE, changelogPath);
        getCurrentScope().addMdcValue(MdcKey.CHANGESET_COMMENT, commentMdc);
        getCurrentScope().addMdcValue(MdcKey.CHANGESET_LABEL, labelMdc);
        getCurrentScope().addMdcValue(MdcKey.CHANGESET_CONTEXT, contextsMdc);
    }

    /**
     *
     * Adds changeset sql to mdc if the change is supported by the database
     * @param change the change to read sql from
     * @param database the database to generate change sql against
     * @param generateRollbackStatements controls generation of rollback sql statements or standard statements sql
     * @throws RollbackImpossibleException if you cannot generate rollback statements
     *
     */
    private String addSqlMdc(Change change, Database database, boolean generateRollbackStatements) throws Exception {
        //
        // If the change is for this Database
        // add a Boolean flag to Scope to indicate that the Change should not be executed when adding MDC context
        //
        if (!change.supports(database)) {
            return null;
        }

        AtomicReference<SqlStatement[]> statementsReference = new AtomicReference<>();
        Map<String, Object> scopeValues = new HashMap<>();
        scopeValues.put(Change.SHOULD_EXECUTE, Boolean.FALSE);
        scopeValues.put(CHANGE_KEY, change);
        StringBuilder commandsMdc = new StringBuilder();
        Scope.child(scopeValues, () -> {
            SqlStatement[] statements = generateRollbackStatements ? change.generateRollbackStatements(database) : change.generateStatements(database);

            statementsReference.set(statements);

            String formattedStatements = Arrays.stream(statementsReference.get())
                    .map(sqlStatement -> sqlStatement.getFormattedStatement(database))
                    .filter(Objects::nonNull)
                    .collect(Collectors.joining("\n"));
            commandsMdc.append(formattedStatements);
        });

        String result = commandsMdc.toString();
        Scope.getCurrentScope().addMdcValue(MdcKey.CHANGESET_SQL, result);

        return result;
    }

    private List<ChangeVisitor> getChangeVisitors(){
       return getChangeLog().getChangeVisitors();
    }

    public long getExecutionMilliseconds() {
        if (startInstant == null || stopInstant == null) {
            return -1;
        }

        return stopInstant.toEpochMilli() - startInstant.toEpochMilli();
    }
}<|MERGE_RESOLUTION|>--- conflicted
+++ resolved
@@ -654,7 +654,6 @@
         return execute(databaseChangeLog, null, database);
     }
 
-<<<<<<< HEAD
     private void addSkippedChangesToSummary(DatabaseChangeLog databaseChangeLog, Database database) {
         for (Change change : changes) {
             if (isSkipExecChange(change) && ! databaseChangeLog.getSkippedBecauseOfOsMismatchChangeSets().contains(this)) {
@@ -664,14 +663,15 @@
                 databaseChangeLog.getSkippedBecauseOfChangeDbmsChangeSets().add(this);
             }
         }
-=======
+    }
+
     /**
      * If we could not find the change type and
      *   either
      *      The node had a namespace
      *   or
      *      The node has children AND
-     *      The "do not thrown and exception flag" is off AND
+     *      The "do not throw an exception flag" is off AND
      *      The changelog parsing mode is strict
      *   then
      *      throw an exception
@@ -686,7 +686,6 @@
             (!value.getChildren().isEmpty() &&
                 ! ChangeFactory.isNoExceptionOnUnsupportedChangeType() &&
                 ChangeLogParserConfiguration.CHANGELOG_PARSE_MODE.getCurrentValue().equals(ChangeLogParserConfiguration.ChangelogParseMode.STRICT));
->>>>>>> 8bc2bcb8
     }
 
     private ExecType isChangeToSkip(Change change, Database database, Logger log) {
