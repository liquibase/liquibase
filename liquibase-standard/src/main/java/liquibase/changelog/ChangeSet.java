--- conflicted
+++ resolved
@@ -1595,12 +1595,9 @@
                     .collect(Collectors.joining("\n"));
         Scope.getCurrentScope().addMdcValue(MdcKey.CHANGESET_SQL, sqlStatementsMdc);
         return sqlStatementsMdc;
-<<<<<<< HEAD
-=======
     }
 
     private List<ChangeVisitor> getChangeVisitors(){
        return getChangeLog().getChangeVisitors();
->>>>>>> 7e709fe1
     }
 }