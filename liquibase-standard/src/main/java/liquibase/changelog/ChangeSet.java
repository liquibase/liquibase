--- conflicted
+++ resolved
@@ -670,11 +670,7 @@
         }
 
         startInstant = Instant.now();
-<<<<<<< HEAD
-        Scope.getCurrentScope().addMdcValue(MdcKey.CHANGESET_OPERATION_START_TIME, startInstant.toString());
-=======
         getCurrentScope().addMdcValue(MdcKey.CHANGESET_OPERATION_START_TIME, startInstant.toString());
->>>>>>> ebc966c8
 
         boolean skipChange = false;
 
@@ -808,28 +804,17 @@
                 }
 
                 stopInstant = Instant.now();
-<<<<<<< HEAD
                 Scope.getCurrentScope().addMdcValue(MdcKey.CHANGESET_OPERATION_STOP_TIME, stopInstant.toString());
                 Scope.getCurrentScope().addMdcValue(MdcKey.CHANGESET_OUTCOME, execType.value.toLowerCase());
                 log.info("ChangeSet " + toString(false) + " ran successfully in " + getExecutionMilliseconds() + "ms");
-=======
-                getCurrentScope().addMdcValue(MdcKey.CHANGESET_OPERATION_STOP_TIME, stopInstant.toString());
-                getCurrentScope().addMdcValue(MdcKey.CHANGESET_OUTCOME, execType.value.toLowerCase());
-                log.info("ChangeSet " + toString(false) + " ran successfully in " + (stopInstant.toEpochMilli() - startInstant.toEpochMilli()) + "ms");
->>>>>>> ebc966c8
             } else {
                 log.fine("Skipping ChangeSet: " + this);
             }
 
         } catch (Exception e) {
             stopInstant = Instant.now();
-<<<<<<< HEAD
-            Scope.getCurrentScope().addMdcValue(MdcKey.CHANGESET_OPERATION_STOP_TIME, stopInstant.toString());
-            Scope.getCurrentScope().addMdcValue(MdcKey.CHANGESET_OUTCOME, ExecType.FAILED.value.toLowerCase());
-=======
             getCurrentScope().addMdcValue(MdcKey.CHANGESET_OPERATION_STOP_TIME, stopInstant.toString());
             getCurrentScope().addMdcValue(MdcKey.CHANGESET_OUTCOME, ExecType.FAILED.value.toLowerCase());
->>>>>>> ebc966c8
             log.severe(String.format("ChangeSet %s encountered an exception.", toString(false)), e);
             setErrorMsg(e.getMessage());
 
@@ -931,11 +916,7 @@
 
     public void rollback(Database database, ChangeExecListener listener) throws RollbackFailedException {
         startInstant = Instant.now();
-<<<<<<< HEAD
-        Scope.getCurrentScope().addMdcValue(MdcKey.CHANGESET_OPERATION_START_TIME, startInstant.toString());
-=======
         getCurrentScope().addMdcValue(MdcKey.CHANGESET_OPERATION_START_TIME, startInstant.toString());
->>>>>>> ebc966c8
         addChangeSetMdcProperties();
         getCurrentScope().addMdcValue(MdcKey.DEPLOYMENT_ID, getDeploymentId());
         Executor originalExecutor = setupCustomExecutorIfNecessary(database);
@@ -1002,7 +983,6 @@
             }
             stopInstant = Instant.now();
             rollbackExecType = ExecType.EXECUTED;
-<<<<<<< HEAD
             Scope.getCurrentScope().addMdcValue(MdcKey.CHANGESET_OUTCOME, ExecType.EXECUTED.value.toLowerCase());
             Scope.getCurrentScope().addMdcValue(MdcKey.CHANGESET_OPERATION_STOP_TIME, stopInstant.toString());
             Scope.getCurrentScope().getLog(getClass()).fine("ChangeSet " + toString() + " has been successfully rolled back.");
@@ -1010,16 +990,7 @@
         } catch (Exception e) {
             stopInstant = Instant.now();
             setErrorMsg(e.getMessage());
-            Scope.getCurrentScope().addMdcValue(MdcKey.CHANGESET_OPERATION_STOP_TIME, stopInstant.toString());
-=======
-            getCurrentScope().addMdcValue(MdcKey.CHANGESET_OUTCOME, ExecType.EXECUTED.value.toLowerCase());
             getCurrentScope().addMdcValue(MdcKey.CHANGESET_OPERATION_STOP_TIME, stopInstant.toString());
-            getCurrentScope().getLog(getClass()).fine("ChangeSet " + toString() + " has been successfully rolled back.");
-        } catch (Exception e) {
-            stopInstant = Instant.now();
-            setErrorMsg(e.getMessage());
-            getCurrentScope().addMdcValue(MdcKey.CHANGESET_OPERATION_STOP_TIME, stopInstant.toString());
->>>>>>> ebc966c8
             try {
                 rollbackExecType = ExecType.FAILED;
                 getCurrentScope().addMdcValue(MdcKey.CHANGESET_OUTCOME, ExecType.FAILED.value.toLowerCase());
