package liquibase.changelog;

import liquibase.ChecksumVersion;
import liquibase.ContextExpression;
import liquibase.Labels;
import liquibase.Scope;
import liquibase.change.*;
import liquibase.change.core.EmptyChange;
import liquibase.change.core.RawSQLChange;
import liquibase.change.core.SQLFileChange;
import liquibase.change.visitor.ChangeVisitor;
import liquibase.changelog.visitor.ChangeExecListener;
import liquibase.command.CommandScope;
import liquibase.configuration.LiquibaseConfiguration;
import liquibase.database.Database;
import liquibase.database.DatabaseList;
import liquibase.database.ObjectQuotingStrategy;
import liquibase.exception.*;
import liquibase.executor.Executor;
import liquibase.executor.ExecutorService;
import liquibase.executor.LoggingExecutor;
import liquibase.logging.Logger;
import liquibase.logging.mdc.MdcKey;
import liquibase.logging.mdc.customobjects.RollbackSqlFile;
import liquibase.parser.ChangeLogParserConfiguration;
import liquibase.parser.core.ParsedNode;
import liquibase.parser.core.ParsedNodeException;
import liquibase.precondition.Conditional;
import liquibase.precondition.ErrorPrecondition;
import liquibase.precondition.FailedPrecondition;
import liquibase.precondition.core.PreconditionContainer;
import liquibase.resource.ResourceAccessor;
import liquibase.sql.visitor.SqlVisitor;
import liquibase.sql.visitor.SqlVisitorFactory;
import liquibase.sqlgenerator.SqlGeneratorFactory;
import liquibase.statement.SqlStatement;
import liquibase.util.SqlUtil;
import liquibase.util.StreamUtil;
import liquibase.util.StringUtil;
import lombok.Getter;
import lombok.Setter;
import org.apache.commons.lang3.StringUtils;

import java.time.Instant;
import java.util.*;
import java.util.concurrent.atomic.AtomicReference;
import java.util.stream.Collectors;

import static liquibase.Scope.getCurrentScope;

/**
 * Encapsulates a changeSet and all its associated changes.
 */
public class ChangeSet implements Conditional, ChangeLogChild {

    protected CheckSum checkSum;
    /**
     * storedChecksum is used to make the checksum of a changeset that has already been run
     * on a database available to liquibase extensions. This value might differ from the checkSum value that
     * is calculated at run time when ValidatorVisitor is being called
     */
    private CheckSum storedCheckSum;

    private static final String AND = " AND ";
    private static final String COMMA = ",";
    private static final String WHITESPACE = " ";
    private static final String OPEN_BRACKET = "(";
    private static final String CLOSE_BRACKET = ")";

    public enum RunStatus {
        NOT_RAN, ALREADY_RAN, RUN_AGAIN, MARK_RAN, INVALID_MD5SUM
    }

    public enum ExecType {
        EXECUTED("EXECUTED", false, true),
        FAILED("FAILED", false, false),
        SKIPPED("SKIPPED", false, false),
        RERAN("RERAN", true, true),
        MARK_RAN("MARK_RAN", false, true);

        ExecType(String value, boolean ranBefore, boolean ran) {
            this.value = value;
            this.ranBefore = ranBefore;
            this.ran = ran;
        }

        public final String value;
        public final boolean ranBefore;
        public final boolean ran;
    }

    public enum ValidationFailOption {
        HALT("HALT"),
        MARK_RAN("MARK_RAN");

        final String key;

        ValidationFailOption(String key) {
            this.key = key;
        }

        @Override
        public String toString() {
            return key;
        }
    }

    protected String key;

    private ChangeLogParameters changeLogParameters;

    /**
     * List of change objects defined in this changeset
     */
    private final List<Change> changes;

    /**
     * "id" specified in changeLog file.  Combination of id+author+filePath must be unique
     */
    private String id;

    /**
     * "author" defined in changeLog file.  Having each developer use a unique author tag allows duplicates of "id" attributes between developers.
     */
    private String author;

    /**
     * File changeSet is defined in.  May be a logical/non-physical string.  It is included in the unique identifier to allow duplicate id+author combinations in different files
     */
    private String filePath = "UNKNOWN CHANGE LOG";


    /**
     * A logicalFilePath if defined
     */
    private String logicalFilePath;

    /**
     * File path stored in the databasechangelog table. It should be the same as filePath, but not always.
     */
    private String storedFilePath;

    /**
     * If set to true, the changeSet will be executed on every update. Defaults to false
     */
    private boolean alwaysRun;

    /**
     * If set to true, the changeSet will be executed when the checksum changes.  Defaults to false.
     */
    private boolean runOnChange;

    /**
     * Runtime contexts in which the changeSet will be executed.  If null or empty, will execute regardless of contexts set
     */
    private ContextExpression contextFilter;

    /**
     * "Labels" associated with this changeSet.  If null or empty, will execute regardless of labels set
     */
    private Labels labels;

    /**
     * If set to true, the changeSet will be ignored (skipped)
     */
    private boolean ignore;

    /**
     * Databases for which this changeset should run.  The string values should match the value returned from Database.getShortName()
     */
    private Set<String> dbmsSet;

    /**
     * The original string used in the dbms attribute.
     */
    @Getter
    private String dbmsOriginalString;

    /**
     * If false, do not stop liquibase update execution if an error is thrown executing the changeSet.  Defaults to true
     */
    private Boolean failOnError;

    /**
     * List of checksums that are assumed to be valid besides the one stored in the database.  Can include the string "any"
     */
    private final Set<CheckSum> validCheckSums = new HashSet<>();

    /**
     * If true, the changeSet will run in a database transaction.  Defaults to true
     */
    private boolean runInTransaction;

    /**
     * Behavior if the validation of any of the changeSet changes fails.  Does not include checksum validation
     */
    private ValidationFailOption onValidationFail = ValidationFailOption.HALT;

    /**
     * Stores if validation failed on this ChangeSet
     */
    private boolean validationFailed;

    /**
     * Changes defined to roll back this changeSet
     */
    private final RollbackContainer rollback = new RollbackContainer();


    /**
     * ChangeSet comments defined in changeLog file
     */
    private String comments;

    /**
     * ChangeSet level preconditions defined for this changeSet
     */
    private PreconditionContainer preconditions;

    /**
     * ChangeSet level attribute to specify an Executor
     */
    private String runWith;

    /**
     * ChangeSet level attribute to specify a spool file name
     */
    private String runWithSpoolFile;

    /**
     * SqlVisitors defined for this changeset.
     * SqlVisitors will modify the SQL generated by the changes before sending it to the database.
     */
    private final List<SqlVisitor> sqlVisitors = new ArrayList<>();

    @Getter
    private ObjectQuotingStrategy objectQuotingStrategy;

    private final DatabaseChangeLog changeLog;

    @Getter
    @Setter
    private String created;

    /**
     * Allow changeSet to be run "first" or "last". Multiple changeSets with the same runOrder will preserve their order relative to each other.
     */
    @Getter
    private String runOrder;

    private final Map<String, Object> attributes = new HashMap<>();

    /**
     * Deployment ID stored in the databasechangelog table.
     */
    private String deploymentId;

    /**
     * Start instant of the changeset execution
     */
    private Instant startInstant;

    /**
     * Stop instant of the changeset execution
     */
    private Instant stopInstant;

    @Getter
    @Setter
    private List<String> generatedSql = new ArrayList<>();

    @Getter
    @Setter
    private ExecType execType;

    @Getter
    @Setter
    private String errorMsg;

    @Getter
    @Setter
    private ExecType rollbackExecType;

    @Getter
    @Setter
    private Date operationStartTime;

    @Getter
    @Setter
    private Date operationStopTime;

    public boolean shouldAlwaysRun() {
        return alwaysRun;
    }

    public boolean shouldRunOnChange() {
        return runOnChange;
    }

    public ChangeSet(DatabaseChangeLog databaseChangeLog) {
        this.changes = new ArrayList<>();
        this.changeLog = databaseChangeLog;
    }

    public ChangeSet(String id, String author, boolean alwaysRun, boolean runOnChange, String filePath, String contextFilter, String dbmsList, DatabaseChangeLog databaseChangeLog) {
        this(id, author, alwaysRun, runOnChange, filePath, contextFilter, dbmsList, null, null, true, ObjectQuotingStrategy.LEGACY, databaseChangeLog);
    }

    public ChangeSet(String id, String author, boolean alwaysRun, boolean runOnChange, String filePath, String contextFilter, String dbmsList, boolean runInTransaction, DatabaseChangeLog databaseChangeLog) {
        this(id, author, alwaysRun, runOnChange, filePath, contextFilter, dbmsList, null, null, runInTransaction, ObjectQuotingStrategy.LEGACY, databaseChangeLog);
    }

    public ChangeSet(String id, String author, boolean alwaysRun, boolean runOnChange, String filePath, String contextFilter, String dbmsList, ObjectQuotingStrategy quotingStrategy, DatabaseChangeLog databaseChangeLog) {
        this(id, author, alwaysRun, runOnChange, filePath, contextFilter, dbmsList, null, null, true, quotingStrategy, databaseChangeLog);
    }

    public ChangeSet(String id, String author, boolean alwaysRun, boolean runOnChange, String filePath, String contextFilter, String dbmsList,
                     boolean runInTransaction, ObjectQuotingStrategy quotingStrategy, DatabaseChangeLog databaseChangeLog) {
        this(id, author, alwaysRun, runOnChange, filePath, contextFilter, dbmsList, null, null, runInTransaction, quotingStrategy, databaseChangeLog);
    }

    public ChangeSet(String id, String author, boolean alwaysRun, boolean runOnChange, String filePath, String contextFilter, String dbmsList,
                     String runWith, String runWithSpoolFile, boolean runInTransaction, ObjectQuotingStrategy quotingStrategy, DatabaseChangeLog databaseChangeLog) {
        this(databaseChangeLog);
        this.id = id;
        this.author = author;
        this.filePath = filePath;
        this.alwaysRun = alwaysRun;
        this.runOnChange = runOnChange;
        this.runInTransaction = runInTransaction;
        this.objectQuotingStrategy = quotingStrategy;
        this.contextFilter = new ContextExpression(contextFilter);
        setDbms(dbmsList);
        this.runWith = runWith;
        this.runWithSpoolFile = runWithSpoolFile;
    }

    protected void setDbms(String dbmsList) {
        this.dbmsSet = DatabaseList.toDbmsSet(dbmsList);
        this.dbmsOriginalString = dbmsList;
    }

    /**
     * @return either this object's logicalFilePath or the changelog's filepath (logical or physical) if not.
     */
    public String getFilePath() {
        return filePath;
    }

    /**
     * Returns the logical file path defined directly on this node. Returns {@code null} if not set.
     *
     * @return the logical file path defined on this node, or {@code null} if not set
     */
    public String getLogicalFilePath() {
        return logicalFilePath;
    }

    public void setLogicalFilePath(String logicalFilePath) {
        this.logicalFilePath = logicalFilePath;
    }

    public String getStoredFilePath() {
        if (storedFilePath == null) {
            return getFilePath();
        }
        return storedFilePath;
    }

    public void setStoredFilePath(String storedFilePath) {
        this.storedFilePath = storedFilePath;
    }

    /**
     * @return the runWith value. If the runWith value is empty or not set this method will return null.
     */
    public String getRunWith() {
        return runWith == null || runWith.isEmpty() ? null : runWith;
    }

    public void setRunWith(String runWith) {
        this.runWith = runWith;
    }

    public String getRunWithSpoolFile() {
        return runWithSpoolFile;
    }

    public void setRunWithSpoolFile(String runWithSpoolFile) {
        this.runWithSpoolFile = runWithSpoolFile;
    }

    public void clearCheckSum() {
        this.checkSum = null;
    }

    public CheckSum generateCheckSum(ChecksumVersion version) {
        try {
            return Scope.child(Collections.singletonMap(Scope.Attr.checksumVersion.name(), version), () -> {
                if (checkSum == null) {
                    StringBuilder stringToMD5 = new StringBuilder();
                    for (Change change : this.getChanges()) {
                        // checksum v8 requires changes that are applied even to other databases to be calculated
                        // checksum v9 excludes them from calculation
                        if (!(change instanceof DbmsTargetedChange) ||
                                getCurrentScope().getChecksumVersion().lowerOrEqualThan(ChecksumVersion.V8) ||
                                DatabaseList.definitionMatches(((DbmsTargetedChange) change).getDbms(), getCurrentScope().getDatabase(), true)) {
                            stringToMD5.append(change.generateCheckSum()).append(":");
                        }
                    }

                    for (SqlVisitor visitor : this.getSqlVisitors()) {
                        stringToMD5.append(visitor.generateCheckSum()).append(";");
                    }
                    checkSum = CheckSum.compute(stringToMD5.toString());
                }

                return checkSum;
            });
        } catch (Exception e) {
            throw new RuntimeException(e);
        }
    }

    @Override
    public void load(ParsedNode node, ResourceAccessor resourceAccessor) throws ParsedNodeException {
        this.id = node.getChildValue(null, "id", String.class);
        this.author = node.getChildValue(null, "author", String.class);
        this.alwaysRun = node.getChildValue(null, "runAlways", node.getChildValue(null, "alwaysRun", false));
        this.runOnChange = node.getChildValue(null, "runOnChange", false);
        this.runWith = node.getChildValue(null, "runWith", String.class);
        this.runWithSpoolFile = node.getChildValue(null, "runWithSpoolFile", String.class);
        this.contextFilter = new ContextExpression(node.getChildValue(null, "contextFilter", String.class));
        if (this.contextFilter.isEmpty()) {
            contextFilter = new ContextExpression(node.getChildValue(null, "context", String.class));
        }
        this.labels = new Labels(StringUtil.trimToNull(node.getChildValue(null, "labels", String.class)));
        setDbms(node.getChildValue(null, "dbms", String.class));
        this.runInTransaction = node.getChildValue(null, "runInTransaction", true);
        this.created = node.getChildValue(null, "created", String.class);
        this.runOrder = node.getChildValue(null, "runOrder", String.class);
        this.ignore = node.getChildValue(null, "ignore", false);
        this.comments = StringUtil.join(node.getChildren(null, "comment"), "\n", obj -> {
            if (((ParsedNode) obj).getValue() == null) {
                return "";
            } else {
                return ((ParsedNode) obj).getValue().toString();
            }
        });
        this.comments = StringUtil.trimToNull(this.comments);

        String objectQuotingStrategyString = StringUtil.trimToNull(node.getChildValue(null, "objectQuotingStrategy", String.class));
        if (changeLog != null) {
            this.objectQuotingStrategy = changeLog.getObjectQuotingStrategy();
        }
        if (objectQuotingStrategyString != null) {
            this.objectQuotingStrategy = ObjectQuotingStrategy.valueOf(objectQuotingStrategyString);
        }

        if (this.objectQuotingStrategy == null) {
            this.objectQuotingStrategy = ObjectQuotingStrategy.LEGACY;
        }

        this.logicalFilePath = StringUtil.trimToNull(node.getChildValue(null, "logicalFilePath", String.class));

        this.filePath = logicalFilePath;
        if (filePath == null) {
            if (changeLog != null) {
                filePath = changeLog.getFilePath();
            }
        } else {
            filePath = filePath.replaceAll("\\\\", "/")
                    .replaceFirst("^/", "");

        }

        this.setFailOnError(node.getChildValue(null, "failOnError", Boolean.class));
        String onValidationFailString = node.getChildValue(null, "onValidationFail", "HALT");
        this.setOnValidationFail(ValidationFailOption.valueOf(onValidationFailString));

        for (ParsedNode child : node.getChildren()) {
            handleChildNode(child, resourceAccessor);
        }
    }

    protected void handleChildNode(ParsedNode child, ResourceAccessor resourceAccessor) throws ParsedNodeException {
        switch (child.getName()) {
            case "rollback":
                handleRollbackNode(child, resourceAccessor);
                break;
            case "validCheckSum":
            case "validCheckSums":
                if (child.getValue() == null) {
                    return;
                }

                if (child.getValue() instanceof Collection) {
                    for (Object checksum : (Collection) child.getValue()) {
                        addValidCheckSum((String) checksum);
                    }
                } else {
                    addValidCheckSum(child.getValue(String.class));
                }
                break;
            case "modifySql":
                String dbmsString = StringUtil.trimToNull(child.getChildValue(null, "dbms", String.class));
                String contextFilterString = StringUtil.trimToNull(child.getChildValue(null, "contextFilter", String.class));
                if (contextFilterString == null) {
                    contextFilterString = StringUtil.trimToNull(child.getChildValue(null, "context", String.class));
                }

                String labelsString = StringUtil.trimToNull(child.getChildValue(null, "labels", String.class));
                boolean applyToRollback = child.getChildValue(null, "applyToRollback", false);

                Set<String> dbms = new HashSet<>();
                if (dbmsString != null) {
                    dbms.addAll(StringUtil.splitAndTrim(dbmsString, ","));
                }
                ContextExpression contextFilter = null;
                if (contextFilterString != null) {
                    contextFilter = new ContextExpression(contextFilterString);
                }

                Labels labels = null;
                if (labelsString != null) {
                    labels = new Labels(labelsString);
                }


                List<ParsedNode> potentialVisitors = child.getChildren();
                for (ParsedNode node : potentialVisitors) {
                    SqlVisitor sqlVisitor = SqlVisitorFactory.getInstance().create(node.getName());
                    if (sqlVisitor != null) {
                        sqlVisitor.setApplyToRollback(applyToRollback);
                        if (!dbms.isEmpty()) {
                            sqlVisitor.setApplicableDbms(dbms);
                        }
                        sqlVisitor.setContextFilter(contextFilter);
                        sqlVisitor.setLabels(labels);
                        sqlVisitor.load(node, resourceAccessor);

                        addSqlVisitor(sqlVisitor);
                    }
                }


                break;
            case "preconditions":
            case "preConditions":
                this.preconditions = new PreconditionContainer();
                this.preconditions.load(child, resourceAccessor);
                break;
            case "changes":
                for (ParsedNode changeNode : child.getChildren()) {
                    handleChildNode(changeNode, resourceAccessor);
                }
                break;
            default:
                Change change = toChange(child, resourceAccessor);
                if ((change == null) && (child.getValue() instanceof String)) {
                    this.setAttribute(child.getName(), child.getValue());
                } else {
                    addChange(change);
                }
                break;
        }
    }

    protected void handleRollbackNode(ParsedNode rollbackNode, ResourceAccessor resourceAccessor) throws ParsedNodeException {
        String changeSetId = rollbackNode.getChildValue(null, "changeSetId", String.class);
        if (changeSetId != null) {
            String changeSetAuthor = rollbackNode.getChildValue(null, "changeSetAuthor", String.class);
            String changeSetPath = rollbackNode.getChildValue(null, "changeSetPath", getFilePath());

            DatabaseChangeLog changeLog = this.getChangeLog();
	        List<ChangeSet> changeSets = changeLog.getChangeSets(changeSetPath, changeSetAuthor, changeSetId);
	        while (changeSets.isEmpty() && (changeLog != null)) {
		        changeLog = changeLog.getParentChangeLog();
		        if (changeLog != null) {
			        changeSets = changeLog.getChangeSets(changeSetPath, changeSetAuthor, changeSetId);
		        }
	        }
            if (changeSets.isEmpty()) {
                throw new ParsedNodeException("Change set " + new ChangeSet(changeSetId, changeSetAuthor, false, false, changeSetPath, null, null, null).toString(false) + " does not exist");
            }
	        for (ChangeSet changeSet : changeSets) {
		        for (Change change : changeSet.getChanges()) {
			        rollback.getChanges().add(change);
		        }
	        }
            return;
        }

        boolean foundValue = false;
        for (ParsedNode childNode : rollbackNode.getChildren()) {
            Change rollbackChange = toChange(childNode, resourceAccessor);
            if (rollbackChange != null) {
                addRollbackChange(rollbackChange);
                foundValue = true;
            }
        }

        Object value = rollbackNode.getValue();
        if (value != null) {
            if (value instanceof String) {
                String finalValue = StringUtil.trimToNull((String) value);
                if (finalValue != null) {
                    String[] strings = StringUtil.processMultiLineSQL(finalValue, true, true, ";", this);
                    for (String string : strings) {
                        addRollbackChange(new RawSQLChange(string));
                        foundValue = true;
                    }
                }
            } else {
                throw new ParsedNodeException("Unexpected object: " + value.getClass().getName() + " '" + value + "'");
            }
        }
        if (!foundValue) {
            addRollbackChange(new EmptyChange());
        }
    }

    protected Change toChange(ParsedNode value, ResourceAccessor resourceAccessor) throws ParsedNodeException {
        Change change = getCurrentScope().getSingleton(ChangeFactory.class).create(value.getName());
        if (change == null) {
            if (value.getChildren().size() > 0 && ChangeLogParserConfiguration.CHANGELOG_PARSE_MODE.getCurrentValue().equals(ChangeLogParserConfiguration.ChangelogParseMode.STRICT)) {
                String message = "";
                if (this.getChangeLog() != null && this.getChangeLog().getPhysicalFilePath() != null) {
                    message = "Error parsing " + this.getChangeLog().getPhysicalFilePath() + ": ";
                }
                message += "Unknown change type '" + value.getName() + "'. Check for spelling or capitalization errors and missing extensions such as liquibase-commercial.";
                throw new ParsedNodeException(message);
            }
            return null;
        } else {
            change.load(value, resourceAccessor);
            for(ChangeVisitor changeVisitor : getChangeVisitors()){
                change.modify(changeVisitor);
            }
            return change;
        }
    }

    @Override
    public ParsedNode serialize() {
        throw new RuntimeException("TODO");
    }


    public ExecType execute(DatabaseChangeLog databaseChangeLog, Database database) throws MigrationFailedException {
        return execute(databaseChangeLog, null, database);
    }

    /**
     * This method will actually execute each of the changes in the list against the
     * specified database.
     *
     * @return should changeset be marked as ran
     */
    public ExecType execute(DatabaseChangeLog databaseChangeLog, ChangeExecListener listener, Database database)
            throws MigrationFailedException {
        Logger log = getCurrentScope().getLog(getClass());
        addChangeSetMdcProperties();
        Boolean failOnError = getFailOnError();
        if (failOnError != null) {
            getCurrentScope().addMdcValue(MdcKey.FAIL_ON_ERROR, String.valueOf(failOnError));
        }
        if (validationFailed) {
            return ExecType.MARK_RAN;
        }

<<<<<<< HEAD
        startInstant = Instant.now();
        Scope.getCurrentScope().addMdcValue(MdcKey.CHANGESET_OPERATION_START_TIME, startInstant.toString());
=======
        operationStartTime = new Date();
        long startTime = operationStartTime.getTime();
        getCurrentScope().addMdcValue(MdcKey.CHANGESET_OPERATION_START_TIME, Instant.ofEpochMilli(startTime).toString());
>>>>>>> 3f03a6b5

        boolean skipChange = false;

        Executor originalExecutor = setupCustomExecutorIfNecessary(database);
        try {
            Executor executor = getCurrentScope().getSingleton(ExecutorService.class).getExecutor("jdbc", database);
            // set object quoting strategy
            database.setObjectQuotingStrategy(objectQuotingStrategy);

            if (database.supportsDDLInTransaction()) {
                database.setAutoCommit(!runInTransaction);
            }

            executor.modifyChangeSet(this);

            executor.comment("Changeset " + toString(false));
            if (StringUtil.trimToNull(getComments()) != null) {
                String comments = getComments();
                String[] lines = comments.split("\\n");
                for (int i = 0; i < lines.length; i++) {
                    if (i > 0) {
                        lines[i] = database.getLineComment() + " " + lines[i];
                    }
                }
                executor.comment(StringUtil.join(Arrays.asList(lines), "\n"));
            }

            try {
                if (preconditions != null) {
                    preconditions.check(database, databaseChangeLog, this, listener);
                }
            } catch (PreconditionFailedException e) {
                if (listener != null) {
                    listener.preconditionFailed(e, preconditions.getOnFail());
                }
                StringBuilder message = new StringBuilder();
                message.append(StreamUtil.getLineSeparator());
                for (FailedPrecondition invalid : e.getFailedPreconditions()) {
                    message.append("          ").append(invalid.toString());
                    message.append(StreamUtil.getLineSeparator());
                }

                if (preconditions.getOnFail().equals(PreconditionContainer.FailOption.HALT)) {
                    throw new MigrationFailedException(this, message.toString(), e);
                } else if (preconditions.getOnFail().equals(PreconditionContainer.FailOption.CONTINUE)) {
                    skipChange = true;
                    execType = ExecType.SKIPPED;

                    getCurrentScope().getLog(getClass()).info("Continuing past: " + this + " despite precondition failure due to onFail='CONTINUE': " + message);
                } else if (preconditions.getOnFail().equals(PreconditionContainer.FailOption.MARK_RAN)) {
                    execType = ExecType.MARK_RAN;
                    skipChange = true;

                    log.info("Marking ChangeSet: \"" + this + "\" as ran despite precondition failure due to onFail='MARK_RAN': " + message);
                } else if (preconditions.getOnFail().equals(PreconditionContainer.FailOption.WARN)) {
                    execType = null; //already warned
                } else {
                    throw new UnexpectedLiquibaseException("Unexpected precondition onFail attribute: " + preconditions.getOnFail(), e);
                }
            } catch (PreconditionErrorException e) {
                if (listener != null) {
                    listener.preconditionErrored(e, preconditions.getOnError());
                }

                StringBuilder message = new StringBuilder();
                message.append(StreamUtil.getLineSeparator());
                for (ErrorPrecondition invalid : e.getErrorPreconditions()) {
                    message.append("          ").append(invalid.toString());
                    message.append(StreamUtil.getLineSeparator());
                }

                if (preconditions.getOnError().equals(PreconditionContainer.ErrorOption.HALT)) {
                    throw new MigrationFailedException(this, message.toString(), e);
                } else if (preconditions.getOnError().equals(PreconditionContainer.ErrorOption.CONTINUE)) {
                    skipChange = true;
                    execType = ExecType.SKIPPED;

                } else if (preconditions.getOnError().equals(PreconditionContainer.ErrorOption.MARK_RAN)) {
                    execType = ExecType.MARK_RAN;
                    skipChange = true;

                    log.info("Marking ChangeSet: " + this + " ran despite precondition error: " + message);
                } else if (preconditions.getOnError().equals(PreconditionContainer.ErrorOption.WARN)) {
                    execType = null; //already logged
                } else {
                    throw new UnexpectedLiquibaseException("Unexpected precondition onError attribute: " + preconditions.getOnError(), e);
                }

                database.rollback();
            } finally {
                database.rollback();
            }

            if (!skipChange) {
                for (Change change : changes) {
                    try {
                        change.finishInitialization();
                    } catch (SetupException se) {
                        throw new MigrationFailedException(this, se);
                    }
                }

                log.fine("Reading ChangeSet: " + this);
                for (Change change : getChanges()) {
                    if ((!(change instanceof DbmsTargetedChange)) || DatabaseList.definitionMatches(((DbmsTargetedChange) change).getDbms(), database, true)) {
                        if (listener != null) {
                            listener.willRun(change, this, changeLog, database);
                        }
                        if (change.generateStatementsVolatile(database)) {
                            executor.comment("WARNING The following SQL may change each run and therefore is possibly incorrect and/or invalid:");
                        }

                        String sql = addSqlMdc(change, database, false);
                        this.getGeneratedSql().add(sql);

                        database.executeStatements(change, databaseChangeLog, sqlVisitors);
                        log.info(change.getConfirmationMessage());
                        if (listener != null) {
                            listener.ran(change, this, changeLog, database);
                        }
                    } else {
                        log.fine("Change " + change.getSerializedObjectName() + " not included for database " + database.getShortName());
                    }
                }

                if (runInTransaction) {
                    database.commit();
                }
                if (execType == null) {
                    execType = ExecType.EXECUTED;
                }
<<<<<<< HEAD

                stopInstant = Instant.now();
                Scope.getCurrentScope().addMdcValue(MdcKey.CHANGESET_OPERATION_STOP_TIME, stopInstant.toString());
                Scope.getCurrentScope().addMdcValue(MdcKey.CHANGESET_OUTCOME, execType.value.toLowerCase());
                log.info("ChangeSet " + toString(false) + " ran successfully in " + (stopInstant.toEpochMilli() - startInstant.toEpochMilli()) + "ms");
=======
                operationStopTime = new Date();
                long stopTime = operationStopTime.getTime();
                getCurrentScope().addMdcValue(MdcKey.CHANGESET_OPERATION_STOP_TIME, Instant.ofEpochMilli(stopTime).toString());
                getCurrentScope().addMdcValue(MdcKey.CHANGESET_OUTCOME, execType.value.toLowerCase());
                log.info("ChangeSet " + toString(false) + " ran successfully in " + (stopTime - startTime) + "ms");
>>>>>>> 3f03a6b5
            } else {
                log.fine("Skipping ChangeSet: " + this);
            }

        } catch (Exception e) {
<<<<<<< HEAD
            stopInstant = Instant.now();
            Scope.getCurrentScope().addMdcValue(MdcKey.CHANGESET_OPERATION_STOP_TIME, stopInstant.toString());
            Scope.getCurrentScope().addMdcValue(MdcKey.CHANGESET_OUTCOME, ExecType.FAILED.value.toLowerCase());
=======
            operationStopTime = new Date();
            getCurrentScope().addMdcValue(MdcKey.CHANGESET_OPERATION_STOP_TIME, Instant.ofEpochMilli(operationStopTime.getTime()).toString());
            getCurrentScope().addMdcValue(MdcKey.CHANGESET_OUTCOME, ExecType.FAILED.value.toLowerCase());
>>>>>>> 3f03a6b5
            log.severe(String.format("ChangeSet %s encountered an exception.", toString(false)), e);
            setErrorMsg(e.getMessage());

            //
            // Set the suppression flag so that additional logging of the exception won't happen
            //
            CommandScope.suppressExceptionLogging(true);

            try {
                database.rollback();
            } catch (Exception e1) {
                throw new MigrationFailedException(this, e);
            }
            if ((failOnError != null) && !failOnError) {
                log.info("Changeset " + toString(false) + " failed, but failOnError was false.  Error: " + e.getMessage());
                log.fine("Failure Stacktrace", e);
                execType = ExecType.FAILED;
            } else {
                if (e instanceof MigrationFailedException) {
                    throw ((MigrationFailedException) e);
                } else {
                    throw new MigrationFailedException(this, e);
                }
            }
        } finally {
            getCurrentScope().getSingleton(ExecutorService.class).setExecutor("jdbc", database, originalExecutor);
            // restore auto-commit to false if this ChangeSet was not run in a transaction,
            // but only if the database supports DDL in transactions
            if (!runInTransaction && database.supportsDDLInTransaction()) {
                try {
                    database.setAutoCommit(false);
                } catch (DatabaseException e) {
                    getCurrentScope().getLog(getClass()).warning("Could not resetInternalState autocommit", e);
                }
            }
        }
        return execType;
    }

    //
    // Get the custom Executor ready if necessary
    // We do not do anything if we have a LoggingExecutor.
    //
    private Executor setupCustomExecutorIfNecessary(Database database) {
        Executor originalExecutor = getCurrentScope().getSingleton(ExecutorService.class).getExecutor("jdbc", database);
        if (getRunWith() == null || originalExecutor instanceof LoggingExecutor) {
            return originalExecutor;
        }
        getCurrentScope().addMdcValue(MdcKey.RUN_WITH, getRunWith());
        String executorName = ChangeSet.lookupExecutor(getRunWith());
        Executor customExecutor = getCurrentScope().getSingleton(ExecutorService.class).getExecutor(executorName, database);
        getCurrentScope().getSingleton(ExecutorService.class).setExecutor("jdbc", database, customExecutor);
        List<Change> changes = getChanges();
        for (Change change : changes) {
            if (!(change instanceof AbstractChange)) {
                continue;
            }
            final ResourceAccessor resourceAccessor = ((AbstractChange) change).getResourceAccessor();
            if (resourceAccessor != null) {
                customExecutor.setResourceAccessor(resourceAccessor);
                break;
            }
        }
        return originalExecutor;
    }

    /**
     * Look for a configuration property that matches liquibase.<executor name>.executor
     * and if found, return its value as the executor name
     *
     * @param executorName The value from the input changeset runWith attribute
     * @return String                           The mapped value
     */
    public static String lookupExecutor(String executorName) {
        if (StringUtils.isEmpty(executorName)) {
            return null;
        }
        String key = "liquibase." + executorName.toLowerCase() + ".executor";
        if (executorName.equalsIgnoreCase("psql") || executorName.equalsIgnoreCase("sqlcmd") || executorName.equalsIgnoreCase("sqlplus")) {
            return executorName;
        }
        String replacementExecutorName = (String) getCurrentScope().getSingleton(LiquibaseConfiguration.class)
                .getCurrentConfiguredValue(null, null, key)
                .getValue();
        if (replacementExecutorName != null) {
            getCurrentScope().getLog(ChangeSet.class).info("Mapped '" + executorName + "' to executor '" + replacementExecutorName + "'");
            return replacementExecutorName;
        } else if (executorName.equalsIgnoreCase("native")) {
            String message = "Unable to locate an executor for 'runWith=" + executorName + "'.  You must specify a valid executor name.";
            getCurrentScope().getLog(ChangeSet.class).warning(message);
            getCurrentScope().getUI().sendErrorMessage("WARNING: " + message);
        }
        return executorName;
    }

    public void rollback(Database database) throws RollbackFailedException {
        rollback(database, null);
    }

    public void rollback(Database database, ChangeExecListener listener) throws RollbackFailedException {
<<<<<<< HEAD
        startInstant = Instant.now();
        Scope.getCurrentScope().addMdcValue(MdcKey.CHANGESET_OPERATION_START_TIME, startInstant.toString());
=======
        operationStartTime = new Date();
        getCurrentScope().addMdcValue(MdcKey.CHANGESET_OPERATION_START_TIME, Instant.ofEpochMilli(operationStartTime.getTime()).toString());
>>>>>>> 3f03a6b5
        addChangeSetMdcProperties();
        getCurrentScope().addMdcValue(MdcKey.DEPLOYMENT_ID, getDeploymentId());
        Executor originalExecutor = setupCustomExecutorIfNecessary(database);
        try {
            Executor executor = getCurrentScope().getSingleton(ExecutorService.class).getExecutor("jdbc", database);
            executor.comment("Rolling Back ChangeSet: " + this);

            database.setObjectQuotingStrategy(objectQuotingStrategy);

            // set auto-commit based on runInTransaction if database supports DDL in transactions
            if (database.supportsDDLInTransaction()) {
                database.setAutoCommit(!runInTransaction);
            }

            executor.modifyChangeSet(this);

            if (hasCustomRollbackChanges()) {
                final List<SqlStatement> statements = new LinkedList<>();
                for (Change change : rollback.getChanges()) {
                    if (this.ignoreSpecificChangeTypes(change, database)) {
                        continue;
                    }
                    if (listener != null) {
                        listener.willRun(change, this, changeLog, database);
                    }
                    ValidationErrors errors = change.validate(database);
                    if (errors.hasErrors()) {
                        throw new RollbackFailedException("Rollback statement failed validation: " + errors);
                    }
                    //
                    SqlStatement[] changeStatements = change.generateStatements(database);
                    String sql = addSqlMdc(change, database, false);
                    this.getGeneratedSql().add(sql);
                    if (change instanceof SQLFileChange) {
                        addSqlFileMdc((SQLFileChange) change);
                    }
                    if (changeStatements != null) {
                        statements.addAll(Arrays.asList(changeStatements));
                    }
                    if (listener != null) {
                        listener.ran(change, this, changeLog, database);
                    }
                }
                if (!statements.isEmpty()) {
                    database.executeRollbackStatements(statements.toArray(SqlStatement.EMPTY_SQL_STATEMENT), sqlVisitors);
                }

            } else {
                List<Change> changes = getChanges();
                for (int i = changes.size() - 1; i >= 0; i--) {
                    Change change = changes.get(i);
                    if (change instanceof RawSQLChange && this.getFilePath().toLowerCase().endsWith(".sql")) {
                        throw new RollbackFailedException("Liquibase does not support automatic rollback generation for raw " +
                            "sql changes (did you mean to specify keyword \"empty\" to ignore rolling back this change?)");
                    }
                    String sql = addSqlMdc(change, database, true);
                    this.getGeneratedSql().add(sql);
                    database.executeRollbackStatements(change, sqlVisitors);
                }
            }

            if (runInTransaction) {
                database.commit();
            }
            stopInstant = Instant.now();
            rollbackExecType = ExecType.EXECUTED;
<<<<<<< HEAD
            Scope.getCurrentScope().addMdcValue(MdcKey.CHANGESET_OUTCOME, ExecType.EXECUTED.value.toLowerCase());
            Scope.getCurrentScope().addMdcValue(MdcKey.CHANGESET_OPERATION_STOP_TIME, stopInstant.toString());
            Scope.getCurrentScope().getLog(getClass()).fine("ChangeSet " + toString() + " has been successfully rolled back.");
=======
            getCurrentScope().addMdcValue(MdcKey.CHANGESET_OUTCOME, ExecType.EXECUTED.value.toLowerCase());
            operationStopTime = new Date();
            getCurrentScope().addMdcValue(MdcKey.CHANGESET_OPERATION_STOP_TIME, Instant.ofEpochMilli(operationStopTime.getTime()).toString());
            getCurrentScope().getLog(getClass()).fine("ChangeSet " + toString() + " has been successfully rolled back.");
>>>>>>> 3f03a6b5
        } catch (Exception e) {
            stopInstant = Instant.now();
            setErrorMsg(e.getMessage());
<<<<<<< HEAD
            Scope.getCurrentScope().addMdcValue(MdcKey.CHANGESET_OPERATION_STOP_TIME, stopInstant.toString());
=======
            operationStopTime = new Date();
            getCurrentScope().addMdcValue(MdcKey.CHANGESET_OPERATION_STOP_TIME, Instant.ofEpochMilli(operationStopTime.getTime()).toString());
>>>>>>> 3f03a6b5
            try {
                rollbackExecType = ExecType.FAILED;
                getCurrentScope().addMdcValue(MdcKey.CHANGESET_OUTCOME, ExecType.FAILED.value.toLowerCase());
                getCurrentScope().getLog(getClass()).fine("ChangeSet " + this + " rollback failed.");
                database.rollback();
            } catch (DatabaseException e1) {
                //ok
            }
            throw new RollbackFailedException(e);
        } finally {
            // restore auto-commit to false if this ChangeSet was not run in a transaction,
            // but only if the database supports DDL in transactions
            getCurrentScope().getSingleton(ExecutorService.class).setExecutor("jdbc", database, originalExecutor);
            if (!runInTransaction && database.supportsDDLInTransaction()) {
                try {
                    database.setAutoCommit(false);
                } catch (DatabaseException e) {
                    getCurrentScope().getLog(getClass()).warning("Could not resetInternalState autocommit", e);
                }
            }
        }

    }

    private void addSqlFileMdc(SQLFileChange change) {
        RollbackSqlFile rollbackSqlFile = new RollbackSqlFile(change);
        getCurrentScope().addMdcValue(MdcKey.ROLLBACK_SQL_FILE, rollbackSqlFile);
    }

    private boolean ignoreSpecificChangeTypes(Change change, Database database) {
        return ((change instanceof DbmsTargetedChange) && !DatabaseList.definitionMatches(((DbmsTargetedChange) change).getDbms(), database, true))
             || ((change instanceof RawSQLChange) && "empty".equalsIgnoreCase(((RawSQLChange)change).getSql()));
    }

    /**
     * Returns whether custom rollback steps are specified for this changeSet, or whether auto-generated ones should be used
     */
    public boolean hasCustomRollbackChanges() {
        return (rollback.getChanges() != null) && !rollback.getChanges().isEmpty();
    }

    /**
     * Returns an unmodifiable list of changes.  To add one, use the addRefactoring method.
     */
    public List<Change> getChanges() {
        return Collections.unmodifiableList(changes);
    }

    /**
     * Method created to remove changes from a changeset
     * @param collection
     */
    public void removeAllChanges(Collection<?> collection) {
        this.changes.removeAll(collection);
    }

    public void addChange(Change change) {
        if (change == null) {
            return;
        }
        changes.add(change);
        change.setChangeSet(this);
    }

    public String getId() {
        return id;
    }

    public String getAuthor() {
        return author;
    }

    /**
     * @deprecated use {@link #getContextFilter()}
     */
    @Deprecated
    public ContextExpression getContexts() {
        return getContextFilter();
    }

    /**
     * @deprecated use {@link #setContextFilter(ContextExpression)}
     */
    @Deprecated
    public ChangeSet setContexts(ContextExpression contexts) {
        return setContextFilter(contexts);
    }

    public ContextExpression getContextFilter() {
        return contextFilter;
    }

    public ChangeSet setContextFilter(ContextExpression contextFilter) {
        this.contextFilter = contextFilter;
        return this;
    }

    public Labels getLabels() {
        return labels;
    }

    public void setLabels(Labels labels) {
        this.labels = labels;
    }

    public Set<String> getDbmsSet() {
        return dbmsSet;
    }

    public boolean isIgnore() {
        return ignore;
    }

    public void setIgnore(boolean ignore) {
        this.ignore = ignore;
    }

    public boolean isInheritableIgnore() {
        DatabaseChangeLog changeLog = getChangeLog();
        if (changeLog == null) {
            return false;
        }

        return changeLog.isIncludeIgnore();
    }

    public Collection<ContextExpression> getInheritableContextFilter() {
        Collection<ContextExpression> expressions = new ArrayList<>();
        DatabaseChangeLog changeLog = getChangeLog();
        while (changeLog != null) {
            ContextExpression expression = changeLog.getContextFilter();
            if ((expression != null) && !expression.isEmpty()) {
                expressions.add(expression);
            }
            ContextExpression includeExpression = changeLog.getIncludeContextFilter();
            if ((includeExpression != null) && !includeExpression.isEmpty()) {
                expressions.add(includeExpression);
            }
            changeLog = changeLog.getParentChangeLog();
        }
        return Collections.unmodifiableCollection(expressions);
    }

    public Collection<Labels> getInheritableLabels() {
        Collection<Labels> labels = new ArrayList<>();
        DatabaseChangeLog changeLog = getChangeLog();
        while (changeLog != null) {
            Labels includeLabels = changeLog.getIncludeLabels();
            if (includeLabels != null && !includeLabels.isEmpty()) {
                labels.add(includeLabels);
            }
            changeLog = changeLog.getParentChangeLog();
        }
        return Collections.unmodifiableCollection(labels);
    }

    /**
     * Build and return a string which contains both the changeset and inherited context
     *
     * @return String
     */
    public String buildFullContext() {
        StringBuilder contextExpression = new StringBuilder();
        boolean notFirstContext = false;
        for (ContextExpression inheritableContext : getInheritableContextFilter()) {
            appendContext(contextExpression, inheritableContext.toString(), notFirstContext);
            notFirstContext = true;
        }
        ContextExpression changeSetContext = getContexts();
        if ((changeSetContext != null) && !changeSetContext.isEmpty()) {
            appendContext(contextExpression, changeSetContext.toString(), notFirstContext);
        }
        return StringUtil.trimToNull(contextExpression.toString());
    }

    /**
     * Build and return a string which contains both the changeset and inherited labels
     *
     * @return String
     */
    public String buildFullLabels() {
        StringBuilder labels = new StringBuilder();
        boolean notFirstLabel = false;
        for (Labels inheritableLabel : getInheritableLabels()) {
            appendLabels(labels, inheritableLabel.toString(), notFirstLabel);
            notFirstLabel = true;
        }
        Labels changeSetLabels = getLabels();
        if ((changeSetLabels != null) && !changeSetLabels.isEmpty()) {
            appendLabels(labels, changeSetLabels.toString(), notFirstLabel);
        }
        return StringUtil.trimToNull(labels.toString());
    }

    private void appendLabels(StringBuilder existingLabels, String labelToAppend, boolean notFirstContext) {
        if (notFirstContext) {
            existingLabels.append(COMMA);
        }
        existingLabels.append(labelToAppend);
    }

    private void appendContext(StringBuilder contextExpression, String contextToAppend, boolean notFirstContext) {
        boolean complexExpression = contextToAppend.contains(COMMA) || contextToAppend.contains(WHITESPACE);
        if (notFirstContext) {
            contextExpression.append(AND);
        }
        if (complexExpression) {
            contextExpression.append(OPEN_BRACKET);
        }
        contextExpression.append(contextToAppend);
        if (complexExpression) {
            contextExpression.append(CLOSE_BRACKET);
        }
    }

    public DatabaseChangeLog getChangeLog() {
        return changeLog;
    }

    public String toString(boolean includeMD5Sum) {
        ChecksumVersion checksumVersion = ChecksumVersion.enumFromChecksumVersion(this.checkSum != null ? this.checkSum.getVersion() : ChecksumVersion.latest().getVersion());
        return filePath + "::" + getId() + "::" + getAuthor() +
                (includeMD5Sum ? ("::(Checksum: " + generateCheckSum(checksumVersion) + ")") : "");
    }

    public String toNormalizedString() {
        return DatabaseChangeLog.normalizePath(filePath) + "::" + getId() + "::" + getAuthor();
    }

    @Override
    public String toString() {
        return toString(false);
    }

    public String getComments() {
        return comments;
    }

    public void setComments(String comments) {
        this.comments = comments;
    }

    public boolean isAlwaysRun() {
        return alwaysRun;
    }

    public boolean isRunOnChange() {
        return runOnChange;
    }

    public boolean isRunInTransaction() {
        return runInTransaction;
    }

    public RollbackContainer getRollback() {
        return rollback;
    }

    public void addRollBackSQL(String sql) {
        if (StringUtil.trimToNull(sql) == null) {
            if (rollback.getChanges().isEmpty()) {
                rollback.getChanges().add(new EmptyChange());
            }
            return;
        }

        for (String statement : StringUtil.splitSQL(sql, null, this)) {
            rollback.getChanges().add(new RawSQLChange(statement.trim()));
        }
    }

    public void addRollbackChange(Change change) {
        if (change == null) {
            return;
        }
        rollback.getChanges().add(change);
        change.setChangeSet(this);
    }


    public boolean supportsRollback(Database database) {
        if ((rollback.getChanges() != null) && !rollback.getChanges().isEmpty()) {
            return true;
        }

        for (Change change : getChanges()) {
            if (!change.supportsRollback(database)) {
                return false;
            }
        }
        return true;
    }

    public String getDescription() {
        List<Change> changes = getChanges();
        if (changes.isEmpty()) {
            return "empty";
        }

        List<String> messages = new ArrayList<>();
        for (Change change : changes) {
            messages.add(change.getDescription());
        }

        return StringUtil.limitSize(StringUtil.join(messages, "; "), 255);
    }

    public Boolean getFailOnError() {
        return failOnError;
    }

    public void setFailOnError(Boolean failOnError) {
        this.failOnError = failOnError;
    }

    public ValidationFailOption getOnValidationFail() {
        return onValidationFail;
    }

    public void setOnValidationFail(ValidationFailOption onValidationFail) {
        this.onValidationFail = onValidationFail;
    }

    public void setValidationFailed(boolean validationFailed) {
        this.validationFailed = validationFailed;
    }

    public void addValidCheckSum(String text) {
        validCheckSums.add(CheckSum.parse(text));
    }

    public Set<CheckSum> getValidCheckSums() {
        return Collections.unmodifiableSet(validCheckSums);
    }

    public boolean isCheckSumValid(CheckSum storedCheckSum) {
        // no need to generate the checksum if any has been set as the valid checksum
        for (CheckSum validCheckSum : validCheckSums) {
            if ("1:any".equalsIgnoreCase(validCheckSum.toString())
                    || "1:all".equalsIgnoreCase(validCheckSum.toString())
                    || "1:*".equalsIgnoreCase(validCheckSum.toString())) {
                return true;
            }
        }
        CheckSum currentMd5Sum = storedCheckSum != null ? generateCheckSum(ChecksumVersion.enumFromChecksumVersion(storedCheckSum.getVersion())) : null;
        if (currentMd5Sum == null) {
            return true;
        }
        if (storedCheckSum == null) {
            return true;
        }
        if (currentMd5Sum.equals(storedCheckSum)) {
            return true;
        }

        for (CheckSum validCheckSum : validCheckSums) {
            if (currentMd5Sum.equals(validCheckSum) || storedCheckSum.equals(validCheckSum)) {
                return true;
            }
        }
        return false;
    }

    @Override
    public PreconditionContainer getPreconditions() {
        return preconditions;
    }

    @Override
    public void setPreconditions(PreconditionContainer preconditionContainer) {
        this.preconditions = preconditionContainer;
    }

    public void addSqlVisitor(SqlVisitor sqlVisitor) {
        sqlVisitors.add(sqlVisitor);
    }

    public List<SqlVisitor> getSqlVisitors() {
        return sqlVisitors;
    }

    public ChangeLogParameters getChangeLogParameters() {
        return changeLogParameters;
    }

    /**
     * Called by the changelog parsing process to pass the {@link ChangeLogParameters}.
     */
    public void setChangeLogParameters(ChangeLogParameters changeLogParameters) {
        this.changeLogParameters = changeLogParameters;
    }

    /**
     * Called to update file path from database entry when rolling back and ignoreClasspathPrefix is true.
     */
    public void setFilePath(String filePath) {
        this.filePath = filePath;
    }

    public void setRunOrder(String runOrder) {
        if (runOrder != null) {
            runOrder = runOrder.toLowerCase();
            if (!"first".equals(runOrder) && !"last".equals(runOrder)) {
                throw new UnexpectedLiquibaseException("runOrder must be 'first' or 'last'");
            }
        }
        this.runOrder = runOrder;
    }

    @Override
    public String getSerializedObjectName() {
        return "changeSet";
    }

    @Override
    public Set<String> getSerializableFields() {
        return new LinkedHashSet<>(
                Arrays.asList(
                        "id", "author", "runAlways", "runOnChange", "failOnError", "contextFilter", "labels", "dbms",
                        "objectQuotingStrategy", "comment", "preconditions", "changes", "rollback", "labels",
                        "logicalFilePath", "created", "runInTransaction", "runOrder", "ignore"
                )
        );
    }

    @Override
    public Object getSerializableFieldValue(String field) {
        if ("id".equals(field)) {
            return this.getId();
        }
        if ("author".equals(field)) {
            return this.getAuthor();
        }

        if ("runAlways".equals(field)) {
            if (this.isAlwaysRun()) {
                return true;
            } else {
                return null;
            }
        }

        if ("runOnChange".equals(field)) {
            if (this.isRunOnChange()) {
                return true;
            } else {
                return null;
            }
        }

        if ("failOnError".equals(field)) {
            return this.getFailOnError();
        }

        if ("contextFilter".equals(field) || "context".equals(field)) {
            if (!this.getContextFilter().isEmpty()) {
                return this.getContextFilter().toString().replaceFirst("^\\(", "").replaceFirst("\\)$", "");
            } else {
                return null;
            }
        }

        if ("labels".equals(field)) {
            if ((this.getLabels() != null) && !this.getLabels().isEmpty()) {
                return StringUtil.join(this.getLabels().getLabels(), ", ");
            } else {
                return null;
            }
        }

        if ("dbms".equals(field)) {
            if ((this.getDbmsSet() != null) && !this.getDbmsSet().isEmpty()) {
                return StringUtil.join(getDbmsSet(), ",");
            } else {
                return null;
            }
        }

        if ("comment".equals(field)) {
            return StringUtil.trimToNull(this.getComments());
        }

        if ("objectQuotingStrategy".equals(field)) {
            if (this.getObjectQuotingStrategy() == null) {
                return null;
            }
            return this.getObjectQuotingStrategy().toString();
        }

        if ("preconditions".equals(field)) {
            if ((this.getPreconditions() != null) && !this.getPreconditions().getNestedPreconditions().isEmpty()) {
                return this.getPreconditions();
            } else {
                return null;
            }
        }

        if ("changes".equals(field)) {
            return getChanges();
        }

        if ("created".equals(field)) {
            return getCreated();
        }

        if ("logicalFilePath".equals(field)) {
            return getLogicalFilePath();
        }

        if ("rollback".equals(field)) {
            if ((rollback.getChanges() != null) && !rollback.getChanges().isEmpty()) {
               return rollback;
            } else {
                return null;
            }
        }

        if ("runInTransaction".equals(field)) {
            if (!this.isRunInTransaction()) {
                return false;
            } else {
                return null;
            }
        }

        if ("runOrder".equals(field)) {
            return getRunOrder();
        }

        if ("ignore".equals(field)) {
            if (this.isIgnore()) {
                return true;
            } else {
                return null;
            }
        }

        throw new UnexpectedLiquibaseException("Unexpected field request on changeSet: " + field);
    }

    @Override
    public SerializationType getSerializableFieldType(String field) {
        if ("comment".equals(field) || "preconditions".equals(field) || "changes".equals(field) || "rollback".equals
                (field)) {
            return SerializationType.NESTED_OBJECT;
        } else {
            return SerializationType.NAMED_FIELD;
        }
    }

    @Override
    public String getSerializedObjectNamespace() {
        return STANDARD_CHANGELOG_NAMESPACE;
    }

    @Override
    public String getSerializableFieldNamespace(String field) {
        return getSerializedObjectNamespace();
    }


    @Override
    public boolean equals(Object obj) {
        if (!(obj instanceof ChangeSet)) {
            return false;
        }
        return this.toString(false).equals(((ChangeSet) obj).toString(false));
    }

    @Override
    public int hashCode() {
        return toString(false).hashCode();
    }

    public Object getAttribute(String attribute) {
        return attributes.get(attribute);
    }

    public ChangeSet setAttribute(String attribute, Object value) {
        this.attributes.put(attribute, value);

        return this;
    }

    /**
     * Gets storedCheckSum
     *
     * @return storedCheckSum if it was executed otherwise null
     */
    public CheckSum getStoredCheckSum() {
        return storedCheckSum;
    }

    /**
     * Sets the stored checksum in the ValidatingVisitor in case the changeset was executed.
     *
     * @param storedCheckSum the checksum to set
     */
    public void setStoredCheckSum(CheckSum storedCheckSum) {
        this.storedCheckSum = storedCheckSum;
    }

    /**
     * @return Deployment ID stored in the databasechangelog table.
     */
    public String getDeploymentId() {
        return deploymentId;
    }

    /**
     * @param deploymentId Deployment ID stored in the databasechangelog table.
     */
    public void setDeploymentId(String deploymentId) {
        this.deploymentId = deploymentId;
    }

    public void addChangeSetMdcProperties() {
        String commentMdc = comments != null ? comments : "";
        String labelMdc = labels != null ? labels.toString() : "";
        String contextsMdc = contextFilter != null && contextFilter.getOriginalString() != null ? contextFilter.getOriginalString() : "";

        String changelogPath = (getChangeLog() != null ? getChangeLog().getLogicalFilePath() : null);
        getCurrentScope().addMdcValue(MdcKey.CHANGELOG_FILE, changelogPath);
        getCurrentScope().addMdcValue(MdcKey.CHANGESET_COMMENT, commentMdc);
        getCurrentScope().addMdcValue(MdcKey.CHANGESET_LABEL, labelMdc);
        getCurrentScope().addMdcValue(MdcKey.CHANGESET_CONTEXT, contextsMdc);
    }

    /**
     *
     * Adds changeset sql to mdc if the change is supported by the database
     * @param change the change to read sql from
     * @param database the database to generate change sql against
     * @param generateRollbackStatements controls generation of rollback sql statements or standard statements sql
     * @throws RollbackImpossibleException if you cannot generate rollback statements
     *
     */
    private String addSqlMdc(Change change, Database database, boolean generateRollbackStatements) throws Exception {
        //
        // If the change is for this Database
        // add a Boolean flag to Scope to indicate that the Change should not be executed when adding MDC context
        //
        if (! change.supports(database)) {
            return null;
        }
        AtomicReference<SqlStatement[]> statementsReference = new AtomicReference<>();
        Map<String, Object> scopeValues = new HashMap<>();
        scopeValues.put(Change.SHOULD_EXECUTE, Boolean.FALSE);
        StringBuilder sqlStatementsMdc = new StringBuilder();
        Scope.child(scopeValues, () -> {
            statementsReference.set(generateRollbackStatements ?
                    change.generateRollbackStatements(database) : change.generateStatements(database));
            sqlStatementsMdc.append(Arrays.stream(statementsReference.get())
                    .map(statement -> SqlUtil.getSqlString(statement, SqlGeneratorFactory.getInstance(), database))
                    .collect(Collectors.joining("\n")));
        });
        Scope.getCurrentScope().addMdcValue(MdcKey.CHANGESET_SQL, sqlStatementsMdc.toString());

        return sqlStatementsMdc.toString();
    }

    private List<ChangeVisitor> getChangeVisitors(){
       return getChangeLog().getChangeVisitors();
    }

    public long getExecutionMilliseconds() {
        if (startInstant == null || stopInstant == null) {
            return -1;
        }

        return stopInstant.toEpochMilli() - startInstant.toEpochMilli();
    }
}<|MERGE_RESOLUTION|>--- conflicted
+++ resolved
@@ -36,7 +36,6 @@
 import liquibase.statement.SqlStatement;
 import liquibase.util.SqlUtil;
 import liquibase.util.StreamUtil;
-import liquibase.util.StringUtil;
 import lombok.Getter;
 import lombok.Setter;
 import org.apache.commons.lang3.StringUtils;
@@ -45,8 +44,6 @@
 import java.util.*;
 import java.util.concurrent.atomic.AtomicReference;
 import java.util.stream.Collectors;
-
-import static liquibase.Scope.getCurrentScope;
 
 /**
  * Encapsulates a changeSet and all its associated changes.
@@ -669,14 +666,8 @@
             return ExecType.MARK_RAN;
         }
 
-<<<<<<< HEAD
         startInstant = Instant.now();
-        Scope.getCurrentScope().addMdcValue(MdcKey.CHANGESET_OPERATION_START_TIME, startInstant.toString());
-=======
-        operationStartTime = new Date();
-        long startTime = operationStartTime.getTime();
-        getCurrentScope().addMdcValue(MdcKey.CHANGESET_OPERATION_START_TIME, Instant.ofEpochMilli(startTime).toString());
->>>>>>> 3f03a6b5
+        getCurrentScope().addMdcValue(MdcKey.CHANGESET_OPERATION_START_TIME, startInstant.toString());
 
         boolean skipChange = false;
 
@@ -808,33 +799,19 @@
                 if (execType == null) {
                     execType = ExecType.EXECUTED;
                 }
-<<<<<<< HEAD
 
                 stopInstant = Instant.now();
-                Scope.getCurrentScope().addMdcValue(MdcKey.CHANGESET_OPERATION_STOP_TIME, stopInstant.toString());
-                Scope.getCurrentScope().addMdcValue(MdcKey.CHANGESET_OUTCOME, execType.value.toLowerCase());
+                getCurrentScope().addMdcValue(MdcKey.CHANGESET_OPERATION_STOP_TIME, stopInstant.toString());
+                getCurrentScope().addMdcValue(MdcKey.CHANGESET_OUTCOME, execType.value.toLowerCase());
                 log.info("ChangeSet " + toString(false) + " ran successfully in " + (stopInstant.toEpochMilli() - startInstant.toEpochMilli()) + "ms");
-=======
-                operationStopTime = new Date();
-                long stopTime = operationStopTime.getTime();
-                getCurrentScope().addMdcValue(MdcKey.CHANGESET_OPERATION_STOP_TIME, Instant.ofEpochMilli(stopTime).toString());
-                getCurrentScope().addMdcValue(MdcKey.CHANGESET_OUTCOME, execType.value.toLowerCase());
-                log.info("ChangeSet " + toString(false) + " ran successfully in " + (stopTime - startTime) + "ms");
->>>>>>> 3f03a6b5
             } else {
                 log.fine("Skipping ChangeSet: " + this);
             }
 
         } catch (Exception e) {
-<<<<<<< HEAD
             stopInstant = Instant.now();
-            Scope.getCurrentScope().addMdcValue(MdcKey.CHANGESET_OPERATION_STOP_TIME, stopInstant.toString());
-            Scope.getCurrentScope().addMdcValue(MdcKey.CHANGESET_OUTCOME, ExecType.FAILED.value.toLowerCase());
-=======
-            operationStopTime = new Date();
-            getCurrentScope().addMdcValue(MdcKey.CHANGESET_OPERATION_STOP_TIME, Instant.ofEpochMilli(operationStopTime.getTime()).toString());
+            getCurrentScope().addMdcValue(MdcKey.CHANGESET_OPERATION_STOP_TIME, stopInstant.toString());
             getCurrentScope().addMdcValue(MdcKey.CHANGESET_OUTCOME, ExecType.FAILED.value.toLowerCase());
->>>>>>> 3f03a6b5
             log.severe(String.format("ChangeSet %s encountered an exception.", toString(false)), e);
             setErrorMsg(e.getMessage());
 
@@ -935,13 +912,8 @@
     }
 
     public void rollback(Database database, ChangeExecListener listener) throws RollbackFailedException {
-<<<<<<< HEAD
         startInstant = Instant.now();
-        Scope.getCurrentScope().addMdcValue(MdcKey.CHANGESET_OPERATION_START_TIME, startInstant.toString());
-=======
-        operationStartTime = new Date();
-        getCurrentScope().addMdcValue(MdcKey.CHANGESET_OPERATION_START_TIME, Instant.ofEpochMilli(operationStartTime.getTime()).toString());
->>>>>>> 3f03a6b5
+        getCurrentScope().addMdcValue(MdcKey.CHANGESET_OPERATION_START_TIME, startInstant.toString());
         addChangeSetMdcProperties();
         getCurrentScope().addMdcValue(MdcKey.DEPLOYMENT_ID, getDeploymentId());
         Executor originalExecutor = setupCustomExecutorIfNecessary(database);
@@ -1008,25 +980,13 @@
             }
             stopInstant = Instant.now();
             rollbackExecType = ExecType.EXECUTED;
-<<<<<<< HEAD
-            Scope.getCurrentScope().addMdcValue(MdcKey.CHANGESET_OUTCOME, ExecType.EXECUTED.value.toLowerCase());
-            Scope.getCurrentScope().addMdcValue(MdcKey.CHANGESET_OPERATION_STOP_TIME, stopInstant.toString());
-            Scope.getCurrentScope().getLog(getClass()).fine("ChangeSet " + toString() + " has been successfully rolled back.");
-=======
             getCurrentScope().addMdcValue(MdcKey.CHANGESET_OUTCOME, ExecType.EXECUTED.value.toLowerCase());
-            operationStopTime = new Date();
-            getCurrentScope().addMdcValue(MdcKey.CHANGESET_OPERATION_STOP_TIME, Instant.ofEpochMilli(operationStopTime.getTime()).toString());
+            getCurrentScope().addMdcValue(MdcKey.CHANGESET_OPERATION_STOP_TIME, stopInstant.toString());
             getCurrentScope().getLog(getClass()).fine("ChangeSet " + toString() + " has been successfully rolled back.");
->>>>>>> 3f03a6b5
         } catch (Exception e) {
             stopInstant = Instant.now();
             setErrorMsg(e.getMessage());
-<<<<<<< HEAD
-            Scope.getCurrentScope().addMdcValue(MdcKey.CHANGESET_OPERATION_STOP_TIME, stopInstant.toString());
-=======
-            operationStopTime = new Date();
-            getCurrentScope().addMdcValue(MdcKey.CHANGESET_OPERATION_STOP_TIME, Instant.ofEpochMilli(operationStopTime.getTime()).toString());
->>>>>>> 3f03a6b5
+            getCurrentScope().addMdcValue(MdcKey.CHANGESET_OPERATION_STOP_TIME, stopInstant.toString());
             try {
                 rollbackExecType = ExecType.FAILED;
                 getCurrentScope().addMdcValue(MdcKey.CHANGESET_OUTCOME, ExecType.FAILED.value.toLowerCase());
@@ -1683,7 +1643,7 @@
                     .map(statement -> SqlUtil.getSqlString(statement, SqlGeneratorFactory.getInstance(), database))
                     .collect(Collectors.joining("\n")));
         });
-        Scope.getCurrentScope().addMdcValue(MdcKey.CHANGESET_SQL, sqlStatementsMdc.toString());
+        getCurrentScope().addMdcValue(MdcKey.CHANGESET_SQL, sqlStatementsMdc.toString());
 
         return sqlStatementsMdc.toString();
     }
