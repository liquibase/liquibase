--- conflicted
+++ resolved
@@ -51,7 +51,7 @@
 /**
  * Encapsulates a changeSet and all its associated changes.
  */
-public class ChangeSet implements Conditional, ChangeLogChild, Comparable<ChangeSet> {
+public class ChangeSet implements Conditional, ChangeLogChild {
 
     protected CheckSum checkSum;
     /**
@@ -289,10 +289,7 @@
     @Setter
     private Date operationStopTime;
 
-<<<<<<< HEAD
-=======
     @Getter
->>>>>>> d9c9740c
     private final Integer order = DatabaseChangeLog.CHANGESET_ORDER.getAndIncrement();
 
     public boolean shouldAlwaysRun() {
@@ -339,10 +336,6 @@
         setDbms(dbmsList);
         this.runWith = runWith;
         this.runWithSpoolFile = runWithSpoolFile;
-    }
-    @Override
-    public int compareTo(ChangeSet o) {
-        return this.order - o.order;
     }
 
     protected void setDbms(String dbmsList) {
