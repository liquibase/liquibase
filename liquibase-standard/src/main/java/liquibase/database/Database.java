package liquibase.database;

import java.io.IOException;
import java.io.Writer;
import java.math.BigInteger;
import java.util.Collection;
import java.util.Date;
import java.util.List;
import java.util.Locale;
import liquibase.CatalogAndSchema;
import liquibase.change.Change;
import liquibase.changelog.ChangeSet;
import liquibase.changelog.DatabaseChangeLog;
import liquibase.changelog.RanChangeSet;
import liquibase.exception.DatabaseException;
import liquibase.exception.DatabaseHistoryException;
import liquibase.exception.DateParseException;
import liquibase.exception.LiquibaseException;
import liquibase.exception.ValidationErrors;
import liquibase.servicelocator.PrioritizedService;
import liquibase.sql.visitor.SqlVisitor;
import liquibase.statement.DatabaseFunction;
import liquibase.statement.SqlStatement;
import liquibase.structure.DatabaseObject;

/**
 * Interface that every DBMS supported by this software must implement. Most methods belong into ont of these
 * categories:
 * <ul></ul>
 * <li>Information about the capabilities of the DBMS (e.g. can it work with catalogs? with schemas?)</li>
 * <li>changing and manipulating types defined in the SQL standard into native types and vice-versa</li>
 * <li>creating strings for use in SQL statements, e.g. literals for dates, time, numerals, etc.</li>
 * </ul>
 */
public interface Database extends PrioritizedService, AutoCloseable {

    String databaseChangeLogTableName = "DatabaseChangeLog".toUpperCase(Locale.US);
    String databaseChangeLogLockTableName = "DatabaseChangeLogLock".toUpperCase(Locale.US);

    /**
     * Is this AbstractDatabase subclass the correct one to use for the given connection.
     */
    boolean isCorrectDatabaseImplementation(DatabaseConnection conn) throws DatabaseException;

    /**
     * If this database understands the given url, return the default driver class name.  Otherwise return null.
     */
    String getDefaultDriver(String url);

    DatabaseConnection getConnection();

    void setConnection(DatabaseConnection conn);

    boolean requiresUsername();

    boolean requiresPassword();

    /**
     * Auto-commit mode to run in
     */
    boolean getAutoCommitMode();

    /**
     * Determines if the database supports DDL within a transaction or not.
     *
     * @return True if the database supports DDL within a transaction, otherwise false.
     */
    boolean supportsDDLInTransaction();

    /**
     * Returns the name of the database product according to the underlying database.
     */
    String getDatabaseProductName();

    String getDatabaseProductVersion() throws DatabaseException;

    int getDatabaseMajorVersion() throws DatabaseException;

    int getDatabaseMinorVersion() throws DatabaseException;

    /**
     * Returns an all-lower-case short name of the product.  Used for end-user selecting of database type
     * such as the DBMS precondition.
     */
    String getShortName();

    /**
     * @return a properly formatted name of the product. Used for situations where the database is printed to the
     * console. Example: "Snowflake" (note the capitalization)
     */
    default String getDisplayName() {
        return getShortName();
    }

    String getDefaultCatalogName();

    void setDefaultCatalogName(String catalogName) throws DatabaseException;

    String getDefaultSchemaName();

    /**
     * Returns the default precision for a given native data type, e.g. "datetime2" for Microsoft SQL Server.
     * @param nativeDataType the name of the native data type (case-insensitive).
     * @return The default precision of the native data type, or null if the type is unknown to this database.
     */
    Integer getDefaultScaleForNativeDataType(String nativeDataType);

    void setDefaultSchemaName(String schemaName) throws DatabaseException;

    Integer getDefaultPort();

    Integer getFetchSize();

    String getLiquibaseCatalogName();

    void setLiquibaseCatalogName(String catalogName);

    String getLiquibaseSchemaName();

    void setLiquibaseSchemaName(String schemaName);

    /**
     * Returns whether this database support initially deferrable columns.
     */
    boolean supportsInitiallyDeferrableColumns();

    boolean supportsSequences();

    boolean supportsDropTableCascadeConstraints();

    boolean supportsAutoIncrement();

    String getDateLiteral(String isoDate);

    /**
     * Returns database-specific function for generating the current date/time.
     */
    String getCurrentDateTimeFunction();

    void setCurrentDateTimeFunction(String function);

    String getLineComment();

    /**
     * Returns database-specific auto-increment DDL clause.
     */
    String getAutoIncrementClause(BigInteger startWith, BigInteger incrementBy, String generationType, Boolean defaultOnNull);

    String getDatabaseChangeLogTableName();

    /**
     * Sets the table name of the change log to the given table name.
     *
     * @param tableName the name of the change log table to set
     */
    void setDatabaseChangeLogTableName(String tableName);

    String getDatabaseChangeLogLockTableName();

    /**
     * Set the table name of the change log lock to the given table name
     *
     * @param tableName
     */
    void setDatabaseChangeLogLockTableName(String tableName);

    String getLiquibaseTablespaceName();

    void setLiquibaseTablespaceName(String tablespaceName);

    /**
     * Returns SQL to concat the passed values.
     */
    String getConcatSql(String... values);

    void setCanCacheLiquibaseTableInfo(boolean canCacheLiquibaseTableInfo);

    /**
     * Drops all objects in a specified schema.
     * @param schema schema (catalog+)schema to drop
     * @throws LiquibaseException if any problem occurs
     */
    void dropDatabaseObjects(CatalogAndSchema schema) throws LiquibaseException;

    /**
     * Tags the database changelog with the given string.
     *
     * @deprecated Use {@link liquibase.changelog.ChangeLogHistoryService#tag(String)} instead
     */
    @Deprecated
    void tag(String tagString) throws DatabaseException;

    /**
     * @deprecated Use {@link liquibase.changelog.ChangeLogHistoryService#tagExists(String)} instead
     */
    @Deprecated
    boolean doesTagExist(String tag) throws DatabaseException;

    boolean isSystemObject(DatabaseObject example);

    boolean isLiquibaseObject(DatabaseObject object);

    String getViewDefinition(CatalogAndSchema schema, String name) throws DatabaseException;

    String getDateLiteral(java.sql.Date date);

    String getTimeLiteral(java.sql.Time time);

    String getDateTimeLiteral(java.sql.Timestamp timeStamp);

    String getDateLiteral(Date defaultDateValue);

    String escapeObjectName(String catalogName, String schemaName, String objectName, Class<? extends DatabaseObject> objectType);

    String escapeTableName(String catalogName, String schemaName, String tableName);

    String escapeIndexName(String catalogName, String schemaName, String indexName);

    String escapeObjectName(String objectName, Class<? extends DatabaseObject> objectType);

    /**
     * Determines the maximum precision (number of fractional digits) for TIMESTAMP columns for the given database.
     * Might not always be able to give an exact answer since, for some DBMS, it depends on the actual software version
     * if fractional digits are supported. A warning should be logged in this case.
     *
     * @return the number of allowed fractional digits for TIMESTAMP columns. May return 0.
     */
    int getMaxFractionalDigitsForTimestamp();

    /**
     * When a TIMESTAMP column without the parameter "number of fractional digits" is created, what is the default
     * value?
     *
     * @return The default number of fractional digits for TIMESTAMP columns
     */
    int getDefaultFractionalDigitsForTimestamp();

    /**
     * Escapes a single column name in a database-dependent manner so reserved words can be used as a column
     * name (i.e. "return").
     *
     * @param schemaName
     * @param tableName
     * @param columnName column name
     * @return escaped column name
     */
    String escapeColumnName(String catalogName, String schemaName, String tableName, String columnName);

    /**
     * Similar to {@link #escapeColumnName(String, String, String, String)} but allows control over whether function-like names should be left unquoted.
     *
     * @deprecated Know if you should quote the name or not, and use {@link #escapeColumnName(String, String, String, String)} which will quote things that look like functions, or leave it along as you see fit. Don't rely on this function guessing.
     */
    String escapeColumnName(String catalogName, String schemaName, String tableName, String columnName, boolean quoteNamesThatMayBeFunctions);

    /**
     * Escapes a list of column names in a database-dependent manner so reserved words can be used as a column
     * name (i.e. "return").
     *
     * @param columnNames list of column names
     * @return escaped column name list
     */
    String escapeColumnNameList(String columnNames);

//    Set<UniqueConstraint> findUniqueConstraints(String schema) throws DatabaseException;

    boolean supportsTablespaces();

    boolean supportsCatalogs();

    CatalogAndSchema.CatalogAndSchemaCase getSchemaAndCatalogCase();

    boolean supportsSchemas();

    boolean supportsCatalogInObjectName(Class<? extends DatabaseObject> type);

    String generatePrimaryKeyName(String tableName);

    String escapeSequenceName(String catalogName, String schemaName, String sequenceName);

    String escapeViewName(String catalogName, String schemaName, String viewName);

    /**
     * Returns the run status for the given ChangeSet
     */
    ChangeSet.RunStatus getRunStatus(ChangeSet changeSet) throws DatabaseException, DatabaseHistoryException;

    RanChangeSet getRanChangeSet(ChangeSet changeSet) throws DatabaseException, DatabaseHistoryException;

    /**
     * After the changeset has been ran against the database this method will update the change log table
     * with the information.
     */
    void markChangeSetExecStatus(ChangeSet changeSet, ChangeSet.ExecType execType) throws DatabaseException;

    /**
     * Returns the ChangeSets that have been run against the current database.
     */
    List<RanChangeSet> getRanChangeSetList() throws DatabaseException;

    Date getRanDate(ChangeSet changeSet) throws DatabaseException, DatabaseHistoryException;

    void removeRanStatus(ChangeSet changeSet) throws DatabaseException;

    void commit() throws DatabaseException;

    void rollback() throws DatabaseException;

    String escapeStringForDatabase(String string);

    @Override
    void close() throws DatabaseException;

    boolean supportsRestrictForeignKeys();

    String escapeConstraintName(String constraintName);

    boolean isAutoCommit() throws DatabaseException;

    void setAutoCommit(boolean b) throws DatabaseException;

    boolean isSafeToRunUpdate() throws DatabaseException;

    void executeStatements(Change change, DatabaseChangeLog changeLog, List<SqlVisitor> sqlVisitors) throws LiquibaseException;

    /*
     * Executes the statements passed as argument to a target {@link Database}
     *
     * @param statements an array containing the SQL statements to be issued
     * @param database the target {@link Database}
     * @throws DatabaseException if there were problems issuing the statements
     */
    void execute(SqlStatement[] statements, List<SqlVisitor> sqlVisitors) throws LiquibaseException;

    void saveStatements(Change change, List<SqlVisitor> sqlVisitors, Writer writer) throws IOException, LiquibaseException;

    void executeRollbackStatements(Change change, List<SqlVisitor> sqlVisitors) throws LiquibaseException;

    void executeRollbackStatements(SqlStatement[] statements, List<SqlVisitor> sqlVisitors) throws LiquibaseException;

    void saveRollbackStatement(Change change, List<SqlVisitor> sqlVisitors, Writer writer) throws IOException, LiquibaseException;

    Date parseDate(String dateAsString) throws DateParseException;

    /**
     * Returns list of database native date functions
     */
    List<DatabaseFunction> getDateFunctions();

    void resetInternalState();

    boolean supportsForeignKeyDisable();

    boolean disableForeignKeyChecks() throws DatabaseException;

    void enableForeignKeyChecks() throws DatabaseException;

    boolean isCaseSensitive();

    boolean isReservedWord(String string);

    /**
     * Returns a new CatalogAndSchema adjusted for this database. Examples of adjustments include:
     * fixes for case issues,
     * replacing null schema or catalog names with the default values
     * removing set schema or catalog names if they are not supported
     * @deprecated use {@link liquibase.CatalogAndSchema#standardize(Database)}
     */
    CatalogAndSchema correctSchema(CatalogAndSchema schema);

    /**
     * Fix the object name to the format the database expects, handling changes in case, etc.
     */
    String correctObjectName(String name, Class<? extends DatabaseObject> objectType);

    boolean isFunction(String string);

    int getDataTypeMaxParameters(String dataTypeName);

    CatalogAndSchema getDefaultSchema();

    /**
     * Types like int4 in postgres cannot have a modifier. e.g. int4(10)
     * Checks whether the type is allowed to have a modifier
     *
     * @param typeName type name
     * @return Whether data type can have a modifier
     */
    boolean dataTypeIsNotModifiable(String typeName);

    /**
     * Some function names are placeholders that need to be replaced with the specific database value.
     * e.g. nextSequenceValue(sequenceName) should be replaced with NEXT_VAL('sequenceName') for Postgresql
     * @param databaseFunction database function to check.
     * @return the string value to use for an update or generate
     */
    String generateDatabaseFunctionValue(DatabaseFunction databaseFunction);

    ObjectQuotingStrategy getObjectQuotingStrategy();

    void setObjectQuotingStrategy(ObjectQuotingStrategy quotingStrategy);

    boolean createsIndexesForForeignKeys();

    /**
     * Should the schema be included in identifiers even if it is the default schema?
     *
     * @return true (if the schema should be included in every case) or false (omit if default schema)
     */
    boolean getOutputDefaultSchema();

    /**
     * Whether the default schema should be included in generated SQL
     */
    void setOutputDefaultSchema(boolean outputDefaultSchema);

    /**
     * If the database supports schemas, test if a given combination of catalog and schema name equals to the default
     * catalog and schema of the current logged in user.
     * @param catalog catalog name to be tested
     * @param schema schema name to be tested
     * @return if the database supports catalogs: true if it is the default schema, false if not. If it does not
     * support schemas, the behaviour of this method is undefined (please call supportsSchemas first!)
     */
    boolean isDefaultSchema(String catalog, String schema);

    /**
     * If the database supports catalogs, test if a given catalog name equals to the default catalog of the current
     * logged in user.
     * @param catalog catalog name to be tested
     * @return if the database supports catalogs: true if it is the default catalog, false if not. If it does not
     * support catalogs, the behaviour of this method is undefined (please call supportsCatalog first!)
     */
    boolean isDefaultCatalog(String catalog);

    boolean getOutputDefaultCatalog();

    void setOutputDefaultCatalog(boolean outputDefaultCatalog);

    boolean supportsPrimaryKeyNames();

    /**
     * Does this database treat NOT NULL as an own kind of CONSTRAINT (in addition of simply being a column property)?
     * This will affect the CONSTRAINT clause SQL generators.
     * @return true if the database supports naming NOT NULL constraints, false if not.
     */
    boolean supportsNotNullConstraintNames();

    /**
     * Does the database support batched DML (INSERT/UPDATE/DELETE/MERGE/...) statements sent in a single call to
     * the database?
     * @return true if the database has this capability for all DML statements, false in all other cases
     */
    boolean supportsBatchUpdates() throws DatabaseException;

    /**
     * Does the database require explicit NULL for nullable columns?
     *
     * @return true if the database behaves incorrectly if NULL is not explicitly specified,
     * false if it behaves like any good RDBMS should.
     */
    boolean requiresExplicitNullForColumns();

    String getSystemSchema();

    void addReservedWords(Collection<String> words);

    String escapeDataTypeName(String dataTypeName);

    String unescapeDataTypeName(String dataTypeName);

    String unescapeDataTypeString(String dataTypeString);

    ValidationErrors validate();

<<<<<<< HEAD
    /**
     * Allows the database to perform actions after an update is finished,
     * i. e. after the last change of a changelog was applied.
     */
    default void afterUpdate() throws LiquibaseException {
        // Do nothing by default
=======
    default boolean failOnDefferable() {
        return true;
>>>>>>> 18de688a
    }

}
<|MERGE_RESOLUTION|>--- conflicted
+++ resolved
@@ -473,17 +473,16 @@
 
     ValidationErrors validate();
 
-<<<<<<< HEAD
+    default boolean failOnDefferable() {
+        return true;
+    }
+
     /**
      * Allows the database to perform actions after an update is finished,
      * i. e. after the last change of a changelog was applied.
      */
     default void afterUpdate() throws LiquibaseException {
         // Do nothing by default
-=======
-    default boolean failOnDefferable() {
-        return true;
->>>>>>> 18de688a
     }
 
 }
