--- conflicted
+++ resolved
@@ -62,15 +62,8 @@
     }
 
     public void unregisterAll(Class generatorClass) {
-<<<<<<< HEAD
-        for (ChangeGenerator existingGenerator : generators) {
-            if (existingGenerator.getClass().equals(generatorClass)) {
-                unregister(generatorClass);
-            }
-=======
         synchronized(generators) {
             generators.removeIf(existingGenerator -> existingGenerator.getClass().equals(generatorClass));
->>>>>>> 5ab2fd6a
         }
     }
 
