--- conflicted
+++ resolved
@@ -61,13 +61,8 @@
     private String changeSetLabels;
     private String changeSetAuthor;
     private String changeSetPath;
-<<<<<<< HEAD
-    private boolean changeSetRunOnChangeForCreateViewChange;
-    private boolean changeReplaceIfExistsForCreateViewChange;
-=======
     private String[] changeSetRunOnChangeTypes;
     private String[] changeReplaceIfExistsTypes;
->>>>>>> 324f078b
     private DiffResult diffResult;
     private final DiffOutputControl diffOutputControl;
     private boolean tryDbaDependencies = true;
@@ -762,15 +757,8 @@
 
             if (useSeparateChangeSets(changes)) {
                 for (Change change : changes) {
-<<<<<<< HEAD
-                    final boolean onlyCreateViewChanges = change instanceof CreateViewChange;
-                    final boolean runOnChange = onlyCreateViewChanges && getChangeSetRunOnChangeForCreateViewChange();
-                    ChangeSet changeSet =
-                       new ChangeSet(generateId(changes), getChangeSetAuthor(), false, false, this.changeSetPath, changeSetContext,
-=======
                     final boolean runOnChange = isContainedInRunOnChangeTypes(change);
                     ChangeSet changeSet = new ChangeSet(generateId(changes), getChangeSetAuthor(), false, runOnChange, this.changeSetPath, changeSetContext,
->>>>>>> 324f078b
                             null, true, quotingStrategy, null);
                     changeSet.setCreated(created);
                     if (diffOutputControl.getLabels() != null) {
@@ -778,24 +766,14 @@
                     } else {
                         changeSet.setLabels(new Labels(this.changeSetLabels));
                     }
-<<<<<<< HEAD
-                    if (change instanceof CreateViewChange && getChangeReplaceIfExistsForCreateViewChange()) {
-                        ((CreateViewChange) change).setReplaceIfExists(true);
-=======
                     if (change instanceof ReplaceIfExists && isContainedInReplaceIfExistsTypes(change)) {
                         ((ReplaceIfExists) change).setReplaceIfExists(true);
->>>>>>> 324f078b
                     }
                     changeSet.addChange(change);
                     changeSets.add(changeSet);
                 }
             } else {
-<<<<<<< HEAD
-                final boolean onlyCreateViewChanges = Arrays.asList(changes).stream().allMatch(CreateViewChange.class::isInstance);
-                final boolean runOnChange = onlyCreateViewChanges && getChangeSetRunOnChangeForCreateViewChange();
-=======
                 final boolean runOnChange = Arrays.asList(changes).stream().allMatch(change -> isContainedInRunOnChangeTypes(change));
->>>>>>> 324f078b
                 ChangeSet changeSet = new ChangeSet(generateId(changes), getChangeSetAuthor(), false, runOnChange, this.changeSetPath, csContext,
                         null, true, quotingStrategy, null);
                 changeSet.setCreated(created);
@@ -805,13 +783,8 @@
                     changeSet.setLabels(new Labels(this.changeSetLabels));
                 }
                 for (Change change : changes) {
-<<<<<<< HEAD
-                    if (change instanceof CreateViewChange && getChangeReplaceIfExistsForCreateViewChange()) {
-                        ((CreateViewChange) change).setReplaceIfExists(true);
-=======
                     if (change instanceof ReplaceIfExists && isContainedInReplaceIfExistsTypes(change)) {
                         ((ReplaceIfExists) change).setReplaceIfExists(true);
->>>>>>> 324f078b
                     }
                     changeSet.addChange(change);
                 }
@@ -873,22 +846,6 @@
         this.changeSetPath = changeSetPath;
     }
 
-<<<<<<< HEAD
-    public void setChangeSetRunOnChangeForCreateViewChange(final boolean runOnChange) {
-        changeSetRunOnChangeForCreateViewChange = runOnChange;
-    }
-
-    protected boolean getChangeSetRunOnChangeForCreateViewChange() {
-        return changeSetRunOnChangeForCreateViewChange;
-    }
-
-    public void setChangeReplaceIfExistsForCreateViewChange(final boolean replaceIfExists) {
-        changeReplaceIfExistsForCreateViewChange = replaceIfExists;
-    }
-
-    protected boolean getChangeReplaceIfExistsForCreateViewChange() {
-        return changeReplaceIfExistsForCreateViewChange;
-=======
     public void setChangeSetRunOnChangeTypes(final String[] runOnChangeTypes) {
         changeSetRunOnChangeTypes = runOnChangeTypes;
     }
@@ -911,7 +868,6 @@
 
     private boolean isContainedInReplaceIfExistsTypes(final Change change) {
         return getChangeReplaceIfExistsTypes() != null && Arrays.asList(getChangeReplaceIfExistsTypes()).contains(change.getSerializedObjectName());
->>>>>>> 324f078b
     }
 
     public void setIdRoot(String idRoot) {
