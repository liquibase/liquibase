--- conflicted
+++ resolved
@@ -56,11 +56,8 @@
     protected Database database;
     private DatabaseChangeLog databaseChangeLog;
     private String changeLogFile;
-<<<<<<< HEAD
     private UpdateSummaryOutputEnum showSummaryOutput;
-=======
     private UpdateSummaryEnum showSummary;
->>>>>>> 4e3a2d69
     private final ResourceAccessor resourceAccessor;
     private final ChangeLogParameters changeLogParameters;
     private ChangeExecListener changeExecListener;
@@ -1320,13 +1317,12 @@
         return defaultChangeExecListener;
     }
 
-<<<<<<< HEAD
+    public void setShowSummary(UpdateSummaryEnum showSummary) {
+        this.showSummary = showSummary;
+    }
+
     public void setShowSummaryOutput(UpdateSummaryOutputEnum showSummaryOutput) {
         this.showSummaryOutput = showSummaryOutput;
-=======
-    public void setShowSummary(UpdateSummaryEnum showSummary) {
-        this.showSummary = showSummary;
->>>>>>> 4e3a2d69
     }
 
     /**
