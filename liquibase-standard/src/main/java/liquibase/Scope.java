package liquibase;

import liquibase.analytics.Event;
import liquibase.configuration.LiquibaseConfiguration;
import liquibase.database.Database;
import liquibase.database.DatabaseConnection;
import liquibase.database.OfflineConnection;
import liquibase.database.jvm.JdbcConnection;
import liquibase.exception.UnexpectedLiquibaseException;
import liquibase.license.LicenseTrackList;
import liquibase.listener.LiquibaseListener;
import liquibase.logging.LogService;
import liquibase.logging.Logger;
import liquibase.logging.core.JavaLogService;
import liquibase.logging.core.LogServiceFactory;
import liquibase.logging.mdc.CustomMdcObject;
import liquibase.logging.mdc.MdcManager;
import liquibase.logging.mdc.MdcManagerFactory;
import liquibase.logging.mdc.MdcObject;
import liquibase.osgi.ContainerChecker;
import liquibase.resource.ClassLoaderResourceAccessor;
import liquibase.resource.ResourceAccessor;
import liquibase.servicelocator.ServiceLocator;
import liquibase.servicelocator.StandardServiceLocator;
import liquibase.ui.ConsoleUIService;
import liquibase.ui.UIService;
import liquibase.util.CollectionUtil;
import liquibase.util.SmartMap;
import liquibase.util.StringUtil;
import lombok.Getter;

import java.lang.reflect.Constructor;
import java.nio.charset.Charset;
import java.text.DecimalFormat;
import java.util.*;
import java.util.concurrent.ConcurrentHashMap;

/**
 * This scope object is used to hold configuration and other parameters within a call without needing complex method signatures.
 * It also allows new parameters to be added by extensions without affecting standard method signatures.
 * Scope objects can be created in a hierarchical manner with the {@link #child(Map, ScopedRunner)} or {@link #child(String, Object, ScopedRunner)} methods.
 * Values set in parent scopes are visible in child scopes, but values in child scopes are not visible to parent scopes.
 * Values with the same key in different scopes "mask" each other with the value furthest down the scope chain being returned.
 */
public class Scope {

    public static final String CHECKS_MESSAGE =
            "The Liquibase Checks Extension 2.0.0 or higher is required to execute checks commands. " +
                    "Visit https://docs.liquibase.com/pro-extensions to acquire the Checks Extension.";
    public static final String AZURE_MESSAGE =
            "The Liquibase Azure Extension 1.0.0 or higher is required to use Azure Storage. " +
                    "Visit https://docs.liquibase.com/pro-extensions to acquire the Azure Extension.";
    /**
     * Enumeration containing standard attributes. Normally use methods like convenience {@link #getResourceAccessor()} or {@link #getDatabase()}
     */
    public enum Attr {
        logService,
        ui,
        resourceAccessor,
        classLoader,
        database,
        quotingStrategy,
        changeLogHistoryService,
        lockService,
        executeMode,
        lineSeparator,
        serviceLocator,
        deploymentId,

        /**
         * @deprecated use {@link GlobalConfiguration#FILE_ENCODING}
         */
        @Deprecated
        fileEncoding,
        databaseChangeLog,
        changeSet,
        osgiPlatform,
        checksumVersion,
        latestChecksumVersion,
<<<<<<< HEAD
        lpmArgs
=======
        /**
         * A <code>Map<String, String></code> of arguments/configuration properties used in the maven invocation of Liquibase.
         */
        mavenConfigurationProperties,
        analyticsEvent,
        integrationDetails,
        /**
         * The maximum number of analytics events that should be cached in memory before sent in a batch.
         */
        maxAnalyticsCacheSize,
        licenseTrackList
>>>>>>> 3a0cbee5
    }

    public static final String JAVA_PROPERTIES = "javaProperties";

    private static final InheritableThreadLocal<ScopeManager> scopeManager = new InheritableThreadLocal<ScopeManager>() {
        @Override
        protected ScopeManager childValue(ScopeManager parentValue) {
            ScopeManager sm = new SingletonScopeManager();
            sm.setCurrentScope(parentValue.getCurrentScope());
            return sm;
        }
    };

    private final Scope parent;
    private final SmartMap values = new SmartMap();
    @Getter
    private final String scopeId;
    private static final Map<String, List<MdcObject>> addedMdcEntries = new ConcurrentHashMap<>();

    private LiquibaseListener listener;

    public static Scope getCurrentScope() {
        if (scopeManager.get() == null) {
            scopeManager.set(new SingletonScopeManager());
        }
        if (scopeManager.get().getCurrentScope() == null) {
            Scope rootScope = new Scope();
            scopeManager.get().setCurrentScope(rootScope);

            rootScope.values.put(Attr.logService.name(), new JavaLogService());
            rootScope.values.put(Attr.serviceLocator.name(), new StandardServiceLocator());
            rootScope.values.put(Attr.resourceAccessor.name(), new ClassLoaderResourceAccessor());
            rootScope.values.put(Attr.latestChecksumVersion.name(), ChecksumVersion.V9);
            rootScope.values.put(Attr.checksumVersion.name(), ChecksumVersion.latest());

            rootScope.values.put(Attr.ui.name(), new ConsoleUIService());
            rootScope.getSingleton(LiquibaseConfiguration.class).init(rootScope);

            LogService overrideLogService = rootScope.getSingleton(LogServiceFactory.class).getDefaultLogService();
            if (overrideLogService == null) {
                throw new UnexpectedLiquibaseException("Cannot find default log service");
            }
            rootScope.values.put(Attr.logService.name(), overrideLogService);

            //check for higher-priority serviceLocator
            ServiceLocator serviceLocator = rootScope.getServiceLocator();
            for (ServiceLocator possibleLocator : serviceLocator.findInstances(ServiceLocator.class)) {
                if (possibleLocator.getPriority() > serviceLocator.getPriority()) {
                    serviceLocator = possibleLocator;
                }
            }

            rootScope.values.put(Attr.serviceLocator.name(), serviceLocator);
            rootScope.values.put(Attr.osgiPlatform.name(), ContainerChecker.isOsgiPlatform());
            rootScope.values.put(Attr.deploymentId.name(), generateDeploymentId());
        }
        return scopeManager.get().getCurrentScope();
    }

    public static void setScopeManager(ScopeManager scopeManager) {
        Scope.scopeManager.set(scopeManager);
    }

    /**
     * Creates a new "root" scope.
     * Defaults resourceAccessor to {@link ClassLoaderResourceAccessor}.
     * Defaults serviceLocator to {@link StandardServiceLocator}
     */
    private Scope() {
        scopeId = "root";
        parent = null;
    }

    /**
     * @param parent      The new Scopes parent in the hierarchy of Scopes, not null.
     * @param scopeValues The values for the new Scope.
     */
    protected Scope(Scope parent, Map<String, Object> scopeValues) {
        if (parent == null) {
            throw new UnexpectedLiquibaseException("Cannot pass a null parent to a new Scope. Use Scope.child to correctly create a nested scope");
        }
        this.parent = parent;
        scopeId = generateScopeId();
        if (scopeValues != null) {
            values.putAll(scopeValues);
        }
    }

    private String generateScopeId() {
        return StringUtil.randomIdentifier(10).toLowerCase();
    }

    /**
     * Returns the parent scope to this scope. Returns null if this is a root scope.
     */
    public Scope getParent() {
        return parent;
    }

    /**
     * Creates a new scope that is a child of this scope.
     */
    public static void child(Map<String, Object> scopeValues, ScopedRunner runner) throws Exception {
        child((LiquibaseListener) null, scopeValues, runner);
    }

    /**
     * Creates a new scope that is a child of this scope.
     */
    public static <ReturnType> ReturnType child(Map<String, Object> scopeValues, ScopedRunnerWithReturn<ReturnType> runner) throws Exception {
        return child(null, scopeValues, runner);
    }

    /**
     * Creates a new child scope that includes the given {@link LiquibaseListener}.
     * You cannot unassign a listener, they simply fall out of scope when the Scope does.
     *
     * @see #getListeners(Class)
     */
    public static void child(LiquibaseListener listener, ScopedRunner runner) throws Exception {
        child(listener, null, runner);
    }

    public static void child(LiquibaseListener listener, Map<String, Object> scopeValues, ScopedRunner runner) throws Exception {
        child(listener, scopeValues, () -> {
            runner.run();
            return null;
        });
    }

    public static <T> T child(LiquibaseListener listener, Map<String, Object> scopeValues, ScopedRunnerWithReturn<T> runner) throws Exception {
        String scopeId = enter(listener, scopeValues);

        try {
            return runner.run();
        } finally {
            exit(scopeId);
        }
    }

    /**
     * Convenience version of {@link #enter(LiquibaseListener, Map)} with no {@link LiquibaseListener}
     */
    public static String enter(Map<String, Object> scopeValues) throws Exception {
        return enter(null, scopeValues);
    }

    /**
     * Creates a new scope without passing a ScopedRunner.
     * This mainly exists for tests where you have a setup/cleanup method pattern.
     * The recommended way to create Scopes is the "child" methods.
     * When done with the scope, call {@link #exit(String)}
     *
     * @return Returns the scopeId to pass to to {@link #exit(String)}
     */
    public static String enter(LiquibaseListener listener, Map<String, Object> scopeValues) throws Exception {
        Scope originalScope = getCurrentScope();
        Scope child = new Scope(originalScope, scopeValues);
        child.listener = listener;
        scopeManager.get().setCurrentScope(child);

        return child.scopeId;
    }

    /**
     * Exits the scope started with {@link #enter(LiquibaseListener, Map)}
     *
     * @param scopeId The id of the scope to exit. Throws an exception if the name does not match the current scope.
     */
    public static void exit(String scopeId) throws Exception {
        Scope currentScope = getCurrentScope();
        if (!currentScope.scopeId.equals(scopeId)) {
            throw new RuntimeException("Cannot end scope " + scopeId + " when currently at scope " + currentScope.scopeId);
        }

        // clear the MDC values added in this scope
        List<MdcObject> mdcObjects = addedMdcEntries.remove(currentScope.scopeId);
        for (MdcObject mdcObject : CollectionUtil.createIfNull(mdcObjects)) {
            mdcObject.close();
        }

        scopeManager.get().setCurrentScope(currentScope.getParent());
    }

    /**
     * Creates a new scope that is a child of this scope.
     */
    public static void child(String newValueKey, Object newValue, ScopedRunner runner) throws Exception {
        Map<String, Object> scopeValues = new HashMap<>();
        scopeValues.put(newValueKey, newValue);

        child(scopeValues, runner);
    }

    public static void child(Enum newValueKey, Object newValue, ScopedRunner runner) throws Exception {
        child(newValueKey.name(), newValue, runner);
    }

    /**
     * Return true if the given key is defined.
     */
    public boolean has(String key) {
        return get(key, Object.class) != null;
    }

    /**
     * Return true if the given key is defined.
     */
    public boolean has(Enum key) {
        return has(key.name());
    }


    public synchronized <T> T get(Enum key, Class<T> type) {
        return get(key.name(), type);
    }

    public <T> T get(Enum key, T defaultValue) {
        return get(key.name(), defaultValue);
    }

    /**
     * Return the value associated with the given key in this scope or any parent scope.
     * The value is converted to the given type if necessary using {@link liquibase.util.ObjectUtil#convert(Object, Class)}.
     * Returns null if key is not defined in this or any parent scopes.
     */
    public <T> T get(String key, Class<T> type) {
        T value = values.get(key, type);
        if (value == null && values.containsKey(JAVA_PROPERTIES)) {
            Map javaProperties = values.get(JAVA_PROPERTIES, Map.class);
            value = (T)javaProperties.get(key);
        }
        if (value == null && parent != null) {
            value = parent.get(key, type);
        }

        return value;
    }

    /**
     * Return the value associated with the given key in this scope or any parent scope.
     * If the value is not defined, the passed defaultValue is returned.
     * The value is converted to the given type if necessary using {@link liquibase.util.ObjectUtil#convert(Object, Class)}.
     */
    public synchronized <T> T get(String key, T defaultValue) {
        Class type;
        if (defaultValue == null) {
            type = Object.class;
        } else {
            type = defaultValue.getClass();
        }
        Object value = get(key, type);

        if (value == null) {
            return defaultValue;
        }
        return (T) value;
    }

    /**
     * Looks up the singleton object of the given type. If the singleton has not been created yet, it will be instantiated.
     * The singleton is a singleton based on the root scope and the same object will be returned for all child scopes of the root.
     */
    public synchronized <T extends SingletonObject> T getSingleton(Class<T> type) {
        if (getParent() != null) {
            return getParent().getSingleton(type);
        }

        String key = type.getName();
        T singleton = get(key, type);
        if (singleton == null) {
            try {
                try {
                    Constructor<T> constructor = type.getDeclaredConstructor(Scope.class);
                    constructor.setAccessible(true);
                    singleton = constructor.newInstance(this);
                } catch (NoSuchMethodException e) { //try without scope
                    Constructor<T> constructor = type.getDeclaredConstructor();
                    constructor.setAccessible(true);
                    singleton = constructor.newInstance();
                }
            } catch (Exception e) {
                throw new UnexpectedLiquibaseException(e);
            }

            values.put(key, singleton);
        }
        return singleton;
    }

    public Logger getLog(Class clazz) {
        return get(Attr.logService, LogService.class).getLog(clazz);
    }

    public UIService getUI() {
        return get(Attr.ui, UIService.class);
    }

    public Database getDatabase() {
        return get(Attr.database, Database.class);
    }

    public String getDeploymentId() { return get(Attr.deploymentId, String.class); }

    public ClassLoader getClassLoader() {
        return get(Attr.classLoader, Thread.currentThread().getContextClassLoader());
    }

    public ClassLoader getClassLoader(boolean fallbackToContextClassLoader) {
        ClassLoader classLoader = getClassLoader();
        if (classLoader == null && fallbackToContextClassLoader) {
            return Thread.currentThread().getContextClassLoader();
        }
        return classLoader;
    }

    public ServiceLocator getServiceLocator() {
        return get(Attr.serviceLocator, ServiceLocator.class);
    }

    public ResourceAccessor getResourceAccessor() {
        return get(Attr.resourceAccessor, ResourceAccessor.class);
    }

    public ChecksumVersion getChecksumVersion() {
        return get(Attr.checksumVersion, ChecksumVersion.class);
    }

    public String getLineSeparator() {
        return get(Attr.lineSeparator, System.lineSeparator());
    }

    /**
     * @deprecated use {@link GlobalConfiguration#FILE_ENCODING}
     */
    @Deprecated
    public Charset getFileEncoding() {
        return get(Attr.fileEncoding, Charset.defaultCharset());
    }

    /**
     * Get the current MDC manager.
     */
    public MdcManager getMdcManager() {
        MdcManagerFactory mdcManagerFactory = getSingleton(MdcManagerFactory.class);
        return mdcManagerFactory.getMdcManager();
    }

    /**
     * Add a key value pair to the MDC using the MDC manager. This key value pair will be automatically removed from the
     * MDC when this scope exits.
     */
    public MdcObject addMdcValue(String key, String value) {
        return addMdcValue(key, value, true);
    }

    /**
     * Add a key value pair to the MDC using the MDC manager.
     * @param removeWhenScopeExits if true, this key value pair will be automatically removed from the MDC when this
     *                             scope exits. If there is not a demonstrable reason for setting this parameter to false
     *                             then it should be set to true.
     */
    public MdcObject addMdcValue(String key, String value, boolean removeWhenScopeExits) {
        MdcObject mdcObject = getMdcManager().put(key, value, removeWhenScopeExits);
        removeMdcObjectWhenScopeExits(removeWhenScopeExits, mdcObject);

        return mdcObject;
    }

    private void removeMdcObjectWhenScopeExits(boolean removeWhenScopeExits, MdcObject mdcObject) {
        if (removeWhenScopeExits) {
            Scope currentScope = getCurrentScope();
            addedMdcEntries
                    .computeIfAbsent(currentScope.scopeId, k -> new ArrayList<>())
                    .add(mdcObject);
        }
    }


    /**
     * Add a key value pair to the MDC using the MDC manager. This key value pair will be automatically removed from the
     * MDC when this scope exits.
     */
    public MdcObject addMdcValue(String key, Map<String, Object> value) {
        return addMdcValue(key, value, true);
    }

    /**
     * Add a key value pair to the MDC using the MDC manager.
     * @param removeWhenScopeExits if true, this key value pair will be automatically removed from the MDC when this
     *                             scope exits. If there is not a demonstrable reason for setting this parameter to false
     *                             then it should be set to true.
     */
    public MdcObject addMdcValue(String key, Map<String, Object> value, boolean removeWhenScopeExits) {
        MdcObject mdcObject = getMdcManager().put(key, value, removeWhenScopeExits);
        removeMdcObjectWhenScopeExits(removeWhenScopeExits, mdcObject);

        return mdcObject;
    }

    /**
     * Add a key value pair to the MDC using the MDC manager. This key value pair will be automatically removed from the
     * MDC when this scope exits.
     */
    public MdcObject addMdcValue(String key, CustomMdcObject customMdcObject) {
        return addMdcValue(key, customMdcObject, true);
    }

    /**
     * Add a key value pair to the MDC using the MDC manager.
     * @param removeWhenScopeExits if true, this key value pair will be automatically removed from the MDC when this
     *                             scope exits. If there is not a demonstrable reason for setting this parameter to false
     *                             then it should be set to true.
     */
    public MdcObject addMdcValue(String key, CustomMdcObject customMdcObject, boolean removeWhenScopeExits) {
        MdcObject mdcObject = getMdcManager().put(key, customMdcObject, removeWhenScopeExits);
        removeMdcObjectWhenScopeExits(removeWhenScopeExits, mdcObject);

        return mdcObject;
    }

    /**
     * Check if the provided mdc key is present
     * @return true if there is an existing key, false otherwise
     */
    @Beta
    public boolean isMdcKeyPresent(String key) {
        Object mdc = getMdcManager().getAll().get(key);
        return mdc != null;
    }

    /**
     * Returns {@link LiquibaseListener}s defined in this scope and/or all its parents that are of the given type.
     */
    public <T extends LiquibaseListener> Collection<T> getListeners(Class<T> type) {
        List<T> returnList = new ArrayList<>();

        Scope scopeToCheck = this;
        while (scopeToCheck != null) {
            if (scopeToCheck.listener != null && type.isAssignableFrom(scopeToCheck.listener.getClass())) {
                returnList.add((T) scopeToCheck.listener);
            }
            scopeToCheck = scopeToCheck.getParent();
        }

        return returnList;
    }

<<<<<<< HEAD
    public void setLpmArgs(String args) {
        this.values.put(Attr.lpmArgs.name(), args);
=======
    /**
     * Get the current analytics event. This can return null if analytics is not enabled.
     * @return
     */
    public Event getAnalyticsEvent() {
        return Scope.getCurrentScope().get(Attr.analyticsEvent, Event.class);
    }

    public LicenseTrackList getLicenseTrackList() {
        return Scope.getCurrentScope().get(Attr.licenseTrackList, LicenseTrackList.class);
    }

    private static String generateDeploymentId() {
        long time = (new Date()).getTime();
        String dateString = String.valueOf(time);
        DecimalFormat decimalFormat = new DecimalFormat("0000000000");
        return dateString.length() > 9 ? dateString.substring(dateString.length() - 10) :
                decimalFormat.format(time);
>>>>>>> 3a0cbee5
    }

    @Override
    public String toString() {
        return describe();
    }

    public String describe() {
        String databaseName = null;
        Database database = getDatabase();
        if (database != null) {
            databaseName = database.getShortName();

            DatabaseConnection connection = database.getConnection();
            if (connection == null) {
                databaseName = "unconnected " + databaseName;
            } else if (connection instanceof OfflineConnection) {
                databaseName = "offline " + databaseName;
            } else if (connection instanceof JdbcConnection) {
                databaseName = "jdbc " + databaseName;
            }
        }
        return "scope(database=" + databaseName + ")";
    }

    public interface ScopedRunner<T> {
        void run() throws Exception;
    }

    public interface ScopedRunnerWithReturn<T> {
        T run() throws Exception;
    }
}<|MERGE_RESOLUTION|>--- conflicted
+++ resolved
@@ -77,9 +77,6 @@
         osgiPlatform,
         checksumVersion,
         latestChecksumVersion,
-<<<<<<< HEAD
-        lpmArgs
-=======
         /**
          * A <code>Map<String, String></code> of arguments/configuration properties used in the maven invocation of Liquibase.
          */
@@ -90,8 +87,8 @@
          * The maximum number of analytics events that should be cached in memory before sent in a batch.
          */
         maxAnalyticsCacheSize,
-        licenseTrackList
->>>>>>> 3a0cbee5
+        licenseTrackList,
+        lpmArgs
     }
 
     public static final String JAVA_PROPERTIES = "javaProperties";
@@ -540,10 +537,6 @@
         return returnList;
     }
 
-<<<<<<< HEAD
-    public void setLpmArgs(String args) {
-        this.values.put(Attr.lpmArgs.name(), args);
-=======
     /**
      * Get the current analytics event. This can return null if analytics is not enabled.
      * @return
@@ -562,7 +555,10 @@
         DecimalFormat decimalFormat = new DecimalFormat("0000000000");
         return dateString.length() > 9 ? dateString.substring(dateString.length() - 10) :
                 decimalFormat.format(time);
->>>>>>> 3a0cbee5
+    }
+
+    public void setLpmArgs(String args) {
+        this.values.put(Attr.lpmArgs.name(), args);
     }
 
     @Override
