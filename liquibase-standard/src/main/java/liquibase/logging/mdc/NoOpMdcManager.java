package liquibase.logging.mdc;

import liquibase.plugin.Plugin;

import java.util.Collections;
import java.util.List;
import java.util.Map;

/**
 * Default MDC manager, which does nothing.
 */
public class NoOpMdcManager implements MdcManager {
    @Override
    public MdcObject put(String key, String value) {
        return new MdcObject(key, value);
    }

    @Override
    public MdcObject put(String key, String value, boolean removeWhenScopeExits) {
        return new MdcObject(key, value);
    }

    @Override
    public MdcObject put(String key, Map<String, Object> values) {
        return new MdcObject(key, values);
    }

    @Override
<<<<<<< HEAD
    public MdcObject put(String key, List<? extends CustomMdcObject> values) {
=======
    public MdcObject put(String key, Map<String, Object> values, boolean removeWhenScopeExits) {
>>>>>>> 2e1a0503
        return new MdcObject(key, values);
    }

    @Override
    public MdcObject put(String key, CustomMdcObject customMdcObject) {
        return new MdcObject(key, customMdcObject);
    }

    @Override
    public MdcObject put(String key, CustomMdcObject customMdcObject, boolean removeWhenScopeExits) {
        return new MdcObject(key, customMdcObject);
    }

    @Override
    public void remove(String key) {

    }

    @Override
    public void clear() {

    }

    @Override
    public int getPriority() {
        return Plugin.PRIORITY_DEFAULT;
    }

    @Override
    public Map<String, Object> getAll() {
        return Collections.emptyMap();
    }
}<|MERGE_RESOLUTION|>--- conflicted
+++ resolved
@@ -26,11 +26,12 @@
     }
 
     @Override
-<<<<<<< HEAD
+    public MdcObject put(String key, Map<String, Object> values, boolean removeWhenScopeExits) {
+        return new MdcObject(key, values);
+    }
+
+    @Override
     public MdcObject put(String key, List<? extends CustomMdcObject> values) {
-=======
-    public MdcObject put(String key, Map<String, Object> values, boolean removeWhenScopeExits) {
->>>>>>> 2e1a0503
         return new MdcObject(key, values);
     }
 
