--- conflicted
+++ resolved
@@ -74,11 +74,8 @@
 	protected boolean clearCheckSums;
 	protected boolean shouldRun = true;
 	protected File rollbackFile;
-<<<<<<< HEAD
+    protected UpdateSummaryEnum showSummary;
     protected UpdateSummaryOutputEnum showSummaryOutput = UpdateSummaryOutputEnum.LOG;
-=======
-    protected UpdateSummaryEnum showSummary;
->>>>>>> 4e3a2d69
 
 	protected boolean testRollbackOnUpdate = false;
 
@@ -350,11 +347,8 @@
 			liquibase.dropAll();
 		}
 
-<<<<<<< HEAD
         liquibase.setShowSummaryOutput(showSummaryOutput);
-=======
         liquibase.setShowSummary(showSummary);
->>>>>>> 4e3a2d69
 
 		return liquibase;
 	}
