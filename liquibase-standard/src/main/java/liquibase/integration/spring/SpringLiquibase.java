package liquibase.integration.spring;

import liquibase.*;
import liquibase.configuration.ConfiguredValue;
import liquibase.database.Database;
import liquibase.database.DatabaseConnection;
import liquibase.database.DatabaseFactory;
import liquibase.database.OfflineConnection;
import liquibase.database.jvm.JdbcConnection;
import liquibase.exception.DatabaseException;
import liquibase.exception.LiquibaseException;
import liquibase.exception.UnexpectedLiquibaseException;
import liquibase.integration.commandline.LiquibaseCommandLineConfiguration;
import liquibase.logging.Logger;
import liquibase.resource.ResourceAccessor;
import liquibase.ui.UIServiceEnum;
import liquibase.util.StringUtil;
import org.springframework.beans.factory.BeanNameAware;
import org.springframework.beans.factory.InitializingBean;
import org.springframework.context.ResourceLoaderAware;
import org.springframework.core.io.ResourceLoader;

import javax.sql.DataSource;
import java.io.*;
import java.nio.file.Files;
import java.sql.Connection;
import java.sql.SQLException;
import java.util.Map;

/**
 * A Spring-ified wrapper for Liquibase.
 * <p/>
 * Example Configuration:
 * <p/>
 * <p/>
 * This Spring configuration example will cause liquibase to run automatically when the Spring context is
 * initialized. It will load <code>db-changelog.xml</code> from the classpath and apply it against
 * <code>myDataSource</code>.
 * <p/>
 * <p/>
 *
 * <pre>
 * &lt;bean id=&quot;myLiquibase&quot;
 *          class=&quot;liquibase.spring.SpringLiquibase&quot;
 *          &gt;
 *
 *      &lt;property name=&quot;dataSource&quot; ref=&quot;myDataSource&quot; /&gt;
 *
 *      &lt;property name=&quot;changeLog&quot; value=&quot;classpath:db-changelog.xml&quot; /&gt;
 *
 * &lt;/bean&gt;
 *
 * </pre>
 *
 * @author Rob Schoening
 */
public class SpringLiquibase implements InitializingBean, BeanNameAware, ResourceLoaderAware {

    protected final Logger log = Scope.getCurrentScope().getLog(SpringLiquibase.class);
    protected String beanName;

	protected ResourceLoader resourceLoader;

	protected DataSource dataSource;
	protected String changeLog;
	protected String contexts;
    protected String labelFilter;
    protected String tag;
	protected Map<String, String> parameters;
	protected String defaultSchema;
	protected String liquibaseSchema;
	protected String databaseChangeLogTable;
	protected String databaseChangeLogLockTable;
	protected String liquibaseTablespace;
	protected boolean dropFirst;
	protected boolean clearCheckSums;
	protected boolean shouldRun = true;
	protected File rollbackFile;
    protected UpdateSummaryEnum showSummary;
    protected UpdateSummaryOutputEnum showSummaryOutput = UpdateSummaryOutputEnum.LOG;

	protected boolean testRollbackOnUpdate = false;

    protected UIServiceEnum uiService = UIServiceEnum.LOGGER;

	public SpringLiquibase() {
		super();
	}

	public boolean isDropFirst() {
		return dropFirst;
	}

	public void setDropFirst(boolean dropFirst) {
		this.dropFirst = dropFirst;
	}

	public boolean isClearCheckSums() {
		return clearCheckSums;
	}

	public void setClearCheckSums(boolean clearCheckSums) {
		this.clearCheckSums = clearCheckSums;
	}

	public void setShouldRun(boolean shouldRun) {
		this.shouldRun = shouldRun;
	}

	@java.lang.SuppressWarnings("squid:S2095")
	public String getDatabaseProductName() throws DatabaseException {
        Connection connection = null;
        Database database = null;
        String name = "unknown";
        try {
            connection = getDataSource().getConnection();
            database = DatabaseFactory.getInstance().findCorrectDatabaseImplementation(new JdbcConnection(connection));
            name = database.getDatabaseProductName();
        }
        catch (SQLException e) {
            throw new DatabaseException(e);
        }
        finally {
            if (database != null) {
                database.close();
            }
            else {
                if (connection != null) {
                    try {
                        if (!connection.getAutoCommit()) {
                            connection.rollback();
                        }
                        connection.close();
                    } catch (SQLException e) {
                        log.warning("problem closing connection", e);
                    }
                }
		    }
       }
       return name;
	}

	/**
	 * The DataSource that liquibase will use to perform the migration.
	 */
	public DataSource getDataSource() {
		return dataSource;
	}

	/**
	 * The DataSource that liquibase will use to perform the migration.
	 */
	public void setDataSource(DataSource dataSource) {
		this.dataSource = dataSource;
	}

	/**
	 * Returns a Resource that is able to resolve to a file or classpath resource.
	 */
	public String getChangeLog() {
		return changeLog;
	}

	/**
	 * Sets a Spring Resource that is able to resolve to a file or classpath resource.
	 * An example might be <code>classpath:db-changelog.xml</code>.
	 */
	public void setChangeLog(String dataModel) {

		this.changeLog = dataModel;
	}

	public String getContexts() {
		return contexts;
	}

	public void setContexts(String contexts) {
		this.contexts = contexts;
	}

    /**
     * @deprecated use {@link #getLabelFilter()}
     */
    public String getLabels() {
        return getLabelFilter();
    }

    /**
     * @deprecated use {@link #setLabelFilter(String)}
     */
    public void setLabels(String labels) {
        setLabelFilter(labels);
    }

    public String getLabelFilter() {
        return labelFilter;
    }

    public void setLabelFilter(String labelFilter) {
        this.labelFilter = labelFilter;
    }

    public String getTag() {
        return tag;
    }

    public void setTag(String tag) {
        this.tag = tag;
    }

    public String getDefaultSchema() {
		return defaultSchema;
	}

	public void setDefaultSchema(String defaultSchema) {
		this.defaultSchema = defaultSchema;
	}

    public String getLiquibaseTablespace() {
        return liquibaseTablespace;
    }

    public void setLiquibaseTablespace(String liquibaseTablespace) {
        this.liquibaseTablespace = liquibaseTablespace;
    }

    public String getLiquibaseSchema() {
        return liquibaseSchema;
    }

    public void setLiquibaseSchema(String liquibaseSchema) {
        this.liquibaseSchema = liquibaseSchema;
    }

    public String getDatabaseChangeLogTable() {
        return databaseChangeLogTable;
    }

    public void setDatabaseChangeLogTable(String databaseChangeLogTable) {
        this.databaseChangeLogTable = databaseChangeLogTable;
    }

    public String getDatabaseChangeLogLockTable() {
        return databaseChangeLogLockTable;
    }

	public void setDatabaseChangeLogLockTable(String databaseChangeLogLockTable) {
		this.databaseChangeLogLockTable = databaseChangeLogLockTable;
	}

	/**
	 * Returns whether a rollback should be tested at update time or not.
	 */
	public boolean isTestRollbackOnUpdate() {
		return testRollbackOnUpdate;
	}

	/**
	 * If testRollbackOnUpdate is set to true a rollback will be tested at update time.
	 * For doing so when the update is performed
	 * @param testRollbackOnUpdate
     */
	public void setTestRollbackOnUpdate(boolean testRollbackOnUpdate) {
		this.testRollbackOnUpdate = testRollbackOnUpdate;
	}

	/**
	 * Executed automatically when the bean is initialized.
	 */
	@Override
    public void afterPropertiesSet() throws LiquibaseException {
		final ConfiguredValue<Boolean> shouldRunProperty = LiquibaseCommandLineConfiguration.SHOULD_RUN.getCurrentConfiguredValue();

		if (!(Boolean) shouldRunProperty.getValue()) {
            Scope.getCurrentScope().getLog(getClass()).info("Liquibase did not run because " +shouldRunProperty.getProvidedValue().describe() + " was set to false");
            return;
		}
		if (!shouldRun) {
            Scope.getCurrentScope().getLog(getClass()).info("Liquibase did not run because 'shouldRun' " + "property was set " +
                "to false on " + getBeanName() + " Liquibase Spring bean.");
            return;
		}

        try {

            Scope.child(Scope.Attr.ui.name(), this.uiService.getUiServiceClass().getDeclaredConstructor().newInstance(),
                    () -> {
                Liquibase liquibase = null;
                try {
                    final Connection c = getDataSource().getConnection();
                    liquibase = createLiquibase(c);
                    generateRollbackFile(liquibase);
                    performUpdate(liquibase);
                } catch (SQLException e) {
                    throw new DatabaseException(e);
                } finally {
                    if (liquibase != null) {
                        liquibase.close();
                    }
                }
            });
        } catch (Exception e) {
            throw new UnexpectedLiquibaseException(e);
        }
    }

    private void generateRollbackFile(Liquibase liquibase) throws LiquibaseException {
        if (rollbackFile != null) {

            try (
                    final  OutputStream outputStream = Files.newOutputStream(rollbackFile.toPath());
                    Writer output = new OutputStreamWriter(outputStream, GlobalConfiguration.OUTPUT_FILE_ENCODING.getCurrentValue()) )
			{

                if (tag != null) {
                    liquibase.futureRollbackSQL(tag, new Contexts(getContexts()),
                        new LabelExpression(getLabelFilter()), output);
                } else {
                    liquibase.futureRollbackSQL(new Contexts(getContexts()), new LabelExpression(getLabelFilter()), output);
                }
            } catch (IOException e) {
                throw new LiquibaseException("Unable to generate rollback file.", e);
            }
       }
    }

    protected void performUpdate(Liquibase liquibase) throws LiquibaseException {
        if (isClearCheckSums()) {
            liquibase.clearCheckSums();
        }

        if (isTestRollbackOnUpdate()) {
            if (tag != null) {
                liquibase.updateTestingRollback(tag, new Contexts(getContexts()), new LabelExpression(getLabelFilter()));
            } else {
                liquibase.updateTestingRollback(new Contexts(getContexts()), new LabelExpression(getLabelFilter()));
            }
        } else {
            if (tag != null) {
                liquibase.update(tag, new Contexts(getContexts()), new LabelExpression(getLabelFilter()));
            } else {
                liquibase.update(new Contexts(getContexts()), new LabelExpression(getLabelFilter()));
            }
        }
    }

	@java.lang.SuppressWarnings("squid:S2095")
	protected Liquibase createLiquibase(Connection c) throws LiquibaseException {
		SpringResourceAccessor resourceAccessor = createResourceOpener();
		Liquibase liquibase = new Liquibase(getChangeLog(), resourceAccessor, createDatabase(c, resourceAccessor));
		if (parameters != null) {
			for (Map.Entry<String, String> entry : parameters.entrySet()) {
				liquibase.setChangeLogParameter(entry.getKey(), entry.getValue());
			}
		}

		if (isDropFirst()) {
			liquibase.dropAll();
		}

        liquibase.setShowSummaryOutput(showSummaryOutput);
        liquibase.setShowSummary(showSummary);

		return liquibase;
	}

    /**
     * Subclasses may override this method to modify the database settings, such as the default schema, before returning the database object.
     *
     * @param c the connection to the database
     * @return a Database implementation retrieved from the {@link DatabaseFactory}
     * @throws DatabaseException if there is an error retrieving the database implementation
     */
	protected Database createDatabase(Connection c, ResourceAccessor resourceAccessor) throws DatabaseException {

        DatabaseConnection liquibaseConnection;
        if (c == null) {
            log.warning("Null connection returned by liquibase datasource. Using offline unknown database");
            liquibaseConnection = new OfflineConnection("offline:unknown", resourceAccessor);

        } else {
            liquibaseConnection = new JdbcConnection(c);
        }

        Database database = DatabaseFactory.getInstance().findCorrectDatabaseImplementation(liquibaseConnection);
		if (StringUtil.trimToNull(this.defaultSchema) != null) {
            if (database.supportsSchemas()) {
                database.setDefaultSchemaName(this.defaultSchema);
            } else if (database.supportsCatalogs()) {
                database.setDefaultCatalogName(this.defaultSchema);
            }
        }
        if (StringUtil.trimToNull(this.liquibaseSchema) != null) {
            if (database.supportsSchemas()) {
                database.setLiquibaseSchemaName(this.liquibaseSchema);
            } else if (database.supportsCatalogs()) {
                database.setLiquibaseCatalogName(this.liquibaseSchema);
            }
        }
        if (StringUtil.trimToNull(this.liquibaseTablespace) != null && database.supportsTablespaces()) {
            database.setLiquibaseTablespaceName(this.liquibaseTablespace);
        }
        if (StringUtil.trimToNull(this.databaseChangeLogTable) != null) {
            database.setDatabaseChangeLogTableName(this.databaseChangeLogTable);
        }
        if (StringUtil.trimToNull(this.databaseChangeLogLockTable) != null) {
            database.setDatabaseChangeLogLockTableName(this.databaseChangeLogLockTable);
        }
		return database;
	}

	public void setChangeLogParameters(Map<String, String> parameters) {
		this.parameters = parameters;
	}

	/**
	 * Create a new resourceOpener.
	 */
	protected SpringResourceAccessor createResourceOpener() {
		return new SpringResourceAccessor(resourceLoader);
	}

	/**
	 * Gets the Spring-name of this instance.
	 *
	 * @return
	 */
	public String getBeanName() {
		return beanName;
	}

    /**
     * Spring sets this automatically to the instance's configured bean name.
     */
    @Override
    public void setBeanName(String name) {
        this.beanName = name;
    }

    public ResourceLoader getResourceLoader() {
        return resourceLoader;
    }

    @Override
    public void setResourceLoader(ResourceLoader resourceLoader) {
        this.resourceLoader = resourceLoader;
    }

	public void setRollbackFile(File rollbackFile) {
		this.rollbackFile = rollbackFile;
    }

    public void setShowSummary(UpdateSummaryEnum showSummary) {
        this.showSummary = showSummary;
    }

    public boolean isIgnoreClasspathPrefix() {
        return true;
    }

	/**
	 * @deprecated Always ignoring classpath prefix
	 */
	public void setIgnoreClasspathPrefix(boolean ignoreClasspathPrefix) {

	}

<<<<<<< HEAD
    public void setUiService(UIServiceEnum uiService) {
        if (uiService == null) {
            return;
        }
        this.uiService = uiService;
    }

    public UIServiceEnum getUiService() {
        return uiService;
=======
    public void setShowSummaryOutput(UpdateSummaryOutputEnum showSummaryOutput) {
        if (showSummaryOutput == null) {
            return;
        }
        this.showSummaryOutput = showSummaryOutput;
>>>>>>> ea3c645a
    }

    @Override
    public String toString() {
        return getClass().getName() + "(" + this.getResourceLoader().toString() + ")";
    }

}<|MERGE_RESOLUTION|>--- conflicted
+++ resolved
@@ -465,7 +465,14 @@
 
 	}
 
-<<<<<<< HEAD
+    public void setShowSummaryOutput(UpdateSummaryOutputEnum showSummaryOutput) {
+        if (showSummaryOutput == null) {
+            return;
+        }
+        this.showSummaryOutput = showSummaryOutput;
+    }
+
+    @Override
     public void setUiService(UIServiceEnum uiService) {
         if (uiService == null) {
             return;
@@ -475,13 +482,6 @@
 
     public UIServiceEnum getUiService() {
         return uiService;
-=======
-    public void setShowSummaryOutput(UpdateSummaryOutputEnum showSummaryOutput) {
-        if (showSummaryOutput == null) {
-            return;
-        }
-        this.showSummaryOutput = showSummaryOutput;
->>>>>>> ea3c645a
     }
 
     @Override
