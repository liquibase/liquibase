--- conflicted
+++ resolved
@@ -129,14 +129,8 @@
     protected String schemas;
     protected String snapshotFormat;
     protected String liquibaseProLicenseKey;
-<<<<<<< HEAD
-    private boolean outputsLogMessages = false;
-=======
-    protected String liquibaseHubApiKey;
-    protected String liquibaseHubUrl;
     private static final Boolean managingLogConfig = null;
     private static final boolean outputsLogMessages = false;
->>>>>>> 33ff2be7
     protected String sqlFile;
     protected String delimiter;
     protected String rollbackScript;
