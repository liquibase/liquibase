package liquibase.integration.commandline;

import liquibase.CatalogAndSchema;
import liquibase.GlobalConfiguration;
import liquibase.Scope;
import liquibase.command.CommandScope;
import liquibase.command.core.DiffChangelogCommandStep;
import liquibase.command.core.DiffCommandStep;
import liquibase.command.core.GenerateChangelogCommandStep;
import liquibase.command.core.helpers.DbUrlConnectionArgumentsCommandStep;
import liquibase.command.core.helpers.DiffOutputControlCommandStep;
import liquibase.command.core.helpers.PreCompareCommandStep;
import liquibase.command.core.helpers.ReferenceDbUrlConnectionCommandStep;
import liquibase.configuration.ConfiguredValue;
import liquibase.database.Database;
import liquibase.database.DatabaseFactory;
import liquibase.database.core.DatabaseUtils;
import liquibase.diff.compare.CompareControl;
import liquibase.diff.output.DiffOutputControl;
import liquibase.diff.output.ObjectChangeFilter;
import liquibase.exception.CommandExecutionException;
import liquibase.exception.DatabaseException;
import liquibase.exception.LiquibaseException;
import liquibase.resource.ClassLoaderResourceAccessor;
import liquibase.resource.ResourceAccessor;
import liquibase.util.StringUtil;

import javax.xml.parsers.ParserConfigurationException;
import java.io.IOException;
import java.io.PrintStream;
import java.util.ResourceBundle;

import static java.util.ResourceBundle.getBundle;

/**
 * Common Utility methods used in the CommandLine application and the Maven plugin.
 * These methods were originally moved from {@link Main} so they could be shared.
 *
 * @author Peter Murray
 */
public class CommandLineUtils {
    private static final ResourceBundle coreBundle = getBundle("liquibase/i18n/liquibase-core");

    /**
     * @deprecated Use ResourceAccessor version
     */
    public static Database createDatabaseObject(ClassLoader classLoader,
                                                String url,
                                                String username,
                                                String password,
                                                String driver,
                                                String defaultCatalogName,
                                                String defaultSchemaName,
                                                boolean outputDefaultCatalog,
                                                boolean outputDefaultSchema,
                                                String databaseClass,
                                                String driverPropertiesFile,
                                                String propertyProviderClass,
                                                String liquibaseCatalogName,
                                                String liquibaseSchemaName,
                                                String databaseChangeLogTableName,
                                                String databaseChangeLogLockTableName) throws DatabaseException {

        return createDatabaseObject(new ClassLoaderResourceAccessor(classLoader), url, username, password, driver,
                defaultCatalogName, defaultSchemaName, outputDefaultCatalog, outputDefaultSchema, databaseClass,
                driverPropertiesFile, propertyProviderClass, liquibaseCatalogName, liquibaseSchemaName,
                databaseChangeLogTableName, databaseChangeLogLockTableName);
    }

    @SuppressWarnings("java:S2095")
    @Deprecated
    public static Database createDatabaseObject(ResourceAccessor resourceAccessor,
                                                String url,
                                                String username,
                                                String password,
                                                String driver,
                                                String defaultCatalogName,
                                                String defaultSchemaName,
                                                boolean outputDefaultCatalog,
                                                boolean outputDefaultSchema,
                                                String databaseClass,
                                                String driverPropertiesFile,
                                                String propertyProviderClass,
                                                String liquibaseCatalogName,
                                                String liquibaseSchemaName,
                                                String databaseChangeLogTableName,
                                                String databaseChangeLogLockTableName) throws DatabaseException {
        try {
            liquibaseCatalogName = StringUtil.trimToNull(liquibaseCatalogName);
            liquibaseSchemaName = StringUtil.trimToNull(liquibaseSchemaName);
            defaultCatalogName = StringUtil.trimToNull(defaultCatalogName);
            defaultSchemaName = StringUtil.trimToNull(defaultSchemaName);
            databaseChangeLogTableName = StringUtil.trimToNull(databaseChangeLogTableName);
            databaseChangeLogLockTableName = StringUtil.trimToNull(databaseChangeLogLockTableName);

            Database database = DatabaseFactory.getInstance().openDatabase(url, username, password, driver,
                    databaseClass, driverPropertiesFile, propertyProviderClass, resourceAccessor);

            if (!database.supportsSchemas()) {
                if ((defaultSchemaName != null) && (defaultCatalogName == null)) {
                    defaultCatalogName = defaultSchemaName;
                }
                //
                // Get values from the configuration object if they aren't already set
                //
                if (liquibaseCatalogName == null) {
                    ConfiguredValue<String> configuredValue  = GlobalConfiguration.LIQUIBASE_CATALOG_NAME.getCurrentConfiguredValue();
                    liquibaseCatalogName = configuredValue.getValue();
                }
                if (liquibaseSchemaName == null) {
                    ConfiguredValue<String> configuredValue  = GlobalConfiguration.LIQUIBASE_SCHEMA_NAME.getCurrentConfiguredValue();
                    liquibaseSchemaName = configuredValue.getValue();
                }
                if ((liquibaseSchemaName != null) && (liquibaseCatalogName == null)) {
                    liquibaseCatalogName = liquibaseSchemaName;
                }
            }

            defaultCatalogName = StringUtil.trimToNull(defaultCatalogName);
            defaultSchemaName = StringUtil.trimToNull(defaultSchemaName);

            database.setDefaultCatalogName(defaultCatalogName);
            database.setDefaultSchemaName(defaultSchemaName);
            database.setOutputDefaultCatalog(outputDefaultCatalog);
            database.setOutputDefaultSchema(outputDefaultSchema);
            database.setLiquibaseCatalogName(liquibaseCatalogName);
            database.setLiquibaseSchemaName(liquibaseSchemaName);
            if (databaseChangeLogTableName != null) {
                database.setDatabaseChangeLogTableName(databaseChangeLogTableName);
                if (databaseChangeLogLockTableName != null) {
                    database.setDatabaseChangeLogLockTableName(databaseChangeLogLockTableName);
                } else {
                    database.setDatabaseChangeLogLockTableName(databaseChangeLogTableName + "LOCK");
                }
            }

            //Todo: move to database object methods in 4.0
            DatabaseUtils.initializeDatabase(defaultCatalogName, defaultSchemaName, database);

            return database;
        } catch (Exception e) {
            throw new DatabaseException(e);
        }
    }

    public static void doDiff(Database referenceDatabase, Database targetDatabase, String snapshotTypes) throws
            LiquibaseException {
        doDiff(referenceDatabase, targetDatabase, snapshotTypes, null);
    }

    public static void doDiff(Database referenceDatabase, Database targetDatabase, String snapshotTypes,
                              CompareControl.SchemaComparison[] schemaComparisons) throws LiquibaseException {
        doDiff(referenceDatabase, targetDatabase, snapshotTypes, schemaComparisons, System.out);
    }

    public static void doDiff(Database referenceDatabase, Database targetDatabase, String snapshotTypes,
                              CompareControl.SchemaComparison[] schemaComparisons, PrintStream output) throws LiquibaseException {
        doDiff(referenceDatabase, targetDatabase, snapshotTypes, schemaComparisons, null, output);
    }

    public static CommandScope createDiffCommand(Database referenceDatabase, Database targetDatabase, String snapshotTypes,
                                                CompareControl.SchemaComparison[] schemaComparisons, ObjectChangeFilter objectChangeFilter, PrintStream output) throws CommandExecutionException {
        CommandScope diffCommand = new CommandScope("internalDiff");

        diffCommand
                .addArgumentValue(ReferenceDbUrlConnectionCommandStep.REFERENCE_DATABASE_ARG, referenceDatabase)
                .addArgumentValue(DbUrlConnectionArgumentsCommandStep.DATABASE_ARG, targetDatabase)
                .addArgumentValue(PreCompareCommandStep.COMPARE_CONTROL_ARG, new CompareControl(schemaComparisons, snapshotTypes))
                .addArgumentValue(PreCompareCommandStep.OBJECT_CHANGE_FILTER_ARG, objectChangeFilter)
                .addArgumentValue(PreCompareCommandStep.SNAPSHOT_TYPES_ARG, DiffCommandStep.parseSnapshotTypes(snapshotTypes))
        ;

        diffCommand.setOutput(output);

        return diffCommand;
    }

    public static void doDiff(Database referenceDatabase, Database targetDatabase, String snapshotTypes,
                              CompareControl.SchemaComparison[] schemaComparisons, ObjectChangeFilter objectChangeFilter, PrintStream output) throws LiquibaseException {
        CommandScope diffCommand = createDiffCommand(referenceDatabase, targetDatabase, snapshotTypes, schemaComparisons, objectChangeFilter, output);

        Scope.getCurrentScope().getUI().sendMessage("");
        Scope.getCurrentScope().getUI().sendMessage(coreBundle.getString("diff.results"));
        try {
            diffCommand.execute();
        } catch (CommandExecutionException e) {
            throw new LiquibaseException(e);
        }
    }

    public static void doDiffToChangeLog(String changeLogFile,
                                         Database referenceDatabase,
                                         Database targetDatabase,
                                         String author,
                                         DiffOutputControl diffOutputControl,
                                         ObjectChangeFilter objectChangeFilter,
                                         String snapshotTypes,
                                         String runOnChangeTypes,
                                         String replaceIfExistsTypes)
            throws LiquibaseException, IOException, ParserConfigurationException {
        doDiffToChangeLog(changeLogFile, referenceDatabase, targetDatabase, author, diffOutputControl, objectChangeFilter,
                snapshotTypes, null, runOnChangeTypes, replaceIfExistsTypes);
    }

    public static void doDiffToChangeLog(String changeLogFile,
                                         Database referenceDatabase,
                                         Database targetDatabase,
                                         String author,
                                         DiffOutputControl diffOutputControl,
                                         ObjectChangeFilter objectChangeFilter,
                                         String snapshotTypes,
                                         CompareControl.SchemaComparison[] schemaComparisons,
                                         String runOnChangeTypes,
                                         String replaceIfExistsTypes)
            throws LiquibaseException, IOException, ParserConfigurationException {


        CommandScope command = new CommandScope("diffChangeLog");
        command
                .addArgumentValue(ReferenceDbUrlConnectionCommandStep.REFERENCE_DATABASE_ARG, referenceDatabase)
                .addArgumentValue(DbUrlConnectionArgumentsCommandStep.DATABASE_ARG, targetDatabase)
                .addArgumentValue(PreCompareCommandStep.SNAPSHOT_TYPES_ARG, DiffCommandStep.parseSnapshotTypes(snapshotTypes))
                .addArgumentValue(PreCompareCommandStep.COMPARE_CONTROL_ARG, new CompareControl(schemaComparisons, snapshotTypes))
                .addArgumentValue(PreCompareCommandStep.OBJECT_CHANGE_FILTER_ARG, objectChangeFilter)
                .addArgumentValue(DiffChangelogCommandStep.CHANGELOG_FILE_ARG, changeLogFile)
                .addArgumentValue(DiffOutputControlCommandStep.INCLUDE_CATALOG_ARG, diffOutputControl.getIncludeCatalog())
                .addArgumentValue(DiffOutputControlCommandStep.INCLUDE_SCHEMA_ARG, diffOutputControl.getIncludeSchema())
                .addArgumentValue(DiffOutputControlCommandStep.INCLUDE_TABLESPACE_ARG, diffOutputControl.getIncludeTablespace())
<<<<<<< HEAD
                .addArgumentValue(DiffChangelogCommandStep.AUTHOR_ARG, author)
                .addArgumentValue(DiffChangelogCommandStep.RUN_ON_CHANGE_TYPES_ARG, runOnChangeTypes)
                .addArgumentValue(DiffChangelogCommandStep.REPLACE_IF_EXISTS_TYPES_ARG, replaceIfExistsTypes);
=======
                .addArgumentValue(DiffChangelogCommandStep.AUTHOR_ARG, author);
        if(diffOutputControl.isReplaceIfExistsSet()) {
            command.addArgumentValue(GenerateChangelogCommandStep.USE_OR_REPLACE_OPTION, true);
        }
>>>>>>> df9521c5
        command.setOutput(System.out);
        try {
            command.execute();
        } catch (CommandExecutionException e) {
            throw new LiquibaseException(e);
        }
    }

    public static void doGenerateChangeLog(String changeLogFile, Database originalDatabase, String catalogName,
                                           String schemaName, String snapshotTypes, String author, String context,
                                           String dataDir, DiffOutputControl diffOutputControl, String runOnChangeTypes, String replaceIfExistsTypes) throws
            IOException, ParserConfigurationException, LiquibaseException {
        doGenerateChangeLog(changeLogFile, originalDatabase, new CatalogAndSchema[]{new CatalogAndSchema(catalogName,
                schemaName)}, snapshotTypes, author, context, dataDir, diffOutputControl, runOnChangeTypes, replaceIfExistsTypes);
    }


    public static void doGenerateChangeLog(String changeLogFile, Database originalDatabase, CatalogAndSchema[]
            schemas, String snapshotTypes, String author, String context, String dataDir, DiffOutputControl
                                                   diffOutputControl, String runOnChangeTypes, String replaceIfExistsTypes) throws IOException, ParserConfigurationException,
            LiquibaseException {
        doGenerateChangeLog(changeLogFile, originalDatabase, schemas, snapshotTypes, author, context, dataDir, diffOutputControl, false, runOnChangeTypes, replaceIfExistsTypes);
    }

    public static void doGenerateChangeLog(String changeLogFile, Database originalDatabase, CatalogAndSchema[]
            schemas, String snapshotTypes, String author, String context, String dataDir, DiffOutputControl
            diffOutputControl, boolean overwriteOutputFile, String runOnChangeTypes, String replaceIfExistsTypes) throws IOException, ParserConfigurationException,
            LiquibaseException {
        CompareControl.SchemaComparison[] comparisons = new CompareControl.SchemaComparison[schemas.length];
        int i = 0;
        for (CatalogAndSchema schema : schemas) {
            comparisons[i++] = new CompareControl.SchemaComparison(schema, schema);
        }
        CompareControl compareControl = new CompareControl(comparisons, snapshotTypes);
        diffOutputControl.setDataDir(dataDir);

        CommandScope command = new CommandScope("generateChangeLog");
        command
                .addArgumentValue(ReferenceDbUrlConnectionCommandStep.REFERENCE_DATABASE_ARG, originalDatabase)
                .addArgumentValue(DbUrlConnectionArgumentsCommandStep.DATABASE_ARG, originalDatabase)
                .addArgumentValue(PreCompareCommandStep.SNAPSHOT_TYPES_ARG, DiffCommandStep.parseSnapshotTypes(snapshotTypes))
                .addArgumentValue(PreCompareCommandStep.COMPARE_CONTROL_ARG, compareControl)
                .addArgumentValue(DiffChangelogCommandStep.CHANGELOG_FILE_ARG, changeLogFile)
                .addArgumentValue(DiffOutputControlCommandStep.INCLUDE_CATALOG_ARG, diffOutputControl.getIncludeCatalog())
                .addArgumentValue(DiffOutputControlCommandStep.INCLUDE_SCHEMA_ARG, diffOutputControl.getIncludeSchema())
                .addArgumentValue(DiffOutputControlCommandStep.INCLUDE_TABLESPACE_ARG, diffOutputControl.getIncludeTablespace())
                .addArgumentValue(GenerateChangelogCommandStep.AUTHOR_ARG, author)
                .addArgumentValue(GenerateChangelogCommandStep.CONTEXT_ARG, context)
                .addArgumentValue(GenerateChangelogCommandStep.OVERWRITE_OUTPUT_FILE_ARG, overwriteOutputFile)
                .addArgumentValue(GenerateChangelogCommandStep.RUN_ON_CHANGE_TYPES_ARG, runOnChangeTypes)
                .addArgumentValue(GenerateChangelogCommandStep.REPLACE_IF_EXISTS_TYPES_ARG, replaceIfExistsTypes);


        if(diffOutputControl.isReplaceIfExistsSet()) {
            command.addArgumentValue(GenerateChangelogCommandStep.USE_OR_REPLACE_OPTION, true);
        }
        command.setOutput(System.out);
        try {
            command.execute();
        } catch (CommandExecutionException e) {
            throw new LiquibaseException(e);
        }

    }

    public static String getBanner() {
        return new Banner().toString();
    }

}<|MERGE_RESOLUTION|>--- conflicted
+++ resolved
@@ -226,16 +226,12 @@
                 .addArgumentValue(DiffOutputControlCommandStep.INCLUDE_CATALOG_ARG, diffOutputControl.getIncludeCatalog())
                 .addArgumentValue(DiffOutputControlCommandStep.INCLUDE_SCHEMA_ARG, diffOutputControl.getIncludeSchema())
                 .addArgumentValue(DiffOutputControlCommandStep.INCLUDE_TABLESPACE_ARG, diffOutputControl.getIncludeTablespace())
-<<<<<<< HEAD
                 .addArgumentValue(DiffChangelogCommandStep.AUTHOR_ARG, author)
                 .addArgumentValue(DiffChangelogCommandStep.RUN_ON_CHANGE_TYPES_ARG, runOnChangeTypes)
                 .addArgumentValue(DiffChangelogCommandStep.REPLACE_IF_EXISTS_TYPES_ARG, replaceIfExistsTypes);
-=======
-                .addArgumentValue(DiffChangelogCommandStep.AUTHOR_ARG, author);
         if(diffOutputControl.isReplaceIfExistsSet()) {
             command.addArgumentValue(GenerateChangelogCommandStep.USE_OR_REPLACE_OPTION, true);
         }
->>>>>>> df9521c5
         command.setOutput(System.out);
         try {
             command.execute();
