package liquibase.util;

import liquibase.exception.UnexpectedLiquibaseException;
import liquibase.statement.DatabaseFunction;
import liquibase.statement.SequenceCurrentValueFunction;
import liquibase.statement.SequenceNextValueFunction;

import java.beans.IntrospectionException;
import java.beans.Introspector;
import java.beans.PropertyDescriptor;
import java.beans.PropertyVetoException;
import java.io.File;
import java.lang.reflect.InvocationTargetException;
import java.lang.reflect.Method;
import java.math.BigDecimal;
import java.math.BigInteger;
import java.text.ParseException;
import java.util.*;
import java.util.concurrent.ConcurrentHashMap;
<<<<<<< HEAD
import java.util.logging.Level;
=======
import java.util.function.Function;
>>>>>>> d224b5b4

/**
 * Various methods that make it easier to read and write object properties using the propertyName, instead of having
 * to look up the correct reader/writer methods manually first. All methods in this class are static by nature.
 */
public class ObjectUtil {

    private static final List<BeanIntrospector> introspectors = new ArrayList<>(Arrays.asList(new DefaultBeanIntrospector(), new FluentPropertyBeanIntrospector()));
    
    /**
     * Cache for the methods of classes that we have been queried about so far.
     */
    private static final Map<Class<?>, Method[]> methodCache = new ConcurrentHashMap<>();

    /**
     * For a given object, try to find the appropriate reader method and return the value, if set
     * for the object. If the property is currently not set for the object, an
     * {@link UnexpectedLiquibaseException} run-time exception occurs.
     *
     * @param object                        the object to examine
     * @param propertyName                  the property name for which the value should be read
     * @return                              the stored value
     */
    public static Object getProperty(Object object, String propertyName)
        throws UnexpectedLiquibaseException {
        Method readMethod = getReadMethod(object, propertyName);
        if (readMethod == null) {
            throw new UnexpectedLiquibaseException(
                String.format("Property [%s] was not found for object type [%s]", propertyName,
                    object.getClass().getName()
                ));
        }

        try {
            return readMethod.invoke(object);
        } catch (IllegalAccessException|InvocationTargetException e) {
            throw new UnexpectedLiquibaseException(e);
        }
    }

    /**
     * Tried to determine the appropriate reader method for a given propertyName of a given object and, if found,
     * returns the class of its return type.
     * @param object the object to examine
     * @param propertyName the property name whose reading method should be searched
     * @return the class name of the return type if the reading method is found, null if it is not found.
     */
    public static Class getPropertyType(Object object, String propertyName) {
        if (object == null) {
            return null;
        }
        Method readMethod = getReadMethod(object, propertyName);
        if (readMethod == null) {
            return null;
        }
        return readMethod.getReturnType();
    }

    /**
     * Examines the given object's class and returns true if reader and writer methods both exist for the
     * given property name.
     * @param object the object for which the class should be examined
     * @param propertyName the property name to search
     * @return true if both reader and writer methods exist
     */
    public static boolean hasProperty(Object object, String propertyName) {
        return hasReadProperty(object, propertyName) && hasWriteProperty(object, propertyName);
    }

    /**
     * Examines the given object's class and returns true if a reader method exists for the
     * given property name.
     * @param object the object for which the class should be examined
     * @param propertyName the property name to search
     * @return true if a reader method exists
     */
    public static boolean hasReadProperty(Object object, String propertyName) {
        return getReadMethod(object, propertyName) != null;
    }

    /**
     * Examines the given object's class and returns true if a writer method exists for the
     * given property name.
     * @param object the object for which the class should be examined
     * @param propertyName the property name to search
     * @return true if a writer method exists
     */
    public static boolean hasWriteProperty(Object object, String propertyName) {
        return getWriteMethod(object, propertyName) != null;
    }

    /**
     * Tries to guess the "real" data type of propertyValue by the given propertyName, then sets the
     * selected property of the given object to that value.
     * @param object                        the object whose property should be set
     * @param propertyName                  name of the property to set
     * @param propertyValue                 new value of the property, as String
     */
    public static void setProperty(Object object, String propertyName, String propertyValue)  {
        Method method = getWriteMethod(object, propertyName);
        if (method == null) {
            throw new UnexpectedLiquibaseException (
                String.format("Property [%s] was not found for object type [%s]", propertyName,
                    object.getClass().getName()
                ));
        }

        Class<?> parameterType = method.getParameterTypes()[0];
        Object finalValue = propertyValue;
        if (parameterType.equals(Boolean.class) || parameterType.equals(boolean.class)) {
            finalValue = Boolean.valueOf(propertyValue);
        } else if (parameterType.equals(Integer.class)) {
            finalValue = Integer.valueOf(propertyValue);
        } else if (parameterType.equals(Long.class)) {
            finalValue = Long.valueOf(propertyValue);
        } else if (parameterType.equals(BigInteger.class)) {
            finalValue = new BigInteger(propertyValue);
        } else if (parameterType.equals(BigDecimal.class)) {
            finalValue = new BigDecimal(propertyValue);
        } else if (parameterType.equals(DatabaseFunction.class)) {
            finalValue = new DatabaseFunction(propertyValue);
        } else if (parameterType.equals(SequenceNextValueFunction.class)) {
            finalValue = new SequenceNextValueFunction(propertyValue);
        } else if (parameterType.equals(SequenceCurrentValueFunction.class)) {
            finalValue = new SequenceCurrentValueFunction(propertyValue);
        } else if (Enum.class.isAssignableFrom(parameterType)) {
            finalValue = Enum.valueOf((Class<Enum>) parameterType, propertyValue);
        }
        try {
            method.invoke(object, finalValue);
        } catch (IllegalAccessException | InvocationTargetException e) {
            throw new UnexpectedLiquibaseException(e);
        } catch (IllegalArgumentException e) {
            if (finalValue != null) {
                throw new UnexpectedLiquibaseException("Cannot call " + method
                        + " with value of type " + finalValue.getClass().getName());
            } else {
                throw new UnexpectedLiquibaseException("Cannot call " + method + " with a null argument");
            }
        }
    }

    /**
     * Sets the selected property of the given object to propertyValue. A run-time exception will occur if the
     * type of value is incompatible with the reader/writer method signatures of the given propertyName.
     * @param object                        the object whose property should be set
     * @param propertyName                  name of the property to set
     * @param propertyValue                 new value of the property
     */
    public static void setProperty(Object object, String propertyName, Object propertyValue) {
        Method method = getWriteMethod(object, propertyName);
        if (method == null) {
            throw new UnexpectedLiquibaseException (
                String.format("Property [%s] was not found for object type [%s]", propertyName,
                    object.getClass().getName()
                ));
        }

        try {
            if (propertyValue == null) {
                setProperty(object, propertyName, null);
                return;
            }
            if (!method.getParameterTypes()[0].isAssignableFrom(propertyValue.getClass())) {
                setProperty(object, propertyName, propertyValue.toString());
                return;
            }

            method.invoke(object, propertyValue);
        } catch (IllegalAccessException | InvocationTargetException e) {
            throw new UnexpectedLiquibaseException(e);
        } catch (IllegalArgumentException e) {
            throw new UnexpectedLiquibaseException("Cannot call " + method + " with value of type "
                + (propertyValue == null ? "null" : propertyValue.getClass().getName()));
        }
    }

    /**
     * Tries to find the Java method to read a given propertyName for the given object.
     * @param object the object whose class will be examined
     * @param propertyName the property name for which the read method should be searched
     * @return the {@link Method} if found, null in all other cases.
     */
    private static Method getReadMethod(Object object, String propertyName) {
        String getMethodName = "get" + propertyName.substring(0, 1).toUpperCase(Locale.ENGLISH)
            + propertyName.substring(1);
        String isMethodName = "is" + propertyName.substring(0, 1).toUpperCase(Locale.ENGLISH)
            + propertyName.substring(1);

        Method[] methods = getMethods(object);

        for (Method method : methods) {
            if ((method.getName().equals(getMethodName) || method.getName().equals(isMethodName)) && (method
                .getParameterTypes().length == 0)) {
                return method;
            }
        }
        return null;
    }

    /**
     * Tries to find the Java method to write a new value for a given propertyName to the given object.
     * @param object the object whose class will be examined
     * @param propertyName the property name for which the write method is to be searched
     * @return the {@link Method} if found, null in all other cases.
     */
    private static Method getWriteMethod(Object object, String propertyName) {
        String methodName = "set"
            + propertyName.substring(0, 1).toUpperCase(Locale.ENGLISH) + propertyName.substring(1);
        Method[] methods = getMethods(object);

        for (Method method : methods) {
            if (method.getName().equals(methodName) && (method.getParameterTypes().length == 1)) {
                return method;
            }
        }
        return null;
    }

    /**
     * Determines the class of a given object and returns an array of that class's methods. The information might come
     * from a cache.
     * @param object the object to examine
     * @return array of {@link Method} belonging to the class of the object
     */
    private static Method[] getMethods(Object object) {
        return methodCache.computeIfAbsent(object.getClass(), k -> object.getClass().getMethods());
    }

    /**
    * Converts the given object to the targetClass
    */
    public static <T> T convert(Object object, Class<T> targetClass) throws IllegalArgumentException {
        return convert(object, targetClass, null);
    }

    /**
     * Converts the given object to the targetClass
     * @param name The name of the argument being converted, which can be used in error messages for more descriptiveness.
     *             If null, the name will not be used in any error messages.
     */
    public static <T> T convert(Object object, Class<T> targetClass, String name) throws IllegalArgumentException {
        if (object == null) {
            return null;
        }
        if (targetClass.isAssignableFrom(object.getClass())) {
            return (T) object;
        }

        try {
            if (Enum.class.isAssignableFrom(targetClass)) {
                try {
                    return (T) Enum.valueOf((Class<Enum>) targetClass, object.toString().toUpperCase());
                } catch (Exception e) {
                    SortedSet<String> values = new TreeSet<>();
                    for (Enum value : ((Class<Enum>) targetClass).getEnumConstants()) {
                        values.add(value.name());
                    }
                    String exceptionMessage;
                    if (StringUtil.isEmpty(name)) {
                        exceptionMessage = "Invalid value '"+object+"'.";
                    } else {
                        exceptionMessage = "The " + name.toLowerCase() + " value '" + object + "' is not valid.";
                    }
                    throw new IllegalArgumentException(exceptionMessage + " Acceptable values are '"+StringUtil.join(values, "', '") +"'");
                }
            } else if (Number.class.isAssignableFrom(targetClass)) {
                if (object instanceof Number) {
                    Number number = (Number) object;
                    String numberAsString = number.toString();
                    numberAsString = numberAsString.replaceFirst("\\.0+$", ""); //remove zero decimal so int/long/etc. can parse it correctly.

                    if (targetClass.equals(Byte.class)) {
                        long value = Long.valueOf(numberAsString);
                        if (value < Byte.MIN_VALUE || value > Byte.MAX_VALUE) {
                            raiseOverflowException(number, targetClass);
                        }
                        return (T) (Byte) number.byteValue();
                    } else if (targetClass.equals(Short.class)) {
                        long value = Long.valueOf(numberAsString);
                        if (value < Short.MIN_VALUE || value > Short.MAX_VALUE) {
                            raiseOverflowException(number, targetClass);
                        }
                        return (T) (Short) number.shortValue();
                    } else if (targetClass.equals(Integer.class)) {
                        long value = Long.valueOf(numberAsString);
                        if (value < Integer.MIN_VALUE || value > Integer.MAX_VALUE) {
                            raiseOverflowException(number, targetClass);
                        }
                        return (T) (Integer) number.intValue();
                    } else if (targetClass.equals(Long.class)) {
                        return (T) Long.valueOf(numberAsString);
                    } else if (targetClass.equals(Float.class)) {
                        return (T) (Float) number.floatValue();
                    } else if (targetClass.equals(Double.class)) {
                        return (T) (Double) number.doubleValue();
                    } else if (targetClass.equals(BigInteger.class)) {
                        return (T) new BigInteger(numberAsString);
                    } else if (targetClass.equals(BigDecimal.class)) {
                        // using BigDecimal(String) here, to avoid unpredictability of BigDecimal(double)
                        // (see BigDecimal javadoc for details)
                        return (T) new BigDecimal(numberAsString);
                    } else {
                        return raiseUnknownConversionException(object, targetClass);
                    }
                } else if (object instanceof String) {
                    String string = (String) object;
                    if (string.contains(".")) {
                        string = string.replaceFirst("\\.0+$", "");
                    }
                    if (string.equals("")) {
                        string = "0";
                    }
                    if (targetClass.equals(Byte.class)) {
                        return (T) Byte.decode(string);
                    } else if (targetClass.equals(Short.class)) {
                        return (T) Short.decode(string);
                    } else if (targetClass.equals(Integer.class)) {
                        return (T) Integer.decode(string);
                    } else if (targetClass.equals(Long.class)) {
                        return (T) Long.decode(string);
                    } else if (targetClass.equals(Float.class)) {
                        return (T) Float.valueOf(string);
                    } else if (targetClass.equals(Double.class)) {
                        return (T) Double.valueOf(string);
                    } else if (targetClass.equals(BigInteger.class)) {
                        return (T) new BigInteger(string);
                    } else if (targetClass.equals(BigDecimal.class)) {
                        return (T) new BigDecimal(string);
                    } else {
                        return raiseUnknownConversionException(object, targetClass);
                    }
                } else {
                    return raiseUnknownConversionException(object, targetClass);
                }
            } else if (targetClass.isAssignableFrom(Boolean.class)) {
                String lowerCase = object.toString().toLowerCase();
                return (T) (Boolean) (lowerCase.equals("true") || lowerCase.equals("t") || lowerCase.equals("1") || lowerCase.equals("1.0") || lowerCase.equals("yes"));
            } else if (targetClass.isAssignableFrom(String.class)) {
                return (T) object.toString();
            } else if (targetClass.isAssignableFrom(List.class)) {
                if (object instanceof List) {
                    return (T) object;
                } else if (object instanceof Collection) {
                    return (T) new ArrayList((Collection) object);
                } else if (object instanceof Object[]) {
                    return (T) new ArrayList(Arrays.asList((Object[]) object));
                } else {
                    return (T) object;
                }
            } else if (targetClass.isAssignableFrom(StringClauses.class)) {
                return (T) new StringClauses().append(object.toString());
            } else if (targetClass.isAssignableFrom(Class.class)) {
                try {
                    return (T) Class.forName(object.toString());
                } catch (ClassNotFoundException e) {
                    throw new IllegalArgumentException(e);
                }
            } else if (targetClass.isAssignableFrom(File.class)) {
                return (T) new File(object.toString());
            } else if (targetClass.equals(UUID.class)) {
                return (T) UUID.fromString(object.toString());
            } else if (Date.class.isAssignableFrom(targetClass)) {
                return (T) new ISODateFormat().parse(object.toString());
            } else if (Level.class.isAssignableFrom(targetClass)) {
                return (T) Level.parse(object.toString().toUpperCase());
            }

            return (T) object;
        } catch (NumberFormatException e) {
            throw new IllegalArgumentException(e);
        } catch (ParseException e) {
            throw new IllegalArgumentException(e);
        }
    }

    private static <T> T raiseUnknownConversionException(Object object, Class<T> targetClass) {
        throw new IllegalArgumentException("Could not convert '" + object + "' of type " + object.getClass().getName() + " to unknown target class " + targetClass.getName());
    }

    private static void raiseOverflowException(Number number, Class targetClass) {
        throw new IllegalArgumentException("Could not convert '" + number + "' of type " + number.getClass().getName() + " to target class " + targetClass.getName() + ": overflow");
    }

    /**
     * Return the defaultValue if the passed value is null. Otherwise, return the original value.
     */
    public static <T> T defaultIfNull(T value, T defaultValue) {
        if (value == null) {
            return defaultValue;
        } else {
            return value;
        }
    }

    /**
     * Return the defaultValue if the object is null. Otherwise, call the getter on the supplied object and return that
     * value. This is essentially equivalent to the ternary operation:
     * <code>
     *     return object == null ? defaultValue : getter.apply(object)
     * </code>
     * @param <T> the return type
     * @param <U> the type of the object upon which a null check is conducted
     */
    public static <T, U> T defaultIfNull(U object, T defaultValue, Function<U, T> getter) {
        if (object == null) {
            return defaultValue;
        } else {
            return getter.apply(object);
        }
    }

    public static PropertyDescriptor[] getDescriptors(Class<?> targetClass) throws IntrospectionException {
        IntrospectionContext context = new IntrospectionContext(targetClass);
        for (BeanIntrospector introspector : introspectors) {
            introspector.introspect(context);
        }
        return context.getDescriptors();
    }


    private interface BeanIntrospector {
        void introspect(IntrospectionContext context) throws IntrospectionException;
    }

    private static class DefaultBeanIntrospector implements BeanIntrospector {
        @Override
        public void introspect(IntrospectionContext context) throws IntrospectionException {
            PropertyDescriptor[] descriptors = Introspector.getBeanInfo(context.getTargetClass()).getPropertyDescriptors();
            if (descriptors != null) {
                context.addDescriptors(descriptors);
            }
        }
    }

    private static class FluentPropertyBeanIntrospector implements BeanIntrospector {
        @Override
        public void introspect(IntrospectionContext context) throws IntrospectionException {
            for (Method method : context.getTargetClass().getMethods()) {
                try {
                    Class<?>[] argTypes = method.getParameterTypes();
                    int argCount = argTypes.length;
                    if ((argCount == 1) && method.getName().startsWith("set")) {
                        String propertyName = Introspector.decapitalize(method.getName().substring(3));
                        if (!"class".equals(propertyName)) {
                            PropertyDescriptor pd = context.getDescriptor(propertyName);
                            boolean setWriteMethod = false;
                            if (pd == null) {
                                pd = new PropertyDescriptor(propertyName, null, method);
                                context.addDescriptor(pd);
                                setWriteMethod = true;
                            } else if ((pd.getWriteMethod() == null) && (pd.getReadMethod() != null) && (pd.getReadMethod
                                    ().getReturnType() == argTypes[0])) {

                                pd.setWriteMethod(method);
                                setWriteMethod = true;
                            }
                            if (setWriteMethod) {
                                for (Class<?> type : method.getExceptionTypes()) {
                                    if (type == PropertyVetoException.class) {
                                        pd.setConstrained(true);
                                        break;
                                    }
                                }
                            }
                        }
                    }
                } catch (IntrospectionException ignored) {
                }
            }
        }
    }

    private static class IntrospectionContext {
        private final Class<?> targetClass;
        private final Map<String, PropertyDescriptor> descriptors = new ConcurrentHashMap<>();

        public IntrospectionContext(Class<?> targetClass) {
            if (targetClass == null) {
                throw new NullPointerException();
            }
            this.targetClass = targetClass;
        }

        public void addDescriptor(PropertyDescriptor descriptor) {
            descriptors.put(descriptor.getName(), descriptor);
        }

        public void addDescriptors(PropertyDescriptor[] descriptors) {
            for (PropertyDescriptor descriptor : descriptors) {
                addDescriptor(descriptor);
            }
        }

        public PropertyDescriptor getDescriptor(String name) {
            return descriptors.get(name);
        }

        public PropertyDescriptor[] getDescriptors() {
            return descriptors.values().toArray(new PropertyDescriptor[0]);
        }

        public Class<?> getTargetClass() {
            return targetClass;
        }
    }

}<|MERGE_RESOLUTION|>--- conflicted
+++ resolved
@@ -17,11 +17,8 @@
 import java.text.ParseException;
 import java.util.*;
 import java.util.concurrent.ConcurrentHashMap;
-<<<<<<< HEAD
+import java.util.function.Function;
 import java.util.logging.Level;
-=======
-import java.util.function.Function;
->>>>>>> d224b5b4
 
 /**
  * Various methods that make it easier to read and write object properties using the propertyName, instead of having
