package liquibase.command;

import liquibase.GlobalConfiguration;
import liquibase.Scope;
import liquibase.configuration.*;
import liquibase.database.Database;
import liquibase.exception.CommandExecutionException;
import liquibase.exception.CommandValidationException;
import liquibase.integration.commandline.LiquibaseCommandLineConfiguration;
import liquibase.listener.LiquibaseListener;
import liquibase.logging.mdc.MdcKey;
import liquibase.logging.mdc.MdcManager;
import liquibase.logging.mdc.MdcObject;
import liquibase.logging.mdc.customobjects.ExceptionDetails;
import liquibase.util.StringUtil;
import lombok.Getter;

import java.io.*;
import java.time.Instant;
import java.util.*;
import java.util.regex.Pattern;

/**
 * The primary facade used for executing commands.
 * This object gets configured with the command to run and the input arguments associated with it,
 * then is populated with the result output after {@link #execute()} is called.
 * <p>
 * Named similarly to {@link Scope} because they both define a self-contained unit of values, but this
 * scope is specific to a command rather than being a global scope.
 */
public class CommandScope {

    private static final String NO_PREFIX_REGEX = ".*\\.";
    public static final Pattern NO_PREFIX_PATTERN = Pattern.compile(NO_PREFIX_REGEX);
    private final CommandDefinition commandDefinition;

    private final SortedMap<String, Object> argumentValues = new TreeMap<>();

    private final Map<Class<?>, Object> dependencies = new HashMap<>();

    /**
     * Config key including the command name. Example `liquibase.command.update`
     */
    private final String completeConfigPrefix;

    /**
     * Config key without the command name. Example `liquibase.command`
     */
    private final String shortConfigPrefix;

    private OutputStream outputStream;
    @Getter
    private Date operationStartTime;

    /**
     * Creates a new scope for the given command.
     */
    public CommandScope(String... commandName) throws CommandExecutionException {
        setOutput(System.out);

        final CommandFactory commandFactory = Scope.getCurrentScope().getSingleton(CommandFactory.class);

        this.commandDefinition = commandFactory.getCommandDefinition(commandName);

        completeConfigPrefix = "liquibase.command." + StringUtil.join(Arrays.asList(this.getCommand().getName()), ".");
        shortConfigPrefix = "liquibase.command";


    }

    /**
     * Returns the {@link CommandDefinition} for the command in this scope.
     */
    public CommandDefinition getCommand() {
        return commandDefinition;
    }

    /**
     * Returns the complete configuration prefix (without a trailing period) for the command in this scope.
     *
     * @return the complete configuration prefix for the command in this scope
     */
    public String getCompleteConfigPrefix() {
        return completeConfigPrefix;
    }

    /**
     * Adds the given key/value pair to the stored argument data.
     *
     * @see #addArgumentValue(CommandArgumentDefinition, Object) for a type-safe version
     */
    public CommandScope addArgumentValue(String argument, Object value) {
        this.argumentValues.put(argument, value);

        return this;
    }

    /**
     * Adds the given key/value pair to the stored argument data.
     */
    public <T> CommandScope addArgumentValue(CommandArgumentDefinition<T> argument, T value) {
        this.argumentValues.put(argument.getName(), value);

        return this;
    }


    /**
     * Returns the detailed information about how an argument is set.
     * <br><br>
     * Prefers values set with {@link #addArgumentValue(String, Object)}, but will also check {@link liquibase.configuration.LiquibaseConfiguration}
     * for settings of liquibase.command.${commandName(s)}.${argumentName} or liquibase.command.${argumentName}
     */
    public <T> ConfiguredValue<T> getConfiguredValue(CommandArgumentDefinition<T> argument) {
        ConfigurationDefinition<T> configDef = createConfigurationDefinition(argument, true);
        ConfiguredValue<T> providedValue = configDef.getCurrentConfiguredValue(new CommandScopeValueProvider());

        if (!providedValue.found() || providedValue.wasDefaultValueUsed()) {
            ConfigurationDefinition<T> noCommandConfigDef = createConfigurationDefinition(argument, false);
            ConfiguredValue<T> noCommandNameProvidedValue = noCommandConfigDef.getCurrentConfiguredValue();
            if (noCommandNameProvidedValue.found() && !noCommandNameProvidedValue.wasDefaultValueUsed()) {
                providedValue = noCommandNameProvidedValue;
            }
        }

        return providedValue;
    }

    /**
     * Convenience method for {@link #getConfiguredValue(CommandArgumentDefinition)}, returning {@link ConfiguredValue#getValue()} along with any
     * {@link CommandArgumentDefinition#getValueConverter()} applied
     */
    public <T> T getArgumentValue(CommandArgumentDefinition<T> argument) {
        final T value = getConfiguredValue(argument).getValue();
        return ConfigurationValueUtils.convertDataType(argument.getName(), value, argument.getValueConverter());
    }

    /**
     * Assign a value to a given provided dependency. So if a CommandStep provides class X, at
     * {@link CommandStep#run(CommandResultsBuilder)} method it needs to provide the value for X using this method.
     * commandScope.provideDependency(LockService.class, lockService);
     * <p>
     * Means that this class will LockService.class using object lock
     */
    public CommandScope provideDependency(Class<?> clazz, Object value) {
        this.dependencies.put(clazz, value);

        return this;
    }

    /**
     * Retrieves the registered dependency object provided by this class identifier
     */
    public <T> Object getDependency(Class<T> clazz) {
        return this.dependencies.get(clazz);
    }

    /**
     * Sets the output stream for this command.
     * The command output sent to this stream should not include status/progress type output, only the actual output itself.
     * Think "what would be piped out", not "what the user is told about what is happening".
     */
    public CommandScope setOutput(OutputStream outputStream) {
        /*
        This is an UnclosableOutputStream because we do not want individual command steps to inadvertently (or
        intentionally) close the System.out OutputStream. Closing System.out renders it unusable for other command
        steps which expect it to still be open.  If the passed OutputStream is null then we do not create it.
         */
        if (outputStream != null) {
            this.outputStream = new UnclosableOutputStream(outputStream);
        } else {
            this.outputStream = null;
        }

        return this;
    }

    public void validate() throws CommandValidationException {
        for (ConfigurationValueProvider provider : Scope.getCurrentScope().getSingleton(LiquibaseConfiguration.class).getProviders()) {
            provider.validate(this);
        }

        for (CommandArgumentDefinition<?> definition : commandDefinition.getArguments().values()) {
            definition.validate(this);
        }

        final List<CommandStep> pipeline = commandDefinition.getPipeline();

        Scope.getCurrentScope().getLog(getClass()).fine("Pipeline for command '" + StringUtil.join(commandDefinition.getName(), " ") + ": " + StringUtil.join(pipeline, " then ", obj -> obj.getClass().getName()));

        for (CommandStep step : pipeline) {
            step.validate(this);
        }
    }

    /**
     * Executes the command in this scope, and returns the results.
     */
    public CommandResults execute() throws CommandExecutionException {
        operationStartTime = new Date();
        Scope.getCurrentScope().addMdcValue(MdcKey.OPERATION_START_TIME, Instant.ofEpochMilli(operationStartTime.getTime()).toString());
        // We don't want to reset the command name even when defining another CommandScope during execution
        // because we intend on keeping this value as the command entered to the console
        if (!Scope.getCurrentScope().isMdcKeyPresent(MdcKey.LIQUIBASE_COMMAND_NAME)) {
            Scope.getCurrentScope().addMdcValue(MdcKey.LIQUIBASE_COMMAND_NAME, String.join(" ", commandDefinition.getName()));
        }
        CommandResultsBuilder resultsBuilder = new CommandResultsBuilder(this, outputStream);
        final List<CommandStep> pipeline = commandDefinition.getPipeline();
        final List<CommandStep> executedCommands = new ArrayList<>();
        Optional<Exception> thrownException = Optional.empty();
        validate();
        try {
            addOutputFileToMdc();
            for (CommandStep command : pipeline) {
                try {
                    Scope.getCurrentScope().addMdcValue(MdcKey.LIQUIBASE_INTERNAL_COMMAND, getCommandStepName(command));
                    Scope.getCurrentScope().getLog(CommandScope.class).fine(String.format("Executing internal command %s", getCommandStepName(command)));
                    command.run(resultsBuilder);
                } catch (Exception runException) {
                    // Suppress the exception for now so that we can run the cleanup steps even when encountering an exception.
                    thrownException = Optional.of(runException);
                    break;
                }
                executedCommands.add(command);
            }

            // To find the correct database source if there was an exception
            // we need to examine the database connection prior to closing it.
            // That means this must run prior to any cleanup command steps.
            Database database = (Database) getDependency(Database.class);
            String source = null;
<<<<<<< HEAD
=======
            Database database = (Database) getDependency(Database.class);
>>>>>>> 574cf588
            if (database != null) {
                source = ExceptionDetails.findSource(database);
            }

            // after executing our pipeline, runs cleanup in inverse order
            for (int i = executedCommands.size() - 1; i >= 0; i--) {
                CommandStep command = pipeline.get(i);
                if (command instanceof CleanUpCommandStep) {
                    ((CleanUpCommandStep) command).cleanUp(resultsBuilder);
                }
            }
            if (thrownException.isPresent()) { // Now that we've executed all our cleanup, rethrow the exception if there was one
                if (!executedCommands.isEmpty()) {
                    logPrimaryExceptionToMdc(thrownException.get(), source);
                }
                throw thrownException.get();
            }
        } catch (Exception e) {
            if (e instanceof CommandExecutionException) {
                throw (CommandExecutionException) e;
            } else {
                throw new CommandExecutionException(e);
            }
        } finally {
            try (MdcObject operationStopTime = Scope.getCurrentScope().addMdcValue(MdcKey.OPERATION_STOP_TIME, Instant.ofEpochMilli(new Date().getTime()).toString())) {
                Scope.getCurrentScope().getLog(getClass()).info("Command execution complete");
            }
            try {
                if (this.outputStream != null) {
                    this.outputStream.flush();
                }
            } catch (Exception e) {
                Scope.getCurrentScope().getLog(getClass()).warning("Error flushing command output stream: " + e.getMessage(), e);
            }
        }

        return resultsBuilder.build();
    }

    private void logPrimaryExceptionToMdc(Throwable exception, String source) {
        ExceptionDetails exceptionDetails = new ExceptionDetails(exception, source);
        if (exceptionDetails.getPrimaryException() != null) {
            MdcManager mdcManager = Scope.getCurrentScope().getMdcManager();
            try (MdcObject primaryExceptionObject = mdcManager.put(MdcKey.EXCEPTION_DETAILS, exceptionDetails)) {
                Scope.getCurrentScope().getLog(getClass()).info("Logging exception.");
            }
            Scope.getCurrentScope().getUI().sendMessage("ERROR: Exception Details");
            Scope.getCurrentScope().getUI().sendMessage(exceptionDetails.getFormattedPrimaryException());
            Scope.getCurrentScope().getUI().sendMessage(exceptionDetails.getFormattedPrimaryExceptionReason());
            Scope.getCurrentScope().getUI().sendMessage(exceptionDetails.getFormattedPrimaryExceptionSource());
        }
    }

    private void addOutputFileToMdc() throws Exception {
        Scope.child((LiquibaseListener) null, () -> {
            String outputFilePath = LiquibaseCommandLineConfiguration.OUTPUT_FILE.getCurrentValue();
            if (outputFilePath != null) {
                Scope.getCurrentScope().addMdcValue(MdcKey.OUTPUT_FILE, outputFilePath);
            }
            String outputFileEncoding = GlobalConfiguration.OUTPUT_FILE_ENCODING.getCurrentValue();
            if (outputFileEncoding != null) {
                Scope.getCurrentScope().addMdcValue(MdcKey.OUTPUT_FILE_ENCODING, outputFileEncoding);
            }
            if (outputFilePath != null) {
                Scope.getCurrentScope().getLog(CommandScope.class).fine("Writing output to '" + outputFilePath + "' with encoding '" + outputFileEncoding + "'");
            } else {
                Scope.getCurrentScope().getLog(CommandScope.class).fine("Writing output with encoding '" + outputFileEncoding + "'");
            }
        });
    }

    private <T> ConfigurationDefinition<T> createConfigurationDefinition(CommandArgumentDefinition<T> argument, boolean includeCommandName) {
        final String key;
        if (includeCommandName) {
            key = completeConfigPrefix;
        } else {
            key = shortConfigPrefix;
        }

        return new ConfigurationDefinition.Builder(key)
                .define(argument.getName(), argument.getDataType())
                .addAliases(argument.getAliases())
                .setDefaultValue(argument.getDefaultValue())
                .setDescription(argument.getDescription())
                .setValueHandler(argument.getValueConverter())
                .setValueObfuscator(argument.getValueObfuscator())
                .buildTemporary();
    }

    /**
     * Returns a string of the entire defined command names, joined together with spaces
     *
     * @param commandStep the command step to get the name of
     * @return the full command step name definition delimited by spaces or an empty string if there are no defined command names
     */
    private String getCommandStepName(CommandStep commandStep) {
        StringBuilder commandStepName = new StringBuilder();
        String[][] commandDefinition = commandStep.defineCommandNames();
        if (commandDefinition != null) {
            for (String[] commandNames : commandDefinition) {
                if (commandStepName.length() != 0) {
                    commandStepName.append(" ");
                }
                commandStepName.append(String.join(" ", commandNames));
            }
        }
        return commandStepName.toString();
    }

    /**
     * This class is a wrapper around OutputStreams, and makes them impossible for callers to close.
     */
    private static class UnclosableOutputStream extends FilterOutputStream {
        public UnclosableOutputStream(OutputStream out) {
            super(out);
        }

        @Override
        public void write(byte[] b, int off, int len) throws IOException {
            out.write(b, off, len);
        }

        /**
         * This method does not actually close the underlying stream, but rather only flushes it. Callers should not be
         * closing the stream they are given.
         */
        @Override
        public void close() throws IOException {
            out.flush();
        }
    }

    /**
     * Adapts the command-scoped arguments into the overall ValueProvider system
     */
    private class CommandScopeValueProvider extends AbstractMapConfigurationValueProvider {

        @Override
        public int getPrecedence() {
            return -1;
        }

        @Override
        protected Map<?, ?> getMap() {
            return CommandScope.this.argumentValues;
        }

        @Override
        protected String getSourceDescription() {
            return "Command argument";
        }

        @Override
        protected boolean keyMatches(String wantedKey, String storedKey) {
            if (wantedKey.contains(".")) {
                return super.keyMatches(NO_PREFIX_PATTERN.matcher(wantedKey).replaceFirst(""), storedKey);
            } else {
                return super.keyMatches(wantedKey, storedKey);
            }
        }

    }
}<|MERGE_RESOLUTION|>--- conflicted
+++ resolved
@@ -229,10 +229,6 @@
             // That means this must run prior to any cleanup command steps.
             Database database = (Database) getDependency(Database.class);
             String source = null;
-<<<<<<< HEAD
-=======
-            Database database = (Database) getDependency(Database.class);
->>>>>>> 574cf588
             if (database != null) {
                 source = ExceptionDetails.findSource(database);
             }
