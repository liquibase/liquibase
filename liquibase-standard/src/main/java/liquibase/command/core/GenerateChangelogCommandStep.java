package liquibase.command.core;

import liquibase.GlobalConfiguration;
import liquibase.Scope;
import liquibase.command.*;
import liquibase.command.core.helpers.AbstractChangelogCommandStep;
import liquibase.command.core.helpers.DbUrlConnectionArgumentsCommandStep;
import liquibase.command.core.helpers.DiffOutputControlCommandStep;
import liquibase.command.core.helpers.ReferenceDbUrlConnectionCommandStep;
import liquibase.command.providers.ReferenceDatabase;
import liquibase.configuration.ConfigurationValueObfuscator;
import liquibase.database.Database;
import liquibase.database.ObjectQuotingStrategy;
import liquibase.diff.DiffResult;
import liquibase.diff.output.DiffOutputControl;
import liquibase.diff.output.changelog.DiffToChangeLog;
import liquibase.exception.CommandValidationException;
import liquibase.resource.PathHandlerFactory;
import liquibase.resource.Resource;
import liquibase.util.StringUtil;
import liquibase.util.ValueHandlerUtil;

import java.io.IOException;
import java.io.PrintStream;
import java.util.Arrays;
import java.util.List;
import java.util.stream.Collectors;

public class GenerateChangelogCommandStep extends AbstractChangelogCommandStep {

    public static final String[] COMMAND_NAME = {"generateChangelog"};

    private static final String INFO_MESSAGE =
            "BEST PRACTICE: When generating formatted SQL changelogs, always check if the 'splitStatements' attribute" + System.lineSeparator() +
            "works for your environment. See https://docs.liquibase.com/commands/inspection/generate-changelog.html for more information. ";

    public static final CommandArgumentDefinition<String> AUTHOR_ARG;
    public static final CommandArgumentDefinition<String> CONTEXT_ARG;
    public static final CommandArgumentDefinition<String> CONTEXTS_ARG;
    public static final CommandArgumentDefinition<String> LABEL_FILTER_ARG;
    public static final CommandArgumentDefinition<String> DATA_OUTPUT_DIR_ARG;
    public static final CommandArgumentDefinition<Boolean> OVERWRITE_OUTPUT_FILE_ARG;
    public static final CommandArgumentDefinition<String> CHANGELOG_FILE_ARG;
    public static final CommandArgumentDefinition<String> REFERENCE_URL_ARG;
    public static final CommandArgumentDefinition<String> REFERENCE_USERNAME_ARG;
    public static final CommandArgumentDefinition<String> REFERENCE_PASSWORD_ARG;
    public static final CommandArgumentDefinition<String> REFERENCE_DEFAULT_SCHEMA_NAME_ARG;
    public static final CommandArgumentDefinition<String> REFERENCE_DEFAULT_CATALOG_NAME_ARG;
    public static final CommandArgumentDefinition<String> REFERENCE_DRIVER_ARG;
    public static final CommandArgumentDefinition<String> REFERENCE_DRIVER_PROPERTIES_FILE_ARG;
    public static final CommandArgumentDefinition<String> REFERENCE_SCHEMAS_ARG;
    public static final CommandArgumentDefinition<String> REFERENCE_LIQUIBASE_SCHEMA_NAME_ARG;
    public static final CommandArgumentDefinition<String> REFERENCE_LIQUIBASE_CATALOG_NAME_ARG;

    public static final CommandArgumentDefinition<Boolean> USE_OR_REPLACE_OPTION;

    static {
        final CommandBuilder builder = new CommandBuilder(COMMAND_NAME);
        CHANGELOG_FILE_ARG = builder.argument(CommonArgumentNames.CHANGELOG_FILE, String.class)
                .description("Changelog file to write results").build();

        // hiding parameter names that are not available externally but are used by this step.
        AUTHOR_ARG = builder.argument("author", String.class)
                .description("Specifies the author for changesets in the generated changelog").build();
        CONTEXT_ARG = builder.argument("context", String.class).hidden().build();
        LABEL_FILTER_ARG = builder.argument("labelFilter", String.class)
                .addAlias("labels")
                .description("Changeset labels to generate")
                .build();
        CONTEXTS_ARG = builder.argument("contextFilter", String.class)
                .addAlias("contexts")
                .description("Changeset contexts to generate")
                .build();
        DATA_OUTPUT_DIR_ARG = builder.argument("dataOutputDirectory", String.class)
                .description("Directory to write table data to").build();
        OVERWRITE_OUTPUT_FILE_ARG = builder.argument("overwriteOutputFile", Boolean.class)
                .defaultValue(false).description("Flag to allow overwriting of output changelog file. Default: false").build();

        // this happens because the command line asks for "url", but in fact uses it as "referenceUrl"
        REFERENCE_URL_ARG = builder.argument("referenceUrl", String.class).hidden().build();
        REFERENCE_DEFAULT_SCHEMA_NAME_ARG = builder.argument("referenceDefaultSchemaName", String.class)
                .hidden().build();
        REFERENCE_DEFAULT_CATALOG_NAME_ARG = builder.argument("referenceDefaultCatalogName", String.class)
                .hidden().build();
        REFERENCE_DRIVER_ARG = builder.argument("referenceDriver", String.class).hidden().build();
        REFERENCE_DRIVER_PROPERTIES_FILE_ARG = builder.argument("referenceDriverPropertiesFile", String.class)
                .hidden().build();
        REFERENCE_USERNAME_ARG = builder.argument("referenceUsername", String.class).hidden().build();
        REFERENCE_PASSWORD_ARG = builder.argument("referencePassword", String.class).hidden()
                .setValueObfuscator(ConfigurationValueObfuscator.STANDARD).build();
        REFERENCE_SCHEMAS_ARG = builder.argument("referenceSchemas", String.class).hidden().build();
        REFERENCE_LIQUIBASE_SCHEMA_NAME_ARG = builder.argument("referenceLiquibaseSchemaName", String.class)
                .hidden().build();
        REFERENCE_LIQUIBASE_CATALOG_NAME_ARG = builder.argument("referenceLiquibaseCatalogName", String.class)
                .hidden().build();
<<<<<<< HEAD

        builder.addArgument(AbstractChangelogCommandStep.RUN_ON_CHANGE_TYPES_ARG).build();

        builder.addArgument(AbstractChangelogCommandStep.REPLACE_IF_EXISTS_TYPES_ARG).build();
=======
        USE_OR_REPLACE_OPTION = builder.argument("useOrReplaceOption", Boolean.class)
                .description("If true, will add 'OR REPLACE' option to the create view change object")
                .defaultValue(false)
                .setValueHandler(ValueHandlerUtil::booleanValueHandler)
                .build();
>>>>>>> df9521c5
    }

    @Override
    public List<Class<?>> requiredDependencies() {
        return Arrays.asList(DiffOutputControl.class, DiffResult.class);
    }

    @Override
    public String[][] defineCommandNames() {
        return new String[][] { COMMAND_NAME };
    }

    @Override
    public void run(CommandResultsBuilder resultsBuilder) throws Exception {
        CommandScope commandScope = resultsBuilder.getCommandScope();

        String changeLogFile = StringUtil.trimToNull(commandScope.getArgumentValue(CHANGELOG_FILE_ARG));
        if (changeLogFile != null && changeLogFile.toLowerCase().endsWith(".sql")) {
            Scope.getCurrentScope().getUI().sendMessage("\n" + INFO_MESSAGE + "\n");
            Scope.getCurrentScope().getLog(getClass()).info("\n" + INFO_MESSAGE + "\n");
        }

        final Database referenceDatabase = (Database) commandScope.getDependency(ReferenceDatabase.class);
        DiffOutputControl diffOutputControl = (DiffOutputControl) resultsBuilder.getResult(DiffOutputControlCommandStep.DIFF_OUTPUT_CONTROL.getName());
        diffOutputControl.setDataDir(commandScope.getArgumentValue(DATA_OUTPUT_DIR_ARG));
        referenceDatabase.setOutputDefaultSchema(diffOutputControl.getIncludeSchema());

        if(commandScope.getArgumentValue(GenerateChangelogCommandStep.USE_OR_REPLACE_OPTION).booleanValue()) {
            diffOutputControl.setReplaceIfExistsSet(true);
        }

        InternalSnapshotCommandStep.logUnsupportedDatabase(referenceDatabase, this.getClass());

        DiffResult diffResult = (DiffResult) resultsBuilder.getResult(DiffCommandStep.DIFF_RESULT.getName());

        DiffToChangeLog changeLogWriter = new DiffToChangeLog(diffResult, diffOutputControl);

        changeLogWriter.setChangeSetAuthor(commandScope.getArgumentValue(AUTHOR_ARG));
        if (commandScope.getArgumentValue(CONTEXT_ARG) != null) {
            changeLogWriter.setChangeSetContext(commandScope.getArgumentValue(CONTEXT_ARG));
        } else {
            changeLogWriter.setChangeSetContext(commandScope.getArgumentValue(CONTEXTS_ARG));
        }
        if (commandScope.getArgumentValue(LABEL_FILTER_ARG) != null) {
            changeLogWriter.setChangeSetLabels(commandScope.getArgumentValue(LABEL_FILTER_ARG));
        }
        changeLogWriter.setChangeSetPath(changeLogFile);
        changeLogWriter.setChangeSetRunOnChangeTypes(commandScope.getArgumentValue(RUN_ON_CHANGE_TYPES_ARG).split("\\s*,\\s*"));
        changeLogWriter.setChangeReplaceIfExistsTypes(commandScope.getArgumentValue(REPLACE_IF_EXISTS_TYPES_ARG).split("\\s*,\\s*"));

        ObjectQuotingStrategy originalStrategy = referenceDatabase.getObjectQuotingStrategy();
        try {
            referenceDatabase.setObjectQuotingStrategy(ObjectQuotingStrategy.QUOTE_ALL_OBJECTS);
            if (StringUtil.trimToNull(changeLogFile) != null) {
                Boolean overwriteOutputFile = commandScope.getArgumentValue(OVERWRITE_OUTPUT_FILE_ARG);
                changeLogWriter.print(changeLogFile, overwriteOutputFile);
            } else {
                try(PrintStream outputStream = new PrintStream(resultsBuilder.getOutputStream())) {
                    changeLogWriter.print(outputStream);
                }
            }
            if (StringUtil.trimToNull(changeLogFile) != null) {
                Scope.getCurrentScope().getUI().sendMessage("Generated changelog written to " + changeLogFile);
            }
        } finally {
            referenceDatabase.setObjectQuotingStrategy(originalStrategy);
        }
    }

    @Override
    public void validate(CommandScope commandScope) throws CommandValidationException {
        // sets the values to the reference database, as this is what we expect.
        commandScope.addArgumentValue(ReferenceDbUrlConnectionCommandStep.REFERENCE_DATABASE_ARG, commandScope.getArgumentValue(DbUrlConnectionArgumentsCommandStep.DATABASE_ARG));
        commandScope.addArgumentValue(ReferenceDbUrlConnectionCommandStep.REFERENCE_URL_ARG, commandScope.getArgumentValue(DbUrlConnectionArgumentsCommandStep.URL_ARG));
        commandScope.addArgumentValue(ReferenceDbUrlConnectionCommandStep.REFERENCE_USERNAME_ARG, commandScope.getArgumentValue(DbUrlConnectionArgumentsCommandStep.USERNAME_ARG));
        commandScope.addArgumentValue(ReferenceDbUrlConnectionCommandStep.REFERENCE_PASSWORD_ARG, commandScope.getArgumentValue(DbUrlConnectionArgumentsCommandStep.PASSWORD_ARG));
        commandScope.addArgumentValue(ReferenceDbUrlConnectionCommandStep.REFERENCE_DRIVER_ARG, commandScope.getArgumentValue(DbUrlConnectionArgumentsCommandStep.DRIVER_ARG));
        commandScope.addArgumentValue(ReferenceDbUrlConnectionCommandStep.REFERENCE_DEFAULT_SCHEMA_NAME_ARG, commandScope.getArgumentValue(DbUrlConnectionArgumentsCommandStep.DEFAULT_SCHEMA_NAME_ARG));
        commandScope.addArgumentValue(ReferenceDbUrlConnectionCommandStep.REFERENCE_DEFAULT_CATALOG_NAME_ARG, commandScope.getArgumentValue(DbUrlConnectionArgumentsCommandStep.DEFAULT_CATALOG_NAME_ARG));
        commandScope.addArgumentValue(ReferenceDbUrlConnectionCommandStep.REFERENCE_DRIVER_PROPERTIES_FILE_ARG, commandScope.getArgumentValue(DbUrlConnectionArgumentsCommandStep.DRIVER_PROPERTIES_FILE_ARG));
        commandScope.addArgumentValue(DbUrlConnectionArgumentsCommandStep.SKIP_DATABASE_STEP_ARG, true);
        commandScope.addArgumentValue(DiffCommandStep.FORMAT_ARG, "none");
        validateConditionsToOverwriteChangelogFile(commandScope);
        validateReplaceIfExistsTypes(commandScope);
        validateRunOnChangeTypes(commandScope);
    }

    /**
     * If the changelog file already exists, validate if overwriteOutputFile is true. Otherwise, throws an exception
     */
    private static void validateConditionsToOverwriteChangelogFile(CommandScope commandScope) throws CommandValidationException {
        String changeLogFile = StringUtil.trimToNull(commandScope.getArgumentValue(CHANGELOG_FILE_ARG));
        if (changeLogFile != null) {
            final PathHandlerFactory pathHandlerFactory = Scope.getCurrentScope().getSingleton(PathHandlerFactory.class);
            Resource file;
            try {
                file = pathHandlerFactory.getResource(changeLogFile);
            } catch (IOException e) {
                throw new CommandValidationException(e);
            }
            Boolean overwriteOutputFile = commandScope.getArgumentValue(OVERWRITE_OUTPUT_FILE_ARG);
            if (file.exists() && (!overwriteOutputFile)) {
                throw new CommandValidationException(String.format(coreBundle.getString("changelogfile.already.exists"), changeLogFile));
            }
        }
    }

    @Override
    public void adjustCommandDefinition(CommandDefinition commandDefinition) {
        commandDefinition.setShortDescription("Generate a changelog");
        commandDefinition.setLongDescription("Writes Change Log XML to copy the current state of the database to standard out or a file");
    }
}<|MERGE_RESOLUTION|>--- conflicted
+++ resolved
@@ -1,6 +1,5 @@
 package liquibase.command.core;
 
-import liquibase.GlobalConfiguration;
 import liquibase.Scope;
 import liquibase.command.*;
 import liquibase.command.core.helpers.AbstractChangelogCommandStep;
@@ -93,18 +92,14 @@
                 .hidden().build();
         REFERENCE_LIQUIBASE_CATALOG_NAME_ARG = builder.argument("referenceLiquibaseCatalogName", String.class)
                 .hidden().build();
-<<<<<<< HEAD
-
-        builder.addArgument(AbstractChangelogCommandStep.RUN_ON_CHANGE_TYPES_ARG).build();
-
-        builder.addArgument(AbstractChangelogCommandStep.REPLACE_IF_EXISTS_TYPES_ARG).build();
-=======
         USE_OR_REPLACE_OPTION = builder.argument("useOrReplaceOption", Boolean.class)
                 .description("If true, will add 'OR REPLACE' option to the create view change object")
                 .defaultValue(false)
                 .setValueHandler(ValueHandlerUtil::booleanValueHandler)
                 .build();
->>>>>>> df9521c5
+        builder.addArgument(AbstractChangelogCommandStep.RUN_ON_CHANGE_TYPES_ARG).build();
+
+        builder.addArgument(AbstractChangelogCommandStep.REPLACE_IF_EXISTS_TYPES_ARG).build();
     }
 
     @Override
