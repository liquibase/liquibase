package liquibase.command.core;

import liquibase.Scope;
import liquibase.TagVersionEnum;
import liquibase.changelog.RanChangeSet;
import liquibase.changelog.filter.AfterTagChangeSetFilter;
import liquibase.command.*;
import liquibase.database.Database;
import liquibase.logging.mdc.MdcKey;
import liquibase.report.RollbackReportParameters;
import liquibase.util.StringUtil;

import java.util.Arrays;
import java.util.Collections;
import java.util.List;

/**
 * RollbackCommandStep performs the rollback-to-tag logic. For backwards compatibility issues it is not called "RollbackToTag"
 */
public class RollbackCommandStep extends AbstractRollbackCommandStep {

    public static final String[] COMMAND_NAME = {"rollback"};

    public static final CommandArgumentDefinition<String> TAG_ARG;
    public static final CommandArgumentDefinition<String> TAG_VERSION_ARG;

    static {
        CommandBuilder builder = new CommandBuilder(COMMAND_NAME);
        TAG_ARG = builder.argument("tag", String.class).required()
            .description("Tag to rollback to").build();

        TAG_VERSION_ARG = builder.argument("tagVersion",String.class)
                .description("Tag version to use for multiple occurrences of a tag")
                .setValueHandler(TagVersionEnum::handleTagVersionInput)
                .defaultValue(TagVersionEnum.OLDEST.name())
                .build();

        builder.addArgument(AbstractRollbackCommandStep.ROLLBACK_SCRIPT_ARG).build();
    }

    @Override
    public void run(CommandResultsBuilder resultsBuilder) throws Exception {
        RollbackReportParameters rollbackReportParameters = new RollbackReportParameters();
        rollbackReportParameters.setCommandTitle(
                StringUtil.upperCaseFirst(Arrays.toString(
                        defineCommandNames()[0]).replace("[","").replace("]","").replace("rollback", "rollback ").trim()));
        resultsBuilder.addResult("rollbackReport", rollbackReportParameters);
<<<<<<< HEAD
        Scope.child(Collections.singletonMap("rollbackReport", rollbackReportParameters), () -> doRun(resultsBuilder, rollbackReportParameters));
    }

    private void doRun(CommandResultsBuilder resultsBuilder, RollbackReportParameters rollbackReportParameters) throws Exception {
=======
>>>>>>> b259303f
        CommandScope commandScope = resultsBuilder.getCommandScope();

        String tagToRollBackTo = commandScope.getArgumentValue(TAG_ARG);
        Scope.getCurrentScope().addMdcValue(MdcKey.ROLLBACK_TO_TAG, tagToRollBackTo);

        Database database = (Database) commandScope.getDependency(Database.class);
        rollbackReportParameters.getDatabaseInfo().setDatabaseType(database.getDatabaseProductName());
        rollbackReportParameters.getDatabaseInfo().setVersion(database.getDatabaseProductVersion());
        rollbackReportParameters.setJdbcUrl(database.getConnection().getURL());

        List<RanChangeSet> ranChangeSetList = database.getRanChangeSetList();
        TagVersionEnum tagVersion = TagVersionEnum.valueOf(commandScope.getArgumentValue(TAG_VERSION_ARG));
        this.doRollback(resultsBuilder, ranChangeSetList, new AfterTagChangeSetFilter(tagToRollBackTo, ranChangeSetList, tagVersion), rollbackReportParameters);
    }

    @Override
    public String[][] defineCommandNames() {
        return new String[][] { COMMAND_NAME };
    }

    @Override
    public void adjustCommandDefinition(CommandDefinition commandDefinition) {
        commandDefinition.setShortDescription("Rollback changes made to the database based on the specific tag");
    }


}<|MERGE_RESOLUTION|>--- conflicted
+++ resolved
@@ -45,13 +45,6 @@
                 StringUtil.upperCaseFirst(Arrays.toString(
                         defineCommandNames()[0]).replace("[","").replace("]","").replace("rollback", "rollback ").trim()));
         resultsBuilder.addResult("rollbackReport", rollbackReportParameters);
-<<<<<<< HEAD
-        Scope.child(Collections.singletonMap("rollbackReport", rollbackReportParameters), () -> doRun(resultsBuilder, rollbackReportParameters));
-    }
-
-    private void doRun(CommandResultsBuilder resultsBuilder, RollbackReportParameters rollbackReportParameters) throws Exception {
-=======
->>>>>>> b259303f
         CommandScope commandScope = resultsBuilder.getCommandScope();
 
         String tagToRollBackTo = commandScope.getArgumentValue(TAG_ARG);
