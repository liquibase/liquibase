--- conflicted
+++ resolved
@@ -33,11 +33,7 @@
                 .defaultValue("none").description("Sets runOnChange=\"true\" for changesets containing solely changes of these types (e. g. createView, createProcedure, ...).").build();
         REPLACE_IF_EXISTS_TYPES_ARG = builder.argument("replaceIfExistsTypes", String.class)
                 .defaultValue("none")
-<<<<<<< HEAD
                 .description("Sets replaceIfExists=\"true\" for changes of these types (supported types: createProcedure, createView)").build();
-=======
-                .description(String.format("Sets replaceIfExists=\"true\" for changes of these types (supported types: %s)", StringUtils.join(REPLACE_IF_EXISTS_TYPES_NAMES, ", "))).build();
->>>>>>> d1dcdde6
         SKIP_OBJECT_SORTING = builder.argument("skipObjectSorting", Boolean.class)
                 .defaultValue(false)
                 .description("When true will skip object sorting. This can be useful on databases that have a lot of packages/procedures that are " +
