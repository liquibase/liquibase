--- conflicted
+++ resolved
@@ -23,12 +23,9 @@
     public static final CommandArgumentDefinition<Boolean> INCLUDE_SCHEMA_ARG;
     public static final CommandArgumentDefinition<Boolean> INCLUDE_TABLESPACE_ARG;
 
-<<<<<<< HEAD
     public static final CommandArgumentDefinition<String> DATA_DIR_ARG;
-=======
     public static final CommandArgumentDefinition<String> EXCLUDE_OBJECTS;
     public static final CommandArgumentDefinition<String> INCLUDE_OBJECTS;
->>>>>>> 2f474fb3
 
     public static final CommandResultDefinition<DiffOutputControl> DIFF_OUTPUT_CONTROL;
 
