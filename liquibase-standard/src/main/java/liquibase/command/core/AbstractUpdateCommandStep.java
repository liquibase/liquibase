--- conflicted
+++ resolved
@@ -16,6 +16,7 @@
 import liquibase.executor.ExecutorService;
 import liquibase.lockservice.LockService;
 import liquibase.lockservice.LockServiceFactory;
+import liquibase.logging.core.BufferedLogService;
 import liquibase.logging.mdc.MdcKey;
 import liquibase.logging.mdc.MdcObject;
 import liquibase.logging.mdc.MdcValue;
@@ -71,12 +72,8 @@
             HashMap<String, Object> scopeValues = new HashMap<>();
             scopeValues.put("showSummary", getShowSummary(commandScope));
             Scope.child(scopeValues, () -> {
-<<<<<<< HEAD
-                runChangeLogIterator.run(new UpdateVisitor(database, defaultChangeExecListener, new ShouldRunChangeSetFilter(database)),
+                runChangeLogIterator.run(new UpdateVisitor(database, changeExecListener, new ShouldRunChangeSetFilter(database)),
                         new RuntimeEnvironment(database, contexts, labelExpression));
-=======
-                runChangeLogIterator.run(new UpdateVisitor(database, changeExecListener), new RuntimeEnvironment(database, contexts, labelExpression));
->>>>>>> 75344f90
                 ShowSummaryUtil.showUpdateSummary(databaseChangeLog, getShowSummary(commandScope), statusVisitor, resultsBuilder.getOutputStream());
             });
 
@@ -101,13 +98,13 @@
         }
     }
 
-<<<<<<< HEAD
     private StatusVisitor getStatusVisitor(CommandScope commandScope, Database database, Contexts contexts, LabelExpression labelExpression, DatabaseChangeLog databaseChangeLog) throws LiquibaseException {
         StatusVisitor statusVisitor = new StatusVisitor(database);
         ChangeLogIterator shouldRunIterator = getStatusChangelogIterator(commandScope, database, contexts, labelExpression, databaseChangeLog);
         shouldRunIterator.run(statusVisitor, new RuntimeEnvironment(database, contexts, labelExpression));
         return statusVisitor;
-=======
+    }
+
     private ChangeExecListener getChangeExecListener(CommandResultsBuilder resultsBuilder, CommandScope commandScope) {
         //
         // Create and add the listener to the resultsBuilder so that it is available
@@ -121,7 +118,6 @@
         }
         resultsBuilder.addResult(DEFAULT_CHANGE_EXEC_LISTENER_RESULT_KEY, changeExecListener);
         return changeExecListener;
->>>>>>> 75344f90
     }
 
     private void addChangelogFileToMdc(String changeLogFile, DatabaseChangeLog databaseChangeLog) {
@@ -143,14 +139,7 @@
         Scope.getCurrentScope().getSingleton(ExecutorService.class).reset();
     }
 
-<<<<<<< HEAD
-    private void logDeploymentOutcomeMdc(DefaultChangeExecListener defaultListener, boolean success) {
-        List<ChangeSet> deployedChangeSets = defaultListener.getDeployedChangeSets();
-        int deployedChangeSetCount = deployedChangeSets.size();
-        ChangesetsUpdated changesetsUpdated = new ChangesetsUpdated(deployedChangeSets);
-=======
     private void logDeploymentOutcomeMdc(ChangeExecListener defaultListener, boolean success) {
->>>>>>> 75344f90
         String successLog = "Update command completed successfully.";
         String failureLog = "Update command encountered an exception.";
         try (MdcObject deploymentOutcomeMdc = Scope.getCurrentScope().addMdcValue(MdcKey.DEPLOYMENT_OUTCOME, success ? MdcValue.COMMAND_SUCCESSFUL : MdcValue.COMMAND_FAILED)) {
