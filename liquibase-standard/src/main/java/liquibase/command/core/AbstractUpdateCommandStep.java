--- conflicted
+++ resolved
@@ -190,7 +190,7 @@
     public boolean isUpToDateFastCheck(CommandScope commandScope, Database database, DatabaseChangeLog databaseChangeLog, Contexts contexts, LabelExpression labelExpression) throws LiquibaseException {
         String cacheKey = contexts + "/" + labelExpression;
         if (!upToDateFastCheck.containsKey(cacheKey)) {
-            ChangeLogHistoryService changeLogService = ChangeLogHistoryServiceFactory.getInstance().getChangeLogService(database);
+            ChangeLogHistoryService changeLogService = Scope.getCurrentScope().getSingleton(ChangeLogHistoryServiceFactory.class).getChangeLogService(database);
             try {
                 if (changeLogService.isDatabaseChecksumsCompatible() && listUnrunChangeSets(database, databaseChangeLog, contexts, labelExpression).isEmpty()) {
                     Scope.getCurrentScope().getLog(getClass()).fine("Fast check found no un-run changesets");
@@ -205,10 +205,6 @@
                 // Discard the cached fetched un-run changeset list, as if
                 // another peer is running the changesets in parallel, we may
                 // get a different answer after taking out the write lock
-<<<<<<< HEAD
-=======
-                ChangeLogHistoryService changeLogService = Scope.getCurrentScope().getSingleton(ChangeLogHistoryServiceFactory.class).getChangeLogService(database);
->>>>>>> c7b66dda
                 changeLogService.reset();
             }
         }
