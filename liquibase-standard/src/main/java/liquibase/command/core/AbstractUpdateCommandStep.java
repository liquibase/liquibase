package liquibase.command.core;

import liquibase.*;
import liquibase.changelog.*;
import liquibase.changelog.filter.*;
import liquibase.changelog.visitor.*;
import liquibase.command.AbstractCommandStep;
import liquibase.command.CleanUpCommandStep;
import liquibase.command.CommandResultsBuilder;
import liquibase.command.CommandScope;
import liquibase.command.core.helpers.DatabaseChangelogCommandStep;
import liquibase.database.Database;
import liquibase.exception.DatabaseException;
import liquibase.exception.LiquibaseException;
import liquibase.exception.LockException;
import liquibase.executor.ExecutorService;
import liquibase.lockservice.LockService;
import liquibase.lockservice.LockServiceFactory;
import liquibase.logging.mdc.MdcKey;
import liquibase.logging.mdc.MdcObject;
import liquibase.logging.mdc.MdcValue;
import liquibase.logging.mdc.customobjects.ChangesetsUpdated;
import liquibase.util.ShowSummaryUtil;
import liquibase.util.StringUtil;

import java.io.IOException;
import java.io.OutputStream;
import java.util.*;
import java.util.concurrent.ConcurrentHashMap;

import static liquibase.Liquibase.MSG_COULD_NOT_RELEASE_LOCK;

public abstract class AbstractUpdateCommandStep extends AbstractCommandStep implements CleanUpCommandStep {
    public static final String DEFAULT_CHANGE_EXEC_LISTENER_RESULT_KEY = "defaultChangeExecListener";
    private boolean isFastCheckEnabled = true;

    private boolean isDBLocked = true;

    public abstract String getChangelogFileArg(CommandScope commandScope);
    public abstract String getContextsArg(CommandScope commandScope);
    public abstract String getLabelFilterArg(CommandScope commandScope);
    public abstract String[] getCommandName();
    public abstract UpdateSummaryEnum getShowSummary(CommandScope commandScope);

    @Override
    public List<Class<?>> requiredDependencies() {
        return Arrays.asList(Database.class, LockService.class, DatabaseChangeLog.class, ChangeExecListener.class, ChangeLogParameters.class);
    }

    @Override
    public void run(CommandResultsBuilder resultsBuilder) throws Exception {
        CommandScope commandScope = resultsBuilder.getCommandScope();
        Database database = (Database) commandScope.getDependency(Database.class);
        Contexts contexts = new Contexts(getContextsArg(commandScope));
        LabelExpression labelExpression = new LabelExpression(getLabelFilterArg(commandScope));
        DatabaseChangelogCommandStep.addCommandFiltersMdc(labelExpression, contexts);
        customMdcLogging(commandScope);

        ChangeExecListener changeExecListener = getChangeExecListener(resultsBuilder, commandScope);
        try {
            DatabaseChangeLog databaseChangeLog = (DatabaseChangeLog) commandScope.getDependency(DatabaseChangeLog.class);
            if (isFastCheckEnabled && isUpToDate(commandScope, database, databaseChangeLog, contexts, labelExpression, resultsBuilder.getOutputStream())) {
                return;
            }
<<<<<<< HEAD
            //
            // Comment out this code until Github issue 4448 is resolved
            //
            //if(!isDBLocked) {
            //    LockServiceFactory.getInstance().getLockService(database).waitForLock();
            //}
=======
            if(!isDBLocked) {
                LockServiceFactory.getInstance().getLockService(database).waitForLock();
                // waitForLock resets the changelog history service, so we need to rebuild that and generate a final deploymentId.
                ChangeLogHistoryService changeLogHistoryService = Scope.getCurrentScope().getSingleton(ChangeLogHistoryServiceFactory.class).getChangeLogService(database);
                changeLogHistoryService.init();
                changeLogHistoryService.generateDeploymentId();
            }
>>>>>>> e8d1f7db

            ChangeLogHistoryService changelogService = Scope.getCurrentScope().getSingleton(ChangeLogHistoryServiceFactory.class).getChangeLogService(database);
            Scope.getCurrentScope().addMdcValue(MdcKey.DEPLOYMENT_ID, changelogService.getDeploymentId());
            Scope.getCurrentScope().getLog(getClass()).info(String.format("Using deploymentId: %s", changelogService.getDeploymentId()));

            StatusVisitor statusVisitor = getStatusVisitor(commandScope, database, contexts, labelExpression, databaseChangeLog);

            ChangeLogIterator runChangeLogIterator = getStandardChangelogIterator(commandScope, database, contexts, labelExpression, databaseChangeLog);

            HashMap<String, Object> scopeValues = new HashMap<>();
            scopeValues.put("showSummary", getShowSummary(commandScope));
            Scope.child(scopeValues, () -> {
                runChangeLogIterator.run(new UpdateVisitor(database, changeExecListener, new ShouldRunChangeSetFilter(database)),
                        new RuntimeEnvironment(database, contexts, labelExpression));
                ShowSummaryUtil.showUpdateSummary(databaseChangeLog, getShowSummary(commandScope), statusVisitor, resultsBuilder.getOutputStream());
            });

            resultsBuilder.addResult("statusCode", 0);
            addChangelogFileToMdc(getChangelogFileArg(commandScope), databaseChangeLog);
            logDeploymentOutcomeMdc(changeExecListener, true);
            postUpdateLog();
        } catch (Exception e) {
            DatabaseChangeLog databaseChangeLog = (DatabaseChangeLog) commandScope.getDependency(DatabaseChangeLog.class);
            addChangelogFileToMdc(getChangelogFileArg(commandScope), databaseChangeLog);
            logDeploymentOutcomeMdc(changeExecListener, false);
            resultsBuilder.addResult("statusCode", 1);
            throw e;
        } finally {
            //TODO: We should be able to remove this once we get the rest of the update family
            // set up with the CommandFramework
            try {
                LockServiceFactory.getInstance().getLockService(database).releaseLock();
            } catch (LockException e) {
                Scope.getCurrentScope().getLog(getClass()).severe(MSG_COULD_NOT_RELEASE_LOCK, e);
            }
        }
    }

    private StatusVisitor getStatusVisitor(CommandScope commandScope, Database database, Contexts contexts, LabelExpression labelExpression, DatabaseChangeLog databaseChangeLog) throws LiquibaseException {
        StatusVisitor statusVisitor = new StatusVisitor(database);
        ChangeLogIterator shouldRunIterator = getStatusChangelogIterator(commandScope, database, contexts, labelExpression, databaseChangeLog);
        shouldRunIterator.run(statusVisitor, new RuntimeEnvironment(database, contexts, labelExpression));
        return statusVisitor;
    }

    private ChangeExecListener getChangeExecListener(CommandResultsBuilder resultsBuilder, CommandScope commandScope) {
        //
        // Create and add the listener to the resultsBuilder so that it is available
        // for exception handling when there is an error
        //
        ChangeExecListener changeExecListener = (ChangeExecListener) commandScope.getDependency(ChangeExecListener.class);
        // Because of MDC we need to reset the cached changesets in the listener, because in the case of something like
        // update-testing-rollback, the same listener is used for both updates
        if (changeExecListener instanceof DefaultChangeExecListener) {
            ((DefaultChangeExecListener)changeExecListener).reset();
        }
        resultsBuilder.addResult(DEFAULT_CHANGE_EXEC_LISTENER_RESULT_KEY, changeExecListener);
        return changeExecListener;
    }

    private void addChangelogFileToMdc(String changeLogFile, DatabaseChangeLog databaseChangeLog) {
        if (StringUtil.isNotEmpty(databaseChangeLog.getLogicalFilePath())) {
            Scope.getCurrentScope().addMdcValue(MdcKey.CHANGELOG_FILE, databaseChangeLog.getLogicalFilePath());
        } else {
            Scope.getCurrentScope().addMdcValue(MdcKey.CHANGELOG_FILE, changeLogFile);
        }
    }

    protected void customMdcLogging(CommandScope commandScope) {
        // do nothing by default
    }

    @Override
    public void cleanUp(CommandResultsBuilder resultsBuilder) {
        LockServiceFactory.getInstance().resetAll();
        Scope.getCurrentScope().getSingleton(ChangeLogHistoryServiceFactory.class).resetAll();
        Scope.getCurrentScope().getSingleton(ExecutorService.class).reset();
    }

    private void logDeploymentOutcomeMdc(ChangeExecListener defaultListener, boolean success) {
        String successLog = "Update command completed successfully.";
        String failureLog = "Update command encountered an exception.";
        try (MdcObject deploymentOutcomeMdc = Scope.getCurrentScope().addMdcValue(MdcKey.DEPLOYMENT_OUTCOME, success ? MdcValue.COMMAND_SUCCESSFUL : MdcValue.COMMAND_FAILED)) {
            Scope.getCurrentScope().getLog(getClass()).info(success ? successLog : failureLog);
        }

        if (defaultListener instanceof DefaultChangeExecListener) {
            List<ChangeSet> deployedChangeSets = ((DefaultChangeExecListener)defaultListener).getDeployedChangeSets();
            int deployedChangeSetCount = deployedChangeSets.size();
            ChangesetsUpdated changesetsUpdated = new ChangesetsUpdated(deployedChangeSets);
            Scope.getCurrentScope().addMdcValue(MdcKey.DEPLOYMENT_OUTCOME_COUNT, String.valueOf(deployedChangeSetCount));
            Scope.getCurrentScope().addMdcValue(MdcKey.CHANGESETS_UPDATED, changesetsUpdated);
        }
    }

    @Beta
    public ChangeLogIterator getStandardChangelogIterator(CommandScope commandScope, Database database, Contexts contexts, LabelExpression labelExpression, DatabaseChangeLog changeLog) throws DatabaseException {
        List<ChangeSetFilter> changesetFilters = this.getStandardChangelogIteratorFilters(database, contexts, labelExpression);
        return new ChangeLogIterator(changeLog, changesetFilters.toArray(new ChangeSetFilter[0]));
    }

    @Beta
    public ChangeLogIterator getStatusChangelogIterator(CommandScope commandScope, Database database, Contexts contexts, LabelExpression labelExpression, DatabaseChangeLog changeLog) throws DatabaseException {
        List<ChangeSetFilter> changesetFilters = this.getStandardChangelogIteratorFilters(database, contexts, labelExpression);
        changesetFilters.add(new ShouldRunChangeSetFilter(database));
        return new StatusChangeLogIterator(changeLog, changesetFilters.toArray(new ChangeSetFilter[0]));
    }

    protected List<ChangeSetFilter> getStandardChangelogIteratorFilters(Database database, Contexts contexts, LabelExpression labelExpression) {
        return new ArrayList<>(Arrays.asList(new ContextChangeSetFilter(contexts),
                new LabelChangeSetFilter(labelExpression),
                new DbmsChangeSetFilter(database),
                new IgnoreChangeSetFilter()));
    }

    /**
     * Performs check of the historyService to determine if there is no unrun changesets without obtaining an exclusive write lock.
     * This allows multiple peer services to boot in parallel in the common case where there are no changelogs to run.
     * <p>
     * If we see that there is nothing in the changelog to run and this returns <b>true</b>, then regardless of the lock status we already know we are "done" and can finish up without waiting for the lock.
     * <p>
     * But, if there are changelogs that might have to be ran and this returns <b>false</b>, you MUST get a lock and do a real check to know what changesets actually need to run.
     * <p>
     * NOTE: to reduce the number of queries to the databasehistory table, this method will cache the "fast check" results within this instance under the assumption that the total changesets will not change within this instance.
     */
    private final Map<String, Boolean> upToDateFastCheck = new ConcurrentHashMap<>();

    public boolean isUpToDateFastCheck(CommandScope commandScope, Database database, DatabaseChangeLog databaseChangeLog, Contexts contexts, LabelExpression labelExpression) throws LiquibaseException {
        String cacheKey = String.format("%s/%s/%s/%s/%s", contexts, labelExpression, database.getDefaultSchemaName(), database.getDefaultCatalogName(), database.getConnection().getURL());
        if (!upToDateFastCheck.containsKey(cacheKey)) {
            ChangeLogHistoryService changeLogService = Scope.getCurrentScope().getSingleton(ChangeLogHistoryServiceFactory.class).getChangeLogService(database);
            try {
                if (changeLogService.isDatabaseChecksumsCompatible() && listUnrunChangeSets(database, databaseChangeLog, contexts, labelExpression).isEmpty()) {
                    Scope.getCurrentScope().getLog(getClass()).fine("Fast check found no un-run changesets");
                    upToDateFastCheck.put(cacheKey, true);
                } else {
                    upToDateFastCheck.put(cacheKey, false);
                }
            } catch (DatabaseException e) {
                Scope.getCurrentScope().getLog(getClass()).info("Error querying Liquibase tables, disabling fast check for this execution. Reason: " + e.getMessage());
                upToDateFastCheck.put(cacheKey, false);
            } finally {
                // Discard the cached fetched un-run changeset list, as if
                // another peer is running the changesets in parallel, we may
                // get a different answer after taking out the write lock
                changeLogService.reset();
            }
        }
        return upToDateFastCheck.get(cacheKey);
    }

    /**
     * Get list of ChangeSet which have not been applied
     *
     * @param database          the target database
     * @param databaseChangeLog the database changelog
     * @param contexts          the command contexts
     * @param labels            the command label expressions
     * @return a list of ChangeSet that have not been applied
     * @throws LiquibaseException if there was a problem building our ChangeLogIterator or checking the database
     */
    private List<ChangeSet> listUnrunChangeSets(Database database, DatabaseChangeLog databaseChangeLog, Contexts contexts, LabelExpression labels) throws LiquibaseException {
        ListVisitor visitor = new ListVisitor();
        databaseChangeLog.validate(database, contexts, labels);
        List<ChangeSetFilter> changesetFilters = this.getStandardChangelogIteratorFilters(database, contexts, labels);
        changesetFilters.add(new ShouldRunChangeSetFilter(database));
        ChangeLogIterator logIterator = new ChangeLogIterator(databaseChangeLog, changesetFilters.toArray(new ChangeSetFilter[0]));
        logIterator.run(visitor, new RuntimeEnvironment(database, contexts, labels));
        return visitor.getSeenChangeSets();
    }


    /**
     * Checks if the database is up-to-date.
     *
     * @param commandScope
     * @param database          the database to check
     * @param databaseChangeLog the databaseChangeLog of the database
     * @param contexts          the command contexts
     * @param labelExpression   the command label expressions
     * @param outputStream      the current global OutputStream
     * @return true if there are no additional changes to execute, otherwise false
     * @throws LiquibaseException if there was a problem running any queries
     * @throws IOException        if there was a problem handling the update summary
     */
    @Beta
    public boolean isUpToDate(CommandScope commandScope, Database database, DatabaseChangeLog databaseChangeLog, Contexts contexts, LabelExpression labelExpression, OutputStream outputStream) throws LiquibaseException, IOException {
        if (isUpToDateFastCheck(commandScope, database, databaseChangeLog, contexts, labelExpression)) {
            Scope.getCurrentScope().getUI().sendMessage("Database is up to date, no changesets to execute");
            StatusVisitor statusVisitor = getStatusVisitor(commandScope, database, contexts, labelExpression, databaseChangeLog);
            UpdateSummaryEnum showSummary = getShowSummary(commandScope);
            ShowSummaryUtil.showUpdateSummary(databaseChangeLog, showSummary, statusVisitor, outputStream);
            return true;
        }
        return false;
    }

    public void setFastCheckEnabled(boolean fastCheckEnabled) {
        isFastCheckEnabled = fastCheckEnabled;
    }

    /**
     * Log
     */
    @Beta
    public void postUpdateLog() {

    }

    protected void setDBLock(boolean locked) {
        isDBLocked = locked;
    }
}<|MERGE_RESOLUTION|>--- conflicted
+++ resolved
@@ -62,14 +62,6 @@
             if (isFastCheckEnabled && isUpToDate(commandScope, database, databaseChangeLog, contexts, labelExpression, resultsBuilder.getOutputStream())) {
                 return;
             }
-<<<<<<< HEAD
-            //
-            // Comment out this code until Github issue 4448 is resolved
-            //
-            //if(!isDBLocked) {
-            //    LockServiceFactory.getInstance().getLockService(database).waitForLock();
-            //}
-=======
             if(!isDBLocked) {
                 LockServiceFactory.getInstance().getLockService(database).waitForLock();
                 // waitForLock resets the changelog history service, so we need to rebuild that and generate a final deploymentId.
@@ -77,7 +69,6 @@
                 changeLogHistoryService.init();
                 changeLogHistoryService.generateDeploymentId();
             }
->>>>>>> e8d1f7db
 
             ChangeLogHistoryService changelogService = Scope.getCurrentScope().getSingleton(ChangeLogHistoryServiceFactory.class).getChangeLogService(database);
             Scope.getCurrentScope().addMdcValue(MdcKey.DEPLOYMENT_ID, changelogService.getDeploymentId());
