--- conflicted
+++ resolved
@@ -129,13 +129,8 @@
             resultsBuilder.addResult("statusCode", 0);
             addChangelogFileToMdc(getChangelogFileArg(commandScope), databaseChangeLog);
             Scope.getCurrentScope().addMdcValue(MdcKey.ROWS_AFFECTED, String.valueOf(rowsAffected.get()));
-<<<<<<< HEAD
             logDeploymentOutcomeMdc(changeExecListener, true, updateReportParameters, runChangeLogIterator);
             postUpdateLog(rowsAffected.get());
-=======
-            logDeploymentOutcomeMdc(changeExecListener, true, updateReportParameters);
-            postUpdateLog(rowsAffected.get(), runChangeLogIterator.getExceptionChangeSets());
->>>>>>> 181fbc89
         } catch (Exception e) {
             DatabaseChangeLog databaseChangeLog = (DatabaseChangeLog) commandScope.getDependency(DatabaseChangeLog.class);
             addChangelogFileToMdc(getChangelogFileArg(commandScope), databaseChangeLog);
