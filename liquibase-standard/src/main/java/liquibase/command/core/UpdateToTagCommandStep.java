package liquibase.command.core;

import liquibase.*;
import liquibase.change.Change;
import liquibase.change.core.TagDatabaseChange;
import liquibase.changelog.*;
import liquibase.changelog.filter.*;
import liquibase.command.*;
import liquibase.database.Database;
import liquibase.exception.ChangeNotFoundException;
import liquibase.exception.DatabaseException;
import liquibase.exception.LiquibaseException;
import liquibase.logging.mdc.MdcKey;

import java.util.ArrayList;
import java.util.List;

public class UpdateToTagCommandStep extends AbstractUpdateCommandStep {

    public static final String[] COMMAND_NAME = {"updateToTag"};

    public static final CommandArgumentDefinition<String> CHANGELOG_FILE_ARG;
    public static final CommandArgumentDefinition<String> LABEL_FILTER_ARG;
    public static final CommandArgumentDefinition<String> CONTEXTS_ARG;
    public static final CommandArgumentDefinition<String> TAG_ARG;
    public static final CommandArgumentDefinition<ChangeLogParameters> CHANGELOG_PARAMETERS;

    static {
        CommandBuilder builder = new CommandBuilder(COMMAND_NAME);
        CHANGELOG_FILE_ARG = builder.argument(CommonArgumentNames.CHANGELOG_FILE, String.class).required()
                .description("The root changelog").build();
        LABEL_FILTER_ARG = builder.argument("labelFilter", String.class)
                .addAlias("labels")
                .description("Changeset labels to match").build();
        CONTEXTS_ARG = builder.argument("contextFilter", String.class)
                .addAlias("contexts")
                .description("Changeset contexts to match").build();
        TAG_ARG = builder.argument("tag", String.class).required()
            .description("The tag to update to").build();
        CHANGELOG_PARAMETERS = builder.argument("changelogParameters", ChangeLogParameters.class)
                .hidden()
                .build();
    }

    private boolean warningMessageShown = false;

    @Override
    public void run(CommandResultsBuilder resultsBuilder) throws Exception {
<<<<<<< HEAD
        //
        // Reinitialize boolean to handle case where the command
        // instance might be reused
        //
=======
>>>>>>> 3740823f
        warningMessageShown = false;
        this.setFastCheckEnabled(false);
        super.run(resultsBuilder);
    }


    @Override
    public String[][] defineCommandNames() {
        return new String[][] { COMMAND_NAME };
    }

    @Override
    public void adjustCommandDefinition(CommandDefinition commandDefinition) {
        commandDefinition.setShortDescription("Deploy changes from the changelog file to the specified tag");
    }

    @Override
    public String getChangelogFileArg(CommandScope commandScope) {
        return commandScope.getArgumentValue(CHANGELOG_FILE_ARG);
    }

    @Override
    public String getContextsArg(CommandScope commandScope) {
        return commandScope.getArgumentValue(CONTEXTS_ARG);
    }

    @Override
    public String getLabelFilterArg(CommandScope commandScope) {
        return commandScope.getArgumentValue(LABEL_FILTER_ARG);
    }

    @Override
    public String[] getCommandName() {
        return COMMAND_NAME;
    }

    @Override
    public UpdateSummaryEnum getShowSummary(CommandScope commandScope) {
        return (UpdateSummaryEnum) commandScope.getDependency(UpdateSummaryEnum.class);
    }

    @Override
    public ChangeLogIterator getStandardChangelogIterator(CommandScope commandScope, Database database, Contexts contexts, LabelExpression labelExpression, DatabaseChangeLog changeLog) throws LiquibaseException {
        List<RanChangeSet> ranChangeSetList = database.getRanChangeSetList();
        String tag = commandScope.getArgumentValue(TAG_ARG);

        UpToTagChangeSetFilter upToTagChangeSetFilter = getUpToTagChangeSetFilter(tag, ranChangeSetList);
        if (! warningMessageShown && ! upToTagChangeSetFilter.isSeenTag()) {
            checkForTagExists(changeLog, tag, database);
        }

        List<ChangeSetFilter> changesetFilters = this.getStandardChangelogIteratorFilters(database, contexts, labelExpression);
        changesetFilters.add(upToTagChangeSetFilter);
        return new ChangeLogIterator(changeLog, changesetFilters.toArray(new ChangeSetFilter[0]));
    }

    private void checkForTagExists(DatabaseChangeLog changeLog, String tag, Database database) throws LiquibaseException {
        List<TagDatabaseChange> tagDatabaseChangesList = getTagDatabaseChange(changeLog.getChangeSets());
        boolean thereIsTagDatabaseChange =  tagDatabaseChangesList.size() > 0;
        boolean thereIsTagDatabaseChangeMatching = isThereTagDatabaseChangeMatching(tagDatabaseChangesList, tag);

        if (!(thereIsTagDatabaseChange && thereIsTagDatabaseChangeMatching) && !GlobalConfiguration.STRICT.getCurrentValue()) {
            String message = String.format(
                    "The tag '%s' was not found in the changelog '%s'. All changesets in the changelog were deployed.%nLearn about options for undoing these changes at https://docs.liquibase.com.",
                    tag, changeLog.getPhysicalFilePath());
            Scope.getCurrentScope().getLog(UpdateToTagCommandStep.class).warning(message);
            Scope.getCurrentScope().getUI().sendMessage("WARNING:  " + message);
            warningMessageShown = true;
        }

        if(GlobalConfiguration.STRICT.getCurrentValue()) {
            if(!thereIsTagDatabaseChange) {
                throw new ChangeNotFoundException("TagDatabaseChange", database);
            }
            else {
                if(!thereIsTagDatabaseChangeMatching) {
                    throw new LiquibaseException(String.format("Command execution tag %s does not match with any changeSet tag", tag));
                }
            }
        }
    }

    private List<TagDatabaseChange> getTagDatabaseChange(List<ChangeSet> changeSetList) {
        List<TagDatabaseChange> listTagDatabaseChanges = new ArrayList<>();
        for(ChangeSet changeSet : changeSetList){
            for(Change change : changeSet.getChanges()) {
                if(change instanceof TagDatabaseChange) {
                    listTagDatabaseChanges.add((TagDatabaseChange) change);
                }
            }
        }
        return listTagDatabaseChanges;
    }

    private boolean isThereTagDatabaseChangeMatching(List<TagDatabaseChange> tagDatabaseChange, String tag) {
        return tagDatabaseChange.stream().anyMatch(tagDatabaseChange1 -> tagDatabaseChange1.getTag().equals(tag));
    }

    private UpToTagChangeSetFilter getUpToTagChangeSetFilter(String tag, List<RanChangeSet> ranChangeSetList) {
        return new UpToTagChangeSetFilter(tag, ranChangeSetList);
    }

    @Override
    public ChangeLogIterator getStatusChangelogIterator(CommandScope commandScope, Database database, Contexts contexts, LabelExpression labelExpression, DatabaseChangeLog changeLog) throws DatabaseException {
        List<RanChangeSet> ranChangeSetList = database.getRanChangeSetList();
        String tag = commandScope.getArgumentValue(TAG_ARG);
        return new StatusChangeLogIterator(changeLog, tag,
                getUpToTagChangeSetFilter(tag, ranChangeSetList),
                new ShouldRunChangeSetFilter(database),
                new ContextChangeSetFilter(contexts),
                new LabelChangeSetFilter(labelExpression),
                new DbmsChangeSetFilter(database),
                new IgnoreChangeSetFilter());
    }

    @Override
    public List<Class<?>> requiredDependencies() {
        List<Class<?>> deps = new ArrayList<>(super.requiredDependencies());
        deps.add(UpdateSummaryEnum.class);
        return deps;
    }

    @Override
    protected void customMdcLogging(CommandScope commandScope) {
        Scope.getCurrentScope().addMdcValue(MdcKey.UPDATE_TO_TAG, commandScope.getArgumentValue(TAG_ARG));
    }

    @Override
    public void postUpdateLog(int rowsAffected) {
        if (rowsAffected > -1) {
            Scope.getCurrentScope().getUI().sendMessage(String.format(coreBundle.getString("update.to.tag.successful.with.row.count"), rowsAffected));
        } else {
            Scope.getCurrentScope().getUI().sendMessage(coreBundle.getString("update.to.tag.successful"));
        }
    }
}<|MERGE_RESOLUTION|>--- conflicted
+++ resolved
@@ -46,13 +46,6 @@
 
     @Override
     public void run(CommandResultsBuilder resultsBuilder) throws Exception {
-<<<<<<< HEAD
-        //
-        // Reinitialize boolean to handle case where the command
-        // instance might be reused
-        //
-=======
->>>>>>> 3740823f
         warningMessageShown = false;
         this.setFastCheckEnabled(false);
         super.run(resultsBuilder);
