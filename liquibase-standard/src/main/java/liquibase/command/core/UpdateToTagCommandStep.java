package liquibase.command.core;

import liquibase.Contexts;
import liquibase.LabelExpression;
import liquibase.Scope;
import liquibase.UpdateSummaryEnum;
import liquibase.change.core.TagDatabaseChange;
import liquibase.changelog.*;
import liquibase.changelog.filter.*;
import liquibase.command.*;
import liquibase.database.Database;
import liquibase.exception.DatabaseException;
import liquibase.logging.mdc.MdcKey;

import java.util.ArrayList;
import java.util.List;

public class UpdateToTagCommandStep extends AbstractUpdateCommandStep {

    public static final String[] COMMAND_NAME = {"updateToTag"};

    public static final CommandArgumentDefinition<String> CHANGELOG_FILE_ARG;
    public static final CommandArgumentDefinition<String> LABEL_FILTER_ARG;
    public static final CommandArgumentDefinition<String> CONTEXTS_ARG;
    public static final CommandArgumentDefinition<String> TAG_ARG;
    public static final CommandArgumentDefinition<ChangeLogParameters> CHANGELOG_PARAMETERS;

    static {
        CommandBuilder builder = new CommandBuilder(COMMAND_NAME);
        CHANGELOG_FILE_ARG = builder.argument(CommonArgumentNames.CHANGELOG_FILE, String.class).required()
                .description("The root changelog").build();
        LABEL_FILTER_ARG = builder.argument("labelFilter", String.class)
                .addAlias("labels")
                .description("Changeset labels to match").build();
        CONTEXTS_ARG = builder.argument("contexts", String.class)
                .description("Changeset contexts to match").build();
        TAG_ARG = builder.argument("tag", String.class).required()
            .description("The tag to update to").build();
        CHANGELOG_PARAMETERS = builder.argument("changelogParameters", ChangeLogParameters.class)
                .hidden()
                .build();
    }

    private boolean warningMessageShown = false;

    @Override
    public String[][] defineCommandNames() {
        return new String[][] { COMMAND_NAME };
    }

    @Override
    public void adjustCommandDefinition(CommandDefinition commandDefinition) {
        commandDefinition.setShortDescription("Deploy changes from the changelog file to the specified tag");
    }

    @Override
    public String getChangelogFileArg(CommandScope commandScope) {
        return commandScope.getArgumentValue(CHANGELOG_FILE_ARG);
    }

    @Override
    public String getContextsArg(CommandScope commandScope) {
        return commandScope.getArgumentValue(CONTEXTS_ARG);
    }

    @Override
    public String getLabelFilterArg(CommandScope commandScope) {
        return commandScope.getArgumentValue(LABEL_FILTER_ARG);
    }

    @Override
    public String[] getCommandName() {
        return COMMAND_NAME;
    }

    @Override
    public UpdateSummaryEnum getShowSummary(CommandScope commandScope) {
        return (UpdateSummaryEnum) commandScope.getDependency(UpdateSummaryEnum.class);
    }

    @Override
    public ChangeLogIterator getStandardChangelogIterator(CommandScope commandScope, Database database, Contexts contexts, LabelExpression labelExpression, DatabaseChangeLog changeLog) throws DatabaseException {
        List<RanChangeSet> ranChangeSetList = database.getRanChangeSetList();
        String tag = commandScope.getArgumentValue(TAG_ARG);
<<<<<<< HEAD
        List<ChangeSetFilter> changesetFilters = this.getStandardChangelogIteratorFilters(database, contexts, labelExpression);
        changesetFilters.add(new UpToTagChangeSetFilter(tag, ranChangeSetList));
        return new ChangeLogIterator(changeLog, changesetFilters.toArray(new ChangeSetFilter[0]));
=======
        UpToTagChangeSetFilter upToTagChangeSetFilter = getUpToTagChangeSetFilter(tag, ranChangeSetList);
        if (! warningMessageShown && ! upToTagChangeSetFilter.isSeenTag()) {
            checkForTagExists(changeLog, tag);
        }
        return new ChangeLogIterator(changeLog,
                new ShouldRunChangeSetFilter(database),
                new ContextChangeSetFilter(contexts),
                new LabelChangeSetFilter(labelExpression),
                new DbmsChangeSetFilter(database),
                new IgnoreChangeSetFilter(),
                upToTagChangeSetFilter);
    }

    private void checkForTagExists(DatabaseChangeLog changeLog, String tag) {
        boolean found =
            changeLog.getChangeSets().stream().anyMatch(cs -> {
                return
                   cs.getChanges().stream().anyMatch(ch -> {
                        return ch instanceof TagDatabaseChange && ((TagDatabaseChange) ch).getTag().equals(tag);
                    });
            });
        if (! found) {
            String message = String.format(
                    "The tag '%s' was not found in the changelog '%s'. All changesets in the changelog were deployed.%nLearn about options for undoing these changes at https://docs.liquibase.com.",
                    tag, changeLog.getPhysicalFilePath());
            Scope.getCurrentScope().getLog(UpdateToTagCommandStep.class).warning(message);
            Scope.getCurrentScope().getUI().sendMessage("WARNING:  " + message);
            warningMessageShown = true;
        }
    }

    private UpToTagChangeSetFilter getUpToTagChangeSetFilter(String tag, List<RanChangeSet> ranChangeSetList) {
        return new UpToTagChangeSetFilter(tag, ranChangeSetList);
>>>>>>> 1f0ef010
    }

    @Override
    public ChangeLogIterator getStatusChangelogIterator(CommandScope commandScope, Database database, Contexts contexts, LabelExpression labelExpression, DatabaseChangeLog changeLog) throws DatabaseException {
        List<RanChangeSet> ranChangeSetList = database.getRanChangeSetList();
        String tag = commandScope.getArgumentValue(TAG_ARG);
        return new StatusChangeLogIterator(changeLog, tag,
                new UpToTagChangeSetFilter(tag, ranChangeSetList),
                new ShouldRunChangeSetFilter(database),
                new ContextChangeSetFilter(contexts),
                new LabelChangeSetFilter(labelExpression),
                new DbmsChangeSetFilter(database),
<<<<<<< HEAD
                new IgnoreChangeSetFilter());
=======
                new IgnoreChangeSetFilter(),
                getUpToTagChangeSetFilter(tag, ranChangeSetList));
    }

    @Override
    public void run(CommandResultsBuilder resultsBuilder) throws Exception {
        super.run(resultsBuilder);
>>>>>>> 1f0ef010
    }

    @Override
    public List<Class<?>> requiredDependencies() {
        List<Class<?>> deps = new ArrayList<>(super.requiredDependencies());
        deps.add(UpdateSummaryEnum.class);
        return deps;
    }

    @Override
    protected void customMdcLogging(CommandScope commandScope) {
        Scope.getCurrentScope().addMdcValue(MdcKey.UPDATE_TO_TAG, commandScope.getArgumentValue(TAG_ARG));
    }
}<|MERGE_RESOLUTION|>--- conflicted
+++ resolved
@@ -82,32 +82,25 @@
     public ChangeLogIterator getStandardChangelogIterator(CommandScope commandScope, Database database, Contexts contexts, LabelExpression labelExpression, DatabaseChangeLog changeLog) throws DatabaseException {
         List<RanChangeSet> ranChangeSetList = database.getRanChangeSetList();
         String tag = commandScope.getArgumentValue(TAG_ARG);
-<<<<<<< HEAD
-        List<ChangeSetFilter> changesetFilters = this.getStandardChangelogIteratorFilters(database, contexts, labelExpression);
-        changesetFilters.add(new UpToTagChangeSetFilter(tag, ranChangeSetList));
-        return new ChangeLogIterator(changeLog, changesetFilters.toArray(new ChangeSetFilter[0]));
-=======
+
         UpToTagChangeSetFilter upToTagChangeSetFilter = getUpToTagChangeSetFilter(tag, ranChangeSetList);
         if (! warningMessageShown && ! upToTagChangeSetFilter.isSeenTag()) {
             checkForTagExists(changeLog, tag);
         }
-        return new ChangeLogIterator(changeLog,
-                new ShouldRunChangeSetFilter(database),
-                new ContextChangeSetFilter(contexts),
-                new LabelChangeSetFilter(labelExpression),
-                new DbmsChangeSetFilter(database),
-                new IgnoreChangeSetFilter(),
-                upToTagChangeSetFilter);
+
+        List<ChangeSetFilter> changesetFilters = this.getStandardChangelogIteratorFilters(database, contexts, labelExpression);
+        changesetFilters.add(upToTagChangeSetFilter);
+        return new ChangeLogIterator(changeLog, changesetFilters.toArray(new ChangeSetFilter[0]));
     }
 
     private void checkForTagExists(DatabaseChangeLog changeLog, String tag) {
         boolean found =
-            changeLog.getChangeSets().stream().anyMatch(cs -> {
-                return
-                   cs.getChanges().stream().anyMatch(ch -> {
-                        return ch instanceof TagDatabaseChange && ((TagDatabaseChange) ch).getTag().equals(tag);
-                    });
-            });
+                changeLog.getChangeSets().stream().anyMatch(cs -> {
+                    return
+                            cs.getChanges().stream().anyMatch(ch -> {
+                                return ch instanceof TagDatabaseChange && ((TagDatabaseChange) ch).getTag().equals(tag);
+                            });
+                });
         if (! found) {
             String message = String.format(
                     "The tag '%s' was not found in the changelog '%s'. All changesets in the changelog were deployed.%nLearn about options for undoing these changes at https://docs.liquibase.com.",
@@ -120,7 +113,6 @@
 
     private UpToTagChangeSetFilter getUpToTagChangeSetFilter(String tag, List<RanChangeSet> ranChangeSetList) {
         return new UpToTagChangeSetFilter(tag, ranChangeSetList);
->>>>>>> 1f0ef010
     }
 
     @Override
@@ -128,22 +120,12 @@
         List<RanChangeSet> ranChangeSetList = database.getRanChangeSetList();
         String tag = commandScope.getArgumentValue(TAG_ARG);
         return new StatusChangeLogIterator(changeLog, tag,
-                new UpToTagChangeSetFilter(tag, ranChangeSetList),
+                getUpToTagChangeSetFilter(tag, ranChangeSetList),
                 new ShouldRunChangeSetFilter(database),
                 new ContextChangeSetFilter(contexts),
                 new LabelChangeSetFilter(labelExpression),
                 new DbmsChangeSetFilter(database),
-<<<<<<< HEAD
                 new IgnoreChangeSetFilter());
-=======
-                new IgnoreChangeSetFilter(),
-                getUpToTagChangeSetFilter(tag, ranChangeSetList));
-    }
-
-    @Override
-    public void run(CommandResultsBuilder resultsBuilder) throws Exception {
-        super.run(resultsBuilder);
->>>>>>> 1f0ef010
     }
 
     @Override
