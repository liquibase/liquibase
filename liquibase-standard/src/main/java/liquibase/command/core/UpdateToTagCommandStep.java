package liquibase.command.core;

import liquibase.*;
import liquibase.change.Change;
import liquibase.change.core.TagDatabaseChange;
import liquibase.changelog.*;
import liquibase.changelog.filter.*;
import liquibase.command.*;
import liquibase.database.Database;
import liquibase.exception.ChangeNotFoundException;
import liquibase.exception.DatabaseException;
import liquibase.exception.LiquibaseException;
import liquibase.logging.mdc.MdcKey;

import java.util.ArrayList;
import java.util.List;

public class UpdateToTagCommandStep extends AbstractUpdateCommandStep {

    public static final String[] COMMAND_NAME = {"updateToTag"};

    public static final CommandArgumentDefinition<String> CHANGELOG_FILE_ARG;
    public static final CommandArgumentDefinition<String> LABEL_FILTER_ARG;
    public static final CommandArgumentDefinition<String> CONTEXTS_ARG;
    public static final CommandArgumentDefinition<String> TAG_ARG;
    public static final CommandArgumentDefinition<ChangeLogParameters> CHANGELOG_PARAMETERS;

    static {
        CommandBuilder builder = new CommandBuilder(COMMAND_NAME);
        CHANGELOG_FILE_ARG = builder.argument(CommonArgumentNames.CHANGELOG_FILE, String.class).required()
                .description("The root changelog").build();
        LABEL_FILTER_ARG = builder.argument("labelFilter", String.class)
                .addAlias("labels")
                .description("Changeset labels to match").build();
        CONTEXTS_ARG = builder.argument("contextFilter", String.class)
                .addAlias("contexts")
                .description("Changeset contexts to match").build();
        TAG_ARG = builder.argument("tag", String.class).required()
            .description("The tag to update to").build();
        CHANGELOG_PARAMETERS = builder.argument("changelogParameters", ChangeLogParameters.class)
                .hidden()
                .build();
    }

    private boolean warningMessageShown = false;

    @Override
    public void run(CommandResultsBuilder resultsBuilder) throws Exception {
<<<<<<< HEAD
        this.warningMessageShown = false;
=======
        warningMessageShown = false;
>>>>>>> 28ab1fac
        this.setFastCheckEnabled(false);
        super.run(resultsBuilder);
    }


    @Override
    public String[][] defineCommandNames() {
        return new String[][] { COMMAND_NAME };
    }

    @Override
    public void adjustCommandDefinition(CommandDefinition commandDefinition) {
        commandDefinition.setShortDescription("Deploy changes from the changelog file to the specified tag");
    }

    @Override
    public String getChangelogFileArg(CommandScope commandScope) {
        return commandScope.getArgumentValue(CHANGELOG_FILE_ARG);
    }

    @Override
    public String getContextsArg(CommandScope commandScope) {
        return commandScope.getArgumentValue(CONTEXTS_ARG);
    }

    @Override
    public String getLabelFilterArg(CommandScope commandScope) {
        return commandScope.getArgumentValue(LABEL_FILTER_ARG);
    }

    @Override
    public String[] getCommandName() {
        return COMMAND_NAME;
    }

    @Override
    public UpdateSummaryEnum getShowSummary(CommandScope commandScope) {
        return (UpdateSummaryEnum) commandScope.getDependency(UpdateSummaryEnum.class);
    }

    @Override
    public ChangeLogIterator getStandardChangelogIterator(CommandScope commandScope, Database database, Contexts contexts, LabelExpression labelExpression, DatabaseChangeLog changeLog) throws LiquibaseException {
        List<RanChangeSet> ranChangeSetList = database.getRanChangeSetList();
        String tag = commandScope.getArgumentValue(TAG_ARG);

        UpToTagChangeSetFilter upToTagChangeSetFilter = getUpToTagChangeSetFilter(tag, ranChangeSetList);
        if (! warningMessageShown && ! upToTagChangeSetFilter.isSeenTag()) {
            checkForTagExists(changeLog, tag, database);
        }

        List<ChangeSetFilter> changesetFilters = this.getStandardChangelogIteratorFilters(database, contexts, labelExpression);
        changesetFilters.add(upToTagChangeSetFilter);
        return new ChangeLogIterator(changeLog, changesetFilters.toArray(new ChangeSetFilter[0]));
    }

    private void checkForTagExists(DatabaseChangeLog changeLog, String tag, Database database) throws LiquibaseException {
        List<TagDatabaseChange> tagDatabaseChangesList = getTagDatabaseChange(changeLog.getChangeSets());
        boolean thereIsTagDatabaseChange = !tagDatabaseChangesList.isEmpty();
        boolean thereIsTagDatabaseChangeMatching = isThereTagDatabaseChangeMatching(tagDatabaseChangesList, tag);

        if (!(thereIsTagDatabaseChange && thereIsTagDatabaseChangeMatching) && !GlobalConfiguration.STRICT.getCurrentValue()) {
            String message = String.format(
                    "The tag '%s' was not found in the changelog '%s'. All changesets in the changelog were deployed.%nLearn about options for undoing these changes at https://docs.liquibase.com.",
                    tag, changeLog.getPhysicalFilePath());
            Scope.getCurrentScope().getLog(UpdateToTagCommandStep.class).warning(message);
            Scope.getCurrentScope().getUI().sendMessage("WARNING:  " + message);
            warningMessageShown = true;
        }

        if(GlobalConfiguration.STRICT.getCurrentValue()) {
            if(!thereIsTagDatabaseChange) {
                throw new ChangeNotFoundException("TagDatabaseChange", database);
            }
            else {
                if(!thereIsTagDatabaseChangeMatching) {
                    throw new LiquibaseException(String.format("Command execution tag %s does not match with any changeSet tag", tag));
                }
            }
        }
    }

    private List<TagDatabaseChange> getTagDatabaseChange(List<ChangeSet> changeSetList) {
        List<TagDatabaseChange> listTagDatabaseChanges = new ArrayList<>();
        for(ChangeSet changeSet : changeSetList){
            for(Change change : changeSet.getChanges()) {
                if(change instanceof TagDatabaseChange) {
                    listTagDatabaseChanges.add((TagDatabaseChange) change);
                }
            }
        }
        return listTagDatabaseChanges;
    }

    private boolean isThereTagDatabaseChangeMatching(List<TagDatabaseChange> tagDatabaseChange, String tag) {
        return tagDatabaseChange.stream().anyMatch(tagDatabaseChange1 -> tagDatabaseChange1.getTag().equals(tag));
    }

    private UpToTagChangeSetFilter getUpToTagChangeSetFilter(String tag, List<RanChangeSet> ranChangeSetList) {
        return new UpToTagChangeSetFilter(tag, ranChangeSetList);
    }

    @Override
    public ChangeLogIterator getStatusChangelogIterator(CommandScope commandScope, Database database, Contexts contexts, LabelExpression labelExpression, DatabaseChangeLog changeLog) throws DatabaseException {
        List<RanChangeSet> ranChangeSetList = database.getRanChangeSetList();
        String tag = commandScope.getArgumentValue(TAG_ARG);
        return new StatusChangeLogIterator(changeLog, tag,
                getUpToTagChangeSetFilter(tag, ranChangeSetList),
                new ShouldRunChangeSetFilter(database),
                new ContextChangeSetFilter(contexts),
                new LabelChangeSetFilter(labelExpression),
                new DbmsChangeSetFilter(database),
                new IgnoreChangeSetFilter());
    }

    @Override
    public List<Class<?>> requiredDependencies() {
        List<Class<?>> deps = new ArrayList<>(super.requiredDependencies());
        deps.add(UpdateSummaryEnum.class);
        return deps;
    }

    @Override
    protected void customMdcLogging(CommandScope commandScope) {
        Scope.getCurrentScope().addMdcValue(MdcKey.UPDATE_TO_TAG, commandScope.getArgumentValue(TAG_ARG));
    }

    @Override
    public void postUpdateLog(int rowsAffected, List<ChangeSet> exceptionChangeSets) {
        this.postUpdateLogForActualUpdate(rowsAffected, exceptionChangeSets, coreBundle.getString("update.to.tag.successful.with.row.count"), coreBundle.getString("update.to.tag.successful"));
    }
}<|MERGE_RESOLUTION|>--- conflicted
+++ resolved
@@ -46,11 +46,7 @@
 
     @Override
     public void run(CommandResultsBuilder resultsBuilder) throws Exception {
-<<<<<<< HEAD
-        this.warningMessageShown = false;
-=======
         warningMessageShown = false;
->>>>>>> 28ab1fac
         this.setFastCheckEnabled(false);
         super.run(resultsBuilder);
     }
