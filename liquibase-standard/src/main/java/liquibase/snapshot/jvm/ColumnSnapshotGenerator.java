package liquibase.snapshot.jvm;

import liquibase.Scope;
import liquibase.database.AbstractJdbcDatabase;
import liquibase.database.Database;
import liquibase.database.OfflineConnection;
import liquibase.database.core.*;
import liquibase.exception.DatabaseException;
import liquibase.executor.ExecutorService;
import liquibase.logging.Logger;
import liquibase.snapshot.CachedRow;
import liquibase.snapshot.DatabaseSnapshot;
import liquibase.snapshot.JdbcDatabaseSnapshot;
import liquibase.statement.DatabaseFunction;
import liquibase.statement.core.RawSqlStatement;
import liquibase.structure.DatabaseObject;
import liquibase.structure.core.*;
import liquibase.util.BooleanUtil;
import liquibase.util.SqlUtil;
import liquibase.util.StringUtil;

import java.sql.*;
import java.util.*;
import java.util.regex.Matcher;
import java.util.regex.Pattern;

public class ColumnSnapshotGenerator extends JdbcSnapshotGenerator {

    /**
     * This attribute indicates whether we need to process a column object. It is visible only
     * in scope of snapshot process.
     */
    private static final String LIQUIBASE_COMPLETE = "liquibase-complete";
    protected static final String COLUMN_DEF_COL = "COLUMN_DEF";

    private static final String POSTGRES_STRING_VALUE_REGEX = "'(.*)'::[\\w .]+";
    private static final Pattern POSTGRES_STRING_VALUE_PATTERN = Pattern.compile(POSTGRES_STRING_VALUE_REGEX);
    private static final String POSTGRES_NUMBER_VALUE_REGEX = "\\(?(\\d*)\\)?::[\\w .]+";
    private static final Pattern POSTGRES_NUMBER_VALUE_PATTERN = Pattern.compile(POSTGRES_NUMBER_VALUE_REGEX);

    private final ColumnAutoIncrementService columnAutoIncrementService = new ColumnAutoIncrementService();


    public ColumnSnapshotGenerator() {
        super(Column.class, new Class[]{Table.class, View.class});
    }

    @Override
    protected DatabaseObject snapshotObject(DatabaseObject example, DatabaseSnapshot snapshot) throws DatabaseException {
        if (BooleanUtil.isTrue(((Column) example).getComputed()) || BooleanUtil.isTrue(((Column) example).getDescending())) {
            return example;
        }
        Database database = snapshot.getDatabase();

        Relation relation = ((Column) example).getRelation();

        Schema schema = relation.getSchema();
        try {
            Column column = null;

            if (example.getAttribute(LIQUIBASE_COMPLETE, false)) {
                column = (Column) example;
                example.setAttribute(LIQUIBASE_COMPLETE, null);

                return column;
            }

            String catalogName = ((AbstractJdbcDatabase) database).getJdbcCatalogName(schema);
            String schemaName = ((AbstractJdbcDatabase) database).getJdbcSchemaName(schema);
            String tableName = relation.getName();
            String columnName = example.getName();

            JdbcDatabaseSnapshot.CachingDatabaseMetaData databaseMetaData =
                    ((JdbcDatabaseSnapshot) snapshot).getMetaDataFromCache();

            List<CachedRow> metaDataColumns = databaseMetaData.getColumns(catalogName, schemaName, tableName, columnName);
            List<CachedRow> metaDataNotNullConst = databaseMetaData.getNotNullConst(catalogName, schemaName, tableName);

            if (!metaDataColumns.isEmpty()) {
                CachedRow data = metaDataColumns.get(0);
                column = readColumn(data, relation, database);
                setAutoIncrementDetails(column, database, snapshot);

                populateValidateNullableIfNeeded(column, metaDataNotNullConst, database);
            }

            example.setAttribute(LIQUIBASE_COMPLETE, null);

            if (column == null && database instanceof PostgresDatabase && looksLikeFunction(example.getName())) {
                ((Column) example).setComputed(true);
                return example;
            }

            return column;
        } catch (DatabaseException | SQLException e) {
            throw new DatabaseException(e);
        }
    }

    private void populateValidateNullableIfNeeded(Column column, List<CachedRow> metaDataNotNullConst, Database database) {
        if (!(database instanceof OracleDatabase)) {
            return;
        }
        String name = column.getName();
        for (CachedRow cachedRow : metaDataNotNullConst) {
            Object columnNameObj = cachedRow.get("COLUMN_NAME");
            if (columnNameObj == null) {
                throw new AssertionError("Please check query to fetch data for notNullConst!. "
                        + "I didn't fetch needed data");
            }
            if (name.equalsIgnoreCase(columnNameObj.toString())) {
                final String VALIDATE = "VALIDATED";
                Object validated = cachedRow.get(VALIDATE);
                if (validated == null) {
                    break;
                }
                // Oracle returns NULLABLE=Y for columns that have not null constraints that are not validated
                // we have to check the search_condition to verify if it is really nullable
                String searchCondition = cachedRow.getString("SEARCH_CONDITION");
                searchCondition = searchCondition == null ? "" : searchCondition.toUpperCase();
                String nullable = cachedRow.getString("NULLABLE");
                String constraintName = cachedRow.getString("CONSTRAINT_NAME");
                if ("NOT VALIDATED".equalsIgnoreCase(validated.toString())
                        && "Y".equalsIgnoreCase(nullable)
                        && searchCondition.matches("\"?\\w+\" IS NOT NULL")) {
                    // not validated not null constraint found
                    column.setNullable(false);
                    column.setValidateNullable(false);
                }
                if (Boolean.FALSE.equals(column.isNullable()) && hasValidObjectName(constraintName)) {
                    column.setAttribute("notNullConstraintName", constraintName);
                }
            }
        }
    }

    private static boolean hasValidObjectName(String objectName) {
        if (StringUtil.isEmpty(objectName)) {
            return false;
        }
        return !objectName.startsWith("SYS_") && !objectName.startsWith("BIN$");
    }

    @Override
    protected void addTo(DatabaseObject foundObject, DatabaseSnapshot snapshot) throws DatabaseException {
        if (!snapshot.getSnapshotControl().shouldInclude(Column.class)) {
            return;
        }
        if (foundObject instanceof Relation) {
            Database database = snapshot.getDatabase();
            Relation relation = (Relation) foundObject;
            List<CachedRow> allColumnsMetadataRs;
            try {

                JdbcDatabaseSnapshot.CachingDatabaseMetaData databaseMetaData =
                        ((JdbcDatabaseSnapshot) snapshot).getMetaDataFromCache();

                Schema schema;

                schema = relation.getSchema();
                allColumnsMetadataRs = databaseMetaData.getColumns(
                        ((AbstractJdbcDatabase) database).getJdbcCatalogName(schema),
                        ((AbstractJdbcDatabase) database).getJdbcSchemaName(schema),
                        relation.getName(),
                        null);
                List<CachedRow> metaDataNotNullConst = databaseMetaData.getNotNullConst(schema.getCatalogName(), schema.getName(), relation.getName());

                /*
                 * Microsoft SQL Server, SAP SQL Anywhere and probably other RDBMS guarantee non-duplicate
                 * ORDINAL_POSITIONs for the columns of a single table. But they do not guarantee there are no gaps
                 * in that integers (e.g. if columns have been deleted). So we need to check for that and renumber
                 * if needed.
                 */
                TreeMap<Integer, CachedRow> treeSet = new TreeMap<>();
                for (CachedRow row : allColumnsMetadataRs) {
                    treeSet.put(row.getInt("ORDINAL_POSITION"), row);
                }
                Logger log = Scope.getCurrentScope().getLog(getClass());

                // Now we can iterate through the sorted list and repair if needed.
                int currentOrdinal = 0;
                for (CachedRow row : treeSet.values()) {
                    currentOrdinal++;
                    int rsOrdinal = row.getInt("ORDINAL_POSITION");
                    if (rsOrdinal != currentOrdinal) {
                        log.fine(
                                String.format(
                                        "Repairing ORDINAL_POSITION with gaps for table=%s, column name=%s, " +
                                                "bad ordinal=%d, new ordinal=%d",
                                        relation.getName(),
                                        row.getString("COLUMN_NAME"),
                                        rsOrdinal,
                                        currentOrdinal
                                )
                        );
                        row.set("ORDINAL_POSITION", currentOrdinal);
                    }
                }

                // Iterate through all (repaired) rows and add the columns to our result.
                for (CachedRow row : allColumnsMetadataRs) {
                    Column column = readColumn(row, relation, database);
                    setAutoIncrementDetails(column, database, snapshot);
                    populateValidateNullableIfNeeded(column, metaDataNotNullConst, database);
                    column.setAttribute(LIQUIBASE_COMPLETE, true);
                    relation.getColumns().add(column);
                }
            } catch (SQLException e) {
                throw new DatabaseException(e);
            }
        }

    }

    protected void setAutoIncrementDetails(Column column, Database database, DatabaseSnapshot snapshot) {
        if ((column.getAutoIncrementInformation() != null) && (database.getConnection() != null) &&
                !(database.getConnection() instanceof OfflineConnection) &&
                (column.getRelation() != null) && (column.getSchema() != null)) {

            Column.AutoIncrementInformation autoIncrementInformation =
                    this.columnAutoIncrementService.obtainSequencesInformation(database, column.getSchema(), snapshot)
                            .get(String.format("%s.%s.%s", column.getSchema().getName(), column.getRelation().getName(), column.getName()));
            if (autoIncrementInformation != null) {
                column.setAutoIncrementInformation(autoIncrementInformation);
            }
        }
    }

    protected Column readColumn(CachedRow columnMetadataResultSet, Relation table, Database database)
            throws SQLException, DatabaseException {
        String rawTableName = (String) columnMetadataResultSet.get("TABLE_NAME");
        String rawColumnName = (String) columnMetadataResultSet.get("COLUMN_NAME");
        String rawSchemaName = StringUtil.trimToNull((String) columnMetadataResultSet.get("TABLE_SCHEM"));
        String rawCatalogName = StringUtil.trimToNull((String) columnMetadataResultSet.get("TABLE_CAT"));
        String remarks = StringUtil.trimToNull((String) columnMetadataResultSet.get("REMARKS"));
        if (remarks != null) {
            // Comes back escaped sometimes
            remarks = remarks.replace("''", "'");
        }
        Integer position = columnMetadataResultSet.getInt("ORDINAL_POSITION");

        Column column = new Column();
        column.setName(StringUtil.trimToNull(rawColumnName));
        column.setRelation(table);
        column.setRemarks(remarks);
        column.setOrder(position);
        Boolean isComputed = columnMetadataResultSet.getBoolean("IS_COMPUTED");
        if (isComputed != null) {
            column.setComputed(isComputed);
        }


        if (columnMetadataResultSet.get("IS_FILESTREAM") != null && (Boolean) columnMetadataResultSet.get("IS_FILESTREAM")) {
            column.setAttribute("fileStream", true);
        }
        if (columnMetadataResultSet.get("IS_ROWGUIDCOL") != null && (Boolean) columnMetadataResultSet.get("IS_ROWGUIDCOL")) {
            column.setAttribute("rowGuid", true);
        }
        if (database instanceof OracleDatabase) {
            String nullable = columnMetadataResultSet.getString("NULLABLE");
            if ("Y".equals(nullable)) {
                column.setNullable(true);
            } else {
                column.setNullable(false);
            }
        } else {
            Integer nullable = columnMetadataResultSet.getInt("NULLABLE");
            if (nullable != null) {
                if (nullable == DatabaseMetaData.columnNoNulls) {
                    column.setNullable(false);
                } else if (nullable == DatabaseMetaData.columnNullable) {
                    column.setNullable(true);
                } else if (nullable == DatabaseMetaData.columnNullableUnknown) {
                    Scope.getCurrentScope().getLog(getClass()).info("Unknown nullable state for column "
                            + column + ". Assuming nullable");
                    column.setNullable(true);
                }
            }
        }

        if (database.supportsAutoIncrement() && table instanceof Table) {
            column = this.columnAutoIncrementService.enableColumnAutoIncrementIfAvailable(column, database,
                    columnMetadataResultSet, rawCatalogName, rawSchemaName, rawTableName, rawColumnName);
        }

        DataType type = readDataType(columnMetadataResultSet, column, database);
        column.setType(type);

        Object defaultValue = readDefaultValue(columnMetadataResultSet, column, database);

        // TODO Is uppercasing the potential function name always a good idea?
        // In theory, we could get a quoted function name (inprobable, but not impossible)
        if ((defaultValue instanceof DatabaseFunction) && ((DatabaseFunction) defaultValue)
                .getValue().matches("\\w+")) {
            defaultValue = new DatabaseFunction(((DatabaseFunction) defaultValue).getValue().toUpperCase());
        }
        column.setDefaultValue(defaultValue);
        column.setDefaultValueConstraintName(columnMetadataResultSet.getString("COLUMN_DEF_NAME"));

        return column;
    }

    /**
     * Processes metadata of a column, e.g. name, type and default value. We start with the result of the JDBC
     * {@link DatabaseMetaData}.getColumns() method. Depending on Database, additional columns might be present.
     *
     * @param columnMetadataResultSet the result from the JDBC getColumns() call for the column
     * @param column                  logical definition of the column (object form)
     * @param database                the database from which the column originates
     * @return a DataType object with detailed information about the type
     * @throws DatabaseException If an error occurs during processing (mostly caused by Exceptions in JDBC calls)
     */
    protected DataType readDataType(CachedRow columnMetadataResultSet, Column column, Database database) throws DatabaseException {

        if (database instanceof OracleDatabase) {
            String dataType = columnMetadataResultSet.getString("DATA_TYPE_NAME");
            dataType = dataType.replace("VARCHAR2", "VARCHAR");
            dataType = dataType.replace("NVARCHAR2", "NVARCHAR");

            DataType type = new DataType(dataType);
            type.setDataTypeId(columnMetadataResultSet.getInt("DATA_TYPE"));
            if (dataType.equalsIgnoreCase("NUMBER")) {
                type.setColumnSize(columnMetadataResultSet.getInt("DATA_PRECISION"));
                type.setDecimalDigits(columnMetadataResultSet.getInt("DATA_SCALE"));
            } else {
                if ("FLOAT".equalsIgnoreCase(dataType)) { //FLOAT [(precision)]
                    type.setColumnSize(columnMetadataResultSet.getInt("DATA_PRECISION"));
                } else {
                    type.setColumnSize(columnMetadataResultSet.getInt("DATA_LENGTH"));
                }

                boolean isTimeStampDataType = dataType.toUpperCase().contains("TIMESTAMP");

                if (isTimeStampDataType || dataType.equalsIgnoreCase("NCLOB") || dataType.equalsIgnoreCase("BLOB") || dataType.equalsIgnoreCase("CLOB")) {
                    type.setColumnSize(null);
                } else if (dataType.equalsIgnoreCase("NVARCHAR") || dataType.equalsIgnoreCase("NCHAR")) {
                    type.setColumnSize(columnMetadataResultSet.getInt("CHAR_LENGTH"));
                    type.setColumnSizeUnit(DataType.ColumnSizeUnit.CHAR);
                } else {
                    String charUsed = columnMetadataResultSet.getString("CHAR_USED");
                    DataType.ColumnSizeUnit unit = null;
                    if ("C".equals(charUsed)) {
                        unit = DataType.ColumnSizeUnit.CHAR;
                        type.setColumnSize(columnMetadataResultSet.getInt("CHAR_LENGTH"));
                    } else if ("B".equals(charUsed)) {
                        unit = DataType.ColumnSizeUnit.BYTE;
                    }
                    type.setColumnSizeUnit(unit);
                }
            }


            return type;
        }

        String columnTypeName = (String) columnMetadataResultSet.get("TYPE_NAME");

        if (database instanceof MSSQLDatabase) {
            if ("numeric() identity".equalsIgnoreCase(columnTypeName)) {
                columnTypeName = "numeric";
            } else if ("decimal() identity".equalsIgnoreCase(columnTypeName)) {
                columnTypeName = "decimal";
            } else if ("xml".equalsIgnoreCase(columnTypeName)) {
                columnMetadataResultSet.set("COLUMN_SIZE", null);
                columnMetadataResultSet.set("DECIMAL_DIGITS", null);
            } else if ("datetimeoffset".equalsIgnoreCase(columnTypeName)
                    || "time".equalsIgnoreCase(columnTypeName)) {
                columnMetadataResultSet.set("COLUMN_SIZE", columnMetadataResultSet.getInt("DECIMAL_DIGITS"));
                columnMetadataResultSet.set("DECIMAL_DIGITS", null);
            }
        } else if (database instanceof PostgresDatabase) {
            columnTypeName = database.unescapeDataTypeName(columnTypeName);
            // https://www.postgresql.org/message-id/20061016193942.GF23302%40svana.org says that internally array datatypes are defined with an underscore prefix.
            if (columnTypeName.startsWith("_")) {
                columnTypeName = columnTypeName.replaceFirst("_", "").concat("[]");
            }
        }

        if (database instanceof FirebirdDatabase) {
            if ("BLOB SUB_TYPE 0".equals(columnTypeName)) {
                columnTypeName = "BLOB";
            }
            if ("BLOB SUB_TYPE 1".equals(columnTypeName)) {
                columnTypeName = "CLOB";
            }
        }

        if ((database instanceof MySQLDatabase) && "JSON".equalsIgnoreCase(columnTypeName)){
            return new DataType("JSON");
        }

        if ((database instanceof MySQLDatabase) && ("ENUM".equalsIgnoreCase(columnTypeName) || "SET".equalsIgnoreCase
                (columnTypeName))) {
            try {

                String enumValue = Scope.getCurrentScope().getSingleton(ExecutorService.class)
                        .getExecutor("jdbc", database)
                        .queryForObject(new RawSqlStatement("SELECT COLUMN_TYPE FROM INFORMATION_SCHEMA.COLUMNS\n" +
                                "WHERE TABLE_SCHEMA = '" + column.getSchema().getName() + "'\n" +
                                "AND TABLE_NAME = '" + column.getRelation().getName() + "'\n" +
                                "AND COLUMN_NAME = '" + column.getName() + "'"), String.class);

                enumValue = enumValue.replace("enum(", "ENUM(");
                enumValue = enumValue.replace("set(", "SET(");

                return new DataType(enumValue);
            } catch (DatabaseException e) {
                Scope.getCurrentScope().getLog(getClass()).warning("Error fetching enum values", e);
            }
        }

        DataType.ColumnSizeUnit columnSizeUnit = DataType.ColumnSizeUnit.BYTE;

        if (database instanceof SybaseASADatabase &&
            (columnMetadataResultSet.getInt("DATA_TYPE") == Types.VARCHAR || columnMetadataResultSet.getInt("DATA_TYPE") == Types.CHAR) &&
            columnMetadataResultSet.getInt("scale") == 1) {
            columnSizeUnit = DataType.ColumnSizeUnit.CHAR;
        }

        int dataType = columnMetadataResultSet.getInt("DATA_TYPE");
        Integer columnSize = null;
        Integer decimalDigits = null;

        if (!database.dataTypeIsNotModifiable(columnTypeName)) {
            // don't set size for types like int4, int8 etc
            columnSize = columnMetadataResultSet.getInt("COLUMN_SIZE");
            decimalDigits = columnMetadataResultSet.getInt("DECIMAL_DIGITS");
            if ((decimalDigits != null) && decimalDigits.equals(0)) {
                if (dataType == Types.TIME && database instanceof PostgresDatabase) {
                    //that is allowed
                } else {
                    decimalDigits = null;
                }
            }
        }

        Integer radix = columnMetadataResultSet.getInt("NUM_PREC_RADIX");

        Integer characterOctetLength = columnMetadataResultSet.getInt("CHAR_OCTET_LENGTH");

        if (database instanceof AbstractDb2Database) {
            String typeName = columnMetadataResultSet.getString("TYPE_NAME");
            if (("DBCLOB".equalsIgnoreCase(typeName) || "GRAPHIC".equalsIgnoreCase(typeName)
                    || "VARGRAPHIC".equalsIgnoreCase(typeName)) && (columnSize != null)) {
                //Stored as double length chars
                columnSize = columnSize / 2;
            }
            if ("TIMESTAMP".equalsIgnoreCase(columnTypeName) && (decimalDigits == null)) {
                // Actually a date
                columnTypeName = "DATE";
                dataType = Types.DATE;
            }
        }

        if ((database instanceof PostgresDatabase) && columnSize != null) {
            if (columnSize.equals(Integer.MAX_VALUE)) {
                columnSize = null;
            } else if (columnTypeName.equalsIgnoreCase("numeric") && columnSize.equals(0)) {
                columnSize = null;
            }

        }

        // For SAP (Sybase) SQL ANywhere, JDBC returns "LONG(2147483647) binary" (the number is 2^31-1)
        // but when creating a column, LONG BINARY must not have parameters.
        // The same applies to LONG(...) VARCHAR.
        if (database instanceof SybaseASADatabase
                && ("LONG BINARY".equalsIgnoreCase(columnTypeName) || "LONG VARCHAR".equalsIgnoreCase(columnTypeName))) {
            columnSize = null;
        }

        DataType type = new DataType(columnTypeName);
        type.setDataTypeId(dataType);

        /*
         * According to the description of DatabaseMetaData.getColumns, the content of the "COLUMN_SIZE" column is
         * pretty worthless for datetime/timestamp columns:
         *
         * "For datetime datatypes, this is the length in characters of the String representation
         * (assuming the maximum allowed precision of the fractional seconds component)."
         * In the case of TIMESTAMP columns, the information we are really looking for
         * (the fractional digits) is located in the column DECIMAL_DIGITS.
         */
        int jdbcType = columnMetadataResultSet.getInt("DATA_TYPE");

        if (jdbcType == Types.TIMESTAMP || jdbcType == Types.TIMESTAMP_WITH_TIMEZONE
            // SQL Anywhere incorrectly reports type VARCHAR for TIMESTAMP_WITZH_TIMEZONE columns
            || (database instanceof SybaseASADatabase && "timestamp with time zone".equalsIgnoreCase(columnTypeName))) {

            if (decimalDigits == null) {
                type.setColumnSize(null);
            } else {
                type.setColumnSize((decimalDigits != database.getDefaultFractionalDigitsForTimestamp()) ?
                        decimalDigits : null
                );
            }

            type.setDecimalDigits(null);
        } else {
            type.setColumnSize(columnSize);
            type.setDecimalDigits(decimalDigits);
        }
        type.setRadix(radix);
        type.setCharacterOctetLength(characterOctetLength);
        type.setColumnSizeUnit(columnSizeUnit);


        return type;
    }

    protected Object readDefaultValue(CachedRow columnMetadataResultSet, Column columnInfo, Database database) {
        if (database instanceof MSSQLDatabase) {
            Object defaultValue = columnMetadataResultSet.get(COLUMN_DEF_COL);

            if (("(NULL)".equals(defaultValue))) {
                columnMetadataResultSet.set(COLUMN_DEF_COL, new DatabaseFunction("null"));
            }
        }

        if ((database instanceof OracleDatabase) && (columnMetadataResultSet.get(COLUMN_DEF_COL) == null)) {
            columnMetadataResultSet.set(COLUMN_DEF_COL, columnMetadataResultSet.get("DATA_DEFAULT"));

            if ((columnMetadataResultSet.get(COLUMN_DEF_COL) != null) && "NULL".equalsIgnoreCase((String)
                    columnMetadataResultSet.get(COLUMN_DEF_COL))) {
                columnMetadataResultSet.set(COLUMN_DEF_COL, null);
            }

            Object columnDef = columnMetadataResultSet.get(COLUMN_DEF_COL);
            if ("CHAR".equalsIgnoreCase(columnInfo.getType().getTypeName()) && (columnDef instanceof String) && !
                    ((String) columnDef).startsWith("'") && !((String) columnDef).endsWith("'")) {
                return new DatabaseFunction((String) columnDef);
            }

            if ("YES".equals(columnMetadataResultSet.get("VIRTUAL_COLUMN"))) {
                Object virtColumnDef = columnMetadataResultSet.get(COLUMN_DEF_COL);
                if ((virtColumnDef != null) && !"null".equals(virtColumnDef)) {
                    columnMetadataResultSet.set(COLUMN_DEF_COL, "GENERATED ALWAYS AS (" + virtColumnDef + ")");
                }
            }

            Object defaultValue = columnMetadataResultSet.get(COLUMN_DEF_COL);
            if ((defaultValue instanceof String)) {
                String lowerCaseDefaultValue = ((String) defaultValue).toLowerCase();
                if (lowerCaseDefaultValue.contains("iseq$$") && lowerCaseDefaultValue.endsWith(".nextval")) {
                    columnMetadataResultSet.set(COLUMN_DEF_COL, null);
                }

            }
        }

        if (database instanceof PostgresDatabase) {
            readDefaultValueForPostgresDatabase(columnMetadataResultSet, columnInfo);
        }

        if (
                (database instanceof AbstractDb2Database) &&
                        ((columnMetadataResultSet.get(COLUMN_DEF_COL) != null) &&
                                "NULL".equalsIgnoreCase((String) columnMetadataResultSet.get(COLUMN_DEF_COL)))) {
            columnMetadataResultSet.set(COLUMN_DEF_COL, null);
        }

<<<<<<< HEAD
        if (database instanceof SybaseASADatabase) {
            String defaultValue = (String) columnMetadataResultSet.get(COLUMN_DEF_COL);

           // SQL Anywhere returns `CURRENT DATE` (without underscore), which no other RDBMS would understand
           defaultValue = defaultValue.replaceAll("(?i)\\bCURRENT\\s+DATE\\b", "{fn CURDATE()}");

           // SQL Anywhere returns `CURRENT TIME` (without underscore), which no other RDBMS would understand
           defaultValue = defaultValue.replaceAll("(?i)\\bCURRENT\\s+TIME\\b", "{fn CURTIME()}");

           // SQL Anywhere returns `CURRENT TIMESTAMP` (without underscore), which no other RDBMS would understand
           defaultValue = defaultValue.replaceAll("(?i)\\bCURRENT\\s+TIMESTAMP\\b", "{fn NOW()}");

           // SQL Anywhere returns `CURRENT USER` (without underscore), which no other RDBMS would understand
           defaultValue = defaultValue.replaceAll("(?i)\\bCURRENT\\s+USER\\b", "{fn USER()}");

           columnMetadataResultSet.set(COLUMN_DEF_COL, defaultValue);
=======
        if (database instanceof SybaseASADatabase && "YES".equals(columnMetadataResultSet.get("IS_GENERATEDCOLUMN"))) {
            Object virtColumnDef = columnMetadataResultSet.get(COLUMN_DEF_COL);
            if ((virtColumnDef != null) && !"null".equals(virtColumnDef)) {
                columnMetadataResultSet.set(COLUMN_DEF_COL, "COMPUTE (" + virtColumnDef + ")");
            }
>>>>>>> c0a837a5
        }

        return SqlUtil.parseValue(database, columnMetadataResultSet.get(COLUMN_DEF_COL), columnInfo.getType());
    }

    private void readDefaultValueForPostgresDatabase(CachedRow columnMetadataResultSet, Column columnInfo) {
        if (columnInfo.isAutoIncrement()) {
            columnMetadataResultSet.set(COLUMN_DEF_COL, null);
        }
        Object defaultValue = columnMetadataResultSet.get(COLUMN_DEF_COL);
        if ((defaultValue instanceof String)) {
            Matcher matcher = POSTGRES_STRING_VALUE_PATTERN.matcher((String) defaultValue);
            if (matcher.matches()) {
                defaultValue = matcher.group(1);
            } else {
                matcher = POSTGRES_NUMBER_VALUE_PATTERN.matcher((String) defaultValue);
                if (matcher.matches()) {
                    defaultValue = matcher.group(1);
                }

            }
            columnMetadataResultSet.set(COLUMN_DEF_COL, defaultValue);
        }

        if ("YES".equals(columnMetadataResultSet.get("IS_GENERATEDCOLUMN"))) {
            Object virtColumnDef = columnMetadataResultSet.get(COLUMN_DEF_COL);
            if ((virtColumnDef != null) && !"null".equals(virtColumnDef)) {
                // Column type added on PG 12 and until PG 15 only STORED mode is supported and jdbc metadata just say "YES" or "NO"
                // VIRTUAL support is yet to be implemented, so we need to come back here if that happens and see what needs to be changed
                columnMetadataResultSet.set(COLUMN_DEF_COL, "GENERATED ALWAYS AS " + virtColumnDef + " STORED");
            }
        }
    }

    /**
     * {@link IndexSnapshotGenerator} fails to differentiate computed and non-computed column's for {@link PostgresDatabase}
     * assume that if COLUMN_NAME contains parentesised expression -- its function reference.
     * should handle cases like:
     * - ((name)::text)
     * - lower/upper((name)::text)
     * - (name)::text || '- concatenation example'
     */
    private boolean looksLikeFunction(String columnName) {
        return columnName.contains("(");
    }
}<|MERGE_RESOLUTION|>--- conflicted
+++ resolved
@@ -559,7 +559,6 @@
             columnMetadataResultSet.set(COLUMN_DEF_COL, null);
         }
 
-<<<<<<< HEAD
         if (database instanceof SybaseASADatabase) {
             String defaultValue = (String) columnMetadataResultSet.get(COLUMN_DEF_COL);
 
@@ -576,13 +575,13 @@
            defaultValue = defaultValue.replaceAll("(?i)\\bCURRENT\\s+USER\\b", "{fn USER()}");
 
            columnMetadataResultSet.set(COLUMN_DEF_COL, defaultValue);
-=======
+        }
+
         if (database instanceof SybaseASADatabase && "YES".equals(columnMetadataResultSet.get("IS_GENERATEDCOLUMN"))) {
             Object virtColumnDef = columnMetadataResultSet.get(COLUMN_DEF_COL);
             if ((virtColumnDef != null) && !"null".equals(virtColumnDef)) {
                 columnMetadataResultSet.set(COLUMN_DEF_COL, "COMPUTE (" + virtColumnDef + ")");
             }
->>>>>>> c0a837a5
         }
 
         return SqlUtil.parseValue(database, columnMetadataResultSet.get(COLUMN_DEF_COL), columnInfo.getType());
