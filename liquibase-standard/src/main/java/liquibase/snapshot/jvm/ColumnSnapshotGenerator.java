package liquibase.snapshot.jvm;

import liquibase.Scope;
import liquibase.database.AbstractJdbcDatabase;
import liquibase.database.Database;
import liquibase.database.OfflineConnection;
import liquibase.database.core.*;
import liquibase.exception.DatabaseException;
import liquibase.executor.ExecutorService;
import liquibase.logging.Logger;
import liquibase.snapshot.CachedRow;
import liquibase.snapshot.DatabaseSnapshot;
import liquibase.snapshot.JdbcDatabaseSnapshot;
import liquibase.statement.DatabaseFunction;
import liquibase.statement.core.RawSqlStatement;
import liquibase.structure.DatabaseObject;
import liquibase.structure.core.*;
import liquibase.util.BooleanUtil;
import liquibase.util.SqlUtil;
import liquibase.util.StringUtil;

import java.sql.*;
import java.util.*;
import java.util.regex.Matcher;
import java.util.regex.Pattern;

public class ColumnSnapshotGenerator extends JdbcSnapshotGenerator {

    /**
     * This attribute indicates whether we need to process a column object. It is visible only
     * in scope of snapshot process.
     */
    private static final String LIQUIBASE_COMPLETE = "liquibase-complete";
    protected static final String COLUMN_DEF_COL = "COLUMN_DEF";

    private static final String POSTGRES_STRING_VALUE_REGEX = "'(.*)'::[\\w .]+";
    private static final Pattern POSTGRES_STRING_VALUE_PATTERN = Pattern.compile(POSTGRES_STRING_VALUE_REGEX);
    private static final String POSTGRES_NUMBER_VALUE_REGEX = "\\(?(\\d*)\\)?::[\\w .]+";
    private static final Pattern POSTGRES_NUMBER_VALUE_PATTERN = Pattern.compile(POSTGRES_NUMBER_VALUE_REGEX);

    private final ColumnAutoIncrementService columnAutoIncrementService = new ColumnAutoIncrementService();


    public ColumnSnapshotGenerator() {
        super(Column.class, new Class[]{Table.class, View.class});
    }

    @Override
    protected DatabaseObject snapshotObject(DatabaseObject example, DatabaseSnapshot snapshot) throws DatabaseException {
        if (BooleanUtil.isTrue(((Column) example).getComputed()) || BooleanUtil.isTrue(((Column) example).getDescending())) {
            return example;
        }
        Database database = snapshot.getDatabase();

        Relation relation = ((Column) example).getRelation();

        Schema schema = relation.getSchema();
        try {
            Column column = null;

            if (example.getAttribute(LIQUIBASE_COMPLETE, false)) {
                column = (Column) example;
                example.setAttribute(LIQUIBASE_COMPLETE, null);

                return column;
            }

            String catalogName = ((AbstractJdbcDatabase) database).getJdbcCatalogName(schema);
            String schemaName = ((AbstractJdbcDatabase) database).getJdbcSchemaName(schema);
            String tableName = relation.getName();
            String columnName = example.getName();

            JdbcDatabaseSnapshot.CachingDatabaseMetaData databaseMetaData =
                    ((JdbcDatabaseSnapshot) snapshot).getMetaDataFromCache();

            List<CachedRow> metaDataColumns = databaseMetaData.getColumns(catalogName, schemaName, tableName, columnName);
            List<CachedRow> metaDataNotNullConst = databaseMetaData.getNotNullConst(catalogName, schemaName, tableName);

            if (!metaDataColumns.isEmpty()) {
                CachedRow data = metaDataColumns.get(0);
                column = readColumn(data, relation, database);
                setAutoIncrementDetails(column, database, snapshot);

                populateValidateNullableIfNeeded(column, metaDataNotNullConst, database);
            }

            example.setAttribute(LIQUIBASE_COMPLETE, null);

            if (column == null && database instanceof PostgresDatabase && looksLikeFunction(example.getName())) {
                ((Column) example).setComputed(true);
                return example;
            }

            return column;
        } catch (DatabaseException | SQLException e) {
            throw new DatabaseException(e);
        }
    }

    private void populateValidateNullableIfNeeded(Column column, List<CachedRow> metaDataNotNullConst, Database database) {
        if (!(database instanceof OracleDatabase)) {
            return;
        }
        String name = column.getName();
        for (CachedRow cachedRow : metaDataNotNullConst) {
            Object columnNameObj = cachedRow.get("COLUMN_NAME");
            if (columnNameObj == null) {
                throw new AssertionError("Please check query to fetch data for notNullConst!. "
                        + "I didn't fetch needed data");
            }
            if (name.equalsIgnoreCase(columnNameObj.toString())) {
                final String VALIDATE = "VALIDATED";
                Object validated = cachedRow.get(VALIDATE);
                if (validated == null) {
                    break;
                }
                // Oracle returns NULLABLE=Y for columns that have not null constraints that are not validated
                // we have to check the search_condition to verify if it is really nullable
                String searchCondition = cachedRow.getString("SEARCH_CONDITION");
                searchCondition = searchCondition == null ? "" : searchCondition.toUpperCase();
                String nullable = cachedRow.getString("NULLABLE");
                String constraintName = cachedRow.getString("CONSTRAINT_NAME");
                if ("NOT VALIDATED".equalsIgnoreCase(validated.toString())
                        && "Y".equalsIgnoreCase(nullable)
                        && searchCondition.matches("\"?\\w+\" IS NOT NULL")) {
                    // not validated not null constraint found
                    column.setNullable(false);
                    column.setValidateNullable(false);
                }
                if (Boolean.FALSE.equals(column.isNullable()) && hasValidObjectName(constraintName)) {
                    column.setAttribute("notNullConstraintName", constraintName);
                }
            }
        }
    }

    private static boolean hasValidObjectName(String objectName) {
        if (StringUtil.isEmpty(objectName)) {
            return false;
        }
        return !objectName.startsWith("SYS_") && !objectName.startsWith("BIN$");
    }

    @Override
    protected void addTo(DatabaseObject foundObject, DatabaseSnapshot snapshot) throws DatabaseException {
        if (!snapshot.getSnapshotControl().shouldInclude(Column.class)) {
            return;
        }
        if (foundObject instanceof Relation) {
            Database database = snapshot.getDatabase();
            Relation relation = (Relation) foundObject;
            List<CachedRow> allColumnsMetadataRs;
            try {

                JdbcDatabaseSnapshot.CachingDatabaseMetaData databaseMetaData =
                        ((JdbcDatabaseSnapshot) snapshot).getMetaDataFromCache();

                Schema schema;

                schema = relation.getSchema();
                allColumnsMetadataRs = databaseMetaData.getColumns(
                        ((AbstractJdbcDatabase) database).getJdbcCatalogName(schema),
                        ((AbstractJdbcDatabase) database).getJdbcSchemaName(schema),
                        relation.getName(),
                        null);
                List<CachedRow> metaDataNotNullConst = databaseMetaData.getNotNullConst(schema.getCatalogName(), schema.getName(), relation.getName());

                /*
                 * Microsoft SQL Server, SAP SQL Anywhere and probably other RDBMS guarantee non-duplicate
                 * ORDINAL_POSITIONs for the columns of a single table. But they do not guarantee there are no gaps
                 * in that integers (e.g. if columns have been deleted). So we need to check for that and renumber
                 * if needed.
                 */
                TreeMap<Integer, CachedRow> treeSet = new TreeMap<>();
                for (CachedRow row : allColumnsMetadataRs) {
                    treeSet.put(row.getInt("ORDINAL_POSITION"), row);
                }
                Logger log = Scope.getCurrentScope().getLog(getClass());

                // Now we can iterate through the sorted list and repair if needed.
                int currentOrdinal = 0;
                for (CachedRow row : treeSet.values()) {
                    currentOrdinal++;
                    int rsOrdinal = row.getInt("ORDINAL_POSITION");
                    if (rsOrdinal != currentOrdinal) {
                        log.fine(
                                String.format(
                                        "Repairing ORDINAL_POSITION with gaps for table=%s, column name=%s, " +
                                                "bad ordinal=%d, new ordinal=%d",
                                        relation.getName(),
                                        row.getString("COLUMN_NAME"),
                                        rsOrdinal,
                                        currentOrdinal
                                )
                        );
                        row.set("ORDINAL_POSITION", currentOrdinal);
                    }
                }

                // Iterate through all (repaired) rows and add the columns to our result.
                for (CachedRow row : allColumnsMetadataRs) {
                    Column column = readColumn(row, relation, database);
                    setAutoIncrementDetails(column, database, snapshot);
                    populateValidateNullableIfNeeded(column, metaDataNotNullConst, database);
                    column.setAttribute(LIQUIBASE_COMPLETE, true);
                    relation.getColumns().add(column);
                }
            } catch (SQLException e) {
                throw new DatabaseException(e);
            }
        }

    }

    protected void setAutoIncrementDetails(Column column, Database database, DatabaseSnapshot snapshot) {
        if ((column.getAutoIncrementInformation() != null) && (database.getConnection() != null) &&
                !(database.getConnection() instanceof OfflineConnection) &&
                (column.getRelation() != null) && (column.getSchema() != null)) {

            Column.AutoIncrementInformation autoIncrementInformation =
                    this.columnAutoIncrementService.obtainSequencesInformation(database, column.getSchema(), snapshot)
                            .get(String.format("%s.%s.%s", column.getSchema().getName(), column.getRelation().getName(), column.getName()));
            if (autoIncrementInformation != null) {
                column.setAutoIncrementInformation(autoIncrementInformation);
            }
        }
    }

    protected Column readColumn(CachedRow columnMetadataResultSet, Relation table, Database database)
            throws SQLException, DatabaseException {
        String rawTableName = (String) columnMetadataResultSet.get("TABLE_NAME");
        String rawColumnName = (String) columnMetadataResultSet.get("COLUMN_NAME");
        String rawSchemaName = StringUtil.trimToNull((String) columnMetadataResultSet.get("TABLE_SCHEM"));
        String rawCatalogName = StringUtil.trimToNull((String) columnMetadataResultSet.get("TABLE_CAT"));
        String remarks = StringUtil.trimToNull((String) columnMetadataResultSet.get("REMARKS"));
        if (remarks != null) {
            // Comes back escaped sometimes
            remarks = remarks.replace("''", "'");
        }
        Integer position = columnMetadataResultSet.getInt("ORDINAL_POSITION");

        Column column = new Column();
        column.setName(StringUtil.trimToNull(rawColumnName));
        column.setRelation(table);
        column.setRemarks(remarks);
        column.setOrder(position);
        Boolean isComputed = columnMetadataResultSet.getBoolean("IS_COMPUTED");
        if (isComputed != null) {
            column.setComputed(isComputed);
        }


        if (columnMetadataResultSet.get("IS_FILESTREAM") != null && (Boolean) columnMetadataResultSet.get("IS_FILESTREAM")) {
            column.setAttribute("fileStream", true);
        }
        if (columnMetadataResultSet.get("IS_ROWGUIDCOL") != null && (Boolean) columnMetadataResultSet.get("IS_ROWGUIDCOL")) {
            column.setAttribute("rowGuid", true);
        }
        if (database instanceof OracleDatabase) {
            String nullable = columnMetadataResultSet.getString("NULLABLE");
            if ("Y".equals(nullable)) {
                column.setNullable(true);
            } else {
                column.setNullable(false);
            }
        } else {
            Integer nullable = columnMetadataResultSet.getInt("NULLABLE");
            if (nullable != null) {
                if (nullable == DatabaseMetaData.columnNoNulls) {
                    column.setNullable(false);
                } else if (nullable == DatabaseMetaData.columnNullable) {
                    column.setNullable(true);
                } else if (nullable == DatabaseMetaData.columnNullableUnknown) {
                    Scope.getCurrentScope().getLog(getClass()).info("Unknown nullable state for column "
                            + column + ". Assuming nullable");
                    column.setNullable(true);
                }
            }
        }

        if (database.supportsAutoIncrement() && table instanceof Table) {
            column = this.columnAutoIncrementService.enableColumnAutoIncrementIfAvailable(column, database,
                    columnMetadataResultSet, rawCatalogName, rawSchemaName, rawTableName, rawColumnName);
        }

        DataType type = readDataType(columnMetadataResultSet, column, database);
        column.setType(type);

        Object defaultValue = readDefaultValue(columnMetadataResultSet, column, database);

        // TODO Is uppercasing the potential function name always a good idea?
        // In theory, we could get a quoted function name (inprobable, but not impossible)
        if ((defaultValue instanceof DatabaseFunction) && ((DatabaseFunction) defaultValue)
                .getValue().matches("\\w+")) {
            defaultValue = new DatabaseFunction(((DatabaseFunction) defaultValue).getValue().toUpperCase());
        }
        column.setDefaultValue(defaultValue);
        column.setDefaultValueConstraintName(columnMetadataResultSet.getString("COLUMN_DEF_NAME"));

        return column;
    }

    /**
     * Processes metadata of a column, e.g. name, type and default value. We start with the result of the JDBC
     * {@link DatabaseMetaData}.getColumns() method. Depending on Database, additional columns might be present.
     *
     * @param columnMetadataResultSet the result from the JDBC getColumns() call for the column
     * @param column                  logical definition of the column (object form)
     * @param database                the database from which the column originates
     * @return a DataType object with detailed information about the type
     * @throws DatabaseException If an error occurs during processing (mostly caused by Exceptions in JDBC calls)
     */
    protected DataType readDataType(CachedRow columnMetadataResultSet, Column column, Database database) throws DatabaseException {

        if (database instanceof OracleDatabase) {
            String dataType = columnMetadataResultSet.getString("DATA_TYPE_NAME");
            dataType = dataType.replace("VARCHAR2", "VARCHAR");
            dataType = dataType.replace("NVARCHAR2", "NVARCHAR");

            DataType type = new DataType(dataType);
            type.setDataTypeId(columnMetadataResultSet.getInt("DATA_TYPE"));
            if (dataType.equalsIgnoreCase("NUMBER")) {
                type.setColumnSize(columnMetadataResultSet.getInt("DATA_PRECISION"));
                type.setDecimalDigits(columnMetadataResultSet.getInt("DATA_SCALE"));
            } else {
                if ("FLOAT".equalsIgnoreCase(dataType)) { //FLOAT [(precision)]
                    type.setColumnSize(columnMetadataResultSet.getInt("DATA_PRECISION"));
                } else {
                    type.setColumnSize(columnMetadataResultSet.getInt("DATA_LENGTH"));
                }

                boolean isTimeStampDataType = dataType.toUpperCase().contains("TIMESTAMP");

                if (isTimeStampDataType || dataType.equalsIgnoreCase("NCLOB") || dataType.equalsIgnoreCase("BLOB") || dataType.equalsIgnoreCase("CLOB")) {
                    type.setColumnSize(null);
                } else if (dataType.equalsIgnoreCase("NVARCHAR") || dataType.equalsIgnoreCase("NCHAR")) {
                    type.setColumnSize(columnMetadataResultSet.getInt("CHAR_LENGTH"));
                    type.setColumnSizeUnit(DataType.ColumnSizeUnit.CHAR);
                } else {
                    String charUsed = columnMetadataResultSet.getString("CHAR_USED");
                    DataType.ColumnSizeUnit unit = null;
                    if ("C".equals(charUsed)) {
                        unit = DataType.ColumnSizeUnit.CHAR;
                        type.setColumnSize(columnMetadataResultSet.getInt("CHAR_LENGTH"));
                    } else if ("B".equals(charUsed)) {
                        unit = DataType.ColumnSizeUnit.BYTE;
                    }
                    type.setColumnSizeUnit(unit);
                }
            }


            return type;
        }

        String columnTypeName = (String) columnMetadataResultSet.get("TYPE_NAME");

        if (database instanceof MSSQLDatabase) {
            if ("numeric() identity".equalsIgnoreCase(columnTypeName)) {
                columnTypeName = "numeric";
            } else if ("decimal() identity".equalsIgnoreCase(columnTypeName)) {
                columnTypeName = "decimal";
            } else if ("xml".equalsIgnoreCase(columnTypeName)) {
                columnMetadataResultSet.set("COLUMN_SIZE", null);
                columnMetadataResultSet.set("DECIMAL_DIGITS", null);
            } else if ("datetimeoffset".equalsIgnoreCase(columnTypeName)
                    || "time".equalsIgnoreCase(columnTypeName)) {
                columnMetadataResultSet.set("COLUMN_SIZE", columnMetadataResultSet.getInt("DECIMAL_DIGITS"));
                columnMetadataResultSet.set("DECIMAL_DIGITS", null);
            }
        } else if (database instanceof PostgresDatabase) {
            columnTypeName = database.unescapeDataTypeName(columnTypeName);
            // https://www.postgresql.org/message-id/20061016193942.GF23302%40svana.org says that internally array datatypes are defined with an underscore prefix.
            if (columnTypeName.startsWith("_")) {
                columnTypeName = columnTypeName.replaceFirst("_", "").concat("[]");
            }
        }

        if (database instanceof FirebirdDatabase) {
            if ("BLOB SUB_TYPE 0".equals(columnTypeName)) {
                columnTypeName = "BLOB";
            }
            if ("BLOB SUB_TYPE 1".equals(columnTypeName)) {
                columnTypeName = "CLOB";
            }
        }

        if ((database instanceof MySQLDatabase) && "JSON".equalsIgnoreCase(columnTypeName)){
            return new DataType("JSON");
        }

        if ((database instanceof MySQLDatabase) && ("ENUM".equalsIgnoreCase(columnTypeName) || "SET".equalsIgnoreCase
                (columnTypeName))) {
            try {

                String enumValue = Scope.getCurrentScope().getSingleton(ExecutorService.class)
                        .getExecutor("jdbc", database)
                        .queryForObject(new RawSqlStatement("SELECT COLUMN_TYPE FROM INFORMATION_SCHEMA.COLUMNS\n" +
                                "WHERE TABLE_SCHEMA = '" + column.getSchema().getName() + "'\n" +
                                "AND TABLE_NAME = '" + column.getRelation().getName() + "'\n" +
                                "AND COLUMN_NAME = '" + column.getName() + "'"), String.class);

                enumValue = enumValue.replace("enum(", "ENUM(");
                enumValue = enumValue.replace("set(", "SET(");

                return new DataType(enumValue);
            } catch (DatabaseException e) {
                Scope.getCurrentScope().getLog(getClass()).warning("Error fetching enum values", e);
            }
        }

        DataType.ColumnSizeUnit columnSizeUnit = DataType.ColumnSizeUnit.BYTE;

        if (database instanceof SybaseASADatabase &&
            (columnMetadataResultSet.getInt("DATA_TYPE") == Types.VARCHAR || columnMetadataResultSet.getInt("DATA_TYPE") == Types.CHAR) &&
            columnMetadataResultSet.getInt("scale") == 1) {
            columnSizeUnit = DataType.ColumnSizeUnit.CHAR;
        }

        int dataType = columnMetadataResultSet.getInt("DATA_TYPE");
        Integer columnSize = null;
        Integer decimalDigits = null;

        if (!database.dataTypeIsNotModifiable(columnTypeName)) {
            // don't set size for types like int4, int8 etc
            columnSize = columnMetadataResultSet.getInt("COLUMN_SIZE");
            decimalDigits = columnMetadataResultSet.getInt("DECIMAL_DIGITS");
            if ((decimalDigits != null) && decimalDigits.equals(0)) {
                if (dataType == Types.TIME && database instanceof PostgresDatabase) {
                    //that is allowed
                } else {
                    decimalDigits = null;
                }
            }
        }

        Integer radix = columnMetadataResultSet.getInt("NUM_PREC_RADIX");

        Integer characterOctetLength = columnMetadataResultSet.getInt("CHAR_OCTET_LENGTH");

        if (database instanceof AbstractDb2Database) {
            String typeName = columnMetadataResultSet.getString("TYPE_NAME");
            if (("DBCLOB".equalsIgnoreCase(typeName) || "GRAPHIC".equalsIgnoreCase(typeName)
                    || "VARGRAPHIC".equalsIgnoreCase(typeName)) && (columnSize != null)) {
                //Stored as double length chars
                columnSize = columnSize / 2;
            }
            if ("TIMESTAMP".equalsIgnoreCase(columnTypeName) && (decimalDigits == null)) {
                // Actually a date
                columnTypeName = "DATE";
                dataType = Types.DATE;
            }
        }

        if ((database instanceof PostgresDatabase) && columnSize != null) {
            if (columnSize.equals(Integer.MAX_VALUE)) {
                columnSize = null;
            } else if (columnTypeName.equalsIgnoreCase("numeric") && columnSize.equals(0)) {
                columnSize = null;
            }

        }

        // For SAP (Sybase) SQL ANywhere, JDBC returns "LONG(2147483647) binary" (the number is 2^31-1)
        // but when creating a column, LONG BINARY must not have parameters.
        // The same applies to LONG(...) VARCHAR and LONG(...) NVARCHAR.
        if (database instanceof SybaseASADatabase
                && ("LONG BINARY".equalsIgnoreCase(columnTypeName) || "LONG VARCHAR".equalsIgnoreCase(columnTypeName) || "LONG NVARCHAR".equalsIgnoreCase(columnTypeName))) {
            columnSize = null;
        }

        DataType type = new DataType(columnTypeName);
        type.setDataTypeId(dataType);

        /*
         * According to the description of DatabaseMetaData.getColumns, the content of the "COLUMN_SIZE" column is
         * pretty worthless for datetime/timestamp columns:
         *
         * "For datetime datatypes, this is the length in characters of the String representation
         * (assuming the maximum allowed precision of the fractional seconds component)."
         * In the case of TIMESTAMP columns, the information we are really looking for
         * (the fractional digits) is located in the column DECIMAL_DIGITS.
         */
        int jdbcType = columnMetadataResultSet.getInt("DATA_TYPE");

        if (jdbcType == Types.TIMESTAMP || jdbcType == Types.TIMESTAMP_WITH_TIMEZONE
            // SQL Anywhere incorrectly reports type VARCHAR for TIMESTAMP_WITZH_TIMEZONE columns
            || (database instanceof SybaseASADatabase && "timestamp with time zone".equalsIgnoreCase(columnTypeName))) {

            if (decimalDigits == null) {
                type.setColumnSize(null);
            } else {
                type.setColumnSize((decimalDigits != database.getDefaultFractionalDigitsForTimestamp()) ?
                        decimalDigits : null
                );
            }

            type.setDecimalDigits(null);
        } else {
            type.setColumnSize(columnSize);
            type.setDecimalDigits(decimalDigits);
        }
        type.setRadix(radix);
        type.setCharacterOctetLength(characterOctetLength);
        type.setColumnSizeUnit(columnSizeUnit);


        return type;
    }

    protected Object readDefaultValue(CachedRow columnMetadataResultSet, Column columnInfo, Database database) {
        if (database instanceof MSSQLDatabase) {
            Object defaultValue = columnMetadataResultSet.get(COLUMN_DEF_COL);

            if (("(NULL)".equals(defaultValue))) {
                columnMetadataResultSet.set(COLUMN_DEF_COL, new DatabaseFunction("null"));
            }
        }

        if ((database instanceof OracleDatabase) && (columnMetadataResultSet.get(COLUMN_DEF_COL) == null)) {
            columnMetadataResultSet.set(COLUMN_DEF_COL, columnMetadataResultSet.get("DATA_DEFAULT"));

            if ((columnMetadataResultSet.get(COLUMN_DEF_COL) != null) && "NULL".equalsIgnoreCase((String)
                    columnMetadataResultSet.get(COLUMN_DEF_COL))) {
                columnMetadataResultSet.set(COLUMN_DEF_COL, null);
            }

            Object columnDef = columnMetadataResultSet.get(COLUMN_DEF_COL);
            if ("CHAR".equalsIgnoreCase(columnInfo.getType().getTypeName()) && (columnDef instanceof String) && !
                    ((String) columnDef).startsWith("'") && !((String) columnDef).endsWith("'")) {
                return new DatabaseFunction((String) columnDef);
            }

            if ("YES".equals(columnMetadataResultSet.get("VIRTUAL_COLUMN"))) {
                Object virtColumnDef = columnMetadataResultSet.get(COLUMN_DEF_COL);
                if ((virtColumnDef != null) && !"null".equals(virtColumnDef)) {
                    columnMetadataResultSet.set(COLUMN_DEF_COL, "GENERATED ALWAYS AS (" + virtColumnDef + ")");
                }
            }

            Object defaultValue = columnMetadataResultSet.get(COLUMN_DEF_COL);
            if ((defaultValue instanceof String)) {
                String lowerCaseDefaultValue = ((String) defaultValue).toLowerCase();
                if (lowerCaseDefaultValue.contains("iseq$$") && lowerCaseDefaultValue.endsWith(".nextval")) {
                    columnMetadataResultSet.set(COLUMN_DEF_COL, null);
                }

            }
        }

        if (database instanceof PostgresDatabase) {
            readDefaultValueForPostgresDatabase(columnMetadataResultSet, columnInfo);
        }

        if ((database instanceof AbstractDb2Database)
                && ((columnMetadataResultSet.get(COLUMN_DEF_COL) != null)
                && "NULL".equalsIgnoreCase((String) columnMetadataResultSet.get(COLUMN_DEF_COL)))) {
            columnMetadataResultSet.set(COLUMN_DEF_COL, null);
        }
<<<<<<< HEAD
=======

        if (database instanceof SybaseASADatabase) {
            String defaultValue = (String) columnMetadataResultSet.get(COLUMN_DEF_COL);

           // SQL Anywhere returns `CURRENT DATE` (without underscore), which no other RDBMS would understand
           defaultValue = defaultValue.replaceAll("(?i)\\bCURRENT\\s+DATE\\b", "{fn CURDATE()}");

           // SQL Anywhere returns `CURRENT TIME` (without underscore), which no other RDBMS would understand
           defaultValue = defaultValue.replaceAll("(?i)\\bCURRENT\\s+TIME\\b", "{fn CURTIME()}");

           // SQL Anywhere returns `CURRENT TIMESTAMP` (without underscore), which no other RDBMS would understand
           defaultValue = defaultValue.replaceAll("(?i)\\bCURRENT\\s+TIMESTAMP\\b", "{fn NOW()}");

           // SQL Anywhere returns `CURRENT USER` (without underscore), which no other RDBMS would understand
           defaultValue = defaultValue.replaceAll("(?i)\\bCURRENT\\s+USER\\b", "{fn USER()}");

           columnMetadataResultSet.set(COLUMN_DEF_COL, defaultValue);

           if ("YES".equals(columnMetadataResultSet.get("IS_GENERATEDCOLUMN"))) {
               Object virtColumnDef = columnMetadataResultSet.get(COLUMN_DEF_COL);
               if ((virtColumnDef != null) && !"null".equals(virtColumnDef)) {
                   columnMetadataResultSet.set(COLUMN_DEF_COL, "COMPUTE (" + virtColumnDef + ")");
               }
           }
        }

>>>>>>> 8a52b797
        return SqlUtil.parseValue(database, columnMetadataResultSet.get(COLUMN_DEF_COL), columnInfo.getType());
    }

    private void readDefaultValueForPostgresDatabase(CachedRow columnMetadataResultSet, Column columnInfo) {
        if (columnInfo.isAutoIncrement()) {
            columnMetadataResultSet.set(COLUMN_DEF_COL, null);
        }
        Object defaultValue = columnMetadataResultSet.get(COLUMN_DEF_COL);
        if ((defaultValue instanceof String)) {
            Matcher matcher = POSTGRES_STRING_VALUE_PATTERN.matcher((String) defaultValue);
            if (matcher.matches()) {
                defaultValue = matcher.group(1);
            } else {
                matcher = POSTGRES_NUMBER_VALUE_PATTERN.matcher((String) defaultValue);
                if (matcher.matches()) {
                    defaultValue = matcher.group(1);
                }

            }
            columnMetadataResultSet.set(COLUMN_DEF_COL, defaultValue);
        }

        if ("YES".equals(columnMetadataResultSet.get("IS_GENERATEDCOLUMN"))) {
            Object virtColumnDef = columnMetadataResultSet.get(COLUMN_DEF_COL);
            if ((virtColumnDef != null) && !"null".equals(virtColumnDef)) {
                // Column type added on PG 12 and until PG 15 only STORED mode is supported and jdbc metadata just say "YES" or "NO"
                // VIRTUAL support is yet to be implemented, so we need to come back here if that happens and see what needs to be changed
                columnMetadataResultSet.set(COLUMN_DEF_COL, "GENERATED ALWAYS AS " + virtColumnDef + " STORED");
            }
        }
    }

    /**
     * {@link IndexSnapshotGenerator} fails to differentiate computed and non-computed column's for {@link PostgresDatabase}
     * assume that if COLUMN_NAME contains parentesised expression -- its function reference.
     * should handle cases like:
     * - ((name)::text)
     * - lower/upper((name)::text)
     * - (name)::text || '- concatenation example'
     */
    private boolean looksLikeFunction(String columnName) {
        return columnName.contains("(");
    }
}<|MERGE_RESOLUTION|>--- conflicted
+++ resolved
@@ -557,9 +557,6 @@
                 && "NULL".equalsIgnoreCase((String) columnMetadataResultSet.get(COLUMN_DEF_COL)))) {
             columnMetadataResultSet.set(COLUMN_DEF_COL, null);
         }
-<<<<<<< HEAD
-=======
-
         if (database instanceof SybaseASADatabase) {
             String defaultValue = (String) columnMetadataResultSet.get(COLUMN_DEF_COL);
 
@@ -585,7 +582,7 @@
            }
         }
 
->>>>>>> 8a52b797
+
         return SqlUtil.parseValue(database, columnMetadataResultSet.get(COLUMN_DEF_COL), columnInfo.getType());
     }
 
