--- conflicted
+++ resolved
@@ -100,14 +100,11 @@
     return null;
   }
 
-<<<<<<< HEAD
-  default ConfiguredValue<String> getLicenseKey() {
-    return null;
-  }
-=======
   default String getInvalidLicenseMessage(String[] commandNames) {
     return String.format(BASE_INVALID_LICENSE_MESSAGE + " Add liquibase.licenseKey=<yourKey> into your defaults file or use --license-key=<yourKey> before your command in the CLI.", StringUtil.join(commandNames, " "));
   }
 
->>>>>>> ea888d73
+  default ConfiguredValue<String> getLicenseKey() {
+    return null;
+  }
 }