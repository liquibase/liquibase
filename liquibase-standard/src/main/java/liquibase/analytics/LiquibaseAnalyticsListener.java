package liquibase.analytics;

import liquibase.Scope;
import liquibase.analytics.configuration.AnalyticsArgs;
import liquibase.analytics.configuration.AnalyticsConfigurationFactory;
import liquibase.analytics.configuration.LiquibaseRemoteAnalyticsConfiguration;
import liquibase.license.LicenseService;
import liquibase.license.LicenseServiceFactory;
import liquibase.logging.Logger;
import liquibase.serializer.core.yaml.YamlSerializer;
import liquibase.util.ExceptionUtil;
import lombok.NoArgsConstructor;
import org.apache.commons.io.IOUtils;
import org.apache.commons.lang3.StringUtils;
import org.yaml.snakeyaml.DumperOptions;
import org.yaml.snakeyaml.Yaml;
import org.yaml.snakeyaml.introspector.BeanAccess;
import org.yaml.snakeyaml.nodes.Tag;

import java.net.HttpURLConnection;
import java.net.SocketTimeoutException;
import java.net.URL;
import java.nio.charset.StandardCharsets;
import java.util.ArrayList;
import java.util.List;
import java.util.concurrent.atomic.AtomicBoolean;
import java.util.logging.Level;

@NoArgsConstructor
/**
 * This class implements the {@link AnalyticsListener} interface and is responsible for handling
 * Liquibase analytics events. It sends anonymous usage data to a configured Liquibase analytics
 * endpoint for reporting purposes. The class ensures that analytics are only sent if enabled via
 * {@link AnalyticsArgs}.
 *
 * <p>The listener also manages user-specific data, such as the licensee information. It logs the
 * request and response details using the logging level configured through {@link AnalyticsArgs#LOG_LEVEL}.
 *
 * <p>Important considerations include obtaining user identification outside of threads to avoid
 * inconsistencies caused by {@link Scope}'s ThreadLocal storage. Additionally, it respects the
 * timeout configured by the {@link LiquibaseRemoteAnalyticsConfiguration#getTimeoutMillis()} setting.
 */
public class LiquibaseAnalyticsListener implements AnalyticsListener {

    private final List<Event> cachedEvents = new ArrayList<>();
    private final AtomicBoolean addedShutdownHook = new AtomicBoolean(false);

    @Override
    public int getPriority() {
        boolean analyticsEnabled = false;
        try {
            analyticsEnabled = AnalyticsArgs.isAnalyticsEnabled();
        } catch (Exception e) {
            Scope.getCurrentScope().getLog(AnalyticsListener.class).log(AnalyticsArgs.LOG_LEVEL.getCurrentValue(), "Failed to determine if analytics is enabled", e);
        }
        if (analyticsEnabled) {
            return PRIORITY_SPECIALIZED;
        } else {
            return PRIORITY_NOT_APPLICABLE;
        }
    }

    @Override
    public void handleEvent(Event event) throws Exception {
        addSendEventsOnShutdownHook();
        cachedEvents.add(event);
        Integer maxCacheSize = Scope.getCurrentScope().get(Scope.Attr.maxAnalyticsCacheSize, getDefaultMaxAnalyticsCacheSize(event));
        if (cachedEvents.size() >= maxCacheSize) {
            flush();
        } else {
            Scope.getCurrentScope().getLog(getClass()).log(AnalyticsArgs.LOG_LEVEL.getCurrentValue(), "Caching analytics event to send later. Cache contains " + cachedEvents.size() + " event(s).", null);
        }
    }

    private void addSendEventsOnShutdownHook() {
        if (!addedShutdownHook.getAndSet(true)) {
            Thread haltedHook = new Thread(() -> {
                Scope.getCurrentScope().getLog(getClass()).fine("Sending " + cachedEvents.size() + " cached analytics events during shutdown hook");
                try {
                    flush();
                } catch (Exception e) {
                    Scope.getCurrentScope().getLog(getClass()).warning("Failed to send analytics events during shutdown hook.", e);
                }
            });
            Runtime.getRuntime().addShutdownHook(haltedHook);
        }
    }

    private int getDefaultMaxAnalyticsCacheSize(Event event) {
        if (event != null && StringUtils.equals(event.getLiquibaseInterface(), Event.JAVA_API_INTEGRATION_NAME)) {
            return 10;
        }
        return 1;
    }

    private synchronized void flush() throws Exception {
        AnalyticsConfigurationFactory analyticsConfigurationFactory = Scope.getCurrentScope().getSingleton(AnalyticsConfigurationFactory.class);
        LiquibaseRemoteAnalyticsConfiguration analyticsConfiguration = ((LiquibaseRemoteAnalyticsConfiguration) analyticsConfigurationFactory.getPlugin());
        int timeoutMillis = analyticsConfiguration.getTimeoutMillis();
        Level logLevel = AnalyticsArgs.LOG_LEVEL.getCurrentValue();
        Logger logger = Scope.getCurrentScope().getLog(AnalyticsListener.class);
        /**
         * It is important to obtain the userId here outside of the newly created thread. {@link Scope} stores its stuff
         * in a ThreadLocal, so if you tried to get the value inside the thread, the value could be different.
         */
        LicenseService licenseService = Scope.getCurrentScope().getSingleton(LicenseServiceFactory.class).getLicenseService();
        String userId = ExceptionUtil.doSilently(() -> {
            String issuedTo = licenseService.getLicenseInfoObject().getIssuedTo();
            // Append the end of the license key to the license issued to name. Some customers have multiple keys
            // associated to them (with the same name) and we need to tell them apart.
            if (StringUtils.isNotEmpty(issuedTo)) {
                issuedTo += "-" + StringUtils.right(licenseService.getLicenseKey().getValue(), AnalyticsArgs.LICENSE_KEY_CHARS.getCurrentValue());
            }
            return issuedTo;
        });

<<<<<<< HEAD
        Thread eventThread = new Thread(() -> {
            try {
                AnalyticsBatch analyticsBatch = AnalyticsBatch.fromLiquibaseEvent(cachedEvents, userId);
                sendEvent(
                        analyticsBatch,
                        new URL(analyticsConfiguration.getDestinationUrl()),
                        logger,
                        logLevel,
                        "Sending anonymous data to Liquibase analytics endpoint. ",
                        "Response from Liquibase analytics endpoint: ",
                        0,
                        0);
            } catch (Exception e) {
                throw new RuntimeException(e);
            }
            timedOut.set(false);
=======
        try {
            URL url = new URL(analyticsConfiguration.getDestinationUrl());
            HttpURLConnection conn = (HttpURLConnection) url.openConnection();
            conn.setRequestMethod("POST");
            conn.setRequestProperty("Content-Type", "application/json; utf-8");
            conn.setRequestProperty("Accept", "application/json");
            conn.setConnectTimeout(analyticsConfiguration.getTimeoutMillis());
            conn.setReadTimeout(analyticsConfiguration.getTimeoutMillis());
            // Enable input and output streams
            conn.setDoOutput(true);

            DumperOptions dumperOptions = new DumperOptions();
            dumperOptions.setDefaultScalarStyle(DumperOptions.ScalarStyle.DOUBLE_QUOTED);
            dumperOptions.setWidth(Integer.MAX_VALUE);
            dumperOptions.setPrettyFlow(true);
            Yaml yaml = new Yaml(dumperOptions);
            yaml.setBeanAccess(BeanAccess.FIELD);

            AnalyticsBatch analyticsBatch = AnalyticsBatch.fromLiquibaseEvent(cachedEvents, userId);
            String jsonInputString = YamlSerializer.removeClassTypeMarksFromSerializedJson(yaml.dumpAs(analyticsBatch, Tag.MAP, DumperOptions.FlowStyle.FLOW));
            logger.log(logLevel, "Sending anonymous data to Liquibase analytics endpoint. " + System.lineSeparator() + jsonInputString, null);

            IOUtils.write(jsonInputString, conn.getOutputStream(), StandardCharsets.UTF_8);

            int responseCode = conn.getResponseCode();
            String responseBody = ExceptionUtil.doSilently(() -> {
                return IOUtils.toString(conn.getInputStream(), StandardCharsets.UTF_8);
            });
            logger.log(logLevel, "Response from Liquibase analytics endpoint: " + responseCode + " " + responseBody, null);
            conn.disconnect();
>>>>>>> 1b20ab22
            cachedEvents.clear();
        } catch (Exception e) {
            if (e instanceof SocketTimeoutException) {
                logger.log(logLevel, "Timed out while waiting for analytics event processing.", null);
            }
            throw e;
        }
    }

    public static void sendEvent(Object requestBody, URL url, Logger logger, Level logLevel, String sendingLogMessage, String responseLogMessage, int connectTimeout, int readTimeout) throws Exception {
        HttpURLConnection conn = (HttpURLConnection) url.openConnection();
        conn.setRequestMethod("POST");
        conn.setRequestProperty("Content-Type", "application/json; utf-8");
        conn.setRequestProperty("Accept", "application/json");
        // Enable input and output streams
        conn.setDoOutput(true);
        conn.setConnectTimeout(connectTimeout);
        conn.setReadTimeout(readTimeout);

        DumperOptions dumperOptions = new DumperOptions();
        dumperOptions.setDefaultScalarStyle(DumperOptions.ScalarStyle.DOUBLE_QUOTED);
        dumperOptions.setWidth(Integer.MAX_VALUE);
        dumperOptions.setPrettyFlow(true);
        Yaml yaml = new Yaml(dumperOptions);
        yaml.setBeanAccess(BeanAccess.FIELD);

        String jsonInputString = YamlSerializer.removeClassTypeMarksFromSerializedJson(yaml.dumpAs(requestBody, Tag.MAP, DumperOptions.FlowStyle.FLOW));
        logger.log(logLevel, sendingLogMessage + System.lineSeparator() + jsonInputString, null);

        IOUtils.write(jsonInputString, conn.getOutputStream(), StandardCharsets.UTF_8);

        int responseCode = conn.getResponseCode();
        String responseBody = ExceptionUtil.doSilently(() -> {
            return IOUtils.toString(conn.getInputStream());
        });
        logger.log(logLevel, responseLogMessage + responseCode + " " + responseBody, null);
        conn.disconnect();
    }
}<|MERGE_RESOLUTION|>--- conflicted
+++ resolved
@@ -114,7 +114,6 @@
             return issuedTo;
         });
 
-<<<<<<< HEAD
         Thread eventThread = new Thread(() -> {
             try {
                 AnalyticsBatch analyticsBatch = AnalyticsBatch.fromLiquibaseEvent(cachedEvents, userId);
@@ -125,50 +124,22 @@
                         logLevel,
                         "Sending anonymous data to Liquibase analytics endpoint. ",
                         "Response from Liquibase analytics endpoint: ",
-                        0,
-                        0);
+                        analyticsConfiguration.getTimeoutMillis(),
+                        analyticsConfiguration.getTimeoutMillis());
             } catch (Exception e) {
                 throw new RuntimeException(e);
             }
             timedOut.set(false);
-=======
+            cachedEvents.clear();
+        });
+        eventThread.start();
         try {
-            URL url = new URL(analyticsConfiguration.getDestinationUrl());
-            HttpURLConnection conn = (HttpURLConnection) url.openConnection();
-            conn.setRequestMethod("POST");
-            conn.setRequestProperty("Content-Type", "application/json; utf-8");
-            conn.setRequestProperty("Accept", "application/json");
-            conn.setConnectTimeout(analyticsConfiguration.getTimeoutMillis());
-            conn.setReadTimeout(analyticsConfiguration.getTimeoutMillis());
-            // Enable input and output streams
-            conn.setDoOutput(true);
-
-            DumperOptions dumperOptions = new DumperOptions();
-            dumperOptions.setDefaultScalarStyle(DumperOptions.ScalarStyle.DOUBLE_QUOTED);
-            dumperOptions.setWidth(Integer.MAX_VALUE);
-            dumperOptions.setPrettyFlow(true);
-            Yaml yaml = new Yaml(dumperOptions);
-            yaml.setBeanAccess(BeanAccess.FIELD);
-
-            AnalyticsBatch analyticsBatch = AnalyticsBatch.fromLiquibaseEvent(cachedEvents, userId);
-            String jsonInputString = YamlSerializer.removeClassTypeMarksFromSerializedJson(yaml.dumpAs(analyticsBatch, Tag.MAP, DumperOptions.FlowStyle.FLOW));
-            logger.log(logLevel, "Sending anonymous data to Liquibase analytics endpoint. " + System.lineSeparator() + jsonInputString, null);
-
-            IOUtils.write(jsonInputString, conn.getOutputStream(), StandardCharsets.UTF_8);
-
-            int responseCode = conn.getResponseCode();
-            String responseBody = ExceptionUtil.doSilently(() -> {
-                return IOUtils.toString(conn.getInputStream(), StandardCharsets.UTF_8);
-            });
-            logger.log(logLevel, "Response from Liquibase analytics endpoint: " + responseCode + " " + responseBody, null);
-            conn.disconnect();
->>>>>>> 1b20ab22
-            cachedEvents.clear();
-        } catch (Exception e) {
-            if (e instanceof SocketTimeoutException) {
-                logger.log(logLevel, "Timed out while waiting for analytics event processing.", null);
-            }
-            throw e;
+            eventThread.join(timeoutMillis);
+        } catch (InterruptedException e) {
+            logger.log(logLevel, "Interrupted while waiting for analytics event processing.", e);
+        }
+        if (timedOut.get()) {
+            logger.log(logLevel, "Timed out while waiting for analytics event processing.", null);
         }
     }
 
