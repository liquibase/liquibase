package liquibase.analytics.configuration;

import liquibase.Scope;
import liquibase.logging.Logger;
import liquibase.util.Cache;
import lombok.Data;
import org.yaml.snakeyaml.Yaml;

import java.io.InputStream;
import java.net.URL;
import java.util.List;
import java.util.concurrent.atomic.AtomicReference;
import java.util.logging.Level;

@Data
public class SegmentAnalyticsConfiguration implements AnalyticsConfiguration {
    private final static Cache<RemoteAnalyticsConfiguration> remoteAnalyticsConfiguration = new Cache<>(() -> {
<<<<<<< HEAD
        /**
         * It is important to obtain the URL here outside of the newly created thread. {@link Scope} stores its stuff
         * in a ThreadLocal, so if you tried to get the value inside the thread, the value could be different.
         */
=======
        Logger log = Scope.getCurrentScope().getLog(SegmentAnalyticsConfiguration.class);
        Level logLevel = AnalyticsArgs.LOG_LEVEL.getCurrentValue();
>>>>>>> 00d7a950
        String url = AnalyticsArgs.CONFIG_ENDPOINT_URL.getCurrentValue();
        AtomicReference<RemoteAnalyticsConfiguration> remoteAnalyticsConfiguration = new AtomicReference<>();
        Thread thread = new Thread(() -> {
            try {
                InputStream input = new URL(url).openStream();
                Yaml yaml = new Yaml();
                remoteAnalyticsConfiguration.set(yaml.loadAs(input, RemoteAnalyticsConfiguration.class));
            } catch (Exception e) {
                log.log(logLevel, "Failed to load analytics configuration from " + url, e);
            }
        });
        thread.start();
        thread.join(AnalyticsArgs.CONFIG_ENDPOINT_TIMEOUT_MILLIS.getCurrentValue());
        return remoteAnalyticsConfiguration.get();
    });

    @Override
    public int getPriority() {
        return 0;
    }

    public int getTimeoutMillis() throws Exception {
        return remoteAnalyticsConfiguration.get().getTimeoutMs();
    }

    public String getDestinationUrl() throws Exception {
        return remoteAnalyticsConfiguration.get().getEndpointData();
    }

    @Override
    public boolean isOssAnalyticsEnabled() throws Exception {
        return remoteAnalyticsConfiguration.get().isSendOss();
    }

    @Override
    public boolean isProAnalyticsEnabled() throws Exception {
        return remoteAnalyticsConfiguration.get().isSendPro();
    }

    public String getWriteKey() throws Exception {
        return remoteAnalyticsConfiguration.get().getWriteKey();
    }

    public List<RemoteAnalyticsConfiguration.ExtensionName> getExtensionNames() throws Exception {
        return remoteAnalyticsConfiguration.get().getExtensions();
    }
}<|MERGE_RESOLUTION|>--- conflicted
+++ resolved
@@ -15,15 +15,12 @@
 @Data
 public class SegmentAnalyticsConfiguration implements AnalyticsConfiguration {
     private final static Cache<RemoteAnalyticsConfiguration> remoteAnalyticsConfiguration = new Cache<>(() -> {
-<<<<<<< HEAD
         /**
          * It is important to obtain the URL here outside of the newly created thread. {@link Scope} stores its stuff
          * in a ThreadLocal, so if you tried to get the value inside the thread, the value could be different.
          */
-=======
         Logger log = Scope.getCurrentScope().getLog(SegmentAnalyticsConfiguration.class);
         Level logLevel = AnalyticsArgs.LOG_LEVEL.getCurrentValue();
->>>>>>> 00d7a950
         String url = AnalyticsArgs.CONFIG_ENDPOINT_URL.getCurrentValue();
         AtomicReference<RemoteAnalyticsConfiguration> remoteAnalyticsConfiguration = new AtomicReference<>();
         Thread thread = new Thread(() -> {
