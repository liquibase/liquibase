--- conflicted
+++ resolved
@@ -8,13 +8,10 @@
 import liquibase.util.*;
 import lombok.Data;
 import lombok.experimental.FieldNameConstants;
-<<<<<<< HEAD
-import org.apache.commons.lang3.BooleanUtils;
-=======
 import org.apache.commons.collections4.CollectionUtils;
 import org.apache.commons.lang3.ObjectUtils;
->>>>>>> 08c4d50f
 import org.apache.commons.lang3.StringUtils;
+import org.apache.commons.lang3.BooleanUtils;
 
 import java.lang.reflect.Field;
 import java.nio.file.Files;
@@ -68,9 +65,11 @@
     private String osArch = ExceptionUtil.doSilently(() -> {
         return System.getProperty("os.arch");
     });
-<<<<<<< HEAD
-    // Thinking that this could be a list of events created via flow command?
-    // private List<Event> childEvents;
+    /**
+     * This is a list of events created during the execution of the current command, because some commands
+     * execute other commands inside of them, like the flow command.
+     */
+    private List<Event> childEvents = new ArrayList<>();
     /**
      * Is the code running in a docker container?
      */
@@ -85,13 +84,6 @@
      * when they purchase Liquibase Pro through the AWS Marketplace.
      */
     private boolean isAwsLiquibaseDocker;
-=======
-    /**
-     * This is a list of events created during the execution of the current command, because some commands
-     * execute other commands inside of them, like the flow command.
-     */
-    private List<Event> childEvents = new ArrayList<>();
->>>>>>> 08c4d50f
 
     public Event(String command) {
         this.command = command;
