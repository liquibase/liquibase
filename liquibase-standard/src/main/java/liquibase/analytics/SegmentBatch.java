package liquibase.analytics;

import liquibase.Scope;
import liquibase.analytics.configuration.SegmentAnalyticsConfiguration;
import liquibase.analytics.configuration.AnalyticsConfiguration;
import liquibase.analytics.configuration.AnalyticsConfigurationFactory;
import lombok.Data;
import org.apache.commons.collections4.CollectionUtils;

import java.util.ArrayList;
import java.util.List;
import java.util.Map;

@Data
public class SegmentBatch {
    private final List<SegmentTrackEvent> batch = new ArrayList<>();
    private final String writeKey;
    private final Map<String, ?> context;

    public static SegmentBatch fromLiquibaseEvent(Event event, String userId) throws Exception {
        AnalyticsConfigurationFactory analyticsConfigurationFactory = Scope.getCurrentScope().getSingleton(AnalyticsConfigurationFactory.class);
        AnalyticsConfiguration analyticsConfiguration = analyticsConfigurationFactory.getPlugin();
        String writeKey = null;
        if (analyticsConfiguration instanceof SegmentAnalyticsConfiguration) {
            writeKey = ((SegmentAnalyticsConfiguration) analyticsConfiguration).getWriteKey();
        }
        SegmentBatch segmentBatch = new SegmentBatch(writeKey, null);
<<<<<<< HEAD
        segmentBatch.getBatch().add(SegmentTrackEvent.fromLiquibaseEvent(event, userId));
=======
        addEventsToBatch(event, segmentBatch);
>>>>>>> 00d7a950
        return segmentBatch;
    }

    private static void addEventsToBatch(Event event, SegmentBatch segmentBatch) {
        List<Event> childEvents = event.getChildEvents();
        segmentBatch.getBatch().add(SegmentTrackEvent.fromLiquibaseEvent(event));
        if (CollectionUtils.isNotEmpty(childEvents)) {
            // if there are children, recursively add all of the children events to the batch
            for (Event childEvent : childEvents) {
                addEventsToBatch(childEvent, segmentBatch);
            }
        }
    }
}<|MERGE_RESOLUTION|>--- conflicted
+++ resolved
@@ -25,21 +25,17 @@
             writeKey = ((SegmentAnalyticsConfiguration) analyticsConfiguration).getWriteKey();
         }
         SegmentBatch segmentBatch = new SegmentBatch(writeKey, null);
-<<<<<<< HEAD
-        segmentBatch.getBatch().add(SegmentTrackEvent.fromLiquibaseEvent(event, userId));
-=======
-        addEventsToBatch(event, segmentBatch);
->>>>>>> 00d7a950
+        addEventsToBatch(event, segmentBatch, userId);
         return segmentBatch;
     }
 
-    private static void addEventsToBatch(Event event, SegmentBatch segmentBatch) {
+    private static void addEventsToBatch(Event event, SegmentBatch segmentBatch, String userId) {
         List<Event> childEvents = event.getChildEvents();
-        segmentBatch.getBatch().add(SegmentTrackEvent.fromLiquibaseEvent(event));
+        segmentBatch.getBatch().add(SegmentTrackEvent.fromLiquibaseEvent(event, userId));
         if (CollectionUtils.isNotEmpty(childEvents)) {
             // if there are children, recursively add all of the children events to the batch
             for (Event childEvent : childEvents) {
-                addEventsToBatch(childEvent, segmentBatch);
+                addEventsToBatch(childEvent, segmentBatch, userId);
             }
         }
     }
