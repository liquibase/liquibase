package liquibase.change;

import liquibase.ChecksumVersion;
import liquibase.GlobalConfiguration;
import liquibase.Scope;
import liquibase.change.core.RawSQLChange;
import liquibase.changeset.ChangeSetService;
import liquibase.changeset.ChangeSetServiceFactory;
import liquibase.database.Database;
import liquibase.database.core.Db2zDatabase;
import liquibase.database.core.MSSQLDatabase;
import liquibase.exception.DatabaseException;
import liquibase.exception.UnexpectedLiquibaseException;
import liquibase.exception.ValidationErrors;
import liquibase.exception.Warnings;
import liquibase.statement.SqlStatement;
import liquibase.statement.core.RawCompoundStatement;
import liquibase.statement.core.RawSqlStatement;
import liquibase.util.BooleanUtil;
import liquibase.util.StringUtil;

import java.io.ByteArrayInputStream;
import java.io.IOException;
import java.io.InputStream;
import java.io.PushbackInputStream;
import java.util.ArrayList;
import java.util.List;

import static liquibase.statement.SqlStatement.EMPTY_SQL_STATEMENT;

/**
 * A common parent for all raw SQL related changes regardless of where the sql was sourced from.
 * <p>
 * Implements the necessary logic to choose how the SQL string should be parsed to generate the statements.
 *
 */
@SuppressWarnings("java:S5998")
public abstract class AbstractSQLChange extends AbstractChange implements DbmsTargetedChange {

    private boolean stripComments;
    private boolean splitStatements;

    @Deprecated
    private Boolean originalSplitStatements;

    @Deprecated
    private Boolean ignoreOriginalSplitStatements;
    /**
     *
     * @deprecated  To be removed when splitStatements is changed to be type Boolean
     *
     */
    private boolean splitStatementsSet;

    private String endDelimiter;
    private String sql;
    private String dbms;

    protected String encoding;


    protected AbstractSQLChange() {
        setStripComments(null);
        setSplitStatements(null);
    }

    @Deprecated
    public void setOriginalSplitStatements(Boolean originalSplitStatements) {
        this.originalSplitStatements = originalSplitStatements;
    }

    /**
     * isOriginalSplitStatements is used by checksums v8 calculator only to define splitStatements behavior
     */
    @Deprecated
    public void setIgnoreOriginalSplitStatements(Boolean ignoreOriginalSplitStatements) {
        this.ignoreOriginalSplitStatements = ignoreOriginalSplitStatements;
    }

    @Deprecated
    public Boolean isIgnoreOriginalSplitStatements() {
        return ignoreOriginalSplitStatements;
    }

    public InputStream openSqlStream() throws IOException {
        return null;
    }

    @Override
    @DatabaseChangeProperty(since = "3.0", exampleValue = "h2, oracle",
        description = "Specifies which database type(s) a changeset is to be used for. " +
            "See valid database type names on Supported Databases docs page. Separate multiple databases with commas. " +
            "Specify that a changeset is not applicable to a particular database type by prefixing with !. " +
            "The keywords 'all' and 'none' are also available.")
    public String getDbms() {
        return dbms;
    }

    @Override
    public void setDbms(final String dbms) {
        this.dbms = dbms;
    }

    /**
     * {@inheritDoc}
     * @param database
     * @return always true (in AbstractSQLChange)
     */
    @Override
    public boolean supports(Database database) {
        return true;
    }

    @Override
    public Warnings warn(Database database) {
        return new Warnings();
    }

    @Override
    public ValidationErrors validate(Database database) {
        ValidationErrors validationErrors = new ValidationErrors();
        if (StringUtil.trimToNull(sql) == null) {
            validationErrors.addError("'sql' is required");
        }
        return validationErrors;

    }

    /**
     * Return if comments should be stripped from the SQL before passing it to the database.
     * <p></p>
     * This will always return a non-null value and should be a boolean rather than a Boolean, but that breaks the Bean Standard.
     */
    @DatabaseChangeProperty(description = "Set to true to remove any comments in the SQL before executing, otherwise false. Defaults to false if not set")
    public Boolean isStripComments() {
        return stripComments;
    }


    /**
     * Return true if comments should be stripped from the SQL before passing it to the database.
     * Passing null sets stripComments to the default value (false).
     */
    public void setStripComments(Boolean stripComments) {
        if (stripComments == null) {
            this.stripComments = false;
        } else {
            this.stripComments = stripComments;
        }
    }

    /**
     * Return if the SQL should be split into multiple statements before passing it to the database.
     * By default, statements are split around ";" and "go" delimiters.
     * <p></p>
     * This will always return a non-null value and should be a boolean rather than a Boolean, but that breaks the Bean Standard.
     */
    @DatabaseChangeProperty(description = "Set to false to not have liquibase split statements on ;'s and GO's. Defaults to true if not set")
    public Boolean isSplitStatements() {
        return splitStatements;
    }

    /**
     * Set whether SQL should be split into multiple statements.
     * Passing null sets stripComments to the default value (true).
     */
    public void setSplitStatements(Boolean splitStatements) {
        if (splitStatements == null) {
            this.splitStatements = true;
        } else {
            this.splitStatements = splitStatements;
            splitStatementsSet = true;
        }
    }

    /**
     * @deprecated  To be removed when splitStatements is changed to be Boolean type
     * @return
     */
    @Deprecated
    public boolean isSplitStatementsSet() {
        return splitStatementsSet;
    }

    /**
     * Return the raw SQL managed by this Change
     */
    @DatabaseChangeProperty(serializationType = SerializationType.DIRECT_VALUE)
    public String getSql() {
        return sql;
    }

    /**
     * Set the raw SQL managed by this Change. The passed sql is trimmed and set to null if an empty string is passed.
     */
    public void setSql(String sql) {
       this.sql = StringUtil.trimToNull(sql);
    }

    /**
     * Set the end delimiter used to split statements. Will return null if the default delimiter should be used.
     *
     * @see #splitStatements
     */
    @DatabaseChangeProperty(description = "Delimiter to apply to the end of the statement. Defaults to ';', may be set to ''.", exampleValue = "\\nGO")
    public String getEndDelimiter() {
<<<<<<< HEAD
        if (endDelimiter != null) {
            return endDelimiter;
        }
        ChangeSetService service = ChangeSetServiceFactory.getInstance().createChangeSetService();
=======
        ChangeSetService service = ChangeSetServiceFactory.getInstance().createChangeSetService();
        if (endDelimiter != null) {
            return service.getOverrideDelimiter(endDelimiter);
        }
>>>>>>> 32658918
        return service.getEndDelimiter(getChangeSet());
    }

    /**
     * Sets the end delimiter for splitting SQL statements. Set to {@code null} to use the default delimiter.
     *
     * @param endDelimiter the end delimiter to set
     */
    public void setEndDelimiter(String endDelimiter) {
        this.endDelimiter = endDelimiter;
    }

    /**
     * Calculates the checksum based on the contained SQL.
     *
     * @see Change#generateCheckSum()
     */
    @Override
    public CheckSum generateCheckSum() {
        InputStream stream = null;
        try {
            stream = openSqlStream();

            String sql = this.sql;
            if ((stream == null) && (sql == null)) {
                sql = "";
            }

            if (sql != null) {
                ChecksumVersion version = Scope.getCurrentScope().getChecksumVersion();
                if (version.lowerOrEqualThan(ChecksumVersion.V8)) {
                    stream = new ByteArrayInputStream(sql.getBytes(GlobalConfiguration.OUTPUT_FILE_ENCODING.getCurrentValue()));
                } else {
                    stream = new ByteArrayInputStream(sql.getBytes(GlobalConfiguration.FILE_ENCODING.getCurrentValue()));
                }
            }

            ChecksumVersion version = Scope.getCurrentScope().getChecksumVersion();
            if (version.lowerOrEqualThan(ChecksumVersion.V8)) {
                boolean isSplitStatements = this.isSplitStatements();
                if (getChangeSet() != null && getChangeSet().getRunWith() != null
                        && !BooleanUtil.isTrue(isIgnoreOriginalSplitStatements()) && !isSplitStatements) {
                    isSplitStatements = BooleanUtil.isTrue(originalSplitStatements);
                }
                return CheckSum.compute(new NormalizingStreamV8(this.getEndDelimiter(), isSplitStatements, this.isStripComments(), stream), false);
            }
            return CheckSum.compute(new AbstractSQLChange.NormalizingStream(stream), false);

        } catch (IOException e) {
            throw new UnexpectedLiquibaseException(e);
        } finally {
            if (stream != null) {
                try {
                    stream.close();
                } catch (IOException e) {
                    Scope.getCurrentScope().getLog(getClass()).fine("Error closing stream", e);
                }
            }
        }
    }


    /**
     * Generates one or more SqlStatements depending on how the SQL should be parsed.
     * If split statements is set to true then the SQL is split and each command is made into a separate SqlStatement.
     * <p></p>
     * If stripping comments is true then any comments are removed before the splitting is executed.
     * The set SQL is passed through the {@link java.sql.Connection#nativeSQL} method if a connection is available.
     */
    @Override
    public SqlStatement[] generateStatements(Database database) {

        List<SqlStatement> returnStatements = new ArrayList<>();

        String sql = StringUtil.trimToNull(getSql());
        if (sql == null) {
            return EMPTY_SQL_STATEMENT;
        }

        String processedSQL = normalizeLineEndings(sql);
        if (this instanceof RawSQLChange && ((RawSQLChange) this).isRerunnable()) {
            returnStatements.add(new RawSqlStatement(processedSQL, getEndDelimiter()));
            return returnStatements.toArray(EMPTY_SQL_STATEMENT);
        }
        for (String statement : StringUtil.processMultiLineSQL(processedSQL, isStripComments(), isSplitStatements(), getEndDelimiter())) {
            if (database instanceof MSSQLDatabase) {
                statement = statement.replaceAll("\\n", "\r\n");
            }

            String escapedStatement = statement;
            try {
                if (database.getConnection() != null) {
                    escapedStatement = database.getConnection().nativeSQL(statement);
                }
            } catch (DatabaseException e) {
                escapedStatement = statement;
            }

            if (database instanceof Db2zDatabase && escapedStatement.toUpperCase().startsWith("CALL")) {
                returnStatements.add(new RawCompoundStatement(escapedStatement, getEndDelimiter()));
            } else {
                returnStatements.add(new RawSqlStatement(escapedStatement, getEndDelimiter()));
            }
        }

        return returnStatements.toArray(EMPTY_SQL_STATEMENT);
    }

    @Override
    public boolean generateStatementsVolatile(Database database) {
        return false;
    }

    @Override
    public boolean generateRollbackStatementsVolatile(Database database) {
        return false;
    }

    @Override
    public ChangeStatus checkStatus(Database database) {
        return new ChangeStatus().unknown("Cannot check raw sql status");
    }

    protected String normalizeLineEndings(String string) {
        return string.replace("\r", "");
    }

    public static class NormalizingStream extends InputStream {
        private final InputStream stream;

        @Deprecated
        public NormalizingStream(String endDelimiter, Boolean splitStatements, Boolean stripComments, InputStream stream) {
            this(stream);
        }

        public NormalizingStream(InputStream stream) {
            if(stream == null) {
                stream = new ByteArrayInputStream(new byte[0]);
            }
            this.stream = new PushbackInputStream(stream, 2048);
        }

        @Override
        public int read() throws IOException {

            int returnChar = stream.read();

            while (isWhiteSpace(returnChar)) {
                returnChar = stream.read();
            }

            return returnChar;
        }

        @Override
        public int available() throws IOException {
            return stream.available();
        }

        @Override
        public boolean markSupported() {
            return stream.markSupported();
        }

        @Override
        public synchronized void mark(int readLimit) {
            stream.mark(readLimit);
        }

        @Override
        public synchronized void reset() throws IOException {
            stream.reset();
        }

        private boolean isWhiteSpace(int read) {
            return (read == ' ') || (read == '\n') || (read == '\r') || (read == '\t');
        }

        @Override
        public void close() throws IOException {
            stream.close();
        }
    }
}<|MERGE_RESOLUTION|>--- conflicted
+++ resolved
@@ -204,17 +204,10 @@
      */
     @DatabaseChangeProperty(description = "Delimiter to apply to the end of the statement. Defaults to ';', may be set to ''.", exampleValue = "\\nGO")
     public String getEndDelimiter() {
-<<<<<<< HEAD
-        if (endDelimiter != null) {
-            return endDelimiter;
-        }
-        ChangeSetService service = ChangeSetServiceFactory.getInstance().createChangeSetService();
-=======
         ChangeSetService service = ChangeSetServiceFactory.getInstance().createChangeSetService();
         if (endDelimiter != null) {
             return service.getOverrideDelimiter(endDelimiter);
         }
->>>>>>> 32658918
         return service.getEndDelimiter(getChangeSet());
     }
 
