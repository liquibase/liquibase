--- conflicted
+++ resolved
@@ -23,14 +23,13 @@
     /**
      * Returns true if this Column should be updated. Returns null if update hasn't been explicitly assigned.
      */  
-	public Boolean getAllowUpdate() {
-		return allowUpdate;
-	}
+    public Boolean getAllowUpdate() {
+        return allowUpdate;
+    }
 
-<<<<<<< HEAD
-	public void setAllowUpdate(Boolean getAllowUpdate) {
-		this.allowUpdate = getAllowUpdate;
-	}
+    public void setAllowUpdate(Boolean getAllowUpdate) {
+        this.allowUpdate = getAllowUpdate;
+    }
 
     public String getNullPlaceholder() {
         return nullPlaceholder;
@@ -40,8 +39,6 @@
         this.nullPlaceholder = nullPlaceholder;
     }
 
-=======
->>>>>>> f64f83bc
     @Override
     public void load(ParsedNode parsedNode, ResourceAccessor resourceAccessor) throws ParsedNodeException {
         super.load(parsedNode, resourceAccessor);
