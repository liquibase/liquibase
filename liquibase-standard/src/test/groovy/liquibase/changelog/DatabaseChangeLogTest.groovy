package liquibase.changelog

import liquibase.ContextExpression
import liquibase.GlobalConfiguration
import liquibase.LabelExpression
import liquibase.Labels
import liquibase.Scope
import liquibase.change.core.CreateTableChange
import liquibase.change.core.RawSQLChange
import liquibase.change.visitor.ChangeVisitor
import liquibase.database.Database
import liquibase.database.core.MockDatabase
import liquibase.exception.ChangeLogParseException
import liquibase.exception.SetupException
import liquibase.exception.UnexpectedLiquibaseException
import liquibase.exception.UnknownChangelogFormatException
import liquibase.logging.core.BufferedLogService
import liquibase.parser.ChangeLogParser
import liquibase.parser.ChangeLogParserConfiguration
import liquibase.parser.core.ParsedNode
import liquibase.parser.core.xml.XMLChangeLogSAXParser
import liquibase.precondition.core.OrPrecondition
import liquibase.precondition.core.PreconditionContainer
import liquibase.precondition.core.RunningAsPrecondition
import liquibase.resource.Resource
import liquibase.resource.ResourceAccessor
import liquibase.sdk.resource.MockResourceAccessor
import liquibase.sdk.supplier.resource.ResourceSupplier
import liquibase.util.FileUtil
import spock.lang.Shared
import spock.lang.Specification
import spock.lang.Unroll

import java.util.logging.Level

class DatabaseChangeLogTest extends Specification {

    @Shared
            resourceSupplier = new ResourceSupplier()
    def test1Xml = '''<databaseChangeLog
        xmlns="http://www.liquibase.org/xml/ns/dbchangelog"
        xmlns:xsi="http://www.w3.org/2001/XMLSchema-instance"
        xsi:schemaLocation="http://www.liquibase.org/xml/ns/dbchangelog http://www.liquibase.org/xml/ns/dbchangelog/dbchangelog-3.4.xsd">

    <preConditions>
        <runningAs username="${loginUser}"/>
        <or>
            <dbms type="mssql"/>
            <dbms type="mysql"/>
        </or>
    </preConditions>

    <changeSet id="1" author="nvoxland">
        <createTable tableName="person">
            <column name="id" type="int">
                <constraints primaryKey="true" nullable="false"/>
            </column>
            <column name="firstname" type="varchar(50)"/>
            <column name="lastname" type="varchar(50)">
                <constraints nullable="false"/>
            </column>
        </createTable>
    </changeSet>
</databaseChangeLog>'''

    def test2Xml = '''<databaseChangeLog xmlns="http://www.liquibase.org/xml/ns/dbchangelog"
                   xmlns:xsi="http://www.w3.org/2001/XMLSchema-instance"
                   xmlns:pro="http://www.liquibase.org/xml/ns/pro" xsi:schemaLocation="http://www.liquibase.org/xml/ns/dbchangelog http://www.liquibase.org/xml/ns/dbchangelog/dbchangelog-latest.xsd
    http://www.liquibase.org/xml/ns/pro http://www.liquibase.org/xml/ns/pro/liquibase-latest.xsd ">       

    <changeSet id="1" author="mallod">
        <createTable tableName="city">
            <column name="id" type="int">
                <constraints primaryKey="true" nullable="false"/>
            </column>
            <column name="name" type="varchar(50)"/>
            <column name="zipcode" type="varchar(50)">
                <constraints nullable="false"/>
            </column>
        </createTable>
    </changeSet>
</databaseChangeLog>'''

    def test3Xml = '''<databaseChangeLog xmlns="http://www.liquibase.org/xml/ns/dbchangelog"
                   xmlns:xsi="http://www.w3.org/2001/XMLSchema-instance"
                   xmlns:pro="http://www.liquibase.org/xml/ns/pro" xsi:schemaLocation="http://www.liquibase.org/xml/ns/dbchangelog http://www.liquibase.org/xml/ns/dbchangelog/dbchangelog-latest.xsd
    http://www.liquibase.org/xml/ns/pro http://www.liquibase.org/xml/ns/pro/liquibase-latest.xsd ">       

    <changeSet id="1" author="jlyle" runAlways="true">
        <empty/>
    </changeSet>
</databaseChangeLog>'''

    def testSql = '''-- an included raw sql file
create table sql_table (id int);
create view sql_view as select * from sql_table;'''

    def testProperties = '''context: test'''

    def "getChangeSet passing id, author and file"() {
        def path = "com/example/path.xml"
        def path2 = "com/example/path2.xml"
        when:
        def changeLog = new DatabaseChangeLog(path)
        changeLog.addChangeSet(new ChangeSet("1", "auth", false, false, path, null, null, changeLog))
        changeLog.addChangeSet(new ChangeSet("2", "auth", false, false, path, null, null, changeLog))
        changeLog.addChangeSet(new ChangeSet("1", "other-auth", false, false, path, null, null, changeLog))
        changeLog.addChangeSet(new ChangeSet("1", "auth", false, false, path2, null, null, changeLog)) //path 2
        changeLog.addChangeSet(new ChangeSet("with-dbms", "auth", false, false, path, null, "mock, oracle", changeLog))
        changeLog.addChangeSet(new ChangeSet("with-context", "auth", false, false, path, "test, live", null, changeLog))
        changeLog.addChangeSet(new ChangeSet("with-dbms-and-context", "auth", false, false, path, "test, live", "mock, oracle", changeLog))

        then:
        changeLog.getChangeSet(path, "auth", "1").id == "1"
        changeLog.getChangeSet(path, "other-auth", "1").id == "1"
        changeLog.getChangeSet(path2, "auth", "1").id == "1"
        changeLog.getChangeSet(path, "auth", "2").id == "2"
        changeLog.getChangeSet(path, "auth", "with-dbms").id == "with-dbms"
        changeLog.getChangeSet(path, "auth", "with-context").id == "with-context"
        changeLog.getChangeSet(path, "auth", "with-dbms-and-context").id == "with-dbms-and-context"

        when: "changeLog has properties but no database set"
        changeLog.setChangeLogParameters(new ChangeLogParameters())
        then:
        changeLog.getChangeSet(path, "auth", "with-dbms-and-context").id == "with-dbms-and-context"

        when: "dbms attribute matches database"
        changeLog.getChangeLogParameters().set("database.typeName", "mock")
        then:
        changeLog.getChangeSet(path, "auth", "with-dbms-and-context").id == "with-dbms-and-context"

        when: "dbms attribute does not match database"
        changeLog.setChangeLogParameters(new ChangeLogParameters())
        changeLog.getChangeLogParameters().set("database.typeName", "mysql")
        then:
        changeLog.getChangeSet(path, "auth", "with-dbms-and-context") == null
    }

    def "load handles both changes and preconditions"() {
        when:
        def children = [
                new ParsedNode(null, "preConditions").setValue([[runningAs: [username: "user1"]], [runningAs: [username: "user2"]]]),
                new ParsedNode(null, "changeSet").addChildren([id: "1", author: "nvoxland", createTable: [tableName: "my_table"]]),
                new ParsedNode(null, "changeSet").addChildren([id: "2", author: "nvoxland", createTable: [tableName: "my_other_table"]]),
        ]
        def nodeWithChildren = new ParsedNode(null, "databaseChangeLog").addChildren([logicalFilePath: "com/example/logical.xml"])
        for (child in children) {
            nodeWithChildren.addChild(child)
        }
        def nodeWithValue = new ParsedNode(null, "databaseChangeLog").addChildren([logicalFilePath: "com/example/logical.xml"]).setValue(children)

        def changeLogFromChildren = new DatabaseChangeLog()
        def changeLogFromValue = new DatabaseChangeLog()

        changeLogFromValue.load(nodeWithChildren, resourceSupplier.simpleResourceAccessor)
        changeLogFromChildren.load(nodeWithValue, resourceSupplier.simpleResourceAccessor)

        then:
        changeLogFromChildren.preconditions.nestedPreconditions[0].nestedPreconditions.size() == 2
        changeLogFromValue.preconditions.nestedPreconditions[0].nestedPreconditions.size() == 2

        ((RunningAsPrecondition) changeLogFromChildren.preconditions.nestedPreconditions[0].nestedPreconditions[0]).username == "user1"
        ((RunningAsPrecondition) changeLogFromValue.preconditions.nestedPreconditions[0].nestedPreconditions[0]).username == "user1"

        ((RunningAsPrecondition) changeLogFromChildren.preconditions.nestedPreconditions[0].nestedPreconditions[1]).username == "user2"
        ((RunningAsPrecondition) changeLogFromValue.preconditions.nestedPreconditions[0].nestedPreconditions[1]).username == "user2"

        changeLogFromChildren.changeSets.size() == 2
        changeLogFromValue.changeSets.size() == 2

        ((CreateTableChange) changeLogFromChildren.changeSets[0].changes[0]).tableName == "my_table"
        ((CreateTableChange) changeLogFromValue.changeSets[0].changes[0]).tableName == "my_table"

        ((CreateTableChange) changeLogFromChildren.changeSets[1].changes[0]).tableName == "my_other_table"
        ((CreateTableChange) changeLogFromValue.changeSets[1].changes[0]).tableName == "my_other_table"
    }
    def "load handles removeChangeSetProperty"() {
        when:
        def children = [
                new ParsedNode(null, "removeChangeSetProperty").setValue([change: "addColumn", dbms: "mock", "remove": "afterColumn"]),
                new ParsedNode(null, "changeSet").addChildren([id: "1", author: "kirangodishala", createTable: [tableName: "my_table"]]),
        ]
        def nodeWithChildren = new ParsedNode(null, "databaseChangeLog").addChildren([logicalFilePath: "com/example/logical.xml"])
        for (child in children) {
            nodeWithChildren.addChild(child)
        }

        def changeLogFromChildren = new DatabaseChangeLog()
        Database database = new MockDatabase();
        changeLogFromChildren.setChangeLogParameters(new ChangeLogParameters(database))

        changeLogFromChildren.load(nodeWithChildren, resourceSupplier.simpleResourceAccessor)

        then:

        changeLogFromChildren.changeVisitors.size() == 1
        changeLogFromChildren.changeSets.size() == 1


        ((ChangeVisitor) changeLogFromChildren.changeVisitors[0]).change == "addColumn"
        ((ChangeVisitor) changeLogFromChildren.changeVisitors[0]).dbms == ["mock"] as HashSet
        ((ChangeVisitor) changeLogFromChildren.changeVisitors[0]).remove == "afterColumn"

    }

    def "included changelog files have their preconditions and changes included in root changelog"() {
        when:
        def resourceAccessor = new MockResourceAccessor(["com/example/test1.xml": test1Xml, "com/example/test2.xml": test1Xml.replace("\${loginUser}", "otherUser").replace("person", "person2")])

        def rootChangeLog = new DatabaseChangeLog("com/example/root.xml")
        rootChangeLog.setChangeLogParameters(new ChangeLogParameters())
        rootChangeLog.getChangeLogParameters().set("loginUser", "testUser")

        rootChangeLog.load(new ParsedNode(null, "databaseChangeLog")
                .addChild(new ParsedNode(null, "preConditions").addChildren([runningAs: [username: "user1"]]))
                .addChildren([changeSet: [id: "1", author: "nvoxland", createTable: [tableName: "test_table", schemaName: "test_schema"]]])
                .addChildren([include: [file: "com/example/test1.xml"]])
                .addChildren([include: [file: "com/example/test2.xml"]])
                , resourceAccessor)


        then:
        rootChangeLog.preconditions.nestedPreconditions.size() == 3
        ((RunningAsPrecondition) rootChangeLog.preconditions.nestedPreconditions[0].nestedPreconditions[0]).username == "user1"

        ((PreconditionContainer) rootChangeLog.preconditions.nestedPreconditions[1]).nestedPreconditions.nestedPreconditions[0].size() == 2
        ((RunningAsPrecondition) ((PreconditionContainer) rootChangeLog.preconditions.nestedPreconditions[1]).nestedPreconditions[0].nestedPreconditions[0]).username == "testUser"
        ((OrPrecondition) ((PreconditionContainer) rootChangeLog.preconditions.nestedPreconditions[1]).nestedPreconditions[0].nestedPreconditions[1]).nestedPreconditions.size() == 2

        ((PreconditionContainer) rootChangeLog.preconditions.nestedPreconditions[2]).nestedPreconditions.nestedPreconditions[0].size() == 2
        ((RunningAsPrecondition) ((PreconditionContainer) rootChangeLog.preconditions.nestedPreconditions[2]).nestedPreconditions[0].nestedPreconditions[0]).username == "otherUser"
        ((OrPrecondition) ((PreconditionContainer) rootChangeLog.preconditions.nestedPreconditions[2]).nestedPreconditions[0].nestedPreconditions[1]).nestedPreconditions.size() == 2

        rootChangeLog.changeSets.size() == 3
        ((CreateTableChange) rootChangeLog.getChangeSet("com/example/root.xml", "nvoxland", "1").changes[0]).tableName == "test_table"
        ((CreateTableChange) rootChangeLog.getChangeSet("com/example/test1.xml", "nvoxland", "1").changes[0]).tableName == "person"
        ((CreateTableChange) rootChangeLog.getChangeSet("com/example/test2.xml", "nvoxland", "1").changes[0]).tableName == "person2"
    }

    def "included changelog files inside modifyChangeSets set runWith"() {
        when:
        def resourceAccessor =
                new MockResourceAccessor(["com/example/test1.xml": test1Xml, "com/example/test2.xml": test1Xml
                        .replace("\${loginUser}", "otherUser")
                        .replace("person", "person2")])

        def rootChangeLog = new DatabaseChangeLog("com/example/root.xml")
        rootChangeLog.setChangeLogParameters(new ChangeLogParameters())
        rootChangeLog.getChangeLogParameters().set("loginUser", "testUser")


        def topLevel =
                new ParsedNode(null, "databaseChangeLog")
                        .addChildren([changeSet: [id: "1", author: "nvoxland", createTable: [tableName: "test_table", schemaName: "test_schema"]]])
        def modifyNode =
                new ParsedNode(null, "modifyChangeSets").addChildren([runWith: "psql", stripComments: true])
        modifyNode
                .addChildren([include: [file: "com/example/test1.xml"]])
                .addChildren([include: [file: "com/example/test2.xml"]])
        topLevel.addChild(modifyNode)
        rootChangeLog.load(topLevel, resourceAccessor)


        then:

        rootChangeLog.changeSets.size() == 3
        ((CreateTableChange) rootChangeLog.getChangeSet("com/example/root.xml", "nvoxland", "1").changes[0]).tableName == "test_table"
        rootChangeLog.getChangeSet("com/example/test1.xml", "nvoxland", "1").getRunWith() == "psql"
        rootChangeLog.getChangeSet("com/example/test2.xml", "nvoxland", "1").getRunWith() == "psql"
    }

    def "includeAll files have preconditions and changeSets loaded"() {
        when:
        def resourceAccessor = new MockResourceAccessor([
                "com/example/test1.xml": test1Xml,
                "com/example/test2.xml": test1Xml.replace("\${loginUser}", "otherUser").replace("person", "person2"),
                "com/example/test.sql" : testSql
        ])

        Database database = new MockDatabase();
        def rootChangeLog = new DatabaseChangeLog("com/example/root.xml")
        rootChangeLog.setChangeLogParameters(new ChangeLogParameters())
        rootChangeLog.getChangeLogParameters().set("loginUser", "testUser")
        rootChangeLog.load(new ParsedNode(null, "databaseChangeLog")
                .addChild(new ParsedNode(null, "preConditions").addChildren([runningAs: [username: "user1"]]))
                .addChildren([changeSet: [id: "1", author: "nvoxland", createTable: [tableName: "test_table", schemaName: "test_schema"]]])
                .addChildren([includeAll: [path: "com/example", resourceComparator: "liquibase.changelog.ReversedChangeLogNamesComparator"]])
                , resourceAccessor)

        then:
        rootChangeLog.preconditions.nestedPreconditions.size() == 4
        ((RunningAsPrecondition) rootChangeLog.preconditions.nestedPreconditions[0].nestedPreconditions[0]).username == "user1"

        ((PreconditionContainer) rootChangeLog.preconditions.nestedPreconditions[1]).nestedPreconditions[0].nestedPreconditions.size() == 2

        ((PreconditionContainer) rootChangeLog.preconditions.nestedPreconditions[2]).nestedPreconditions[0].nestedPreconditions.size() == 2
        ((RunningAsPrecondition) ((PreconditionContainer) rootChangeLog.preconditions.nestedPreconditions[2]).nestedPreconditions[0].nestedPreconditions[0]).username == "testUser"
        ((OrPrecondition) ((PreconditionContainer) rootChangeLog.preconditions.nestedPreconditions[2]).nestedPreconditions[0].nestedPreconditions[1]).nestedPreconditions.size() == 2

        ((PreconditionContainer) rootChangeLog.preconditions.nestedPreconditions[3]).nestedPreconditions.size() == 0

        rootChangeLog.changeSets.size() == 4
        ((CreateTableChange) rootChangeLog.getChangeSet("com/example/root.xml", "nvoxland", "1").changes[0]).tableName == "test_table"
        ((CreateTableChange) rootChangeLog.getChangeSet("com/example/test1.xml", "nvoxland", "1").changes[0]).tableName == "person"
        ((CreateTableChange) rootChangeLog.getChangeSet("com/example/test2.xml", "nvoxland", "1").changes[0]).tableName == "person2"
        ((RawSQLChange) rootChangeLog.getChangeSet("com/example/test.sql", "includeAll", "raw").changes[0]).sql == testSql

        // assert reversed order
        ((CreateTableChange) rootChangeLog.getChangeSets().get(0).changes[0]).tableName == "test_table"
        ((CreateTableChange) rootChangeLog.getChangeSets().get(2).changes[0]).tableName == "person"
        ((CreateTableChange) rootChangeLog.getChangeSets().get(1).changes[0]).tableName == "person2"
        ((RawSQLChange) rootChangeLog.getChangeSets().get(3).changes[0]).sql == testSql
    }

    def "includeAll files inside modifyChangeSets set runWith"() {
        when:
        def resourceAccessor = new MockResourceAccessor([
                "com/example/test1.xml": test1Xml,
                "com/example/test2.xml": test1Xml.replace("\${loginUser}", "otherUser").replace("person", "person2"),
                "com/example/test.sql" : testSql
        ])

        def rootChangeLog = new DatabaseChangeLog("com/example/root.xml")
        rootChangeLog.setChangeLogParameters(new ChangeLogParameters())
        rootChangeLog.getChangeLogParameters().set("loginUser", "testUser")
        def topLevel =
                new ParsedNode(null, "databaseChangeLog")
                        .addChildren([changeSet: [id: "1", author: "nvoxland", createTable: [tableName: "test_table", schemaName: "test_schema"]]])
        def modifyNode =
                new ParsedNode(null, "modifyChangeSets").addChildren([runWith: "psql", stripComments: true])
        modifyNode
                .addChildren([includeAll: [path: "com/example", resourceComparator: "liquibase.changelog.ReversedChangeLogNamesComparator"]])
        topLevel.addChild(modifyNode)
        rootChangeLog.load(topLevel, resourceAccessor)

        then:

        rootChangeLog.changeSets.size() == 4
        ((CreateTableChange) rootChangeLog.getChangeSet("com/example/root.xml", "nvoxland", "1").changes[0]).tableName == "test_table"
        ((CreateTableChange) rootChangeLog.getChangeSet("com/example/test1.xml", "nvoxland", "1").changes[0]).tableName == "person"
        ((CreateTableChange) rootChangeLog.getChangeSet("com/example/test2.xml", "nvoxland", "1").changes[0]).tableName == "person2"
        rootChangeLog.getChangeSet("com/example/test1.xml", "nvoxland", "1").getRunWith() == "psql"
        rootChangeLog.getChangeSet("com/example/test2.xml", "nvoxland", "1").getRunWith() == "psql"
        ((RawSQLChange) rootChangeLog.getChangeSet("com/example/test.sql", "includeAll", "raw").changes[0]).sql == testSql
        ((RawSQLChange) rootChangeLog.getChangeSets().get(3).changes[0]).isStripComments()

        // assert reversed order
        ((CreateTableChange) rootChangeLog.getChangeSets().get(0).changes[0]).tableName == "test_table"
        ((CreateTableChange) rootChangeLog.getChangeSets().get(2).changes[0]).tableName == "person"
        ((CreateTableChange) rootChangeLog.getChangeSets().get(1).changes[0]).tableName == "person2"
        ((RawSQLChange) rootChangeLog.getChangeSets().get(3).changes[0]).sql == testSql
    }

    def "included changelogs inherit contexts, labels, and ignores via load()"() {
        when:
        def resourceAccessor = new MockResourceAccessor(["com/example/test1.xml": test1Xml, "com/example/test2.xml": test1Xml.replace("testUser", "otherUser").replace("person", "person2")])

        def rootChangeLog = new DatabaseChangeLog("com/example/root.xml")
        rootChangeLog.load(new ParsedNode(null, "databaseChangeLog")
                .addChild(new ParsedNode(null, "preConditions").addChildren([runningAs: [username: "user1"]]))
                .addChildren([changeSet: [id: "1", author: "nvoxland", createTable: [tableName: "test_table", schemaName: "test_schema"]]])
                .addChildren([include: [file: "com/example/test1.xml", context: "context1", labels: "label1"]])
                .addChildren([include: [file: "com/example/test2.xml", context: "context2", labels: "label2", ignore: true]])
                , resourceAccessor)

        def test1ChangeLog = rootChangeLog.getChangeSet("com/example/test1.xml", "nvoxland", "1").getChangeLog()
        def test2ChangeLog = rootChangeLog.getChangeSet("com/example/test2.xml", "nvoxland", "1").getChangeLog()

        then:
        test1ChangeLog.getIncludeLabels().getLabels().size() == 1
        test1ChangeLog.getIncludeLabels().getLabels()[0] == "label1"
        test1ChangeLog.getIncludeContextFilter().getContexts().size() == 1
        test1ChangeLog.getIncludeContextFilter().getContexts()[0] == "context1"
        test1ChangeLog.isIncludeIgnore() == false

        test2ChangeLog.getIncludeLabels().getLabels().size() == 1
        test2ChangeLog.getIncludeLabels().getLabels()[0] == "label2"
        test2ChangeLog.getIncludeContextFilter().getContexts().size() == 1
        test2ChangeLog.getIncludeContextFilter().getContexts()[0] == "context2"
        test2ChangeLog.isIncludeIgnore() == true

    }

    def "included changelogs inherit contexts, labels, and ignores via include()"() {
        when:
        def resourceAccessor = new MockResourceAccessor([
                "com/example/test1.xml": test1Xml,
                "com/example/test2.xml": test1Xml.replace("testUser", "otherUser").replace("person", "person2")
        ])

        def rootChangeLog = new DatabaseChangeLog("com/example/root.xml")
        rootChangeLog.include("com/example/test1.xml", false, true, resourceAccessor, new ContextExpression("context1"), new Labels("label1"), false, false)
        rootChangeLog.include("com/example/test2.xml", false, true, resourceAccessor, new ContextExpression("context2"), new Labels("label2"), true, false)

        def test1ChangeLog = rootChangeLog.getChangeSet("com/example/test1.xml", "nvoxland", "1").getChangeLog()
        def test2ChangeLog = rootChangeLog.getChangeSet("com/example/test2.xml", "nvoxland", "1").getChangeLog()

        then:
        test1ChangeLog.getIncludeLabels().getLabels().size() == 1
        test1ChangeLog.getIncludeLabels().getLabels()[0] == "label1"
        test1ChangeLog.getIncludeContextFilter().getContexts().size() == 1
        test1ChangeLog.getIncludeContextFilter().getContexts()[0] == "context1"
        test1ChangeLog.isIncludeIgnore() == false

        test2ChangeLog.getIncludeLabels().getLabels().size() == 1
        test2ChangeLog.getIncludeLabels().getLabels()[0] == "label2"
        test2ChangeLog.getIncludeContextFilter().getContexts().size() == 1
        test2ChangeLog.getIncludeContextFilter().getContexts()[0] == "context2"
        test2ChangeLog.isIncludeIgnore() == true
    }

    def "include ignore if hidden filename"() {
        when:
        def resourceAccessor = new MockResourceAccessor([
                "com/example/.hiddenfile": test1Xml,
        ])

<<<<<<< HEAD
=======
        // TODO: Not use deprecated
>>>>>>> b7e023e7
        BufferedLogService bufferLog = new BufferedLogService()
        def rootChangeLog = new DatabaseChangeLog("com/example/root.xml")

        Scope.child([
                (Scope.Attr.logService.name())                                      : bufferLog,
                (ChangeLogParserConfiguration.ON_MISSING_INCLUDE_CHANGELOG.getKey()): ChangeLogParserConfiguration.MissingIncludeConfiguration.WARN,
        ], new Scope.ScopedRunner() {
            @Override
            void run() throws Exception {
                rootChangeLog.include("com/example/.hiddenfile", false, true, resourceAccessor, new ContextExpression("context1"), new Labels("label1"), false, null, DatabaseChangeLog.OnUnknownFileFormat.WARN, new ModifyChangeSets(null, null))
            }
        })

        def changeSets= rootChangeLog.changeSets

        then:
        changeSets.isEmpty() == true
        bufferLog.getLogAsString(Level.WARNING) == ""
    }

<<<<<<< HEAD
    def "start with classpath: and hidden"() {
        when:
        def resourceAccessor = new MockResourceAccessor([
                "classpath:com/example/.hiddenfile": test1Xml,
=======
    def "include ignore if version control system files"() {
        when:
        def resourceAccessor = new MockResourceAccessor([
                "com/example/cvs": test1Xml,
                "com/example/.svn": test1Xml.replace("testUser", "otherUser").replace("person", "person2"),
                "com/example/.gitkeep": test1Xml.replace("testUser", "otherUser").replace("person", "person3"),
                "com/example/.gitignore": test1Xml.replace("testUser", "otherUser").replace("person", "person4")
>>>>>>> b7e023e7
        ])

        // TODO: Not use deprecated
        BufferedLogService bufferLog = new BufferedLogService()
        def rootChangeLog = new DatabaseChangeLog("com/example/root.xml")

        Scope.child([
<<<<<<< HEAD
                (Scope.Attr.logService.name())                                                     : bufferLog,
                (ChangeLogParserConfiguration.ON_MISSING_INCLUDE_CHANGELOG.getKey())               : ChangeLogParserConfiguration.MissingIncludeConfiguration.WARN,
        ], new Scope.ScopedRunner() {
            @Override
            void run() throws Exception {
                rootChangeLog.include("classpath:com/example/.hiddenfile", false, true, resourceAccessor, new ContextExpression("context1"), new Labels("label1"), false, null, DatabaseChangeLog.OnUnknownFileFormat.WARN, new ModifyChangeSets(null, null))
=======
                (Scope.Attr.logService.name())                                      : bufferLog,
                (ChangeLogParserConfiguration.ON_MISSING_INCLUDE_CHANGELOG.getKey()): ChangeLogParserConfiguration.MissingIncludeConfiguration.WARN,
        ], new Scope.ScopedRunner() {
            @Override
            void run() throws Exception {
                rootChangeLog.include("com/example/cvs", false, true, resourceAccessor, new ContextExpression("context1"), new Labels("label1"), false, null, DatabaseChangeLog.OnUnknownFileFormat.WARN, new ModifyChangeSets(null, null))
                rootChangeLog.include("com/example/.svn", false, true, resourceAccessor, new ContextExpression("context2"), new Labels("label2"), true, null, DatabaseChangeLog.OnUnknownFileFormat.WARN, new ModifyChangeSets(null, null))
                rootChangeLog.include("com/example/.gitkeep", false, true, resourceAccessor, new ContextExpression("context2"), new Labels("label2"), true, null, DatabaseChangeLog.OnUnknownFileFormat.WARN, new ModifyChangeSets(null, null))
                rootChangeLog.include("com/example/.gitignore", false, true, resourceAccessor, new ContextExpression("context2"), new Labels("label2"), true, null, DatabaseChangeLog.OnUnknownFileFormat.WARN, new ModifyChangeSets(null, null))
>>>>>>> b7e023e7
            }
        })

        def changeSets= rootChangeLog.changeSets

        then:
        changeSets.isEmpty() == true
        bufferLog.getLogAsString(Level.WARNING) == ""
    }

<<<<<<< HEAD
    def "start with classpath: and cvs"() {
        when:
        def resourceAccessor = new MockResourceAccessor([
                "classpath:com/example/cvs": test1Xml,
        ])
=======
    def "include throw exception if onUnknownFileFormat is FAIL and unknown file extension"() {
        when:
        def resourceAccessor = new MockResourceAccessor([
                "com/example/notfound.notfound_extension": test1Xml,
        ])
        def onUnknownFileFormat = DatabaseChangeLog.OnUnknownFileFormat.FAIL
        def rootChangeLog = new DatabaseChangeLog("com/example/root.xml")
        rootChangeLog.include("com/example/notfound.notfound_extension", false, true, resourceAccessor, new ContextExpression("context1"), new Labels("label1"), false, null, onUnknownFileFormat, new ModifyChangeSets(null, null))

        then:
        def e = thrown(UnknownChangelogFormatException)
        assert e.getMessage().startsWith("Cannot find parser that supports com/example/notfound.notfound_extension")
    }

    def "include ignore if onUnknownFileFormat is WARN and unknown file extension"() {
        when:
        def resourceAccessor = new MockResourceAccessor([
                "com/example/notfound.notfound_extension": test1Xml,
        ])
        def onUnknownFileFormat = DatabaseChangeLog.OnUnknownFileFormat.WARN
>>>>>>> b7e023e7

        // TODO: Not use deprecated
        BufferedLogService bufferLog = new BufferedLogService()
        def rootChangeLog = new DatabaseChangeLog("com/example/root.xml")

        Scope.child([
<<<<<<< HEAD
                (Scope.Attr.logService.name())                                                     : bufferLog,
                (ChangeLogParserConfiguration.ON_MISSING_INCLUDE_CHANGELOG.getKey())               : ChangeLogParserConfiguration.MissingIncludeConfiguration.WARN,
        ], new Scope.ScopedRunner() {
            @Override
            void run() throws Exception {
                rootChangeLog.include("classpath:com/example/cvs", false, true, resourceAccessor, new ContextExpression("context1"), new Labels("label1"), false, null, DatabaseChangeLog.OnUnknownFileFormat.WARN, new ModifyChangeSets(null, null))
=======
                (Scope.Attr.logService.name())                                      : bufferLog,
                (ChangeLogParserConfiguration.ON_MISSING_INCLUDE_CHANGELOG.getKey()): ChangeLogParserConfiguration.MissingIncludeConfiguration.WARN,
        ], new Scope.ScopedRunner() {
            @Override
            void run() throws Exception {
                rootChangeLog.include("com/example/notfound.notfound_extension", false, true, resourceAccessor, new ContextExpression("context1"), new Labels("label1"), false, null, onUnknownFileFormat, new ModifyChangeSets(null, null))
>>>>>>> b7e023e7
            }
        })

        def changeSets= rootChangeLog.changeSets

        then:
        changeSets.isEmpty() == true
<<<<<<< HEAD
        bufferLog.getLogAsString(Level.WARNING) == ""
    }

    def "start with classpath: and hidden filename and PRESERVE_CLASSPATH_PREFIX_IN_NORMALIZED_PATHS is true"() {
=======
        bufferLog.getLogAsString(Level.WARNING).contains("included file com/example/notfound.notfound_extension is not a recognized file type")
    }

    def "include ignore if onUnknownFileFormat is SKIP and unknown file extension"() {
        when:
        def resourceAccessor = new MockResourceAccessor([
                "com/example/notfound.notfound_extension": test1Xml,
        ])
        def onUnknownFileFormat = DatabaseChangeLog.OnUnknownFileFormat.SKIP
        def rootChangeLog = new DatabaseChangeLog("com/example/root.xml")
        rootChangeLog.include("com/example/notfound.notfound_extension", false, true, resourceAccessor, new ContextExpression("context1"), new Labels("label1"), false, null, onUnknownFileFormat, new ModifyChangeSets(null, null))

        def changeSets= rootChangeLog.changeSets

        then:
        changeSets.isEmpty() == true
    }

    def "includeAll logs warning for unknown file extensions with file path shown"() {
        when:
        def resourceAccessor = new MockResourceAccessor([
                "com/example/children/file1.xml": test1Xml,
                "com/example/children/file2.unknown_ext": test1Xml,
                "com/example/children/file3.xml": test2Xml,
        ])

        BufferedLogService bufferLog = new BufferedLogService()
        def changeLogFile = new DatabaseChangeLog("com/example/root.xml")

        Scope.child([
                (Scope.Attr.logService.name())                                      : bufferLog,
                (ChangeLogParserConfiguration.ON_MISSING_INCLUDE_CHANGELOG.getKey()): ChangeLogParserConfiguration.MissingIncludeConfiguration.WARN,
        ], new Scope.ScopedRunner() {
            @Override
            void run() throws Exception {
                changeLogFile.includeAll("com/example/children", false, null, true, changeLogFile.getStandardChangeLogComparator(), resourceAccessor, new ContextExpression(), new Labels(), false, null, 0, Integer.MAX_VALUE)
            }
        })

        def changeSets = changeLogFile.changeSets
        def warnings = bufferLog.getLogAsString(Level.WARNING)

        then:
        changeSets.size() == 2
        warnings.contains("included file com/example/children/file2.unknown_ext is not a recognized file type")
    }

    def "start with classpath: and hidden"() {
>>>>>>> b7e023e7
        when:
        def resourceAccessor = new MockResourceAccessor([
                "classpath:com/example/.hiddenfile": test1Xml,
        ])

        // TODO: Not use deprecated
        BufferedLogService bufferLog = new BufferedLogService()
        def rootChangeLog = new DatabaseChangeLog("com/example/root.xml")

        Scope.child([
                (Scope.Attr.logService.name())                                                     : bufferLog,
                (ChangeLogParserConfiguration.ON_MISSING_INCLUDE_CHANGELOG.getKey())               : ChangeLogParserConfiguration.MissingIncludeConfiguration.WARN,
<<<<<<< HEAD
                (GlobalConfiguration.PRESERVE_CLASSPATH_PREFIX_IN_NORMALIZED_PATHS.getKey())       : true,
=======
>>>>>>> b7e023e7
        ], new Scope.ScopedRunner() {
            @Override
            void run() throws Exception {
                rootChangeLog.include("classpath:com/example/.hiddenfile", false, true, resourceAccessor, new ContextExpression("context1"), new Labels("label1"), false, null, DatabaseChangeLog.OnUnknownFileFormat.WARN, new ModifyChangeSets(null, null))
            }
        })

        def changeSets= rootChangeLog.changeSets

        then:
        changeSets.isEmpty() == true
<<<<<<< HEAD
        bufferLog.getLogAsString(Level.WARNING).contains("included file classpath:com/example/.hiddenfile is not a recognized file type")
    }

    def "include ignore if version control system files"() {
        when:
        def resourceAccessor = new MockResourceAccessor([
                "com/example/cvs": test1Xml,
                "com/example/.svn": test1Xml.replace("testUser", "otherUser").replace("person", "person2"),
                "com/example/.gitkeep": test1Xml.replace("testUser", "otherUser").replace("person", "person3"),
                "com/example/.gitignore": test1Xml.replace("testUser", "otherUser").replace("person", "person4")
        ])

=======
        bufferLog.getLogAsString(Level.WARNING) == ""
    }

    def "start with classpath: and cvs"() {
        when:
        def resourceAccessor = new MockResourceAccessor([
                "classpath:com/example/cvs": test1Xml,
        ])

        // TODO: Not use deprecated
>>>>>>> b7e023e7
        BufferedLogService bufferLog = new BufferedLogService()
        def rootChangeLog = new DatabaseChangeLog("com/example/root.xml")

        Scope.child([
<<<<<<< HEAD
                (Scope.Attr.logService.name())                                      : bufferLog,
                (ChangeLogParserConfiguration.ON_MISSING_INCLUDE_CHANGELOG.getKey()): ChangeLogParserConfiguration.MissingIncludeConfiguration.WARN,
        ], new Scope.ScopedRunner() {
            @Override
            void run() throws Exception {
                rootChangeLog.include("com/example/cvs", false, true, resourceAccessor, new ContextExpression("context1"), new Labels("label1"), false, null, DatabaseChangeLog.OnUnknownFileFormat.WARN, new ModifyChangeSets(null, null))
                rootChangeLog.include("com/example/.svn", false, true, resourceAccessor, new ContextExpression("context2"), new Labels("label2"), true, null, DatabaseChangeLog.OnUnknownFileFormat.WARN, new ModifyChangeSets(null, null))
                rootChangeLog.include("com/example/.gitkeep", false, true, resourceAccessor, new ContextExpression("context2"), new Labels("label2"), true, null, DatabaseChangeLog.OnUnknownFileFormat.WARN, new ModifyChangeSets(null, null))
                rootChangeLog.include("com/example/.gitignore", false, true, resourceAccessor, new ContextExpression("context2"), new Labels("label2"), true, null, DatabaseChangeLog.OnUnknownFileFormat.WARN, new ModifyChangeSets(null, null))
=======
                (Scope.Attr.logService.name())                                                     : bufferLog,
                (ChangeLogParserConfiguration.ON_MISSING_INCLUDE_CHANGELOG.getKey())               : ChangeLogParserConfiguration.MissingIncludeConfiguration.WARN,
        ], new Scope.ScopedRunner() {
            @Override
            void run() throws Exception {
                rootChangeLog.include("classpath:com/example/cvs", false, true, resourceAccessor, new ContextExpression("context1"), new Labels("label1"), false, null, DatabaseChangeLog.OnUnknownFileFormat.WARN, new ModifyChangeSets(null, null))
>>>>>>> b7e023e7
            }
        })

        def changeSets= rootChangeLog.changeSets

        then:
        changeSets.isEmpty() == true
        bufferLog.getLogAsString(Level.WARNING) == ""
    }

<<<<<<< HEAD
=======
    def "start with classpath: and hidden filename and PRESERVE_CLASSPATH_PREFIX_IN_NORMALIZED_PATHS is true"() {
        when:
        def resourceAccessor = new MockResourceAccessor([
                "classpath:com/example/.hiddenfile": test1Xml,
        ])

        // TODO: Not use deprecated
        BufferedLogService bufferLog = new BufferedLogService()
        def rootChangeLog = new DatabaseChangeLog("com/example/root.xml")

        Scope.child([
                (Scope.Attr.logService.name())                                                     : bufferLog,
                (ChangeLogParserConfiguration.ON_MISSING_INCLUDE_CHANGELOG.getKey())               : ChangeLogParserConfiguration.MissingIncludeConfiguration.WARN,
                (GlobalConfiguration.PRESERVE_CLASSPATH_PREFIX_IN_NORMALIZED_PATHS.getKey())       : true,
        ], new Scope.ScopedRunner() {
            @Override
            void run() throws Exception {
                rootChangeLog.include("classpath:com/example/.hiddenfile", false, true, resourceAccessor, new ContextExpression("context1"), new Labels("label1"), false, null, DatabaseChangeLog.OnUnknownFileFormat.WARN, new ModifyChangeSets(null, null))
            }
        })

        def changeSets= rootChangeLog.changeSets

        then:
        changeSets.isEmpty() == true
        bufferLog.getLogAsString(Level.WARNING).contains("included file classpath:com/example/.hiddenfile is not a recognized file type")
    }

>>>>>>> b7e023e7
    def "includeAll executes include in alphabetical order"() {
        when:
        def resourceAccessor = new MockResourceAccessor([
                "com/example/children/file2.sql": "file 2",
                "com/example/children/file3.sql": "file 3",
                "com/example/children/file1.sql": "file 1",
                "com/example/not/fileX.sql"     : "file X",
        ])
        def changeLogFile = new DatabaseChangeLog("com/example/root.xml")
        changeLogFile
                .includeAll("com/example/children", false, null, true, changeLogFile.getStandardChangeLogComparator(), resourceAccessor, new ContextExpression(), new Labels(), false, null, 0,
                        Integer.MAX_VALUE)

        then:
        changeLogFile.changeSets.collect { it.filePath } == ["com/example/children/file1.sql",
                                                             "com/example/children/file2.sql",
                                                             "com/example/children/file3.sql"]
    }

    def "includeAll empty relative path"() {
        when:
        def resourceAccessor = new MockResourceAccessor([
                "com/example/children/file2.sql": "file 2",
                "com/example/children/file3.sql": "file 3",
                "com/example/children/file1.sql": "file 1",
                "com/example/not/fileX.sql"     : "file X",
        ]) {
            private callingPath

            @Override
            List<Resource> search(String path, ResourceAccessor.SearchOptions searchOption) throws IOException {
                callingPath = path
                return super.search(path, searchOption.getRecursive())
            }
        }
        def changeLogFile = new DatabaseChangeLog("com/example/children/root.xml")
        changeLogFile.includeAll("", true, { r -> r != changeLogFile.physicalFilePath }, true, changeLogFile.getStandardChangeLogComparator(), resourceAccessor, new ContextExpression(), new LabelExpression(), false)

        then:
        resourceAccessor.callingPath == "com/example/children/"
    }

    @Unroll("#featureName: #changeSets")
    def "addChangeSet works with first/last combinations"() {
        when:
        def changeLog = new DatabaseChangeLog()
        for (def changeSetDef : changeSets) {
            def changeSet = new ChangeSet(changeSetDef["id"], "test", false, false, "path.txt", null, null, true, changeLog)
            changeSet.runOrder = changeSetDef["runOrder"]
            changeLog.addChangeSet(changeSet)
        }

        then:
        changeLog.getChangeSets()*.getId() == order

        where:
        changeSets                                                                                                                                              | order
        [[id: "1"], [id: "2"], [id: "3"]]                                                                                                                       | ["1", "2", "3"]
        [[id: "1", runOrder: "first"]]                                                                                                                          | ["1"]
        [[id: "1", runOrder: "first"], [id: "2"]]                                                                                                               | ["1", "2"]
        [[id: "1"], [id: "2", runOrder: "first"]]                                                                                                               | ["2", "1"]
        [[id: "1"], [id: "2", runOrder: "first"], [id: "3"]]                                                                                                    | ["2", "1", "3"]
        [[id: "1"], [id: "2", runOrder: "first"], [id: "3", runOrder: "first"], [id: "4"]]                                                                      | ["2", "3", "1", "4"]
        [[id: "1"], [id: "2", runOrder: "first"], [id: "3"], [id: "4", runOrder: "first"], [id: "5"]]                                                           | ["2", "4", "1", "3", "5"]
        [[id: "1", runOrder: "last"]]                                                                                                                           | ["1"]
        [[id: "1", runOrder: "last"], [id: "2"]]                                                                                                                | ["2", "1"]
        [[id: "1", runOrder: "last"], [id: "2"]]                                                                                                                | ["2", "1"]
        [[id: "1"], [id: "2", runOrder: "last"]]                                                                                                                | ["1", "2"]
        [[id: "1", runOrder: "last"], [id: "2"], [id: "3", runOrder: "last"], [id: "4"]]                                                                        | ["2", "4", "1", "3"]
        [[id: "1", runOrder: "last"], [id: "2"], [id: "3", runOrder: "first"], [id: "4"], [id: "5", runOrder: "last"], [id: "6"], [id: "7", runOrder: "first"]] | ["3", "7", "2", "4", "6", "1", "5"]
    }

    def "includeAll throws exception when directory not found"() {
        when:
        def resourceAccessor = new MockResourceAccessor([
                "com/example/children/file2.sql": "file 2",
                "com/example/children/file3.sql": "file 3",
                "com/example/children/file1.sql": "file 1",
                "com/example/not/fileX.sql"     : "file X",
        ])
        def changeLogFile = new DatabaseChangeLog("com/example/root.xml")
        changeLogFile.includeAll("com/example/missing", false, null, true, changeLogFile.getStandardChangeLogComparator(), resourceAccessor, new ContextExpression(), new Labels(), false, null, 0, Integer.MAX_VALUE)

        then:
        def e = thrown(SetupException)
        assert e.getMessage().startsWith("Could not find directory, directory was empty, or no changelogs matched the provided search criteria for includeAll '")
    }

    def "includeAll throws exception when circular reference is detected"() {
        when:
        def changelogText = """<?xml version="1.1" encoding="UTF-8" standalone="no"?>
<databaseChangeLog xmlns="http://www.liquibase.org/xml/ns/dbchangelog" 
xmlns:ext="http://www.liquibase.org/xml/ns/dbchangelog-ext" 
xmlns:xsi="http://www.w3.org/2001/XMLSchema-instance" 
xsi:schemaLocation="http://www.liquibase.org/xml/ns/dbchangelog-ext 
http://www.liquibase.org/xml/ns/dbchangelog/dbchangelog-ext.xsd 
http://www.liquibase.org/xml/ns/dbchangelog http://www.liquibase.org/xml/ns/dbchangelog/dbchangelog-latest.xsd">

        <includeAll path="include-all-dir" labels="none" context="none"/>

</databaseChangeLog>
""".trim()

        def resourceAccessor = new MockResourceAccessor([
                "include-all.xml"                : changelogText,
                "include-all-dir/include-all.xml": changelogText,
        ])
        def changeLogFile = new DatabaseChangeLog("com/example/root.xml")
        changeLogFile.includeAll("include-all-dir", false, null, true, changeLogFile.getStandardChangeLogComparator(), resourceAccessor, new ContextExpression(), new Labels(), false, null, 0, Integer.MAX_VALUE)

        then:
        SetupException e = thrown()
        assert e.getMessage().startsWith("liquibase.exception.SetupException:") &&
               e.getMessage().contains("Circular reference detected in 'include-all-dir/'. Set liquibase.errorOnCircularIncludeAll if you'd like to ignore this error.")
    }

    def "includeAll throws no exception when directory not found and errorIfMissing is false"() {
        when:
        def resourceAccessor = new MockResourceAccessor([
                "com/example/children/file2.sql": "file 2",
                "com/example/children/file3.sql": "file 3",
                "com/example/children/file1.sql": "file 1",
                "com/example/not/fileX.sql"     : "file X",
        ])
        def changeLogFile = new DatabaseChangeLog("com/example/root.xml")
        changeLogFile.includeAll("com/example/missing", false, null, false, changeLogFile.getStandardChangeLogComparator(), resourceAccessor, new ContextExpression(), new Labels(), false, null, 0, Integer.MAX_VALUE)
        then:
        changeLogFile.changeSets.collect { it.filePath } == []

    }

    def "include logs warning if no parser supports the file"() {
        when:
        def resourceAccessor = new MockResourceAccessor(["com/example/test1.invalid": test1Xml])

        BufferedLogService bufferLog = new BufferedLogService()
        def rootChangeLog = new DatabaseChangeLog("com/example/root.xml")

        Scope.child([
                (Scope.Attr.logService.name()): bufferLog,
                (ChangeLogParserConfiguration.ON_MISSING_INCLUDE_CHANGELOG.getKey()): ChangeLogParserConfiguration.MissingIncludeConfiguration.WARN,
        ], new Scope.ScopedRunner() {
            @Override
            void run() throws Exception {
                rootChangeLog.load(new ParsedNode(null, "databaseChangeLog")
                        .addChild(new ParsedNode(null, "preConditions").addChildren([runningAs: [username: "user1"]]))
                        .addChildren([changeSet: [id: "1", author: "nvoxland", createTable: [tableName: "test_table", schemaName: "test_schema"]]])
                        .addChildren([include: [file: "com/example/test1.invalid"]])
                        , resourceAccessor)
            }
        })

        def changeSets = rootChangeLog.changeSets

        then:
        changeSets.size() == 1
        bufferLog.getLogAsString(Level.WARNING).contains("included file com/example/test1.invalid is not a recognized file type")
    }

    def "include fails if XML file is empty"() {
        given:
        Locale.setDefault(Locale.ENGLISH)

        when:
        def resourceAccessor = new MockResourceAccessor(["com/example/test1.xml": ""])

        def rootChangeLog = new DatabaseChangeLog("com/example/root.xml")

        rootChangeLog.load(new ParsedNode(null, "databaseChangeLog")
                .addChildren([changeSet: [id: "1", author: "nvoxland", createTable: [tableName: "test_table", schemaName: "test_schema"]]])
                .addChildren([include: [file: "com/example/test1.xml"]])
                , resourceAccessor)


        then:
        def e = thrown(SetupException)
        e.getMessage().contains(String.format("Unable to parse empty file: '%s'", "com/example/test1.xml"))
    }

    def "include fails if SQL file is empty"() {
        when:
        def resourceAccessor = new MockResourceAccessor(["com/example/test1.sql": ""])

        def rootChangeLog = new DatabaseChangeLog("com/example/root.xml")

        rootChangeLog.load(new ParsedNode(null, "databaseChangeLog")
                .addChildren([changeSet: [id: "1", author: "nvoxland", createTable: [tableName: "test_table", schemaName: "test_schema"]]])
                .addChildren([include: [file: "com/example/test1.sql"]])
                , resourceAccessor)


        then:
        def e = thrown(SetupException)
        e.getMessage().contains(String.format("Unable to parse empty file: '%s'", "com/example/test1.sql"))
    }

    def "include fails if JSON file is empty"() {
        when:
        def resourceAccessor = new MockResourceAccessor(["com/example/test1.json": ""])

        def rootChangeLog = new DatabaseChangeLog("com/example/root.xml")

        rootChangeLog.load(new ParsedNode(null, "databaseChangeLog")
                .addChildren([changeSet: [id: "1", author: "nvoxland", createTable: [tableName: "test_table", schemaName: "test_schema"]]])
                .addChildren([include: [file: "com/example/test1.json"]])
                , resourceAccessor)


        then:
        def e = thrown(SetupException)
        e.getMessage().contains("Empty file com/example/test1.json")
    }

    def "include fails if file is empty"() {
        when:
        def resourceAccessor = new MockResourceAccessor(["com/example/test1.xml": test1Xml])

        def rootChangeLog = new DatabaseChangeLog("com/example/root.xml")

        rootChangeLog.load(new ParsedNode(null, "databaseChangeLog")
                .addChild(new ParsedNode(null, "preConditions").addChildren([runningAs: [username: "user1"]]))
                .addChildren([changeSet: [id: "1", author: "nvoxland", createTable: [tableName: "test_table", schemaName: "test_schema"]]])
                .addChildren([include: [file: "com/example/invalid.xml"]])
                , resourceAccessor)


        then:
        ChangeLogParserConfiguration.ON_MISSING_INCLUDE_CHANGELOG.getCurrentValue() == ChangeLogParserConfiguration.MissingIncludeConfiguration.FAIL
        def e = thrown(SetupException)
        e.message.startsWith("The file com/example/invalid.xml was not found in")
    }

    def "properties values are correctly loaded and stored when properties file is relative to changelog"() {
        when:
        def propertiesResourceAccessor = new MockResourceAccessor(["com/example/file.properties": testProperties])

        def rootChangeLog = new DatabaseChangeLog("com/example/root.xml")
        rootChangeLog.setChangeLogParameters(new ChangeLogParameters())

        rootChangeLog.load(new ParsedNode(null, "databaseChangeLog")
                .addChildren([changeSet: [id: "1", author: "nvoxland", createTable: [tableName: "test_table", schemaName: "test_schema"]]])
                .addChildren([property: [file: "file.properties", relativeToChangelogFile: "true", errorIfMissing: "true"]]),
                propertiesResourceAccessor)

        then:
        rootChangeLog.getChangeLogParameters().hasValue("context", rootChangeLog)
        rootChangeLog.getChangeLogParameters().getValue("context", rootChangeLog) == "test"
    }

    def "properties values are not loaded and stored when file it's not relative to changelog"() {
        when:
        def propertiesResourceAccessor = new MockResourceAccessor(["com/example/file.properties": testProperties])

        def rootChangeLog = new DatabaseChangeLog("com/example/root.xml")
        rootChangeLog.setChangeLogParameters(new ChangeLogParameters())

        rootChangeLog.load(new ParsedNode(null, "databaseChangeLog")
                .addChildren([changeSet: [id: "1", author: "nvoxland", createTable: [tableName: "test_table", schemaName: "test_schema"]]])
                .addChildren([property: [file: "file.properties", errorIfMissing: "false"]]),
                propertiesResourceAccessor)

        then:
        rootChangeLog.getChangeLogParameters().hasValue("context", rootChangeLog) == false
    }

    @Unroll
    def "an error is thrown when properties file is not found and is set to error"() {
        when:
        def propertiesResourceAccessor = new MockResourceAccessor(["com/example/file.properties": testProperties])

        def rootChangeLog = new DatabaseChangeLog("com/example/root.xml")
        rootChangeLog.setChangeLogParameters(new ChangeLogParameters())

        rootChangeLog.load(new ParsedNode(null, "databaseChangeLog")
                .addChildren([changeSet: [id: "1", author: "nvoxland", createTable: [tableName: "test_table", schemaName: "test_schema"]]])
                .addChildren([property: [errorIfMissing: errorIfMissingDef, relativeToChangelogFile: relativeToChangelogFileDef, file: fileDef]]),
                propertiesResourceAccessor)

        then:
        def e = thrown(UnexpectedLiquibaseException)
        assert e.getMessage() == FileUtil.getFileNotFoundMessage(fileDef)

        where:
        errorIfMissingDef | relativeToChangelogFileDef | fileDef
        null              | null                       | "file.properties"
        null              | false                      | "file.properties"
        null              | true                       | "com/example/file.properties"
        true              | null                       | "file.properties"
        true              | false                      | "file.properties"
        true              | true                       | "com/example/file.properties"
    }

    @Unroll
    def "no error is thrown when properties file is not found and errorIfMissing flag is either set as false or null"() {
        when:
        def propertiesResourceAccessor = new MockResourceAccessor(["com/example/file.properties": testProperties])

        def rootChangeLog = new DatabaseChangeLog("com/example/root.xml")
        rootChangeLog.setChangeLogParameters(new ChangeLogParameters())

        rootChangeLog.load(new ParsedNode(null, "databaseChangeLog")
                .addChildren([changeSet: [id: "1", author: "nvoxland", createTable: [tableName: "test_table", schemaName: "test_schema"]]])
                .addChildren([property: [errorIfMissing: errorIfMissingDef, relativeToChangelogFile: relativeToChangelogFileDef, file: fileDef]]),
                propertiesResourceAccessor)

        then:
        rootChangeLog.getChangeLogParameters().hasValue("context", rootChangeLog)
        rootChangeLog.getChangeLogParameters().getValue("context", rootChangeLog) == "test"

        where:
        errorIfMissingDef | relativeToChangelogFileDef | fileDef
        null              | null                       | "com/example/file.properties"
        null              | false                      | "com/example/file.properties"
        null              | true                       | "file.properties"
        true              | null                       | "com/example/file.properties"
        true              | false                      | "com/example/file.properties"
        true              | true                       | "file.properties"
        false             | null                       | "com/example/file.properties"
        false             | false                      | "com/example/file.properties"
        false             | true                       | "file.properties"
    }

    @Unroll
    def "normalizePath: #path"() {
        expect:
        DatabaseChangeLog.normalizePath(path) == expected

        where:
        path                                  | expected
        "changelog.xml"                       | "changelog.xml"
        "path/to/changelog.xml"               | "path/to/changelog.xml"
        "/path/to/changelog.xml"              | "path/to/changelog.xml"
        "./path/to/changelog.xml"             | "path/to/changelog.xml"
        "classpath:./path/to/changelog.xml"   | "path/to/changelog.xml"
        "classpath:path/to/changelog.xml"     | "path/to/changelog.xml"
        "classpath:/path/to/changelog.xml"    | "path/to/changelog.xml"
        "\\path\\to\\changelog.xml"           | "path/to/changelog.xml"
        ".\\path\\to\\changelog.xml"          | "path/to/changelog.xml"
        "path\\to\\changelog.xml"             | "path/to/changelog.xml"
        "path\\.\\to\\.\\changelog.xml"       | "path/to/changelog.xml"
        "c:\\path\\to\\changelog.xml"         | "path/to/changelog.xml"
        "c:/path/to/changelog.xml"            | "path/to/changelog.xml"
        "D:\\a\\liquibase\\DBDocTaskTest.xml" | "a/liquibase/DBDocTaskTest.xml"
        "..\\path\\to\\changelog.xml"         | "../path/to/changelog.xml"
        "../path/changelog.xml"               | "../path/changelog.xml"
        "..\\..\\path\\changelog.xml"         | "../../path/changelog.xml"
        "../../path/changelog.xml"            | "../../path/changelog.xml"
        "path/../path/changelog.xml"          | "path/changelog.xml"
    }

    def "relative paths for changelog include are resolved as normalized path"() {
        given:
        def changelog = new DatabaseChangeLog("com/example/root1.xml")
        def resourceAccessor = new MockResourceAccessor(["com/example/root1.xml"               : test1Xml,
                                                         "path/changelog.xml": test2Xml])

        when:
        boolean result = changelog.include("../../path/changelog.xml", true, false,
                resourceAccessor, null, new Labels(), false, null, DatabaseChangeLog.OnUnknownFileFormat.WARN)

        then:
        result
    }


    def "warning message is logged when changelog include fails because file does not exist"() {
        when:
        def rootChangeLogPath = "com/example/root.xml"
        def includedChangeLogPath = "com/example/test1.xml"
        def resourceAccessor = new MockResourceAccessor([(rootChangeLogPath): test1Xml])

        def rootChangeLog = new DatabaseChangeLog(rootChangeLogPath)
        rootChangeLog.load(new ParsedNode(null, "databaseChangeLog"), resourceAccessor)

        BufferedLogService bufferLog = new BufferedLogService()

        Scope.child([
                (Scope.Attr.logService.name())                                      : bufferLog,
                (ChangeLogParserConfiguration.ON_MISSING_INCLUDE_CHANGELOG.getKey()): ChangeLogParserConfiguration.MissingIncludeConfiguration.WARN,
        ], new Scope.ScopedRunner() {
            @Override
            void run() throws Exception {
                rootChangeLog
                        .include(includedChangeLogPath, false, true, resourceAccessor, null, null, false, null, null);
            }
        })

        then:
        bufferLog.getLogAsString(Level.WARNING).contains(FileUtil.getFileNotFoundMessage(includedChangeLogPath));
    }

    @Unroll
    def "includeAll finds all expected changelogs with MinDepth: #minDepth and MaxDepth: #maxDepth"() {
        when:
        def rootChangeLogPath = "com/example/root.xml"
        def includedAllChangeLogPath = "changelogs"
        def resourceAccessor = new MockResourceAccessor(["com/example/root.xml"                              : "",
                                                         "changelogs/changelog-1.xml"                        : test2Xml,
                                                         "changelogs/morechangelogs/changelog-2.xml"         : test2Xml,
                                                         "changelogs/morechangelogs/withMore/changelog-3.xml": test2Xml,
                                                         "changelogs/morechangelogs/AndMore/changelog-4.xml" : test2Xml])

        def rootChangeLog = new DatabaseChangeLog(rootChangeLogPath)
        rootChangeLog.load(new ParsedNode(null, "databaseChangeLog")
                .addChildren([includeAll: [path: includedAllChangeLogPath, minDepth: minDepth, maxDepth: maxDepth, errorIfMissingOrEmpty: false]]), resourceAccessor)

        then:
        rootChangeLog.getChangeSets().size() == expectedIncludeAllChangesetsToDeploy

        where:
        minDepth | maxDepth          | expectedIncludeAllChangesetsToDeploy
        0        | 0                 | 0
        0        | 1                 | 1
        1        | 1                 | 1
        1        | 3                 | 4
        0        | 2                 | 2
        0        | Integer.MAX_VALUE | 4
    }

    @Unroll
    def "includeAll (various scenarios) finds all expected changelogs with MinDepth: #minDepth and MaxDepth: #maxDepth"() {
        when:
        def relativeToken = "#RELATIVE_TO_CHANGELOG_FILE#"
        def pathToken = "#PATH#"
        def childChangelogXml = '''<databaseChangeLog xmlns="http://www.liquibase.org/xml/ns/dbchangelog"
                   xmlns:xsi="http://www.w3.org/2001/XMLSchema-instance"
                   xmlns:pro="http://www.liquibase.org/xml/ns/pro" xsi:schemaLocation="http://www.liquibase.org/xml/ns/dbchangelog http://www.liquibase.org/xml/ns/dbchangelog/dbchangelog-latest.xsd
    http://www.liquibase.org/xml/ns/pro http://www.liquibase.org/xml/ns/pro/liquibase-latest.xsd ">       

    <includeAll errorIfMissingOrEmpty="false" relativeToChangelogFile="''' + relativeToken + '''" path="''' + pathToken + '''" minDepth="''' + minDepth + '''" maxDepth="''' + maxDepth + '''" />
</databaseChangeLog>'''

        // Multiple scenarios are included in the same test because all scenarios should produce the same results and
        // consistency needs to be tested across scenarios

        // Scenario 1: includeAll in root changelog, relativeToChangelogFile false, path from root
        def s1RootPath = "com/example"
        def s1RootChangelog = s1RootPath + "/s1.xml"
        def s1ChangelogPathRelative = "s1"
        def s1ChangelogPath = s1ChangelogPathRelative
        def s1ResourceMap = new HashMap<String, String>()
        s1ResourceMap.put(s1RootChangelog,                              "")
        s1ResourceMap.put(s1ChangelogPath + "/changelog.xml",           test2Xml)
        s1ResourceMap.put(s1ChangelogPath + "/a/changelog.xml",         test2Xml)
        s1ResourceMap.put(s1ChangelogPath + "/a/b/changelog-1.xml",     test2Xml)
        s1ResourceMap.put(s1ChangelogPath + "/a/b/changelog-2.xml",     test2Xml)
        s1ResourceMap.put(s1ChangelogPath + "/a/b/c/changelog.xml",     test2Xml)
        s1ResourceMap.put(s1ChangelogPath + "/a/b/c/d/changelog.xml",   test2Xml)
        s1ResourceMap.put(s1ChangelogPath + "/a/b/c/d/e/changelog.xml", test2Xml)
        def s1ResourceAccessor = new MockResourceAccessor(s1ResourceMap)

        def s1DatabaseChangeLog = new DatabaseChangeLog(s1RootChangelog)
        s1DatabaseChangeLog.load(new ParsedNode(null, "databaseChangeLog")
                .addChildren([includeAll: [relativeToChangelogFile: false, path: s1ChangelogPath, minDepth: minDepth, maxDepth: maxDepth, errorIfMissingOrEmpty: false]]), s1ResourceAccessor)


        // Scenario 2: includeAll in root changelog, relativeToChangelogFile false, path from child
        def s2RootPath = "com/example"
        def s2RootChangelog = s2RootPath + "/s2.xml"
        def s2ChangelogPathRelative = "s2"
        def s2ChangelogPath = s2RootPath + "/" + s2ChangelogPathRelative
        def s2ResourceMap = new HashMap<String, String>()
        s2ResourceMap.put(s2RootChangelog,                              "")
        s2ResourceMap.put(s2ChangelogPath + "/changelog.xml",           test2Xml)
        s2ResourceMap.put(s2ChangelogPath + "/a/changelog.xml",         test2Xml)
        s2ResourceMap.put(s2ChangelogPath + "/a/b/changelog-1.xml",     test2Xml)
        s2ResourceMap.put(s2ChangelogPath + "/a/b/changelog-2.xml",     test2Xml)
        s2ResourceMap.put(s2ChangelogPath + "/a/b/c/changelog.xml",     test2Xml)
        s2ResourceMap.put(s2ChangelogPath + "/a/b/c/d/changelog.xml",   test2Xml)
        s2ResourceMap.put(s2ChangelogPath + "/a/b/c/d/e/changelog.xml", test2Xml)
        def s2ResourceAccessor = new MockResourceAccessor(s2ResourceMap)

        def s2DatabaseChangeLog = new DatabaseChangeLog(s2RootChangelog)
        s2DatabaseChangeLog.load(new ParsedNode(null, "databaseChangeLog")
                .addChildren([includeAll: [relativeToChangelogFile: false, path: s2ChangelogPath, minDepth: minDepth, maxDepth: maxDepth, errorIfMissingOrEmpty: false]]), s2ResourceAccessor)

        // Scenario 3: includeAll in root changelog, relativeToChangelogFile true, path single child
        def s3RootPath = "com/example"
        def s3RootChangelog = s3RootPath + "/s3.xml"
        def s3ChangelogPathRelative = "s3"
        def s3ChangelogPath = s3RootPath + "/" + s3ChangelogPathRelative
        def s3ResourceMap = new HashMap<String, String>()
        s3ResourceMap.put(s3RootChangelog,                              "")
        s3ResourceMap.put(s3ChangelogPath + "/changelog.xml",           test2Xml)
        s3ResourceMap.put(s3ChangelogPath + "/a/changelog.xml",         test2Xml)
        s3ResourceMap.put(s3ChangelogPath + "/a/b/changelog-1.xml",     test2Xml)
        s3ResourceMap.put(s3ChangelogPath + "/a/b/changelog-2.xml",     test2Xml)
        s3ResourceMap.put(s3ChangelogPath + "/a/b/c/changelog.xml",     test2Xml)
        s3ResourceMap.put(s3ChangelogPath + "/a/b/c/d/changelog.xml",   test2Xml)
        s3ResourceMap.put(s3ChangelogPath + "/a/b/c/d/e/changelog.xml", test2Xml)
        def s3ResourceAccessor = new MockResourceAccessor(s3ResourceMap)

        def s3DatabaseChangeLog = new DatabaseChangeLog(s3RootChangelog)
        s3DatabaseChangeLog.load(new ParsedNode(null, "databaseChangeLog")
                .addChildren([includeAll: [relativeToChangelogFile: true,
                                           path: s3ChangelogPathRelative,
                                           minDepth: minDepth,
                                           maxDepth: maxDepth,
                                           errorIfMissingOrEmpty: false,
                                           modifyChangeSets: new ModifyChangeSets(null, null, true)]]), s3ResourceAccessor)


        // Scenario 4: includeAll in root changelog, relativeToChangelogFile true, path multi child
        def s4RootPath = "com/example"
        def s4RootChangelog = s4RootPath + "/s4.xml"
        def s4ChangelogPathRelative = "s4_1/s4_2/s4_3"
        def s4ChangelogPath = s4RootPath + "/" + s4ChangelogPathRelative
        def s4ResourceMap = new HashMap<String, String>()
        s4ResourceMap.put(s4RootChangelog,                              "")
        s4ResourceMap.put(s4ChangelogPath + "/changelog.xml",           test2Xml)
        s4ResourceMap.put(s4ChangelogPath + "/a/changelog.xml",         test2Xml)
        s4ResourceMap.put(s4ChangelogPath + "/a/b/changelog-1.xml",     test2Xml)
        s4ResourceMap.put(s4ChangelogPath + "/a/b/changelog-2.xml",     test2Xml)
        s4ResourceMap.put(s4ChangelogPath + "/a/b/c/changelog.xml",     test2Xml)
        s4ResourceMap.put(s4ChangelogPath + "/a/b/c/d/changelog.xml",   test2Xml)
        s4ResourceMap.put(s4ChangelogPath + "/a/b/c/d/e/changelog.xml", test2Xml)
        def s4ResourceAccessor = new MockResourceAccessor(s4ResourceMap)

        def s4DatabaseChangeLog = new DatabaseChangeLog(s4RootChangelog)
        s4DatabaseChangeLog.load(new ParsedNode(null, "databaseChangeLog")
                .addChildren([includeAll: [relativeToChangelogFile: true, path: s4ChangelogPathRelative, minDepth: minDepth, maxDepth: maxDepth, errorIfMissingOrEmpty: false]]), s4ResourceAccessor)

        // Scenario 5: includeAll in child changelog, relativeToChangelogFile false, path from root
        def s5RootPath = "com/example"
        def s5RootChangelog = s5RootPath + "/s5.xml"
        def s5ChildChangelogPathRelative = "s5Child"
        def s5ChildChangelog = s5RootPath + "/" + s5ChildChangelogPathRelative + "/changelog.xml"
        def s5ChangelogPathRelative = "s5"
        def s5ChangelogPath = s5ChangelogPathRelative
        def s5ResourceMap = new HashMap<String, String>()
        s5ResourceMap.put(s5RootChangelog,                              "")
        s5ResourceMap.put(s5ChildChangelog,                             childChangelogXml.replace(relativeToken, "false").replace(pathToken, s5ChangelogPath))
        s5ResourceMap.put(s5ChangelogPath + "/changelog.xml",           test2Xml)
        s5ResourceMap.put(s5ChangelogPath + "/a/changelog.xml",         test2Xml)
        s5ResourceMap.put(s5ChangelogPath + "/a/b/changelog-1.xml",     test2Xml)
        s5ResourceMap.put(s5ChangelogPath + "/a/b/changelog-2.xml",     test2Xml)
        s5ResourceMap.put(s5ChangelogPath + "/a/b/c/changelog.xml",     test2Xml)
        s5ResourceMap.put(s5ChangelogPath + "/a/b/c/d/changelog.xml",   test2Xml)
        s5ResourceMap.put(s5ChangelogPath + "/a/b/c/d/e/changelog.xml", test2Xml)
        def s5ResourceAccessor = new MockResourceAccessor(s5ResourceMap)

        def s5DatabaseChangeLog = new DatabaseChangeLog(s5RootChangelog)
        s5DatabaseChangeLog.load(new ParsedNode(null, "databaseChangeLog")
                .addChildren([include: [relativeToChangelogFile: false, file: s5ChildChangelog]]), s5ResourceAccessor)

        // Scenario 6: includeAll in child changelog, relativeToChangelogFile false, path from child
        def s6RootPath = "com/example"
        def s6RootChangelog = s6RootPath + "/s6.xml"
        def s6ChildChangelogPathRelative = "s6Child"
        def s6ChildChangelog = s6RootPath + "/" + s6ChildChangelogPathRelative + "/changelog.xml"
        def s6ChangelogPathRelative = "s6"
        def s6ChangelogPath = s6RootPath + "/" + s6ChildChangelogPathRelative + "/" + s6ChangelogPathRelative
        def s6ResourceMap = new HashMap<String, String>()
        s6ResourceMap.put(s6RootChangelog,                              "")
        s6ResourceMap.put(s6ChildChangelog,                             childChangelogXml.replace(relativeToken, "false").replace(pathToken, s6ChangelogPath))
        s6ResourceMap.put(s6ChangelogPath + "/changelog.xml",           test2Xml)
        s6ResourceMap.put(s6ChangelogPath + "/a/changelog.xml",         test2Xml)
        s6ResourceMap.put(s6ChangelogPath + "/a/b/changelog-1.xml",     test2Xml)
        s6ResourceMap.put(s6ChangelogPath + "/a/b/changelog-2.xml",     test2Xml)
        s6ResourceMap.put(s6ChangelogPath + "/a/b/c/changelog.xml",     test2Xml)
        s6ResourceMap.put(s6ChangelogPath + "/a/b/c/d/changelog.xml",   test2Xml)
        s6ResourceMap.put(s6ChangelogPath + "/a/b/c/d/e/changelog.xml", test2Xml)
        def s6ResourceAccessor = new MockResourceAccessor(s6ResourceMap)

        def s6DatabaseChangeLog = new DatabaseChangeLog(s6RootChangelog)
        s6DatabaseChangeLog.load(new ParsedNode(null, "databaseChangeLog")
                .addChildren([include: [relativeToChangelogFile: false, file: s6ChildChangelog]]), s6ResourceAccessor)

        // Scenario 7: includeAll in child changelog, relativeToChangelogFile true, path single child
        def s7RootPath = "com/example"
        def s7RootChangelog = s7RootPath + "/s7.xml"
        def s7ChildChangelogPathRelative = "s7Child"
        def s7ChildChangelog = s7RootPath + "/" + s7ChildChangelogPathRelative + "/changelog.xml"
        def s7ChangelogPathRelative = "s7"
        def s7ChangelogPath = s7RootPath + "/" + s7ChildChangelogPathRelative + "/" + s7ChangelogPathRelative
        def s7ResourceMap = new HashMap<String, String>()
        s7ResourceMap.put(s7RootChangelog,                              "")
        s7ResourceMap.put(s7ChildChangelog,                             childChangelogXml.replace(relativeToken, "true").replace(pathToken, s7ChangelogPathRelative))
        s7ResourceMap.put(s7ChangelogPath + "/changelog.xml",           test2Xml)
        s7ResourceMap.put(s7ChangelogPath + "/a/changelog.xml",         test2Xml)
        s7ResourceMap.put(s7ChangelogPath + "/a/b/changelog-1.xml",     test2Xml)
        s7ResourceMap.put(s7ChangelogPath + "/a/b/changelog-2.xml",     test2Xml)
        s7ResourceMap.put(s7ChangelogPath + "/a/b/c/changelog.xml",     test2Xml)
        s7ResourceMap.put(s7ChangelogPath + "/a/b/c/d/changelog.xml",   test2Xml)
        s7ResourceMap.put(s7ChangelogPath + "/a/b/c/d/e/changelog.xml", test2Xml)
        def s7ResourceAccessor = new MockResourceAccessor(s7ResourceMap)

        def s7DatabaseChangeLog = new DatabaseChangeLog(s7RootChangelog)
        s7DatabaseChangeLog.load(new ParsedNode(null, "databaseChangeLog")
                .addChildren([include: [relativeToChangelogFile: false, file: s7ChildChangelog]]), s7ResourceAccessor)

        // Scenario 8: includeAll in child changelog, relativeToChangelogFile true, path multi child
        def s8RootPath = "com/example"
        def s8RootChangelog = s8RootPath + "/s8.xml"
        def s8ChildChangelogPathRelative = "s8Child"
        def s8ChildChangelog = s8RootPath + "/" + s8ChildChangelogPathRelative + "/changelog.xml"
        def s8ChangelogPathRelative = "s8_1/s8_2/s8_3"
        def s8ChangelogPath = s8RootPath + "/" + s8ChildChangelogPathRelative + "/" + s8ChangelogPathRelative
        def s8ResourceMap = new HashMap<String, String>()
        s8ResourceMap.put(s8RootChangelog,                              "")
        s8ResourceMap.put(s8ChildChangelog,                             childChangelogXml.replace(relativeToken, "true").replace(pathToken, s8ChangelogPathRelative))
        s8ResourceMap.put(s8ChangelogPath + "/changelog.xml",           test2Xml)
        s8ResourceMap.put(s8ChangelogPath + "/a/changelog.xml",         test2Xml)
        s8ResourceMap.put(s8ChangelogPath + "/a/b/changelog-1.xml",     test2Xml)
        s8ResourceMap.put(s8ChangelogPath + "/a/b/changelog-2.xml",     test2Xml)
        s8ResourceMap.put(s8ChangelogPath + "/a/b/c/changelog.xml",     test2Xml)
        s8ResourceMap.put(s8ChangelogPath + "/a/b/c/d/changelog.xml",   test2Xml)
        s8ResourceMap.put(s8ChangelogPath + "/a/b/c/d/e/changelog.xml", test2Xml)
        def s8ResourceAccessor = new MockResourceAccessor(s8ResourceMap)

        def s8DatabaseChangeLog = new DatabaseChangeLog(s8RootChangelog)
        s8DatabaseChangeLog.load(new ParsedNode(null, "databaseChangeLog")
                .addChildren([include: [relativeToChangelogFile: false, file: s8ChildChangelog]]), s8ResourceAccessor)

        then:
        s1DatabaseChangeLog.getChangeSets().size() == expectedIncludeAllChangesetsToDeploy
        s2DatabaseChangeLog.getChangeSets().size() == expectedIncludeAllChangesetsToDeploy
        s3DatabaseChangeLog.getChangeSets().size() == expectedIncludeAllChangesetsToDeploy
        s4DatabaseChangeLog.getChangeSets().size() == expectedIncludeAllChangesetsToDeploy
        s5DatabaseChangeLog.getChangeSets().size() == expectedIncludeAllChangesetsToDeploy
        s6DatabaseChangeLog.getChangeSets().size() == expectedIncludeAllChangesetsToDeploy
        s7DatabaseChangeLog.getChangeSets().size() == expectedIncludeAllChangesetsToDeploy
        s8DatabaseChangeLog.getChangeSets().size() == expectedIncludeAllChangesetsToDeploy

        where:
        minDepth    | maxDepth          | expectedIncludeAllChangesetsToDeploy
        0           | Integer.MAX_VALUE | 7
        0           | 0                 | 0
        0           | 1                 | 1
        1           | 1                 | 1
        1           | 2                 | 2
        2           | 2                 | 1
        2           | 3                 | 3
        3           | 3                 | 2
        3           | 4                 | 3
        4           | 4                 | 1
        4           | 5                 | 2
        5           | 5                 | 1
        5           | 6                 | 2
        6           | 6                 | 1
        6           | 7                 | 1
        7           | 7                 | 0
        7           | 8                 | 0
        7           | Integer.MAX_VALUE | 0
        1           | 3                 | 4
        0           | 2                 | 2
        3           | 8                 | 5
    }

    @Unroll
    def "includeAll finds all expected changelogs with EndsWithFilter: #endsWithFilter"() {
        when:
        def rootChangeLogPath = "com/example/root.xml"
        def includedAllChangeLogPath = "changelogs"
        def resourceAccessor = new MockResourceAccessor(["com/example/root.xml": "",
                                                         "changelogs/changelog-1.xml": test3Xml,
                                                         "changelogs/morechangelogs/changelog-2.xml": test3Xml,
                                                         "changelogs/morechangelogs/withMore/changelog-3.xml": test3Xml,
                                                         "changelogs/morechangelogs/withMore/changelog-4.xml": test3Xml,
                                                         "changelogs/morechangelogs/AndMore/changelog-4.xml": test3Xml])

        def rootChangeLog = new DatabaseChangeLog(rootChangeLogPath)
        rootChangeLog.load(new ParsedNode(null, "databaseChangeLog")
                .addChildren([includeAll: [path: includedAllChangeLogPath, endsWithFilter:endsWithFilter, errorIfMissingOrEmpty:false]]), resourceAccessor)

        then:
        rootChangeLog.getChangeSets().size() == expectedIncludeAllChangesetsToDeploy

        where:
        endsWithFilter  | expectedIncludeAllChangesetsToDeploy
        null            | 5
        ""              | 5
        "1.XML"         | 1
        "2.XML"         | 1
        "3.XML"         | 1
        "4.XML"         | 2
        "5.XML"         | 0
        "1.xml"         | 1
        "2.xml"         | 1
        "3.xml"         | 1
        "4.xml"         | 2
        "5.xml"         | 0
    }

    @Unroll
    def "#tag as root element"(String tag) {
        when:
        String content = """<$tag xmlns="http://www.liquibase.org/xml/ns/dbchangelog"
                                xmlns:xsi="http://www.w3.org/2001/XMLSchema-instance"
                                xsi:schemaLocation="http://www.liquibase.org/xml/ns/dbchangelog 
                                    www.liquibase.org/xml/ns/dbchangelog/dbchangelog-latest.xsd"/>
        """
        String rootChangeLogPath = "root.xml"
        def resourceAccessor = new MockResourceAccessor([(rootChangeLogPath): content])
        DatabaseChangeLog changeLog =
                Scope.child([(GlobalConfiguration.SECURE_PARSING.key): Boolean.FALSE], {
                    // Create a new parser instead of using the parserFactory to make sure SECURE_PARSING is used
                    new XMLChangeLogSAXParser().parse(rootChangeLogPath, new ChangeLogParameters(), resourceAccessor)
                } as Scope.ScopedRunnerWithReturn<DatabaseChangeLog>)
        then:
        ChangeLogParseException e = thrown()
        e.message.contains("\"$ChangeLogParser.DATABASE_CHANGE_LOG\" expected as root element")
        where:
        tag << [
                'addAutoIncrement', 'addColumn',
                'addDefaultValue',  'addForeignKeyConstraint',
                'addLookupTable',   'addNotNullConstraint',
                'addPrimaryKey',    'addUniqueConstraint',
                'alterSequence',    'and',
                'changeLogPropertyDefined',
                'changeSetExecuted','column',
                'columnExists',     'comment',
                'constraints',      'createIndex',
                'createProcedure',  'createSequence',
                'createTable',      'createView',
                'customChange',     'customPrecondition',
                'dbms',             'delete',
                'dropAllForeignKeyConstraints','dropColumn',
                'dropDefaultValue', 'dropForeignKeyConstraint',
                'dropIndex',        'dropNotNullConstraint',
                'dropPrimaryKey',   'dropProcedure',
                'dropSequence'  ,   'dropTable',
                'dropUniqueConstraint','dropView',
                'empty',            'executeCommand',
                'expectedQuotingStrategy','foreignKeyConstraintExists',
                'include',          'includeAll',
                'insert',           'loadData',
                'loadUpdateData',   'mergeColumns',
                'modifyDataType',   'not',
                'or',   'output',   'param',
                'primaryKeyExists', 'preConditions',
                'renameSequence',   'renameTable',
                'renameView',       'rollback',
                'rowCount',         'runningAs',
                'sequenceExists',   'setColumnRemarks',
                'setTableRemarks',  'sql',
                'sqlCheck',         'sqlFile',
                'stop',             'tableExists',
                'tableIsEmpty',     'tagDatabase',
                'uniqueConstraintExists', 'update',
                'viewExists',       'whereParams'
        ]
    }

}<|MERGE_RESOLUTION|>--- conflicted
+++ resolved
@@ -415,10 +415,6 @@
                 "com/example/.hiddenfile": test1Xml,
         ])
 
-<<<<<<< HEAD
-=======
-        // TODO: Not use deprecated
->>>>>>> b7e023e7
         BufferedLogService bufferLog = new BufferedLogService()
         def rootChangeLog = new DatabaseChangeLog("com/example/root.xml")
 
@@ -439,12 +435,6 @@
         bufferLog.getLogAsString(Level.WARNING) == ""
     }
 
-<<<<<<< HEAD
-    def "start with classpath: and hidden"() {
-        when:
-        def resourceAccessor = new MockResourceAccessor([
-                "classpath:com/example/.hiddenfile": test1Xml,
-=======
     def "include ignore if version control system files"() {
         when:
         def resourceAccessor = new MockResourceAccessor([
@@ -452,22 +442,12 @@
                 "com/example/.svn": test1Xml.replace("testUser", "otherUser").replace("person", "person2"),
                 "com/example/.gitkeep": test1Xml.replace("testUser", "otherUser").replace("person", "person3"),
                 "com/example/.gitignore": test1Xml.replace("testUser", "otherUser").replace("person", "person4")
->>>>>>> b7e023e7
         ])
 
-        // TODO: Not use deprecated
         BufferedLogService bufferLog = new BufferedLogService()
         def rootChangeLog = new DatabaseChangeLog("com/example/root.xml")
 
         Scope.child([
-<<<<<<< HEAD
-                (Scope.Attr.logService.name())                                                     : bufferLog,
-                (ChangeLogParserConfiguration.ON_MISSING_INCLUDE_CHANGELOG.getKey())               : ChangeLogParserConfiguration.MissingIncludeConfiguration.WARN,
-        ], new Scope.ScopedRunner() {
-            @Override
-            void run() throws Exception {
-                rootChangeLog.include("classpath:com/example/.hiddenfile", false, true, resourceAccessor, new ContextExpression("context1"), new Labels("label1"), false, null, DatabaseChangeLog.OnUnknownFileFormat.WARN, new ModifyChangeSets(null, null))
-=======
                 (Scope.Attr.logService.name())                                      : bufferLog,
                 (ChangeLogParserConfiguration.ON_MISSING_INCLUDE_CHANGELOG.getKey()): ChangeLogParserConfiguration.MissingIncludeConfiguration.WARN,
         ], new Scope.ScopedRunner() {
@@ -477,7 +457,6 @@
                 rootChangeLog.include("com/example/.svn", false, true, resourceAccessor, new ContextExpression("context2"), new Labels("label2"), true, null, DatabaseChangeLog.OnUnknownFileFormat.WARN, new ModifyChangeSets(null, null))
                 rootChangeLog.include("com/example/.gitkeep", false, true, resourceAccessor, new ContextExpression("context2"), new Labels("label2"), true, null, DatabaseChangeLog.OnUnknownFileFormat.WARN, new ModifyChangeSets(null, null))
                 rootChangeLog.include("com/example/.gitignore", false, true, resourceAccessor, new ContextExpression("context2"), new Labels("label2"), true, null, DatabaseChangeLog.OnUnknownFileFormat.WARN, new ModifyChangeSets(null, null))
->>>>>>> b7e023e7
             }
         })
 
@@ -488,55 +467,50 @@
         bufferLog.getLogAsString(Level.WARNING) == ""
     }
 
-<<<<<<< HEAD
+    def "start with classpath: and hidden"() {
+        when:
+        def resourceAccessor = new MockResourceAccessor([
+                "classpath:com/example/.hiddenfile": test1Xml,
+        ])
+
+        // TODO: Not use deprecated
+        BufferedLogService bufferLog = new BufferedLogService()
+        def rootChangeLog = new DatabaseChangeLog("com/example/root.xml")
+
+        Scope.child([
+                (Scope.Attr.logService.name())                                                     : bufferLog,
+                (ChangeLogParserConfiguration.ON_MISSING_INCLUDE_CHANGELOG.getKey())               : ChangeLogParserConfiguration.MissingIncludeConfiguration.WARN,
+        ], new Scope.ScopedRunner() {
+            @Override
+            void run() throws Exception {
+                rootChangeLog.include("classpath:com/example/.hiddenfile", false, true, resourceAccessor, new ContextExpression("context1"), new Labels("label1"), false, null, DatabaseChangeLog.OnUnknownFileFormat.WARN, new ModifyChangeSets(null, null))
+            }
+        })
+
+        def changeSets= rootChangeLog.changeSets
+
+        then:
+        changeSets.isEmpty() == true
+        bufferLog.getLogAsString(Level.WARNING) == ""
+    }
+
     def "start with classpath: and cvs"() {
         when:
         def resourceAccessor = new MockResourceAccessor([
                 "classpath:com/example/cvs": test1Xml,
         ])
-=======
-    def "include throw exception if onUnknownFileFormat is FAIL and unknown file extension"() {
-        when:
-        def resourceAccessor = new MockResourceAccessor([
-                "com/example/notfound.notfound_extension": test1Xml,
-        ])
-        def onUnknownFileFormat = DatabaseChangeLog.OnUnknownFileFormat.FAIL
-        def rootChangeLog = new DatabaseChangeLog("com/example/root.xml")
-        rootChangeLog.include("com/example/notfound.notfound_extension", false, true, resourceAccessor, new ContextExpression("context1"), new Labels("label1"), false, null, onUnknownFileFormat, new ModifyChangeSets(null, null))
-
-        then:
-        def e = thrown(UnknownChangelogFormatException)
-        assert e.getMessage().startsWith("Cannot find parser that supports com/example/notfound.notfound_extension")
-    }
-
-    def "include ignore if onUnknownFileFormat is WARN and unknown file extension"() {
-        when:
-        def resourceAccessor = new MockResourceAccessor([
-                "com/example/notfound.notfound_extension": test1Xml,
-        ])
-        def onUnknownFileFormat = DatabaseChangeLog.OnUnknownFileFormat.WARN
->>>>>>> b7e023e7
 
         // TODO: Not use deprecated
         BufferedLogService bufferLog = new BufferedLogService()
         def rootChangeLog = new DatabaseChangeLog("com/example/root.xml")
 
         Scope.child([
-<<<<<<< HEAD
                 (Scope.Attr.logService.name())                                                     : bufferLog,
                 (ChangeLogParserConfiguration.ON_MISSING_INCLUDE_CHANGELOG.getKey())               : ChangeLogParserConfiguration.MissingIncludeConfiguration.WARN,
         ], new Scope.ScopedRunner() {
             @Override
             void run() throws Exception {
                 rootChangeLog.include("classpath:com/example/cvs", false, true, resourceAccessor, new ContextExpression("context1"), new Labels("label1"), false, null, DatabaseChangeLog.OnUnknownFileFormat.WARN, new ModifyChangeSets(null, null))
-=======
-                (Scope.Attr.logService.name())                                      : bufferLog,
-                (ChangeLogParserConfiguration.ON_MISSING_INCLUDE_CHANGELOG.getKey()): ChangeLogParserConfiguration.MissingIncludeConfiguration.WARN,
-        ], new Scope.ScopedRunner() {
-            @Override
-            void run() throws Exception {
-                rootChangeLog.include("com/example/notfound.notfound_extension", false, true, resourceAccessor, new ContextExpression("context1"), new Labels("label1"), false, null, onUnknownFileFormat, new ModifyChangeSets(null, null))
->>>>>>> b7e023e7
             }
         })
 
@@ -544,147 +518,9 @@
 
         then:
         changeSets.isEmpty() == true
-<<<<<<< HEAD
         bufferLog.getLogAsString(Level.WARNING) == ""
     }
 
-    def "start with classpath: and hidden filename and PRESERVE_CLASSPATH_PREFIX_IN_NORMALIZED_PATHS is true"() {
-=======
-        bufferLog.getLogAsString(Level.WARNING).contains("included file com/example/notfound.notfound_extension is not a recognized file type")
-    }
-
-    def "include ignore if onUnknownFileFormat is SKIP and unknown file extension"() {
-        when:
-        def resourceAccessor = new MockResourceAccessor([
-                "com/example/notfound.notfound_extension": test1Xml,
-        ])
-        def onUnknownFileFormat = DatabaseChangeLog.OnUnknownFileFormat.SKIP
-        def rootChangeLog = new DatabaseChangeLog("com/example/root.xml")
-        rootChangeLog.include("com/example/notfound.notfound_extension", false, true, resourceAccessor, new ContextExpression("context1"), new Labels("label1"), false, null, onUnknownFileFormat, new ModifyChangeSets(null, null))
-
-        def changeSets= rootChangeLog.changeSets
-
-        then:
-        changeSets.isEmpty() == true
-    }
-
-    def "includeAll logs warning for unknown file extensions with file path shown"() {
-        when:
-        def resourceAccessor = new MockResourceAccessor([
-                "com/example/children/file1.xml": test1Xml,
-                "com/example/children/file2.unknown_ext": test1Xml,
-                "com/example/children/file3.xml": test2Xml,
-        ])
-
-        BufferedLogService bufferLog = new BufferedLogService()
-        def changeLogFile = new DatabaseChangeLog("com/example/root.xml")
-
-        Scope.child([
-                (Scope.Attr.logService.name())                                      : bufferLog,
-                (ChangeLogParserConfiguration.ON_MISSING_INCLUDE_CHANGELOG.getKey()): ChangeLogParserConfiguration.MissingIncludeConfiguration.WARN,
-        ], new Scope.ScopedRunner() {
-            @Override
-            void run() throws Exception {
-                changeLogFile.includeAll("com/example/children", false, null, true, changeLogFile.getStandardChangeLogComparator(), resourceAccessor, new ContextExpression(), new Labels(), false, null, 0, Integer.MAX_VALUE)
-            }
-        })
-
-        def changeSets = changeLogFile.changeSets
-        def warnings = bufferLog.getLogAsString(Level.WARNING)
-
-        then:
-        changeSets.size() == 2
-        warnings.contains("included file com/example/children/file2.unknown_ext is not a recognized file type")
-    }
-
-    def "start with classpath: and hidden"() {
->>>>>>> b7e023e7
-        when:
-        def resourceAccessor = new MockResourceAccessor([
-                "classpath:com/example/.hiddenfile": test1Xml,
-        ])
-
-        // TODO: Not use deprecated
-        BufferedLogService bufferLog = new BufferedLogService()
-        def rootChangeLog = new DatabaseChangeLog("com/example/root.xml")
-
-        Scope.child([
-                (Scope.Attr.logService.name())                                                     : bufferLog,
-                (ChangeLogParserConfiguration.ON_MISSING_INCLUDE_CHANGELOG.getKey())               : ChangeLogParserConfiguration.MissingIncludeConfiguration.WARN,
-<<<<<<< HEAD
-                (GlobalConfiguration.PRESERVE_CLASSPATH_PREFIX_IN_NORMALIZED_PATHS.getKey())       : true,
-=======
->>>>>>> b7e023e7
-        ], new Scope.ScopedRunner() {
-            @Override
-            void run() throws Exception {
-                rootChangeLog.include("classpath:com/example/.hiddenfile", false, true, resourceAccessor, new ContextExpression("context1"), new Labels("label1"), false, null, DatabaseChangeLog.OnUnknownFileFormat.WARN, new ModifyChangeSets(null, null))
-            }
-        })
-
-        def changeSets= rootChangeLog.changeSets
-
-        then:
-        changeSets.isEmpty() == true
-<<<<<<< HEAD
-        bufferLog.getLogAsString(Level.WARNING).contains("included file classpath:com/example/.hiddenfile is not a recognized file type")
-    }
-
-    def "include ignore if version control system files"() {
-        when:
-        def resourceAccessor = new MockResourceAccessor([
-                "com/example/cvs": test1Xml,
-                "com/example/.svn": test1Xml.replace("testUser", "otherUser").replace("person", "person2"),
-                "com/example/.gitkeep": test1Xml.replace("testUser", "otherUser").replace("person", "person3"),
-                "com/example/.gitignore": test1Xml.replace("testUser", "otherUser").replace("person", "person4")
-        ])
-
-=======
-        bufferLog.getLogAsString(Level.WARNING) == ""
-    }
-
-    def "start with classpath: and cvs"() {
-        when:
-        def resourceAccessor = new MockResourceAccessor([
-                "classpath:com/example/cvs": test1Xml,
-        ])
-
-        // TODO: Not use deprecated
->>>>>>> b7e023e7
-        BufferedLogService bufferLog = new BufferedLogService()
-        def rootChangeLog = new DatabaseChangeLog("com/example/root.xml")
-
-        Scope.child([
-<<<<<<< HEAD
-                (Scope.Attr.logService.name())                                      : bufferLog,
-                (ChangeLogParserConfiguration.ON_MISSING_INCLUDE_CHANGELOG.getKey()): ChangeLogParserConfiguration.MissingIncludeConfiguration.WARN,
-        ], new Scope.ScopedRunner() {
-            @Override
-            void run() throws Exception {
-                rootChangeLog.include("com/example/cvs", false, true, resourceAccessor, new ContextExpression("context1"), new Labels("label1"), false, null, DatabaseChangeLog.OnUnknownFileFormat.WARN, new ModifyChangeSets(null, null))
-                rootChangeLog.include("com/example/.svn", false, true, resourceAccessor, new ContextExpression("context2"), new Labels("label2"), true, null, DatabaseChangeLog.OnUnknownFileFormat.WARN, new ModifyChangeSets(null, null))
-                rootChangeLog.include("com/example/.gitkeep", false, true, resourceAccessor, new ContextExpression("context2"), new Labels("label2"), true, null, DatabaseChangeLog.OnUnknownFileFormat.WARN, new ModifyChangeSets(null, null))
-                rootChangeLog.include("com/example/.gitignore", false, true, resourceAccessor, new ContextExpression("context2"), new Labels("label2"), true, null, DatabaseChangeLog.OnUnknownFileFormat.WARN, new ModifyChangeSets(null, null))
-=======
-                (Scope.Attr.logService.name())                                                     : bufferLog,
-                (ChangeLogParserConfiguration.ON_MISSING_INCLUDE_CHANGELOG.getKey())               : ChangeLogParserConfiguration.MissingIncludeConfiguration.WARN,
-        ], new Scope.ScopedRunner() {
-            @Override
-            void run() throws Exception {
-                rootChangeLog.include("classpath:com/example/cvs", false, true, resourceAccessor, new ContextExpression("context1"), new Labels("label1"), false, null, DatabaseChangeLog.OnUnknownFileFormat.WARN, new ModifyChangeSets(null, null))
->>>>>>> b7e023e7
-            }
-        })
-
-        def changeSets= rootChangeLog.changeSets
-
-        then:
-        changeSets.isEmpty() == true
-        bufferLog.getLogAsString(Level.WARNING) == ""
-    }
-
-<<<<<<< HEAD
-=======
     def "start with classpath: and hidden filename and PRESERVE_CLASSPATH_PREFIX_IN_NORMALIZED_PATHS is true"() {
         when:
         def resourceAccessor = new MockResourceAccessor([
@@ -713,7 +549,6 @@
         bufferLog.getLogAsString(Level.WARNING).contains("included file classpath:com/example/.hiddenfile is not a recognized file type")
     }
 
->>>>>>> b7e023e7
     def "includeAll executes include in alphabetical order"() {
         when:
         def resourceAccessor = new MockResourceAccessor([
