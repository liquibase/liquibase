package liquibase.changelog

import liquibase.ContextExpression
import liquibase.GlobalConfiguration
import liquibase.LabelExpression
import liquibase.Labels
import liquibase.Scope
import liquibase.change.core.CreateTableChange
import liquibase.change.core.RawSQLChange
import liquibase.change.visitor.ChangeVisitor
import liquibase.database.Database
import liquibase.database.core.MockDatabase
import liquibase.exception.ChangeLogParseException
import liquibase.exception.SetupException
import liquibase.exception.UnexpectedLiquibaseException
import liquibase.exception.UnknownChangelogFormatException
import liquibase.logging.core.BufferedLogService
import liquibase.parser.ChangeLogParser
import liquibase.parser.ChangeLogParserConfiguration
import liquibase.parser.core.ParsedNode
import liquibase.parser.core.xml.XMLChangeLogSAXParser
import liquibase.precondition.core.OrPrecondition
import liquibase.precondition.core.PreconditionContainer
import liquibase.precondition.core.RunningAsPrecondition
import liquibase.resource.Resource
import liquibase.resource.ResourceAccessor
import liquibase.sdk.resource.MockResourceAccessor
import liquibase.sdk.supplier.resource.ResourceSupplier
import liquibase.util.FileUtil
import spock.lang.Shared
import spock.lang.Specification
import spock.lang.Unroll

import java.util.logging.Level

class DatabaseChangeLogTest extends Specification {

    @Shared
            resourceSupplier = new ResourceSupplier()
    def test1Xml = '''<databaseChangeLog
        xmlns="http://www.liquibase.org/xml/ns/dbchangelog"
        xmlns:xsi="http://www.w3.org/2001/XMLSchema-instance"
        xsi:schemaLocation="http://www.liquibase.org/xml/ns/dbchangelog http://www.liquibase.org/xml/ns/dbchangelog/dbchangelog-3.4.xsd">

    <preConditions>
        <runningAs username="${loginUser}"/>
        <or>
            <dbms type="mssql"/>
            <dbms type="mysql"/>
        </or>
    </preConditions>

    <changeSet id="1" author="nvoxland">
        <createTable tableName="person">
            <column name="id" type="int">
                <constraints primaryKey="true" nullable="false"/>
            </column>
            <column name="firstname" type="varchar(50)"/>
            <column name="lastname" type="varchar(50)">
                <constraints nullable="false"/>
            </column>
        </createTable>
    </changeSet>
</databaseChangeLog>'''

    def test2Xml = '''<databaseChangeLog xmlns="http://www.liquibase.org/xml/ns/dbchangelog"
                   xmlns:xsi="http://www.w3.org/2001/XMLSchema-instance"
                   xmlns:pro="http://www.liquibase.org/xml/ns/pro" xsi:schemaLocation="http://www.liquibase.org/xml/ns/dbchangelog http://www.liquibase.org/xml/ns/dbchangelog/dbchangelog-latest.xsd
    http://www.liquibase.org/xml/ns/pro http://www.liquibase.org/xml/ns/pro/liquibase-latest.xsd ">       

    <changeSet id="1" author="mallod">
        <createTable tableName="city">
            <column name="id" type="int">
                <constraints primaryKey="true" nullable="false"/>
            </column>
            <column name="name" type="varchar(50)"/>
            <column name="zipcode" type="varchar(50)">
                <constraints nullable="false"/>
            </column>
        </createTable>
    </changeSet>
</databaseChangeLog>'''

    def test3Xml = '''<databaseChangeLog xmlns="http://www.liquibase.org/xml/ns/dbchangelog"
                   xmlns:xsi="http://www.w3.org/2001/XMLSchema-instance"
                   xmlns:pro="http://www.liquibase.org/xml/ns/pro" xsi:schemaLocation="http://www.liquibase.org/xml/ns/dbchangelog http://www.liquibase.org/xml/ns/dbchangelog/dbchangelog-latest.xsd
    http://www.liquibase.org/xml/ns/pro http://www.liquibase.org/xml/ns/pro/liquibase-latest.xsd ">       

    <changeSet id="1" author="jlyle" runAlways="true">
        <empty/>
    </changeSet>
</databaseChangeLog>'''

    def testSql = '''-- an included raw sql file
create table sql_table (id int);
create view sql_view as select * from sql_table;'''

    def testProperties = '''context: test'''

    def "getChangeSet passing id, author and file"() {
        def path = "com/example/path.xml"
        def path2 = "com/example/path2.xml"
        when:
        def changeLog = new DatabaseChangeLog(path)
        changeLog.addChangeSet(new ChangeSet("1", "auth", false, false, path, null, null, changeLog))
        changeLog.addChangeSet(new ChangeSet("2", "auth", false, false, path, null, null, changeLog))
        changeLog.addChangeSet(new ChangeSet("1", "other-auth", false, false, path, null, null, changeLog))
        changeLog.addChangeSet(new ChangeSet("1", "auth", false, false, path2, null, null, changeLog)) //path 2
        changeLog.addChangeSet(new ChangeSet("with-dbms", "auth", false, false, path, null, "mock, oracle", changeLog))
        changeLog.addChangeSet(new ChangeSet("with-context", "auth", false, false, path, "test, live", null, changeLog))
        changeLog.addChangeSet(new ChangeSet("with-dbms-and-context", "auth", false, false, path, "test, live", "mock, oracle", changeLog))

        then:
        changeLog.getChangeSet(path, "auth", "1").id == "1"
        changeLog.getChangeSet(path, "other-auth", "1").id == "1"
        changeLog.getChangeSet(path2, "auth", "1").id == "1"
        changeLog.getChangeSet(path, "auth", "2").id == "2"
        changeLog.getChangeSet(path, "auth", "with-dbms").id == "with-dbms"
        changeLog.getChangeSet(path, "auth", "with-context").id == "with-context"
        changeLog.getChangeSet(path, "auth", "with-dbms-and-context").id == "with-dbms-and-context"

        when: "changeLog has properties but no database set"
        changeLog.setChangeLogParameters(new ChangeLogParameters())
        then:
        changeLog.getChangeSet(path, "auth", "with-dbms-and-context").id == "with-dbms-and-context"

        when: "dbms attribute matches database"
        changeLog.getChangeLogParameters().set("database.typeName", "mock")
        then:
        changeLog.getChangeSet(path, "auth", "with-dbms-and-context").id == "with-dbms-and-context"

        when: "dbms attribute does not match database"
        changeLog.setChangeLogParameters(new ChangeLogParameters())
        changeLog.getChangeLogParameters().set("database.typeName", "mysql")
        then:
        changeLog.getChangeSet(path, "auth", "with-dbms-and-context") == null
    }

    def "load handles both changes and preconditions"() {
        when:
        def children = [
                new ParsedNode(null, "preConditions").setValue([[runningAs: [username: "user1"]], [runningAs: [username: "user2"]]]),
                new ParsedNode(null, "changeSet").addChildren([id: "1", author: "nvoxland", createTable: [tableName: "my_table"]]),
                new ParsedNode(null, "changeSet").addChildren([id: "2", author: "nvoxland", createTable: [tableName: "my_other_table"]]),
        ]
        def nodeWithChildren = new ParsedNode(null, "databaseChangeLog").addChildren([logicalFilePath: "com/example/logical.xml"])
        for (child in children) {
            nodeWithChildren.addChild(child)
        }
        def nodeWithValue = new ParsedNode(null, "databaseChangeLog").addChildren([logicalFilePath: "com/example/logical.xml"]).setValue(children)

        def changeLogFromChildren = new DatabaseChangeLog()
        def changeLogFromValue = new DatabaseChangeLog()

        changeLogFromValue.load(nodeWithChildren, resourceSupplier.simpleResourceAccessor)
        changeLogFromChildren.load(nodeWithValue, resourceSupplier.simpleResourceAccessor)

        then:
        changeLogFromChildren.preconditions.nestedPreconditions[0].nestedPreconditions.size() == 2
        changeLogFromValue.preconditions.nestedPreconditions[0].nestedPreconditions.size() == 2

        ((RunningAsPrecondition) changeLogFromChildren.preconditions.nestedPreconditions[0].nestedPreconditions[0]).username == "user1"
        ((RunningAsPrecondition) changeLogFromValue.preconditions.nestedPreconditions[0].nestedPreconditions[0]).username == "user1"

        ((RunningAsPrecondition) changeLogFromChildren.preconditions.nestedPreconditions[0].nestedPreconditions[1]).username == "user2"
        ((RunningAsPrecondition) changeLogFromValue.preconditions.nestedPreconditions[0].nestedPreconditions[1]).username == "user2"

        changeLogFromChildren.changeSets.size() == 2
        changeLogFromValue.changeSets.size() == 2

        ((CreateTableChange) changeLogFromChildren.changeSets[0].changes[0]).tableName == "my_table"
        ((CreateTableChange) changeLogFromValue.changeSets[0].changes[0]).tableName == "my_table"

        ((CreateTableChange) changeLogFromChildren.changeSets[1].changes[0]).tableName == "my_other_table"
        ((CreateTableChange) changeLogFromValue.changeSets[1].changes[0]).tableName == "my_other_table"
    }
    def "load handles removeChangeSetProperty"() {
        when:
        def children = [
                new ParsedNode(null, "removeChangeSetProperty").setValue([change: "addColumn", dbms: "mock", "remove": "afterColumn"]),
                new ParsedNode(null, "changeSet").addChildren([id: "1", author: "kirangodishala", createTable: [tableName: "my_table"]]),
        ]
        def nodeWithChildren = new ParsedNode(null, "databaseChangeLog").addChildren([logicalFilePath: "com/example/logical.xml"])
        for (child in children) {
            nodeWithChildren.addChild(child)
        }

        def changeLogFromChildren = new DatabaseChangeLog()
        Database database = new MockDatabase();
        changeLogFromChildren.setChangeLogParameters(new ChangeLogParameters(database))

        changeLogFromChildren.load(nodeWithChildren, resourceSupplier.simpleResourceAccessor)

        then:

        changeLogFromChildren.changeVisitors.size() == 1
        changeLogFromChildren.changeSets.size() == 1


        ((ChangeVisitor) changeLogFromChildren.changeVisitors[0]).change == "addColumn"
        ((ChangeVisitor) changeLogFromChildren.changeVisitors[0]).dbms == ["mock"] as HashSet
        ((ChangeVisitor) changeLogFromChildren.changeVisitors[0]).remove == "afterColumn"

    }

    def "included changelog files have their preconditions and changes included in root changelog"() {
        when:
        def resourceAccessor = new MockResourceAccessor(["com/example/test1.xml": test1Xml, "com/example/test2.xml": test1Xml.replace("\${loginUser}", "otherUser").replace("person", "person2")])

        def rootChangeLog = new DatabaseChangeLog("com/example/root.xml")
        rootChangeLog.setChangeLogParameters(new ChangeLogParameters())
        rootChangeLog.getChangeLogParameters().set("loginUser", "testUser")

        rootChangeLog.load(new ParsedNode(null, "databaseChangeLog")
                .addChild(new ParsedNode(null, "preConditions").addChildren([runningAs: [username: "user1"]]))
                .addChildren([changeSet: [id: "1", author: "nvoxland", createTable: [tableName: "test_table", schemaName: "test_schema"]]])
                .addChildren([include: [file: "com/example/test1.xml"]])
                .addChildren([include: [file: "com/example/test2.xml"]])
                , resourceAccessor)


        then:
        rootChangeLog.preconditions.nestedPreconditions.size() == 3
        ((RunningAsPrecondition) rootChangeLog.preconditions.nestedPreconditions[0].nestedPreconditions[0]).username == "user1"

        ((PreconditionContainer) rootChangeLog.preconditions.nestedPreconditions[1]).nestedPreconditions.nestedPreconditions[0].size() == 2
        ((RunningAsPrecondition) ((PreconditionContainer) rootChangeLog.preconditions.nestedPreconditions[1]).nestedPreconditions[0].nestedPreconditions[0]).username == "testUser"
        ((OrPrecondition) ((PreconditionContainer) rootChangeLog.preconditions.nestedPreconditions[1]).nestedPreconditions[0].nestedPreconditions[1]).nestedPreconditions.size() == 2

        ((PreconditionContainer) rootChangeLog.preconditions.nestedPreconditions[2]).nestedPreconditions.nestedPreconditions[0].size() == 2
        ((RunningAsPrecondition) ((PreconditionContainer) rootChangeLog.preconditions.nestedPreconditions[2]).nestedPreconditions[0].nestedPreconditions[0]).username == "otherUser"
        ((OrPrecondition) ((PreconditionContainer) rootChangeLog.preconditions.nestedPreconditions[2]).nestedPreconditions[0].nestedPreconditions[1]).nestedPreconditions.size() == 2

        rootChangeLog.changeSets.size() == 3
        ((CreateTableChange) rootChangeLog.getChangeSet("com/example/root.xml", "nvoxland", "1").changes[0]).tableName == "test_table"
        ((CreateTableChange) rootChangeLog.getChangeSet("com/example/test1.xml", "nvoxland", "1").changes[0]).tableName == "person"
        ((CreateTableChange) rootChangeLog.getChangeSet("com/example/test2.xml", "nvoxland", "1").changes[0]).tableName == "person2"
    }

    def "included changelog files inside modifyChangeSets set runWith"() {
        when:
        def resourceAccessor =
                new MockResourceAccessor(["com/example/test1.xml": test1Xml, "com/example/test2.xml": test1Xml
                        .replace("\${loginUser}", "otherUser")
                        .replace("person", "person2")])

        def rootChangeLog = new DatabaseChangeLog("com/example/root.xml")
        rootChangeLog.setChangeLogParameters(new ChangeLogParameters())
        rootChangeLog.getChangeLogParameters().set("loginUser", "testUser")


        def topLevel =
                new ParsedNode(null, "databaseChangeLog")
                        .addChildren([changeSet: [id: "1", author: "nvoxland", createTable: [tableName: "test_table", schemaName: "test_schema"]]])
        def modifyNode =
                new ParsedNode(null, "modifyChangeSets").addChildren([runWith: "psql", stripComments: true])
        modifyNode
                .addChildren([include: [file: "com/example/test1.xml"]])
                .addChildren([include: [file: "com/example/test2.xml"]])
        topLevel.addChild(modifyNode)
        rootChangeLog.load(topLevel, resourceAccessor)


        then:

        rootChangeLog.changeSets.size() == 3
        ((CreateTableChange) rootChangeLog.getChangeSet("com/example/root.xml", "nvoxland", "1").changes[0]).tableName == "test_table"
        rootChangeLog.getChangeSet("com/example/test1.xml", "nvoxland", "1").getRunWith() == "psql"
        rootChangeLog.getChangeSet("com/example/test2.xml", "nvoxland", "1").getRunWith() == "psql"
    }

    def "includeAll files have preconditions and changeSets loaded"() {
        when:
        def resourceAccessor = new MockResourceAccessor([
                "com/example/test1.xml": test1Xml,
                "com/example/test2.xml": test1Xml.replace("\${loginUser}", "otherUser").replace("person", "person2"),
                "com/example/test.sql" : testSql
        ])

        Database database = new MockDatabase();
        def rootChangeLog = new DatabaseChangeLog("com/example/root.xml")
        rootChangeLog.setChangeLogParameters(new ChangeLogParameters())
        rootChangeLog.getChangeLogParameters().set("loginUser", "testUser")
        rootChangeLog.load(new ParsedNode(null, "databaseChangeLog")
                .addChild(new ParsedNode(null, "preConditions").addChildren([runningAs: [username: "user1"]]))
                .addChildren([changeSet: [id: "1", author: "nvoxland", createTable: [tableName: "test_table", schemaName: "test_schema"]]])
                .addChildren([includeAll: [path: "com/example", resourceComparator: "liquibase.changelog.ReversedChangeLogNamesComparator"]])
                , resourceAccessor)

        then:
        rootChangeLog.preconditions.nestedPreconditions.size() == 4
        ((RunningAsPrecondition) rootChangeLog.preconditions.nestedPreconditions[0].nestedPreconditions[0]).username == "user1"

        ((PreconditionContainer) rootChangeLog.preconditions.nestedPreconditions[1]).nestedPreconditions[0].nestedPreconditions.size() == 2

        ((PreconditionContainer) rootChangeLog.preconditions.nestedPreconditions[2]).nestedPreconditions[0].nestedPreconditions.size() == 2
        ((RunningAsPrecondition) ((PreconditionContainer) rootChangeLog.preconditions.nestedPreconditions[2]).nestedPreconditions[0].nestedPreconditions[0]).username == "testUser"
        ((OrPrecondition) ((PreconditionContainer) rootChangeLog.preconditions.nestedPreconditions[2]).nestedPreconditions[0].nestedPreconditions[1]).nestedPreconditions.size() == 2

        ((PreconditionContainer) rootChangeLog.preconditions.nestedPreconditions[3]).nestedPreconditions.size() == 0

        rootChangeLog.changeSets.size() == 4
        ((CreateTableChange) rootChangeLog.getChangeSet("com/example/root.xml", "nvoxland", "1").changes[0]).tableName == "test_table"
        ((CreateTableChange) rootChangeLog.getChangeSet("com/example/test1.xml", "nvoxland", "1").changes[0]).tableName == "person"
        ((CreateTableChange) rootChangeLog.getChangeSet("com/example/test2.xml", "nvoxland", "1").changes[0]).tableName == "person2"
        ((RawSQLChange) rootChangeLog.getChangeSet("com/example/test.sql", "includeAll", "raw").changes[0]).sql == testSql

        // assert reversed order
        ((CreateTableChange) rootChangeLog.getChangeSets().get(0).changes[0]).tableName == "test_table"
        ((CreateTableChange) rootChangeLog.getChangeSets().get(2).changes[0]).tableName == "person"
        ((CreateTableChange) rootChangeLog.getChangeSets().get(1).changes[0]).tableName == "person2"
        ((RawSQLChange) rootChangeLog.getChangeSets().get(3).changes[0]).sql == testSql
    }

    def "includeAll files inside modifyChangeSets set runWith"() {
        when:
        def resourceAccessor = new MockResourceAccessor([
                "com/example/test1.xml": test1Xml,
                "com/example/test2.xml": test1Xml.replace("\${loginUser}", "otherUser").replace("person", "person2"),
                "com/example/test.sql" : testSql
        ])

        def rootChangeLog = new DatabaseChangeLog("com/example/root.xml")
        rootChangeLog.setChangeLogParameters(new ChangeLogParameters())
        rootChangeLog.getChangeLogParameters().set("loginUser", "testUser")
        def topLevel =
                new ParsedNode(null, "databaseChangeLog")
                        .addChildren([changeSet: [id: "1", author: "nvoxland", createTable: [tableName: "test_table", schemaName: "test_schema"]]])
        def modifyNode =
                new ParsedNode(null, "modifyChangeSets").addChildren([runWith: "psql", stripComments: true])
        modifyNode
                .addChildren([includeAll: [path: "com/example", resourceComparator: "liquibase.changelog.ReversedChangeLogNamesComparator"]])
        topLevel.addChild(modifyNode)
        rootChangeLog.load(topLevel, resourceAccessor)

        then:

        rootChangeLog.changeSets.size() == 4
        ((CreateTableChange) rootChangeLog.getChangeSet("com/example/root.xml", "nvoxland", "1").changes[0]).tableName == "test_table"
        ((CreateTableChange) rootChangeLog.getChangeSet("com/example/test1.xml", "nvoxland", "1").changes[0]).tableName == "person"
        ((CreateTableChange) rootChangeLog.getChangeSet("com/example/test2.xml", "nvoxland", "1").changes[0]).tableName == "person2"
        rootChangeLog.getChangeSet("com/example/test1.xml", "nvoxland", "1").getRunWith() == "psql"
        rootChangeLog.getChangeSet("com/example/test2.xml", "nvoxland", "1").getRunWith() == "psql"
        ((RawSQLChange) rootChangeLog.getChangeSet("com/example/test.sql", "includeAll", "raw").changes[0]).sql == testSql
        ((RawSQLChange) rootChangeLog.getChangeSets().get(3).changes[0]).isStripComments()

        // assert reversed order
        ((CreateTableChange) rootChangeLog.getChangeSets().get(0).changes[0]).tableName == "test_table"
        ((CreateTableChange) rootChangeLog.getChangeSets().get(2).changes[0]).tableName == "person"
        ((CreateTableChange) rootChangeLog.getChangeSets().get(1).changes[0]).tableName == "person2"
        ((RawSQLChange) rootChangeLog.getChangeSets().get(3).changes[0]).sql == testSql
    }

    def "included changelogs inherit contexts, labels, and ignores via load()"() {
        when:
        def resourceAccessor = new MockResourceAccessor(["com/example/test1.xml": test1Xml, "com/example/test2.xml": test1Xml.replace("testUser", "otherUser").replace("person", "person2")])

        def rootChangeLog = new DatabaseChangeLog("com/example/root.xml")
        rootChangeLog.load(new ParsedNode(null, "databaseChangeLog")
                .addChild(new ParsedNode(null, "preConditions").addChildren([runningAs: [username: "user1"]]))
                .addChildren([changeSet: [id: "1", author: "nvoxland", createTable: [tableName: "test_table", schemaName: "test_schema"]]])
                .addChildren([include: [file: "com/example/test1.xml", context: "context1", labels: "label1"]])
                .addChildren([include: [file: "com/example/test2.xml", context: "context2", labels: "label2", ignore: true]])
                , resourceAccessor)

        def test1ChangeLog = rootChangeLog.getChangeSet("com/example/test1.xml", "nvoxland", "1").getChangeLog()
        def test2ChangeLog = rootChangeLog.getChangeSet("com/example/test2.xml", "nvoxland", "1").getChangeLog()

        then:
        test1ChangeLog.getIncludeLabels().getLabels().size() == 1
        test1ChangeLog.getIncludeLabels().getLabels()[0] == "label1"
        test1ChangeLog.getIncludeContextFilter().getContexts().size() == 1
        test1ChangeLog.getIncludeContextFilter().getContexts()[0] == "context1"
        test1ChangeLog.isIncludeIgnore() == false

        test2ChangeLog.getIncludeLabels().getLabels().size() == 1
        test2ChangeLog.getIncludeLabels().getLabels()[0] == "label2"
        test2ChangeLog.getIncludeContextFilter().getContexts().size() == 1
        test2ChangeLog.getIncludeContextFilter().getContexts()[0] == "context2"
        test2ChangeLog.isIncludeIgnore() == true

    }

    def "included changelogs inherit contexts, labels, and ignores via include()"() {
        when:
        def resourceAccessor = new MockResourceAccessor([
                "com/example/test1.xml": test1Xml,
                "com/example/test2.xml": test1Xml.replace("testUser", "otherUser").replace("person", "person2")
        ])

        def rootChangeLog = new DatabaseChangeLog("com/example/root.xml")
        rootChangeLog.include("com/example/test1.xml", false, true, resourceAccessor, new ContextExpression("context1"), new Labels("label1"), false, false)
        rootChangeLog.include("com/example/test2.xml", false, true, resourceAccessor, new ContextExpression("context2"), new Labels("label2"), true, false)

        def test1ChangeLog = rootChangeLog.getChangeSet("com/example/test1.xml", "nvoxland", "1").getChangeLog()
        def test2ChangeLog = rootChangeLog.getChangeSet("com/example/test2.xml", "nvoxland", "1").getChangeLog()

        then:
        test1ChangeLog.getIncludeLabels().getLabels().size() == 1
        test1ChangeLog.getIncludeLabels().getLabels()[0] == "label1"
        test1ChangeLog.getIncludeContextFilter().getContexts().size() == 1
        test1ChangeLog.getIncludeContextFilter().getContexts()[0] == "context1"
        test1ChangeLog.isIncludeIgnore() == false

        test2ChangeLog.getIncludeLabels().getLabels().size() == 1
        test2ChangeLog.getIncludeLabels().getLabels()[0] == "label2"
        test2ChangeLog.getIncludeContextFilter().getContexts().size() == 1
        test2ChangeLog.getIncludeContextFilter().getContexts()[0] == "context2"
        test2ChangeLog.isIncludeIgnore() == true
    }

    def "include ignore if hidden filename"() {
        when:
        def resourceAccessor = new MockResourceAccessor([
                "com/example/.hiddenfile": test1Xml,
        ])

        // TODO: Not use deprecated
        BufferedLogService bufferLog = new BufferedLogService()
        def rootChangeLog = new DatabaseChangeLog("com/example/root.xml")

        Scope.child([
                (Scope.Attr.logService.name())                                      : bufferLog,
                (ChangeLogParserConfiguration.ON_MISSING_INCLUDE_CHANGELOG.getKey()): ChangeLogParserConfiguration.MissingIncludeConfiguration.WARN,
        ], new Scope.ScopedRunner() {
            @Override
            void run() throws Exception {
                rootChangeLog.include("com/example/.hiddenfile", false, true, resourceAccessor, new ContextExpression("context1"), new Labels("label1"), false, null, DatabaseChangeLog.OnUnknownFileFormat.WARN, new ModifyChangeSets(null, null))
            }
        })

        def changeSets= rootChangeLog.changeSets

        then:
        changeSets.isEmpty() == true
        bufferLog.getLogAsString(Level.WARNING) == ""
    }

<<<<<<< HEAD
=======
    def "start with classpath: and hidden"() {
        when:
        def resourceAccessor = new MockResourceAccessor([
                "classpath:com/example/.hiddenfile": test1Xml,
        ])

        // TODO: Not use deprecated
        BufferedLogService bufferLog = new BufferedLogService()
        def rootChangeLog = new DatabaseChangeLog("com/example/root.xml")

        Scope.child([
                (Scope.Attr.logService.name())                                                     : bufferLog,
                (ChangeLogParserConfiguration.ON_MISSING_INCLUDE_CHANGELOG.getKey())               : ChangeLogParserConfiguration.MissingIncludeConfiguration.WARN,
        ], new Scope.ScopedRunner() {
            @Override
            void run() throws Exception {
                rootChangeLog.include("classpath:com/example/.hiddenfile", false, true, resourceAccessor, new ContextExpression("context1"), new Labels("label1"), false, null, DatabaseChangeLog.OnUnknownFileFormat.WARN, new ModifyChangeSets(null, null))
            }
        })

        def changeSets= rootChangeLog.changeSets

        then:
        changeSets.isEmpty() == true
        bufferLog.getLogAsString(Level.WARNING) == ""
    }

    def "start with classpath: and cvs"() {
        when:
        def resourceAccessor = new MockResourceAccessor([
                "classpath:com/example/cvs": test1Xml,
        ])

        // TODO: Not use deprecated
        BufferedLogService bufferLog = new BufferedLogService()
        def rootChangeLog = new DatabaseChangeLog("com/example/root.xml")

        Scope.child([
                (Scope.Attr.logService.name())                                                     : bufferLog,
                (ChangeLogParserConfiguration.ON_MISSING_INCLUDE_CHANGELOG.getKey())               : ChangeLogParserConfiguration.MissingIncludeConfiguration.WARN,
        ], new Scope.ScopedRunner() {
            @Override
            void run() throws Exception {
                rootChangeLog.include("classpath:com/example/cvs", false, true, resourceAccessor, new ContextExpression("context1"), new Labels("label1"), false, null, DatabaseChangeLog.OnUnknownFileFormat.WARN, new ModifyChangeSets(null, null))
            }
        })

        def changeSets= rootChangeLog.changeSets

        then:
        changeSets.isEmpty() == true
        bufferLog.getLogAsString(Level.WARNING) == ""
    }

    def "start with classpath: and hidden filename and PRESERVE_CLASSPATH_PREFIX_IN_NORMALIZED_PATHS is true"() {
        when:
        def resourceAccessor = new MockResourceAccessor([
                "classpath:com/example/.hiddenfile": test1Xml,
        ])

        // TODO: Not use deprecated
        BufferedLogService bufferLog = new BufferedLogService()
        def rootChangeLog = new DatabaseChangeLog("com/example/root.xml")

        Scope.child([
                (Scope.Attr.logService.name())                                                     : bufferLog,
                (ChangeLogParserConfiguration.ON_MISSING_INCLUDE_CHANGELOG.getKey())               : ChangeLogParserConfiguration.MissingIncludeConfiguration.WARN,
                (GlobalConfiguration.PRESERVE_CLASSPATH_PREFIX_IN_NORMALIZED_PATHS.getKey())       : true,
        ], new Scope.ScopedRunner() {
            @Override
            void run() throws Exception {
                rootChangeLog.include("classpath:com/example/.hiddenfile", false, true, resourceAccessor, new ContextExpression("context1"), new Labels("label1"), false, null, DatabaseChangeLog.OnUnknownFileFormat.WARN, new ModifyChangeSets(null, null))
            }
        })

        def changeSets= rootChangeLog.changeSets

        then:
        changeSets.isEmpty() == true
        bufferLog.getLogAsString(Level.WARNING).contains("included file classpath:com/example/.hiddenfile is not a recognized file type")
    }

>>>>>>> 6f8f97b2
    def "include ignore if version control system files"() {
        when:
        def resourceAccessor = new MockResourceAccessor([
                "com/example/cvs": test1Xml,
                "com/example/.svn": test1Xml.replace("testUser", "otherUser").replace("person", "person2"),
                "com/example/.gitkeep": test1Xml.replace("testUser", "otherUser").replace("person", "person3"),
                "com/example/.gitignore": test1Xml.replace("testUser", "otherUser").replace("person", "person4")
        ])

        // TODO: Not use deprecated
        BufferedLogService bufferLog = new BufferedLogService()
        def rootChangeLog = new DatabaseChangeLog("com/example/root.xml")

        Scope.child([
                (Scope.Attr.logService.name())                                      : bufferLog,
                (ChangeLogParserConfiguration.ON_MISSING_INCLUDE_CHANGELOG.getKey()): ChangeLogParserConfiguration.MissingIncludeConfiguration.WARN,
        ], new Scope.ScopedRunner() {
            @Override
            void run() throws Exception {
                rootChangeLog.include("com/example/cvs", false, true, resourceAccessor, new ContextExpression("context1"), new Labels("label1"), false, null, DatabaseChangeLog.OnUnknownFileFormat.WARN, new ModifyChangeSets(null, null))
                rootChangeLog.include("com/example/.svn", false, true, resourceAccessor, new ContextExpression("context2"), new Labels("label2"), true, null, DatabaseChangeLog.OnUnknownFileFormat.WARN, new ModifyChangeSets(null, null))
                rootChangeLog.include("com/example/.gitkeep", false, true, resourceAccessor, new ContextExpression("context2"), new Labels("label2"), true, null, DatabaseChangeLog.OnUnknownFileFormat.WARN, new ModifyChangeSets(null, null))
                rootChangeLog.include("com/example/.gitignore", false, true, resourceAccessor, new ContextExpression("context2"), new Labels("label2"), true, null, DatabaseChangeLog.OnUnknownFileFormat.WARN, new ModifyChangeSets(null, null))
            }
        })

        def changeSets= rootChangeLog.changeSets

        then:
        changeSets.isEmpty() == true
        bufferLog.getLogAsString(Level.WARNING) == ""
    }

    def "include throw exception if onUnknownFileFormat is FAIL and unknown file extension"() {
        when:
        def resourceAccessor = new MockResourceAccessor([
                "com/example/notfound.notfound_extension": test1Xml,
        ])
        def onUnknownFileFormat = DatabaseChangeLog.OnUnknownFileFormat.FAIL
        def rootChangeLog = new DatabaseChangeLog("com/example/root.xml")
        rootChangeLog.include("com/example/notfound.notfound_extension", false, true, resourceAccessor, new ContextExpression("context1"), new Labels("label1"), false, null, onUnknownFileFormat, new ModifyChangeSets(null, null))

        then:
        def e = thrown(UnknownChangelogFormatException)
        assert e.getMessage().startsWith("Cannot find parser that supports com/example/notfound.notfound_extension")
    }

    def "include ignore if onUnknownFileFormat is WARN and unknown file extension"() {
        when:
        def resourceAccessor = new MockResourceAccessor([
                "com/example/notfound.notfound_extension": test1Xml,
        ])
        def onUnknownFileFormat = DatabaseChangeLog.OnUnknownFileFormat.WARN

        // TODO: Not use deprecated
        BufferedLogService bufferLog = new BufferedLogService()
        def rootChangeLog = new DatabaseChangeLog("com/example/root.xml")

        Scope.child([
                (Scope.Attr.logService.name())                                      : bufferLog,
                (ChangeLogParserConfiguration.ON_MISSING_INCLUDE_CHANGELOG.getKey()): ChangeLogParserConfiguration.MissingIncludeConfiguration.WARN,
        ], new Scope.ScopedRunner() {
            @Override
            void run() throws Exception {
                rootChangeLog.include("com/example/notfound.notfound_extension", false, true, resourceAccessor, new ContextExpression("context1"), new Labels("label1"), false, null, onUnknownFileFormat, new ModifyChangeSets(null, null))
            }
        })

        def changeSets= rootChangeLog.changeSets

        then:
        changeSets.isEmpty() == true
        bufferLog.getLogAsString(Level.WARNING).contains("included file com/example/notfound.notfound_extension is not a recognized file type")
    }

    def "include ignore if onUnknownFileFormat is SKIP and unknown file extension"() {
        when:
        def resourceAccessor = new MockResourceAccessor([
                "com/example/notfound.notfound_extension": test1Xml,
        ])
        def onUnknownFileFormat = DatabaseChangeLog.OnUnknownFileFormat.SKIP
        def rootChangeLog = new DatabaseChangeLog("com/example/root.xml")
        rootChangeLog.include("com/example/notfound.notfound_extension", false, true, resourceAccessor, new ContextExpression("context1"), new Labels("label1"), false, null, onUnknownFileFormat, new ModifyChangeSets(null, null))

        def changeSets= rootChangeLog.changeSets

        then:
        changeSets.isEmpty() == true
    }

<<<<<<< HEAD
    def "includeAll logs warning for unknown file extensions with file path shown"() {
        when:
        def resourceAccessor = new MockResourceAccessor([
                "com/example/children/file1.xml": test1Xml,
                "com/example/children/file2.unknown_ext": test1Xml,
                "com/example/children/file3.xml": test2Xml,
        ])

        BufferedLogService bufferLog = new BufferedLogService()
        def changeLogFile = new DatabaseChangeLog("com/example/root.xml")

        Scope.child([
                (Scope.Attr.logService.name())                                      : bufferLog,
                (ChangeLogParserConfiguration.ON_MISSING_INCLUDE_CHANGELOG.getKey()): ChangeLogParserConfiguration.MissingIncludeConfiguration.WARN,
        ], new Scope.ScopedRunner() {
            @Override
            void run() throws Exception {
                changeLogFile.includeAll("com/example/children", false, null, true, changeLogFile.getStandardChangeLogComparator(), resourceAccessor, new ContextExpression(), new Labels(), false, null, 0, Integer.MAX_VALUE)
            }
        })

        def changeSets = changeLogFile.changeSets
        def warnings = bufferLog.getLogAsString(Level.WARNING)

        then:
        changeSets.size() == 2
        warnings.contains("included file com/example/children/file2.unknown_ext is not a recognized file type")
    }

=======
>>>>>>> 6f8f97b2
    def "includeAll executes include in alphabetical order"() {
        when:
        def resourceAccessor = new MockResourceAccessor([
                "com/example/children/file2.sql": "file 2",
                "com/example/children/file3.sql": "file 3",
                "com/example/children/file1.sql": "file 1",
                "com/example/not/fileX.sql"     : "file X",
        ])
        def changeLogFile = new DatabaseChangeLog("com/example/root.xml")
        changeLogFile
                .includeAll("com/example/children", false, null, true, changeLogFile.getStandardChangeLogComparator(), resourceAccessor, new ContextExpression(), new Labels(), false, null, 0,
                        Integer.MAX_VALUE)

        then:
        changeLogFile.changeSets.collect { it.filePath } == ["com/example/children/file1.sql",
                                                             "com/example/children/file2.sql",
                                                             "com/example/children/file3.sql"]
    }

    def "includeAll empty relative path"() {
        when:
        def resourceAccessor = new MockResourceAccessor([
                "com/example/children/file2.sql": "file 2",
                "com/example/children/file3.sql": "file 3",
                "com/example/children/file1.sql": "file 1",
                "com/example/not/fileX.sql"     : "file X",
        ]) {
            private callingPath

            @Override
            List<Resource> search(String path, ResourceAccessor.SearchOptions searchOption) throws IOException {
                callingPath = path
                return super.search(path, searchOption.getRecursive())
            }
        }
        def changeLogFile = new DatabaseChangeLog("com/example/children/root.xml")
        changeLogFile.includeAll("", true, { r -> r != changeLogFile.physicalFilePath }, true, changeLogFile.getStandardChangeLogComparator(), resourceAccessor, new ContextExpression(), new LabelExpression(), false)

        then:
        resourceAccessor.callingPath == "com/example/children/"
    }

    @Unroll("#featureName: #changeSets")
    def "addChangeSet works with first/last combinations"() {
        when:
        def changeLog = new DatabaseChangeLog()
        for (def changeSetDef : changeSets) {
            def changeSet = new ChangeSet(changeSetDef["id"], "test", false, false, "path.txt", null, null, true, changeLog)
            changeSet.runOrder = changeSetDef["runOrder"]
            changeLog.addChangeSet(changeSet)
        }

        then:
        changeLog.getChangeSets()*.getId() == order

        where:
        changeSets                                                                                                                                              | order
        [[id: "1"], [id: "2"], [id: "3"]]                                                                                                                       | ["1", "2", "3"]
        [[id: "1", runOrder: "first"]]                                                                                                                          | ["1"]
        [[id: "1", runOrder: "first"], [id: "2"]]                                                                                                               | ["1", "2"]
        [[id: "1"], [id: "2", runOrder: "first"]]                                                                                                               | ["2", "1"]
        [[id: "1"], [id: "2", runOrder: "first"], [id: "3"]]                                                                                                    | ["2", "1", "3"]
        [[id: "1"], [id: "2", runOrder: "first"], [id: "3", runOrder: "first"], [id: "4"]]                                                                      | ["2", "3", "1", "4"]
        [[id: "1"], [id: "2", runOrder: "first"], [id: "3"], [id: "4", runOrder: "first"], [id: "5"]]                                                           | ["2", "4", "1", "3", "5"]
        [[id: "1", runOrder: "last"]]                                                                                                                           | ["1"]
        [[id: "1", runOrder: "last"], [id: "2"]]                                                                                                                | ["2", "1"]
        [[id: "1", runOrder: "last"], [id: "2"]]                                                                                                                | ["2", "1"]
        [[id: "1"], [id: "2", runOrder: "last"]]                                                                                                                | ["1", "2"]
        [[id: "1", runOrder: "last"], [id: "2"], [id: "3", runOrder: "last"], [id: "4"]]                                                                        | ["2", "4", "1", "3"]
        [[id: "1", runOrder: "last"], [id: "2"], [id: "3", runOrder: "first"], [id: "4"], [id: "5", runOrder: "last"], [id: "6"], [id: "7", runOrder: "first"]] | ["3", "7", "2", "4", "6", "1", "5"]
    }

    def "includeAll throws exception when directory not found"() {
        when:
        def resourceAccessor = new MockResourceAccessor([
                "com/example/children/file2.sql": "file 2",
                "com/example/children/file3.sql": "file 3",
                "com/example/children/file1.sql": "file 1",
                "com/example/not/fileX.sql"     : "file X",
        ])
        def changeLogFile = new DatabaseChangeLog("com/example/root.xml")
        changeLogFile.includeAll("com/example/missing", false, null, true, changeLogFile.getStandardChangeLogComparator(), resourceAccessor, new ContextExpression(), new Labels(), false, null, 0, Integer.MAX_VALUE)

        then:
        def e = thrown(SetupException)
        assert e.getMessage().startsWith("Could not find directory, directory was empty, or no changelogs matched the provided search criteria for includeAll '")
    }

    def "includeAll throws exception when circular reference is detected"() {
        when:
        def changelogText = """<?xml version="1.1" encoding="UTF-8" standalone="no"?>
<databaseChangeLog xmlns="http://www.liquibase.org/xml/ns/dbchangelog" 
xmlns:ext="http://www.liquibase.org/xml/ns/dbchangelog-ext" 
xmlns:xsi="http://www.w3.org/2001/XMLSchema-instance" 
xsi:schemaLocation="http://www.liquibase.org/xml/ns/dbchangelog-ext 
http://www.liquibase.org/xml/ns/dbchangelog/dbchangelog-ext.xsd 
http://www.liquibase.org/xml/ns/dbchangelog http://www.liquibase.org/xml/ns/dbchangelog/dbchangelog-latest.xsd">

        <includeAll path="include-all-dir" labels="none" context="none"/>

</databaseChangeLog>
""".trim()

        def resourceAccessor = new MockResourceAccessor([
                "include-all.xml"                : changelogText,
                "include-all-dir/include-all.xml": changelogText,
        ])
        def changeLogFile = new DatabaseChangeLog("com/example/root.xml")
        changeLogFile.includeAll("include-all-dir", false, null, true, changeLogFile.getStandardChangeLogComparator(), resourceAccessor, new ContextExpression(), new Labels(), false, null, 0, Integer.MAX_VALUE)

        then:
        SetupException e = thrown()
        assert e.getMessage().startsWith("liquibase.exception.SetupException:") &&
               e.getMessage().contains("Circular reference detected in 'include-all-dir/'. Set liquibase.errorOnCircularIncludeAll if you'd like to ignore this error.")
    }

    def "includeAll throws no exception when directory not found and errorIfMissing is false"() {
        when:
        def resourceAccessor = new MockResourceAccessor([
                "com/example/children/file2.sql": "file 2",
                "com/example/children/file3.sql": "file 3",
                "com/example/children/file1.sql": "file 1",
                "com/example/not/fileX.sql"     : "file X",
        ])
        def changeLogFile = new DatabaseChangeLog("com/example/root.xml")
        changeLogFile.includeAll("com/example/missing", false, null, false, changeLogFile.getStandardChangeLogComparator(), resourceAccessor, new ContextExpression(), new Labels(), false, null, 0, Integer.MAX_VALUE)
        then:
        changeLogFile.changeSets.collect { it.filePath } == []

    }

    def "include fails if no parser supports the file"() {
        when:
        def resourceAccessor = new MockResourceAccessor(["com/example/test1.invalid": test1Xml])

        def rootChangeLog = new DatabaseChangeLog("com/example/root.xml")

        rootChangeLog.load(new ParsedNode(null, "databaseChangeLog")
                .addChild(new ParsedNode(null, "preConditions").addChildren([runningAs: [username: "user1"]]))
                .addChildren([changeSet: [id: "1", author: "nvoxland", createTable: [tableName: "test_table", schemaName: "test_schema"]]])
                .addChildren([include: [file: "com/example/test1.invalid"]])
                , resourceAccessor)


        then:
        def e = thrown(SetupException)
        e.message == "Cannot find parser that supports com/example/test1.invalid"
    }

    def "include fails if XML file is empty"() {
        given:
        Locale.setDefault(Locale.ENGLISH)

        when:
        def resourceAccessor = new MockResourceAccessor(["com/example/test1.xml": ""])

        def rootChangeLog = new DatabaseChangeLog("com/example/root.xml")

        rootChangeLog.load(new ParsedNode(null, "databaseChangeLog")
                .addChildren([changeSet: [id: "1", author: "nvoxland", createTable: [tableName: "test_table", schemaName: "test_schema"]]])
                .addChildren([include: [file: "com/example/test1.xml"]])
                , resourceAccessor)


        then:
        def e = thrown(SetupException)
        e.getMessage().contains(String.format("Unable to parse empty file: '%s'", "com/example/test1.xml"))
    }

    def "include fails if SQL file is empty"() {
        when:
        def resourceAccessor = new MockResourceAccessor(["com/example/test1.sql": ""])

        def rootChangeLog = new DatabaseChangeLog("com/example/root.xml")

        rootChangeLog.load(new ParsedNode(null, "databaseChangeLog")
                .addChildren([changeSet: [id: "1", author: "nvoxland", createTable: [tableName: "test_table", schemaName: "test_schema"]]])
                .addChildren([include: [file: "com/example/test1.sql"]])
                , resourceAccessor)


        then:
        def e = thrown(SetupException)
        e.getMessage().contains(String.format("Unable to parse empty file: '%s'", "com/example/test1.sql"))
    }

    def "include fails if JSON file is empty"() {
        when:
        def resourceAccessor = new MockResourceAccessor(["com/example/test1.json": ""])

        def rootChangeLog = new DatabaseChangeLog("com/example/root.xml")

        rootChangeLog.load(new ParsedNode(null, "databaseChangeLog")
                .addChildren([changeSet: [id: "1", author: "nvoxland", createTable: [tableName: "test_table", schemaName: "test_schema"]]])
                .addChildren([include: [file: "com/example/test1.json"]])
                , resourceAccessor)


        then:
        def e = thrown(SetupException)
        e.getMessage().contains("Empty file com/example/test1.json")
    }

    def "include fails if file is empty"() {
        when:
        def resourceAccessor = new MockResourceAccessor(["com/example/test1.xml": test1Xml])

        def rootChangeLog = new DatabaseChangeLog("com/example/root.xml")

        rootChangeLog.load(new ParsedNode(null, "databaseChangeLog")
                .addChild(new ParsedNode(null, "preConditions").addChildren([runningAs: [username: "user1"]]))
                .addChildren([changeSet: [id: "1", author: "nvoxland", createTable: [tableName: "test_table", schemaName: "test_schema"]]])
                .addChildren([include: [file: "com/example/invalid.xml"]])
                , resourceAccessor)


        then:
        ChangeLogParserConfiguration.ON_MISSING_INCLUDE_CHANGELOG.getCurrentValue() == ChangeLogParserConfiguration.MissingIncludeConfiguration.FAIL
        def e = thrown(SetupException)
        e.message.startsWith("The file com/example/invalid.xml was not found in")
    }

    def "properties values are correctly loaded and stored when properties file is relative to changelog"() {
        when:
        def propertiesResourceAccessor = new MockResourceAccessor(["com/example/file.properties": testProperties])

        def rootChangeLog = new DatabaseChangeLog("com/example/root.xml")
        rootChangeLog.setChangeLogParameters(new ChangeLogParameters())

        rootChangeLog.load(new ParsedNode(null, "databaseChangeLog")
                .addChildren([changeSet: [id: "1", author: "nvoxland", createTable: [tableName: "test_table", schemaName: "test_schema"]]])
                .addChildren([property: [file: "file.properties", relativeToChangelogFile: "true", errorIfMissing: "true"]]),
                propertiesResourceAccessor)

        then:
        rootChangeLog.getChangeLogParameters().hasValue("context", rootChangeLog)
        rootChangeLog.getChangeLogParameters().getValue("context", rootChangeLog) == "test"
    }

    def "properties values are not loaded and stored when file it's not relative to changelog"() {
        when:
        def propertiesResourceAccessor = new MockResourceAccessor(["com/example/file.properties": testProperties])

        def rootChangeLog = new DatabaseChangeLog("com/example/root.xml")
        rootChangeLog.setChangeLogParameters(new ChangeLogParameters())

        rootChangeLog.load(new ParsedNode(null, "databaseChangeLog")
                .addChildren([changeSet: [id: "1", author: "nvoxland", createTable: [tableName: "test_table", schemaName: "test_schema"]]])
                .addChildren([property: [file: "file.properties", errorIfMissing: "false"]]),
                propertiesResourceAccessor)

        then:
        rootChangeLog.getChangeLogParameters().hasValue("context", rootChangeLog) == false
    }

    @Unroll
    def "an error is thrown when properties file is not found and is set to error"() {
        when:
        def propertiesResourceAccessor = new MockResourceAccessor(["com/example/file.properties": testProperties])

        def rootChangeLog = new DatabaseChangeLog("com/example/root.xml")
        rootChangeLog.setChangeLogParameters(new ChangeLogParameters())

        rootChangeLog.load(new ParsedNode(null, "databaseChangeLog")
                .addChildren([changeSet: [id: "1", author: "nvoxland", createTable: [tableName: "test_table", schemaName: "test_schema"]]])
                .addChildren([property: [errorIfMissing: errorIfMissingDef, relativeToChangelogFile: relativeToChangelogFileDef, file: fileDef]]),
                propertiesResourceAccessor)

        then:
        def e = thrown(UnexpectedLiquibaseException)
        assert e.getMessage() == FileUtil.getFileNotFoundMessage(fileDef)

        where:
        errorIfMissingDef | relativeToChangelogFileDef | fileDef
        null              | null                       | "file.properties"
        null              | false                      | "file.properties"
        null              | true                       | "com/example/file.properties"
        true              | null                       | "file.properties"
        true              | false                      | "file.properties"
        true              | true                       | "com/example/file.properties"
    }

    @Unroll
    def "no error is thrown when properties file is not found and errorIfMissing flag is either set as false or null"() {
        when:
        def propertiesResourceAccessor = new MockResourceAccessor(["com/example/file.properties": testProperties])

        def rootChangeLog = new DatabaseChangeLog("com/example/root.xml")
        rootChangeLog.setChangeLogParameters(new ChangeLogParameters())

        rootChangeLog.load(new ParsedNode(null, "databaseChangeLog")
                .addChildren([changeSet: [id: "1", author: "nvoxland", createTable: [tableName: "test_table", schemaName: "test_schema"]]])
                .addChildren([property: [errorIfMissing: errorIfMissingDef, relativeToChangelogFile: relativeToChangelogFileDef, file: fileDef]]),
                propertiesResourceAccessor)

        then:
        rootChangeLog.getChangeLogParameters().hasValue("context", rootChangeLog)
        rootChangeLog.getChangeLogParameters().getValue("context", rootChangeLog) == "test"

        where:
        errorIfMissingDef | relativeToChangelogFileDef | fileDef
        null              | null                       | "com/example/file.properties"
        null              | false                      | "com/example/file.properties"
        null              | true                       | "file.properties"
        true              | null                       | "com/example/file.properties"
        true              | false                      | "com/example/file.properties"
        true              | true                       | "file.properties"
        false             | null                       | "com/example/file.properties"
        false             | false                      | "com/example/file.properties"
        false             | true                       | "file.properties"
    }

    @Unroll
    def "normalizePath: #path"() {
        expect:
        DatabaseChangeLog.normalizePath(path) == expected

        where:
        path                                  | expected
        "changelog.xml"                       | "changelog.xml"
        "path/to/changelog.xml"               | "path/to/changelog.xml"
        "/path/to/changelog.xml"              | "path/to/changelog.xml"
        "./path/to/changelog.xml"             | "path/to/changelog.xml"
        "classpath:./path/to/changelog.xml"   | "path/to/changelog.xml"
        "classpath:path/to/changelog.xml"     | "path/to/changelog.xml"
        "classpath:/path/to/changelog.xml"    | "path/to/changelog.xml"
        "\\path\\to\\changelog.xml"           | "path/to/changelog.xml"
        ".\\path\\to\\changelog.xml"          | "path/to/changelog.xml"
        "path\\to\\changelog.xml"             | "path/to/changelog.xml"
        "path\\.\\to\\.\\changelog.xml"       | "path/to/changelog.xml"
        "c:\\path\\to\\changelog.xml"         | "path/to/changelog.xml"
        "c:/path/to/changelog.xml"            | "path/to/changelog.xml"
        "D:\\a\\liquibase\\DBDocTaskTest.xml" | "a/liquibase/DBDocTaskTest.xml"
        "..\\path\\to\\changelog.xml"         | "../path/to/changelog.xml"
        "../path/changelog.xml"               | "../path/changelog.xml"
        "..\\..\\path\\changelog.xml"         | "../../path/changelog.xml"
        "../../path/changelog.xml"            | "../../path/changelog.xml"
        "path/../path/changelog.xml"          | "path/changelog.xml"
    }

    def "relative paths for changelog include are resolved as normalized path"() {
        given:
        def changelog = new DatabaseChangeLog("com/example/root1.xml")
        def resourceAccessor = new MockResourceAccessor(["com/example/root1.xml"               : test1Xml,
                                                         "path/changelog.xml": test2Xml])

        when:
        boolean result = changelog.include("../../path/changelog.xml", true, false,
                resourceAccessor, null, new Labels(), false, null, DatabaseChangeLog.OnUnknownFileFormat.WARN)

        then:
        result
    }


    def "warning message is logged when changelog include fails because file does not exist"() {
        when:
        def rootChangeLogPath = "com/example/root.xml"
        def includedChangeLogPath = "com/example/test1.xml"
        def resourceAccessor = new MockResourceAccessor([(rootChangeLogPath): test1Xml])

        def rootChangeLog = new DatabaseChangeLog(rootChangeLogPath)
        rootChangeLog.load(new ParsedNode(null, "databaseChangeLog"), resourceAccessor)

        BufferedLogService bufferLog = new BufferedLogService()

        Scope.child([
                (Scope.Attr.logService.name())                                      : bufferLog,
                (ChangeLogParserConfiguration.ON_MISSING_INCLUDE_CHANGELOG.getKey()): ChangeLogParserConfiguration.MissingIncludeConfiguration.WARN,
        ], new Scope.ScopedRunner() {
            @Override
            void run() throws Exception {
                rootChangeLog
                        .include(includedChangeLogPath, false, true, resourceAccessor, null, null, false, null, null);
            }
        })

        then:
        bufferLog.getLogAsString(Level.WARNING).contains(FileUtil.getFileNotFoundMessage(includedChangeLogPath));
    }

    @Unroll
    def "includeAll finds all expected changelogs with MinDepth: #minDepth and MaxDepth: #maxDepth"() {
        when:
        def rootChangeLogPath = "com/example/root.xml"
        def includedAllChangeLogPath = "changelogs"
        def resourceAccessor = new MockResourceAccessor(["com/example/root.xml"                              : "",
                                                         "changelogs/changelog-1.xml"                        : test2Xml,
                                                         "changelogs/morechangelogs/changelog-2.xml"         : test2Xml,
                                                         "changelogs/morechangelogs/withMore/changelog-3.xml": test2Xml,
                                                         "changelogs/morechangelogs/AndMore/changelog-4.xml" : test2Xml])

        def rootChangeLog = new DatabaseChangeLog(rootChangeLogPath)
        rootChangeLog.load(new ParsedNode(null, "databaseChangeLog")
                .addChildren([includeAll: [path: includedAllChangeLogPath, minDepth: minDepth, maxDepth: maxDepth, errorIfMissingOrEmpty: false]]), resourceAccessor)

        then:
        rootChangeLog.getChangeSets().size() == expectedIncludeAllChangesetsToDeploy

        where:
        minDepth | maxDepth          | expectedIncludeAllChangesetsToDeploy
        0        | 0                 | 0
        0        | 1                 | 1
        1        | 1                 | 1
        1        | 3                 | 4
        0        | 2                 | 2
        0        | Integer.MAX_VALUE | 4
    }

    @Unroll
    def "includeAll (various scenarios) finds all expected changelogs with MinDepth: #minDepth and MaxDepth: #maxDepth"() {
        when:
        def relativeToken = "#RELATIVE_TO_CHANGELOG_FILE#"
        def pathToken = "#PATH#"
        def childChangelogXml = '''<databaseChangeLog xmlns="http://www.liquibase.org/xml/ns/dbchangelog"
                   xmlns:xsi="http://www.w3.org/2001/XMLSchema-instance"
                   xmlns:pro="http://www.liquibase.org/xml/ns/pro" xsi:schemaLocation="http://www.liquibase.org/xml/ns/dbchangelog http://www.liquibase.org/xml/ns/dbchangelog/dbchangelog-latest.xsd
    http://www.liquibase.org/xml/ns/pro http://www.liquibase.org/xml/ns/pro/liquibase-latest.xsd ">       

    <includeAll errorIfMissingOrEmpty="false" relativeToChangelogFile="''' + relativeToken + '''" path="''' + pathToken + '''" minDepth="''' + minDepth + '''" maxDepth="''' + maxDepth + '''" />
</databaseChangeLog>'''

        // Multiple scenarios are included in the same test because all scenarios should produce the same results and
        // consistency needs to be tested across scenarios

        // Scenario 1: includeAll in root changelog, relativeToChangelogFile false, path from root
        def s1RootPath = "com/example"
        def s1RootChangelog = s1RootPath + "/s1.xml"
        def s1ChangelogPathRelative = "s1"
        def s1ChangelogPath = s1ChangelogPathRelative
        def s1ResourceMap = new HashMap<String, String>()
        s1ResourceMap.put(s1RootChangelog,                              "")
        s1ResourceMap.put(s1ChangelogPath + "/changelog.xml",           test2Xml)
        s1ResourceMap.put(s1ChangelogPath + "/a/changelog.xml",         test2Xml)
        s1ResourceMap.put(s1ChangelogPath + "/a/b/changelog-1.xml",     test2Xml)
        s1ResourceMap.put(s1ChangelogPath + "/a/b/changelog-2.xml",     test2Xml)
        s1ResourceMap.put(s1ChangelogPath + "/a/b/c/changelog.xml",     test2Xml)
        s1ResourceMap.put(s1ChangelogPath + "/a/b/c/d/changelog.xml",   test2Xml)
        s1ResourceMap.put(s1ChangelogPath + "/a/b/c/d/e/changelog.xml", test2Xml)
        def s1ResourceAccessor = new MockResourceAccessor(s1ResourceMap)

        def s1DatabaseChangeLog = new DatabaseChangeLog(s1RootChangelog)
        s1DatabaseChangeLog.load(new ParsedNode(null, "databaseChangeLog")
                .addChildren([includeAll: [relativeToChangelogFile: false, path: s1ChangelogPath, minDepth: minDepth, maxDepth: maxDepth, errorIfMissingOrEmpty: false]]), s1ResourceAccessor)


        // Scenario 2: includeAll in root changelog, relativeToChangelogFile false, path from child
        def s2RootPath = "com/example"
        def s2RootChangelog = s2RootPath + "/s2.xml"
        def s2ChangelogPathRelative = "s2"
        def s2ChangelogPath = s2RootPath + "/" + s2ChangelogPathRelative
        def s2ResourceMap = new HashMap<String, String>()
        s2ResourceMap.put(s2RootChangelog,                              "")
        s2ResourceMap.put(s2ChangelogPath + "/changelog.xml",           test2Xml)
        s2ResourceMap.put(s2ChangelogPath + "/a/changelog.xml",         test2Xml)
        s2ResourceMap.put(s2ChangelogPath + "/a/b/changelog-1.xml",     test2Xml)
        s2ResourceMap.put(s2ChangelogPath + "/a/b/changelog-2.xml",     test2Xml)
        s2ResourceMap.put(s2ChangelogPath + "/a/b/c/changelog.xml",     test2Xml)
        s2ResourceMap.put(s2ChangelogPath + "/a/b/c/d/changelog.xml",   test2Xml)
        s2ResourceMap.put(s2ChangelogPath + "/a/b/c/d/e/changelog.xml", test2Xml)
        def s2ResourceAccessor = new MockResourceAccessor(s2ResourceMap)

        def s2DatabaseChangeLog = new DatabaseChangeLog(s2RootChangelog)
        s2DatabaseChangeLog.load(new ParsedNode(null, "databaseChangeLog")
                .addChildren([includeAll: [relativeToChangelogFile: false, path: s2ChangelogPath, minDepth: minDepth, maxDepth: maxDepth, errorIfMissingOrEmpty: false]]), s2ResourceAccessor)

        // Scenario 3: includeAll in root changelog, relativeToChangelogFile true, path single child
        def s3RootPath = "com/example"
        def s3RootChangelog = s3RootPath + "/s3.xml"
        def s3ChangelogPathRelative = "s3"
        def s3ChangelogPath = s3RootPath + "/" + s3ChangelogPathRelative
        def s3ResourceMap = new HashMap<String, String>()
        s3ResourceMap.put(s3RootChangelog,                              "")
        s3ResourceMap.put(s3ChangelogPath + "/changelog.xml",           test2Xml)
        s3ResourceMap.put(s3ChangelogPath + "/a/changelog.xml",         test2Xml)
        s3ResourceMap.put(s3ChangelogPath + "/a/b/changelog-1.xml",     test2Xml)
        s3ResourceMap.put(s3ChangelogPath + "/a/b/changelog-2.xml",     test2Xml)
        s3ResourceMap.put(s3ChangelogPath + "/a/b/c/changelog.xml",     test2Xml)
        s3ResourceMap.put(s3ChangelogPath + "/a/b/c/d/changelog.xml",   test2Xml)
        s3ResourceMap.put(s3ChangelogPath + "/a/b/c/d/e/changelog.xml", test2Xml)
        def s3ResourceAccessor = new MockResourceAccessor(s3ResourceMap)

        def s3DatabaseChangeLog = new DatabaseChangeLog(s3RootChangelog)
        s3DatabaseChangeLog.load(new ParsedNode(null, "databaseChangeLog")
                .addChildren([includeAll: [relativeToChangelogFile: true,
                                           path: s3ChangelogPathRelative,
                                           minDepth: minDepth,
                                           maxDepth: maxDepth,
                                           errorIfMissingOrEmpty: false,
                                           modifyChangeSets: new ModifyChangeSets(null, null, true)]]), s3ResourceAccessor)


        // Scenario 4: includeAll in root changelog, relativeToChangelogFile true, path multi child
        def s4RootPath = "com/example"
        def s4RootChangelog = s4RootPath + "/s4.xml"
        def s4ChangelogPathRelative = "s4_1/s4_2/s4_3"
        def s4ChangelogPath = s4RootPath + "/" + s4ChangelogPathRelative
        def s4ResourceMap = new HashMap<String, String>()
        s4ResourceMap.put(s4RootChangelog,                              "")
        s4ResourceMap.put(s4ChangelogPath + "/changelog.xml",           test2Xml)
        s4ResourceMap.put(s4ChangelogPath + "/a/changelog.xml",         test2Xml)
        s4ResourceMap.put(s4ChangelogPath + "/a/b/changelog-1.xml",     test2Xml)
        s4ResourceMap.put(s4ChangelogPath + "/a/b/changelog-2.xml",     test2Xml)
        s4ResourceMap.put(s4ChangelogPath + "/a/b/c/changelog.xml",     test2Xml)
        s4ResourceMap.put(s4ChangelogPath + "/a/b/c/d/changelog.xml",   test2Xml)
        s4ResourceMap.put(s4ChangelogPath + "/a/b/c/d/e/changelog.xml", test2Xml)
        def s4ResourceAccessor = new MockResourceAccessor(s4ResourceMap)

        def s4DatabaseChangeLog = new DatabaseChangeLog(s4RootChangelog)
        s4DatabaseChangeLog.load(new ParsedNode(null, "databaseChangeLog")
                .addChildren([includeAll: [relativeToChangelogFile: true, path: s4ChangelogPathRelative, minDepth: minDepth, maxDepth: maxDepth, errorIfMissingOrEmpty: false]]), s4ResourceAccessor)

        // Scenario 5: includeAll in child changelog, relativeToChangelogFile false, path from root
        def s5RootPath = "com/example"
        def s5RootChangelog = s5RootPath + "/s5.xml"
        def s5ChildChangelogPathRelative = "s5Child"
        def s5ChildChangelog = s5RootPath + "/" + s5ChildChangelogPathRelative + "/changelog.xml"
        def s5ChangelogPathRelative = "s5"
        def s5ChangelogPath = s5ChangelogPathRelative
        def s5ResourceMap = new HashMap<String, String>()
        s5ResourceMap.put(s5RootChangelog,                              "")
        s5ResourceMap.put(s5ChildChangelog,                             childChangelogXml.replace(relativeToken, "false").replace(pathToken, s5ChangelogPath))
        s5ResourceMap.put(s5ChangelogPath + "/changelog.xml",           test2Xml)
        s5ResourceMap.put(s5ChangelogPath + "/a/changelog.xml",         test2Xml)
        s5ResourceMap.put(s5ChangelogPath + "/a/b/changelog-1.xml",     test2Xml)
        s5ResourceMap.put(s5ChangelogPath + "/a/b/changelog-2.xml",     test2Xml)
        s5ResourceMap.put(s5ChangelogPath + "/a/b/c/changelog.xml",     test2Xml)
        s5ResourceMap.put(s5ChangelogPath + "/a/b/c/d/changelog.xml",   test2Xml)
        s5ResourceMap.put(s5ChangelogPath + "/a/b/c/d/e/changelog.xml", test2Xml)
        def s5ResourceAccessor = new MockResourceAccessor(s5ResourceMap)

        def s5DatabaseChangeLog = new DatabaseChangeLog(s5RootChangelog)
        s5DatabaseChangeLog.load(new ParsedNode(null, "databaseChangeLog")
                .addChildren([include: [relativeToChangelogFile: false, file: s5ChildChangelog]]), s5ResourceAccessor)

        // Scenario 6: includeAll in child changelog, relativeToChangelogFile false, path from child
        def s6RootPath = "com/example"
        def s6RootChangelog = s6RootPath + "/s6.xml"
        def s6ChildChangelogPathRelative = "s6Child"
        def s6ChildChangelog = s6RootPath + "/" + s6ChildChangelogPathRelative + "/changelog.xml"
        def s6ChangelogPathRelative = "s6"
        def s6ChangelogPath = s6RootPath + "/" + s6ChildChangelogPathRelative + "/" + s6ChangelogPathRelative
        def s6ResourceMap = new HashMap<String, String>()
        s6ResourceMap.put(s6RootChangelog,                              "")
        s6ResourceMap.put(s6ChildChangelog,                             childChangelogXml.replace(relativeToken, "false").replace(pathToken, s6ChangelogPath))
        s6ResourceMap.put(s6ChangelogPath + "/changelog.xml",           test2Xml)
        s6ResourceMap.put(s6ChangelogPath + "/a/changelog.xml",         test2Xml)
        s6ResourceMap.put(s6ChangelogPath + "/a/b/changelog-1.xml",     test2Xml)
        s6ResourceMap.put(s6ChangelogPath + "/a/b/changelog-2.xml",     test2Xml)
        s6ResourceMap.put(s6ChangelogPath + "/a/b/c/changelog.xml",     test2Xml)
        s6ResourceMap.put(s6ChangelogPath + "/a/b/c/d/changelog.xml",   test2Xml)
        s6ResourceMap.put(s6ChangelogPath + "/a/b/c/d/e/changelog.xml", test2Xml)
        def s6ResourceAccessor = new MockResourceAccessor(s6ResourceMap)

        def s6DatabaseChangeLog = new DatabaseChangeLog(s6RootChangelog)
        s6DatabaseChangeLog.load(new ParsedNode(null, "databaseChangeLog")
                .addChildren([include: [relativeToChangelogFile: false, file: s6ChildChangelog]]), s6ResourceAccessor)

        // Scenario 7: includeAll in child changelog, relativeToChangelogFile true, path single child
        def s7RootPath = "com/example"
        def s7RootChangelog = s7RootPath + "/s7.xml"
        def s7ChildChangelogPathRelative = "s7Child"
        def s7ChildChangelog = s7RootPath + "/" + s7ChildChangelogPathRelative + "/changelog.xml"
        def s7ChangelogPathRelative = "s7"
        def s7ChangelogPath = s7RootPath + "/" + s7ChildChangelogPathRelative + "/" + s7ChangelogPathRelative
        def s7ResourceMap = new HashMap<String, String>()
        s7ResourceMap.put(s7RootChangelog,                              "")
        s7ResourceMap.put(s7ChildChangelog,                             childChangelogXml.replace(relativeToken, "true").replace(pathToken, s7ChangelogPathRelative))
        s7ResourceMap.put(s7ChangelogPath + "/changelog.xml",           test2Xml)
        s7ResourceMap.put(s7ChangelogPath + "/a/changelog.xml",         test2Xml)
        s7ResourceMap.put(s7ChangelogPath + "/a/b/changelog-1.xml",     test2Xml)
        s7ResourceMap.put(s7ChangelogPath + "/a/b/changelog-2.xml",     test2Xml)
        s7ResourceMap.put(s7ChangelogPath + "/a/b/c/changelog.xml",     test2Xml)
        s7ResourceMap.put(s7ChangelogPath + "/a/b/c/d/changelog.xml",   test2Xml)
        s7ResourceMap.put(s7ChangelogPath + "/a/b/c/d/e/changelog.xml", test2Xml)
        def s7ResourceAccessor = new MockResourceAccessor(s7ResourceMap)

        def s7DatabaseChangeLog = new DatabaseChangeLog(s7RootChangelog)
        s7DatabaseChangeLog.load(new ParsedNode(null, "databaseChangeLog")
                .addChildren([include: [relativeToChangelogFile: false, file: s7ChildChangelog]]), s7ResourceAccessor)

        // Scenario 8: includeAll in child changelog, relativeToChangelogFile true, path multi child
        def s8RootPath = "com/example"
        def s8RootChangelog = s8RootPath + "/s8.xml"
        def s8ChildChangelogPathRelative = "s8Child"
        def s8ChildChangelog = s8RootPath + "/" + s8ChildChangelogPathRelative + "/changelog.xml"
        def s8ChangelogPathRelative = "s8_1/s8_2/s8_3"
        def s8ChangelogPath = s8RootPath + "/" + s8ChildChangelogPathRelative + "/" + s8ChangelogPathRelative
        def s8ResourceMap = new HashMap<String, String>()
        s8ResourceMap.put(s8RootChangelog,                              "")
        s8ResourceMap.put(s8ChildChangelog,                             childChangelogXml.replace(relativeToken, "true").replace(pathToken, s8ChangelogPathRelative))
        s8ResourceMap.put(s8ChangelogPath + "/changelog.xml",           test2Xml)
        s8ResourceMap.put(s8ChangelogPath + "/a/changelog.xml",         test2Xml)
        s8ResourceMap.put(s8ChangelogPath + "/a/b/changelog-1.xml",     test2Xml)
        s8ResourceMap.put(s8ChangelogPath + "/a/b/changelog-2.xml",     test2Xml)
        s8ResourceMap.put(s8ChangelogPath + "/a/b/c/changelog.xml",     test2Xml)
        s8ResourceMap.put(s8ChangelogPath + "/a/b/c/d/changelog.xml",   test2Xml)
        s8ResourceMap.put(s8ChangelogPath + "/a/b/c/d/e/changelog.xml", test2Xml)
        def s8ResourceAccessor = new MockResourceAccessor(s8ResourceMap)

        def s8DatabaseChangeLog = new DatabaseChangeLog(s8RootChangelog)
        s8DatabaseChangeLog.load(new ParsedNode(null, "databaseChangeLog")
                .addChildren([include: [relativeToChangelogFile: false, file: s8ChildChangelog]]), s8ResourceAccessor)

        then:
        s1DatabaseChangeLog.getChangeSets().size() == expectedIncludeAllChangesetsToDeploy
        s2DatabaseChangeLog.getChangeSets().size() == expectedIncludeAllChangesetsToDeploy
        s3DatabaseChangeLog.getChangeSets().size() == expectedIncludeAllChangesetsToDeploy
        s4DatabaseChangeLog.getChangeSets().size() == expectedIncludeAllChangesetsToDeploy
        s5DatabaseChangeLog.getChangeSets().size() == expectedIncludeAllChangesetsToDeploy
        s6DatabaseChangeLog.getChangeSets().size() == expectedIncludeAllChangesetsToDeploy
        s7DatabaseChangeLog.getChangeSets().size() == expectedIncludeAllChangesetsToDeploy
        s8DatabaseChangeLog.getChangeSets().size() == expectedIncludeAllChangesetsToDeploy

        where:
        minDepth    | maxDepth          | expectedIncludeAllChangesetsToDeploy
        0           | Integer.MAX_VALUE | 7
        0           | 0                 | 0
        0           | 1                 | 1
        1           | 1                 | 1
        1           | 2                 | 2
        2           | 2                 | 1
        2           | 3                 | 3
        3           | 3                 | 2
        3           | 4                 | 3
        4           | 4                 | 1
        4           | 5                 | 2
        5           | 5                 | 1
        5           | 6                 | 2
        6           | 6                 | 1
        6           | 7                 | 1
        7           | 7                 | 0
        7           | 8                 | 0
        7           | Integer.MAX_VALUE | 0
        1           | 3                 | 4
        0           | 2                 | 2
        3           | 8                 | 5
    }

    @Unroll
    def "includeAll finds all expected changelogs with EndsWithFilter: #endsWithFilter"() {
        when:
        def rootChangeLogPath = "com/example/root.xml"
        def includedAllChangeLogPath = "changelogs"
        def resourceAccessor = new MockResourceAccessor(["com/example/root.xml": "",
                                                         "changelogs/changelog-1.xml": test3Xml,
                                                         "changelogs/morechangelogs/changelog-2.xml": test3Xml,
                                                         "changelogs/morechangelogs/withMore/changelog-3.xml": test3Xml,
                                                         "changelogs/morechangelogs/withMore/changelog-4.xml": test3Xml,
                                                         "changelogs/morechangelogs/AndMore/changelog-4.xml": test3Xml])

        def rootChangeLog = new DatabaseChangeLog(rootChangeLogPath)
        rootChangeLog.load(new ParsedNode(null, "databaseChangeLog")
                .addChildren([includeAll: [path: includedAllChangeLogPath, endsWithFilter:endsWithFilter, errorIfMissingOrEmpty:false]]), resourceAccessor)

        then:
        rootChangeLog.getChangeSets().size() == expectedIncludeAllChangesetsToDeploy

        where:
        endsWithFilter  | expectedIncludeAllChangesetsToDeploy
        null            | 5
        ""              | 5
        "1.XML"         | 1
        "2.XML"         | 1
        "3.XML"         | 1
        "4.XML"         | 2
        "5.XML"         | 0
        "1.xml"         | 1
        "2.xml"         | 1
        "3.xml"         | 1
        "4.xml"         | 2
        "5.xml"         | 0
    }

    @Unroll
    def "#tag as root element"(String tag) {
        when:
        String content = """<$tag xmlns="http://www.liquibase.org/xml/ns/dbchangelog"
                                xmlns:xsi="http://www.w3.org/2001/XMLSchema-instance"
                                xsi:schemaLocation="http://www.liquibase.org/xml/ns/dbchangelog 
                                    www.liquibase.org/xml/ns/dbchangelog/dbchangelog-latest.xsd"/>
        """
        String rootChangeLogPath = "root.xml"
        def resourceAccessor = new MockResourceAccessor([(rootChangeLogPath): content])
        DatabaseChangeLog changeLog =
                Scope.child([(GlobalConfiguration.SECURE_PARSING.key): Boolean.FALSE], {
                    // Create a new parser instead of using the parserFactory to make sure SECURE_PARSING is used
                    new XMLChangeLogSAXParser().parse(rootChangeLogPath, new ChangeLogParameters(), resourceAccessor)
                } as Scope.ScopedRunnerWithReturn<DatabaseChangeLog>)
        then:
        ChangeLogParseException e = thrown()
        e.message.contains("\"$ChangeLogParser.DATABASE_CHANGE_LOG\" expected as root element")
        where:
        tag << [
                'addAutoIncrement', 'addColumn',
                'addDefaultValue',  'addForeignKeyConstraint',
                'addLookupTable',   'addNotNullConstraint',
                'addPrimaryKey',    'addUniqueConstraint',
                'alterSequence',    'and',
                'changeLogPropertyDefined',
                'changeSetExecuted','column',
                'columnExists',     'comment',
                'constraints',      'createIndex',
                'createProcedure',  'createSequence',
                'createTable',      'createView',
                'customChange',     'customPrecondition',
                'dbms',             'delete',
                'dropAllForeignKeyConstraints','dropColumn',
                'dropDefaultValue', 'dropForeignKeyConstraint',
                'dropIndex',        'dropNotNullConstraint',
                'dropPrimaryKey',   'dropProcedure',
                'dropSequence'  ,   'dropTable',
                'dropUniqueConstraint','dropView',
                'empty',            'executeCommand',
                'expectedQuotingStrategy','foreignKeyConstraintExists',
                'include',          'includeAll',
                'insert',           'loadData',
                'loadUpdateData',   'mergeColumns',
                'modifyDataType',   'not',
                'or',   'output',   'param',
                'primaryKeyExists', 'preConditions',
                'renameSequence',   'renameTable',
                'renameView',       'rollback',
                'rowCount',         'runningAs',
                'sequenceExists',   'setColumnRemarks',
                'setTableRemarks',  'sql',
                'sqlCheck',         'sqlFile',
                'stop',             'tableExists',
                'tableIsEmpty',     'tagDatabase',
                'uniqueConstraintExists', 'update',
                'viewExists',       'whereParams'
        ]
    }

}<|MERGE_RESOLUTION|>--- conflicted
+++ resolved
@@ -436,91 +436,6 @@
         bufferLog.getLogAsString(Level.WARNING) == ""
     }
 
-<<<<<<< HEAD
-=======
-    def "start with classpath: and hidden"() {
-        when:
-        def resourceAccessor = new MockResourceAccessor([
-                "classpath:com/example/.hiddenfile": test1Xml,
-        ])
-
-        // TODO: Not use deprecated
-        BufferedLogService bufferLog = new BufferedLogService()
-        def rootChangeLog = new DatabaseChangeLog("com/example/root.xml")
-
-        Scope.child([
-                (Scope.Attr.logService.name())                                                     : bufferLog,
-                (ChangeLogParserConfiguration.ON_MISSING_INCLUDE_CHANGELOG.getKey())               : ChangeLogParserConfiguration.MissingIncludeConfiguration.WARN,
-        ], new Scope.ScopedRunner() {
-            @Override
-            void run() throws Exception {
-                rootChangeLog.include("classpath:com/example/.hiddenfile", false, true, resourceAccessor, new ContextExpression("context1"), new Labels("label1"), false, null, DatabaseChangeLog.OnUnknownFileFormat.WARN, new ModifyChangeSets(null, null))
-            }
-        })
-
-        def changeSets= rootChangeLog.changeSets
-
-        then:
-        changeSets.isEmpty() == true
-        bufferLog.getLogAsString(Level.WARNING) == ""
-    }
-
-    def "start with classpath: and cvs"() {
-        when:
-        def resourceAccessor = new MockResourceAccessor([
-                "classpath:com/example/cvs": test1Xml,
-        ])
-
-        // TODO: Not use deprecated
-        BufferedLogService bufferLog = new BufferedLogService()
-        def rootChangeLog = new DatabaseChangeLog("com/example/root.xml")
-
-        Scope.child([
-                (Scope.Attr.logService.name())                                                     : bufferLog,
-                (ChangeLogParserConfiguration.ON_MISSING_INCLUDE_CHANGELOG.getKey())               : ChangeLogParserConfiguration.MissingIncludeConfiguration.WARN,
-        ], new Scope.ScopedRunner() {
-            @Override
-            void run() throws Exception {
-                rootChangeLog.include("classpath:com/example/cvs", false, true, resourceAccessor, new ContextExpression("context1"), new Labels("label1"), false, null, DatabaseChangeLog.OnUnknownFileFormat.WARN, new ModifyChangeSets(null, null))
-            }
-        })
-
-        def changeSets= rootChangeLog.changeSets
-
-        then:
-        changeSets.isEmpty() == true
-        bufferLog.getLogAsString(Level.WARNING) == ""
-    }
-
-    def "start with classpath: and hidden filename and PRESERVE_CLASSPATH_PREFIX_IN_NORMALIZED_PATHS is true"() {
-        when:
-        def resourceAccessor = new MockResourceAccessor([
-                "classpath:com/example/.hiddenfile": test1Xml,
-        ])
-
-        // TODO: Not use deprecated
-        BufferedLogService bufferLog = new BufferedLogService()
-        def rootChangeLog = new DatabaseChangeLog("com/example/root.xml")
-
-        Scope.child([
-                (Scope.Attr.logService.name())                                                     : bufferLog,
-                (ChangeLogParserConfiguration.ON_MISSING_INCLUDE_CHANGELOG.getKey())               : ChangeLogParserConfiguration.MissingIncludeConfiguration.WARN,
-                (GlobalConfiguration.PRESERVE_CLASSPATH_PREFIX_IN_NORMALIZED_PATHS.getKey())       : true,
-        ], new Scope.ScopedRunner() {
-            @Override
-            void run() throws Exception {
-                rootChangeLog.include("classpath:com/example/.hiddenfile", false, true, resourceAccessor, new ContextExpression("context1"), new Labels("label1"), false, null, DatabaseChangeLog.OnUnknownFileFormat.WARN, new ModifyChangeSets(null, null))
-            }
-        })
-
-        def changeSets= rootChangeLog.changeSets
-
-        then:
-        changeSets.isEmpty() == true
-        bufferLog.getLogAsString(Level.WARNING).contains("included file classpath:com/example/.hiddenfile is not a recognized file type")
-    }
-
->>>>>>> 6f8f97b2
     def "include ignore if version control system files"() {
         when:
         def resourceAccessor = new MockResourceAccessor([
@@ -611,7 +526,6 @@
         changeSets.isEmpty() == true
     }
 
-<<<<<<< HEAD
     def "includeAll logs warning for unknown file extensions with file path shown"() {
         when:
         def resourceAccessor = new MockResourceAccessor([
@@ -641,8 +555,88 @@
         warnings.contains("included file com/example/children/file2.unknown_ext is not a recognized file type")
     }
 
-=======
->>>>>>> 6f8f97b2
+    def "start with classpath: and hidden"() {
+        when:
+        def resourceAccessor = new MockResourceAccessor([
+                "classpath:com/example/.hiddenfile": test1Xml,
+        ])
+
+        // TODO: Not use deprecated
+        BufferedLogService bufferLog = new BufferedLogService()
+        def rootChangeLog = new DatabaseChangeLog("com/example/root.xml")
+
+        Scope.child([
+                (Scope.Attr.logService.name())                                                     : bufferLog,
+                (ChangeLogParserConfiguration.ON_MISSING_INCLUDE_CHANGELOG.getKey())               : ChangeLogParserConfiguration.MissingIncludeConfiguration.WARN,
+        ], new Scope.ScopedRunner() {
+            @Override
+            void run() throws Exception {
+                rootChangeLog.include("classpath:com/example/.hiddenfile", false, true, resourceAccessor, new ContextExpression("context1"), new Labels("label1"), false, null, DatabaseChangeLog.OnUnknownFileFormat.WARN, new ModifyChangeSets(null, null))
+            }
+        })
+
+        def changeSets= rootChangeLog.changeSets
+
+        then:
+        changeSets.isEmpty() == true
+        bufferLog.getLogAsString(Level.WARNING) == ""
+    }
+
+    def "start with classpath: and cvs"() {
+        when:
+        def resourceAccessor = new MockResourceAccessor([
+                "classpath:com/example/cvs": test1Xml,
+        ])
+
+        // TODO: Not use deprecated
+        BufferedLogService bufferLog = new BufferedLogService()
+        def rootChangeLog = new DatabaseChangeLog("com/example/root.xml")
+
+        Scope.child([
+                (Scope.Attr.logService.name())                                                     : bufferLog,
+                (ChangeLogParserConfiguration.ON_MISSING_INCLUDE_CHANGELOG.getKey())               : ChangeLogParserConfiguration.MissingIncludeConfiguration.WARN,
+        ], new Scope.ScopedRunner() {
+            @Override
+            void run() throws Exception {
+                rootChangeLog.include("classpath:com/example/cvs", false, true, resourceAccessor, new ContextExpression("context1"), new Labels("label1"), false, null, DatabaseChangeLog.OnUnknownFileFormat.WARN, new ModifyChangeSets(null, null))
+            }
+        })
+
+        def changeSets= rootChangeLog.changeSets
+
+        then:
+        changeSets.isEmpty() == true
+        bufferLog.getLogAsString(Level.WARNING) == ""
+    }
+
+    def "start with classpath: and hidden filename and PRESERVE_CLASSPATH_PREFIX_IN_NORMALIZED_PATHS is true"() {
+        when:
+        def resourceAccessor = new MockResourceAccessor([
+                "classpath:com/example/.hiddenfile": test1Xml,
+        ])
+
+        // TODO: Not use deprecated
+        BufferedLogService bufferLog = new BufferedLogService()
+        def rootChangeLog = new DatabaseChangeLog("com/example/root.xml")
+
+        Scope.child([
+                (Scope.Attr.logService.name())                                                     : bufferLog,
+                (ChangeLogParserConfiguration.ON_MISSING_INCLUDE_CHANGELOG.getKey())               : ChangeLogParserConfiguration.MissingIncludeConfiguration.WARN,
+                (GlobalConfiguration.PRESERVE_CLASSPATH_PREFIX_IN_NORMALIZED_PATHS.getKey())       : true,
+        ], new Scope.ScopedRunner() {
+            @Override
+            void run() throws Exception {
+                rootChangeLog.include("classpath:com/example/.hiddenfile", false, true, resourceAccessor, new ContextExpression("context1"), new Labels("label1"), false, null, DatabaseChangeLog.OnUnknownFileFormat.WARN, new ModifyChangeSets(null, null))
+            }
+        })
+
+        def changeSets= rootChangeLog.changeSets
+
+        then:
+        changeSets.isEmpty() == true
+        bufferLog.getLogAsString(Level.WARNING).contains("included file classpath:com/example/.hiddenfile is not a recognized file type")
+    }
+
     def "includeAll executes include in alphabetical order"() {
         when:
         def resourceAccessor = new MockResourceAccessor([
