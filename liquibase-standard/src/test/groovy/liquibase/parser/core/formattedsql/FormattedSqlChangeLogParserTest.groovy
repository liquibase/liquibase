--- conflicted
+++ resolved
@@ -293,8 +293,6 @@
 );
 """.trim()
 
-<<<<<<< HEAD
-=======
     private static final String INVALID_CHANGELOG_TABLE_EXISTS_MISSING_TABLE_NAME = """
 --liquibase formatted sql
 
@@ -320,7 +318,6 @@
 );
 """.trim()
 
->>>>>>> bf3d0ddf
     private static final String VALID_CHANGELOG_VIEW_EXISTS_CASE = """
 --liquibase formatted sql
 
@@ -346,8 +343,6 @@
 );
 """.trim()
 
-<<<<<<< HEAD
-=======
     private static final String INVALID_CHANGELOG_VIEW_EXISTS_MISSING_VIEW_NAME = """
 --liquibase formatted sql
 
@@ -373,7 +368,6 @@
 );
 """.trim()
 
->>>>>>> bf3d0ddf
     def supports() throws Exception {
         expect:
         assert new MockFormattedSqlChangeLogParser(VALID_CHANGELOG).supports("asdf.sql", new JUnitResourceAccessor())
@@ -1221,20 +1215,6 @@
         changeLog.getChangeSets().get(2).getPreconditions().nestedPreconditions.get(0).getSerializableFieldValue("schemaName") == "12345"
     }
 
-<<<<<<< HEAD
-    def parseViewExists() throws Exception {
-        expect:
-        ChangeLogParameters params = new ChangeLogParameters()
-        params.set("tablename", "table4")
-        DatabaseChangeLog changeLog = new MockFormattedSqlChangeLogParser(VALID_CHANGELOG_VIEW_EXISTS_CASE).parse("asdf.sql", params, new JUnitResourceAccessor())
-
-        changeLog.getLogicalFilePath() == "asdf.sql"
-        changeLog.getChangeSets().size() == 3
-        changeLog.getChangeSets().get(2).getPreconditions().nestedPreconditions.size() == 1
-        changeLog.getChangeSets().get(2).getPreconditions().nestedPreconditions.name[0] == "viewExists"
-        changeLog.getChangeSets().get(2).getPreconditions().nestedPreconditions.get(0).getSerializableFieldValue("viewName") == "view1"
-        changeLog.getChangeSets().get(2).getPreconditions().nestedPreconditions.get(0).getSerializableFieldValue("schemaName") == "12345"
-=======
     def "parse error empty tableExists precondition when missing table name parameter"() throws Exception {
         given:
         ChangeLogParameters params = new ChangeLogParameters()
@@ -1276,7 +1256,6 @@
         then:
         def e = thrown(ChangeLogParseException)
         e.getMessage().contains("Precondition sql check failed because of missing required sql statement.")
->>>>>>> bf3d0ddf
     }
 
     @LiquibaseService(skip = true)
