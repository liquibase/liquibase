--- conflicted
+++ resolved
@@ -135,21 +135,22 @@
         }
 
         @Override
-<<<<<<< HEAD
-        MdcObject put(String key, List<? extends CustomMdcObject> values) {
-=======
         MdcObject put(String key, String value, boolean removeWhenScopeExits) {
             return put(key, (Object) value)
         }
 
         @Override
         MdcObject put(String key, Map<String, Object> values, boolean removeWhenScopeExits) {
->>>>>>> 2e1a0503
             return put(key, (Object) values)
         }
 
         @Override
         MdcObject put(String key, Map<String, Object> values) {
+            return put(key, (Object) values)
+        }
+
+        @Override
+        MdcObject put(String key, List<? extends CustomMdcObject> values) {
             return put(key, (Object) values)
         }
 
