--- conflicted
+++ resolved
@@ -4,11 +4,7 @@
     <parent>
         <groupId>org.liquibase</groupId>
         <artifactId>liquibase-parent</artifactId>
-<<<<<<< HEAD
-        <version>3.6.4-SNAPSHOT</version>
-=======
         <version>3.7.0-SNAPSHOT</version>
->>>>>>> 1425cf66
     </parent>
 
     <artifactId>liquibase-debian</artifactId>
