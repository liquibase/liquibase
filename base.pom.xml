<?xml version="1.0" encoding="UTF-8"?>
<project xmlns="http://maven.apache.org/POM/4.0.0"
         xmlns:xsi="http://www.w3.org/2001/XMLSchema-instance"
         xsi:schemaLocation="http://maven.apache.org/POM/4.0.0
                      http://maven.apache.org/xsd/maven-4.0.0.xsd">
    <modelVersion>4.0.0</modelVersion>

    <groupId>org.liquibase</groupId>
    <artifactId>liquibase-base</artifactId>
    <version>${liquibase.version}</version>
    <packaging>pom</packaging>

    <name>${project.artifactId}</name>

    <url>http://www.liquibase.org</url>

    <organization>
        <name>Liquibase.org</name>
        <url>http://www.liquibase.org</url>
    </organization>

    <developers>
        <developer>
            <id>nvoxland</id>
            <name>Nathan Voxland</name>
            <email>nathan.voxland@liquibase.org</email>
            <roles>
                <role>architect</role>
                <role>developer</role>
            </roles>
            <timezone>-6</timezone>
        </developer>
    </developers>

    <licenses>
        <license>
            <url>http://www.apache.org/licenses/LICENSE-2.0</url>
            <name>Apache License, Version 2.0</name>
        </license>
    </licenses>

    <issueManagement>
        <url>http://liquibase.jira.com/browse/CORE</url>
    </issueManagement>

    <scm>
        <connection>scm:git:git@github.com:liquibase/liquibase.git</connection>
        <url>scm:git:git@github.com:liquibase/liquibase.git</url>
        <developerConnection>scm:git:git@github.com:liquibase/liquibase.git</developerConnection>
    </scm>

    <properties>
<<<<<<< HEAD
        <liquibase.base.version>4.0.1</liquibase.base.version>
=======
        <liquibase.base.version>3.10.3</liquibase.base.version>
>>>>>>> 07981060
        <liquibase.version.qualifier>-local</liquibase.version.qualifier>
        <liquibase.version.snapshot>-SNAPSHOT</liquibase.version.snapshot>
        <liquibase.version>${liquibase.base.version}${liquibase.version.qualifier}${liquibase.version.snapshot}</liquibase.version>
        <maven.compiler.source>1.8</maven.compiler.source>
        <maven.compiler.target>1.8</maven.compiler.target>
        <maven.enforcer.requireMavenVersion>3.6</maven.enforcer.requireMavenVersion>
        <maven.enforcer.requireJavaVersion>${maven.compiler.source}</maven.enforcer.requireJavaVersion>
        <maven.build.timestamp.format>yyyy-MM-dd HH:mmZ</maven.build.timestamp.format>
        <build.timestamp>${maven.build.timestamp}</build.timestamp>
        <build.number>0</build.number>
        <build.commit>unknown</build.commit>
        <build.commit_pro>unknown</build.commit_pro>
        <project.build.sourceEncoding>UTF-8</project.build.sourceEncoding>
        <project.reporting.outputEncoding>UTF-8</project.reporting.outputEncoding>
        <spring.version>5.0.12.RELEASE</spring.version>
        <gpg.passphrase>${ENV.GPG_PASSPHRASE}</gpg.passphrase>
    </properties>

    <dependencies>

        <dependency>
            <groupId>org.yaml</groupId>
            <artifactId>snakeyaml</artifactId>
            <version>1.24</version>
            <optional>true</optional>
        </dependency>

        <dependency>
            <groupId>junit</groupId>
            <artifactId>junit</artifactId>
            <version>4.12</version>
            <scope>test</scope>
        </dependency>

        <dependency>
            <groupId>org.hamcrest</groupId>
            <artifactId>hamcrest-library</artifactId>
            <version>1.3</version>
            <scope>test</scope>
        </dependency>

        <dependency>
            <groupId>org.assertj</groupId>
            <artifactId>assertj-core</artifactId>
            <version>3.13.2</version>
            <scope>test</scope>
        </dependency>

        <dependency>
            <groupId>org.mockito</groupId>
            <artifactId>mockito-core</artifactId>
            <version>3.3.3</version>
            <scope>test</scope>
        </dependency>


        <dependency> <!-- use a specific Groovy version rather than the one specified by spock-core -->
            <groupId>org.codehaus.groovy</groupId>
            <artifactId>groovy-all</artifactId>
            <version>2.4.17</version>
            <type>pom</type>
            <scope>test</scope>
            <exclusions>
                <exclusion>
                    <groupId>org.codehaus.groovy</groupId>
                    <artifactId>groovy-testng</artifactId>
                </exclusion>
            </exclusions>
        </dependency>

        <dependency>
            <groupId>org.spockframework</groupId>
            <artifactId>spock-core</artifactId>
            <version>1.3-groovy-2.4</version>
            <scope>test</scope>
        </dependency>

        <dependency> <!-- enables mocking of classes (in addition to interfaces) -->
            <groupId>cglib</groupId>
            <artifactId>cglib-nodep</artifactId>
            <version>3.1</version>
            <scope>test</scope>
        </dependency>
        <dependency> <!-- enables mocking of classes without default constructor (together with CGLIB) -->
            <groupId>org.objenesis</groupId>
            <artifactId>objenesis</artifactId>
            <version>2.1</version>
            <scope>test</scope>
        </dependency>

        <dependency>
            <groupId>com.h2database</groupId>
            <artifactId>h2</artifactId>
            <version>1.4.200</version>
            <scope>test</scope>
        </dependency>
        <dependency>
            <groupId>org.hsqldb</groupId>
            <artifactId>hsqldb</artifactId>
            <version>2.4.0</version>
            <scope>test</scope>
        </dependency>

        <dependency>
            <groupId>mysql</groupId>
            <artifactId>mysql-connector-java</artifactId>
            <version>6.0.6</version>
            <scope>test</scope>
    	</dependency>

        <dependency>
            <groupId>com.microsoft.sqlserver</groupId>
            <artifactId>mssql-jdbc</artifactId>
            <version>8.2.2.jre8</version>
            <scope>test</scope>
        </dependency>

        <dependency>
    	    <groupId>org.postgresql</groupId>
            <artifactId>postgresql</artifactId>
            <version>42.2.12</version>
	    <scope>test</scope>
	</dependency>
    </dependencies>

    <build>
        <plugins>
            <plugin>
                <artifactId>maven-resources-plugin</artifactId>
                <version>3.0.2</version>
                <configuration>
                    <encoding>UTF-8</encoding>
                </configuration>
            </plugin>
            <plugin>
                <artifactId>maven-gpg-plugin</artifactId>
                <version>1.6</version>
                <configuration>
                    <passphrase>${env.GPG_PASSPHRASE}</passphrase>
                    <gpgArguments>
                        <arg>--batch</arg>
                        <!-- This is necessary for gpg to not try to use the pinentry programs -->
                        <arg>--pinentry-mode</arg>
                        <arg>loopback</arg>
                    </gpgArguments>
                </configuration>
            </plugin>
            <plugin>
                <groupId>org.apache.maven.plugins</groupId>
                <artifactId>maven-enforcer-plugin</artifactId>
                <version>1.4.1</version>
                <executions>
                    <execution>
                        <id>enforce-maven</id>
                        <goals>
                            <goal>enforce</goal>
                        </goals>
                        <configuration>
                            <rules>
                                <requireMavenVersion>
                                    <version>${maven.enforcer.requireMavenVersion}</version>
                                    <message>This POM requires Maven ${maven.enforcer.requireMavenVersion}.</message>
                                </requireMavenVersion>
                                <requireJavaVersion>
                                    <version>${maven.enforcer.requireJavaVersion}</version>
                                </requireJavaVersion>
                            </rules>
                        </configuration>
                    </execution>
                </executions>
            </plugin>

            <plugin>
                <groupId>org.apache.maven.plugins</groupId>
                <artifactId>maven-source-plugin</artifactId>
                <version>3.1.0</version>
                <configuration>
                    <attach>false</attach>
                </configuration>
                <executions>
                    <execution>
                        <id>generate-sources-for-shade-plugin</id>
                        <phase>package</phase>
                        <goals>
                            <goal>jar-no-fork</goal>
                        </goals>
                    </execution>
                </executions>
            </plugin>

            <plugin>
                <groupId>org.codehaus.gmavenplus</groupId>
                <artifactId>gmavenplus-plugin</artifactId>
                <version>1.6.2</version>
                <executions>
                    <execution>
                        <goals>
                            <goal>addSources</goal>
                            <goal>addTestSources</goal>
                            <goal>compile</goal>
                            <goal>compileTests</goal>
                            <goal>removeStubs</goal>
                            <goal>removeTestStubs</goal>
                        </goals>
                    </execution>
                </executions>
            </plugin>

            <plugin>
                <groupId>org.jacoco</groupId>
                <artifactId>jacoco-maven-plugin</artifactId>
                <version>0.8.5</version>
                <executions>
                    <execution>
                        <goals>
                            <goal>prepare-agent</goal>
                        </goals>
                    </execution>
                </executions>
            </plugin>

            <plugin>
                <artifactId>maven-surefire-plugin</artifactId>
                <version>2.22.1</version>
                <dependencies>
                    <dependency>
                        <groupId>org.apache.maven.surefire</groupId>
                        <artifactId>surefire-junit4</artifactId>
                        <version>2.22.1</version>
                    </dependency>
                </dependencies>
                <configuration>
                    <redirectTestOutputToFile>true</redirectTestOutputToFile>
                </configuration>
            </plugin>

            <!-- By default, no sub-module will be deployed to maven. Override this setting in sub-modules that should be -->
            <plugin>
                <artifactId>maven-install-plugin</artifactId>
                <executions>
                    <execution>
                        <id>default-install</id>
                        <phase>none</phase>
                    </execution>
                </executions>

            </plugin>

            <plugin>
                <artifactId>maven-deploy-plugin</artifactId>
                <version>2.8.2</version>
                <configuration>
                    <skip>true</skip>
                </configuration>
                <executions>
                    <execution>
                        <id>default-deploy</id>
                        <phase>none</phase>
                    </execution>
                </executions>
            </plugin>

            <!-- We don't use the site plugin for anything except where we use the generated
                 documentation for the liquibase-maven-plugin. This custom template is much
                 simplified from the default template and allows us to just use Jekyll's
                 include_relative instruction to include the generated pages in our markdown
                 pages. -->
            <plugin>
              <groupId>org.apache.maven.plugins</groupId>
              <artifactId>maven-site-plugin</artifactId>
              <version>3.8.2</version>
              <configuration>
                <templateFile>${maven.multiModuleProjectDirectory}/maven-site.vm</templateFile>
              </configuration>
            </plugin>
        </plugins>

        <pluginManagement>
            <plugins>
                <plugin>
                    <artifactId>maven-install-plugin</artifactId>
                    <version>2.5.2</version>
                </plugin>

                <plugin>
                    <groupId>org.apache.maven.plugins</groupId>
                    <artifactId>maven-javadoc-plugin</artifactId>
                    <version>3.1.1</version>
                </plugin>

                <plugin>
                    <groupId>org.apache.maven.plugins</groupId>
                    <artifactId>maven-site-plugin</artifactId>
                    <version>3.8.2</version>
                </plugin>

                <plugin>
                    <groupId>org.apache.maven.plugins</groupId>
                    <artifactId>maven-project-info-reports-plugin</artifactId>
                    <version>3.0.0</version>
                </plugin>
            </plugins>
        </pluginManagement>
    </build>
</project><|MERGE_RESOLUTION|>--- conflicted
+++ resolved
@@ -50,11 +50,7 @@
     </scm>
 
     <properties>
-<<<<<<< HEAD
         <liquibase.base.version>4.0.1</liquibase.base.version>
-=======
-        <liquibase.base.version>3.10.3</liquibase.base.version>
->>>>>>> 07981060
         <liquibase.version.qualifier>-local</liquibase.version.qualifier>
         <liquibase.version.snapshot>-SNAPSHOT</liquibase.version.snapshot>
         <liquibase.version>${liquibase.base.version}${liquibase.version.qualifier}${liquibase.version.snapshot}</liquibase.version>
