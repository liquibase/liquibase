--- conflicted
+++ resolved
@@ -50,11 +50,7 @@
     </scm>
 
     <properties>
-<<<<<<< HEAD
-        <liquibase.base.version>4.5.0</liquibase.base.version>
-=======
         <liquibase.base.version>4.4.2</liquibase.base.version>
->>>>>>> bb57d973
         <liquibase.version.qualifier>-local</liquibase.version.qualifier>
         <liquibase.version.snapshot>-SNAPSHOT</liquibase.version.snapshot>
         <liquibase.version>${liquibase.base.version}${liquibase.version.qualifier}${liquibase.version.snapshot}
