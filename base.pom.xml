<?xml version="1.0" encoding="UTF-8"?>
<project xmlns="http://maven.apache.org/POM/4.0.0"
         xmlns:xsi="http://www.w3.org/2001/XMLSchema-instance"
         xsi:schemaLocation="http://maven.apache.org/POM/4.0.0
                      http://maven.apache.org/xsd/maven-4.0.0.xsd">
    <modelVersion>4.0.0</modelVersion>

    <groupId>org.liquibase</groupId>
    <artifactId>liquibase-base</artifactId>
    <version>${liquibase.version}</version>
    <packaging>pom</packaging>

    <name>${project.artifactId}</name>

    <url>http://www.liquibase.org</url>

    <organization>
        <name>Liquibase.org</name>
        <url>http://www.liquibase.org</url>
    </organization>

    <developers>
        <developer>
            <id>nvoxland</id>
            <name>Nathan Voxland</name>
            <email>nathan.voxland@liquibase.org</email>
            <roles>
                <role>architect</role>
                <role>developer</role>
            </roles>
            <timezone>-6</timezone>
        </developer>
    </developers>

    <licenses>
        <license>
            <url>http://www.apache.org/licenses/LICENSE-2.0</url>
            <name>Apache License, Version 2.0</name>
        </license>
    </licenses>

    <issueManagement>
        <url>http://liquibase.jira.com/browse/CORE</url>
    </issueManagement>

    <scm>
        <connection>scm:git:git@github.com:liquibase/liquibase.git</connection>
        <url>scm:git:git@github.com:liquibase/liquibase.git</url>
        <developerConnection>scm:git:git@github.com:liquibase/liquibase.git</developerConnection>
    </scm>

    <properties>
<<<<<<< HEAD
        <liquibase.base.version>4.0.0</liquibase.base.version>
=======
        <liquibase.base.version>3.10.2</liquibase.base.version>
>>>>>>> 1dc17187
        <liquibase.version.qualifier>-local</liquibase.version.qualifier>
        <liquibase.version.snapshot>-SNAPSHOT</liquibase.version.snapshot>
        <liquibase.version>${liquibase.base.version}${liquibase.version.qualifier}${liquibase.version.snapshot}</liquibase.version>
        <maven.compiler.source>1.8</maven.compiler.source>
        <maven.compiler.target>1.8</maven.compiler.target>
        <maven.enforcer.requireMavenVersion>3.6</maven.enforcer.requireMavenVersion>
        <maven.enforcer.requireJavaVersion>${maven.compiler.source}</maven.enforcer.requireJavaVersion>
        <maven.build.timestamp.format>yyyy-MM-dd HH:mmZ</maven.build.timestamp.format>
        <build.timestamp>${maven.build.timestamp}</build.timestamp>
        <build.number>0</build.number>
        <build.commit>unknown</build.commit>
        <build.commit_pro>unknown</build.commit_pro>
        <project.build.sourceEncoding>UTF-8</project.build.sourceEncoding>
        <project.reporting.outputEncoding>UTF-8</project.reporting.outputEncoding>
        <spring.version>5.0.12.RELEASE</spring.version>
        <gpg.passphrase>${ENV.GPG_PASSPHRASE}</gpg.passphrase>
    </properties>

    <dependencies>

        <dependency>
            <groupId>org.yaml</groupId>
            <artifactId>snakeyaml</artifactId>
            <version>1.24</version>
            <optional>true</optional>
        </dependency>

        <dependency>
            <groupId>junit</groupId>
            <artifactId>junit</artifactId>
            <version>4.12</version>
            <scope>test</scope>
        </dependency>

        <dependency>
            <groupId>org.hamcrest</groupId>
            <artifactId>hamcrest-library</artifactId>
            <version>1.3</version>
            <scope>test</scope>
        </dependency>

        <dependency>
            <groupId>org.assertj</groupId>
            <artifactId>assertj-core</artifactId>
            <version>3.13.2</version>
            <scope>test</scope>
        </dependency>

        <dependency>
            <groupId>org.mockito</groupId>
            <artifactId>mockito-core</artifactId>
            <version>3.3.3</version>
            <scope>test</scope>
        </dependency>


        <dependency> <!-- use a specific Groovy version rather than the one specified by spock-core -->
            <groupId>org.codehaus.groovy</groupId>
            <artifactId>groovy-all</artifactId>
            <version>2.4.17</version>
            <type>pom</type>
            <scope>test</scope>
            <exclusions>
                <exclusion>
                    <groupId>org.codehaus.groovy</groupId>
                    <artifactId>groovy-testng</artifactId>
                </exclusion>
            </exclusions>
        </dependency>

        <dependency>
            <groupId>org.spockframework</groupId>
            <artifactId>spock-core</artifactId>
            <version>1.3-groovy-2.4</version>
            <scope>test</scope>
        </dependency>

        <dependency> <!-- enables mocking of classes (in addition to interfaces) -->
            <groupId>cglib</groupId>
            <artifactId>cglib-nodep</artifactId>
            <version>3.1</version>
            <scope>test</scope>
        </dependency>
        <dependency> <!-- enables mocking of classes without default constructor (together with CGLIB) -->
            <groupId>org.objenesis</groupId>
            <artifactId>objenesis</artifactId>
            <version>2.1</version>
            <scope>test</scope>
        </dependency>

        <dependency>
            <groupId>com.h2database</groupId>
            <artifactId>h2</artifactId>
            <version>1.4.200</version>
            <scope>test</scope>
        </dependency>
        <dependency>
            <groupId>org.hsqldb</groupId>
            <artifactId>hsqldb</artifactId>
            <version>2.4.0</version>
            <scope>test</scope>
        </dependency>

        <dependency>
            <groupId>mysql</groupId>
            <artifactId>mysql-connector-java</artifactId>
            <version>6.0.6</version>
            <scope>test</scope>
    	</dependency>

	<dependency>
    	    <groupId>org.postgresql</groupId>
            <artifactId>postgresql</artifactId>
            <version>42.2.12</version>
	    <scope>test</scope>
	</dependency>
    </dependencies>

    <build>
        <plugins>
            <plugin>
                <artifactId>maven-resources-plugin</artifactId>
                <version>3.0.2</version>
                <configuration>
                    <encoding>UTF-8</encoding>
                </configuration>
            </plugin>
            <plugin>
                <artifactId>maven-gpg-plugin</artifactId>
                <version>1.6</version>
                <configuration>
                    <passphrase>${env.GPG_PASSPHRASE}</passphrase>
                    <gpgArguments>
                        <arg>--batch</arg>
                        <!-- This is necessary for gpg to not try to use the pinentry programs -->
                        <arg>--pinentry-mode</arg>
                        <arg>loopback</arg>
                    </gpgArguments>
                </configuration>
            </plugin>
            <plugin>
                <groupId>org.apache.maven.plugins</groupId>
                <artifactId>maven-enforcer-plugin</artifactId>
                <version>1.4.1</version>
                <executions>
                    <execution>
                        <id>enforce-maven</id>
                        <goals>
                            <goal>enforce</goal>
                        </goals>
                        <configuration>
                            <rules>
                                <requireMavenVersion>
                                    <version>${maven.enforcer.requireMavenVersion}</version>
                                    <message>This POM requires Maven ${maven.enforcer.requireMavenVersion}.</message>
                                </requireMavenVersion>
                                <requireJavaVersion>
                                    <version>${maven.enforcer.requireJavaVersion}</version>
                                </requireJavaVersion>
                            </rules>
                        </configuration>
                    </execution>
                </executions>
            </plugin>

            <plugin>
                <groupId>org.apache.maven.plugins</groupId>
                <artifactId>maven-source-plugin</artifactId>
                <version>3.1.0</version>
                <configuration>
                    <attach>false</attach>
                </configuration>
                <executions>
                    <execution>
                        <id>generate-sources-for-shade-plugin</id>
                        <phase>package</phase>
                        <goals>
                            <goal>jar-no-fork</goal>
                        </goals>
                    </execution>
                </executions>
            </plugin>

            <plugin>
                <groupId>org.codehaus.gmavenplus</groupId>
                <artifactId>gmavenplus-plugin</artifactId>
                <version>1.6.2</version>
                <executions>
                    <execution>
                        <goals>
                            <goal>addSources</goal>
                            <goal>addTestSources</goal>
                            <goal>compile</goal>
                            <goal>compileTests</goal>
                            <goal>removeStubs</goal>
                            <goal>removeTestStubs</goal>
                        </goals>
                    </execution>
                </executions>
            </plugin>

            <plugin>
                <groupId>org.jacoco</groupId>
                <artifactId>jacoco-maven-plugin</artifactId>
                <version>0.8.5</version>
                <executions>
                    <execution>
                        <goals>
                            <goal>prepare-agent</goal>
                        </goals>
                    </execution>
                </executions>
            </plugin>

            <plugin>
                <artifactId>maven-surefire-plugin</artifactId>
                <version>2.22.1</version>
                <dependencies>
                    <dependency>
                        <groupId>org.apache.maven.surefire</groupId>
                        <artifactId>surefire-junit4</artifactId>
                        <version>2.22.1</version>
                    </dependency>
                </dependencies>
                <configuration>
                    <redirectTestOutputToFile>true</redirectTestOutputToFile>
                </configuration>
            </plugin>

            <!-- By default, no sub-module will be deployed to maven. Override this setting in sub-modules that should be -->
            <plugin>
                <artifactId>maven-install-plugin</artifactId>
                <executions>
                    <execution>
                        <id>default-install</id>
                        <phase>none</phase>
                    </execution>
                </executions>

            </plugin>

            <plugin>
                <artifactId>maven-deploy-plugin</artifactId>
                <version>2.8.2</version>
                <configuration>
                    <skip>true</skip>
                </configuration>
                <executions>
                    <execution>
                        <id>default-deploy</id>
                        <phase>none</phase>
                    </execution>
                </executions>
            </plugin>

            <!-- We don't use the site plugin for anything except where we use the generated
                 documentation for the liquibase-maven-plugin. This custom template is much
                 simplified from the default template and allows us to just use Jekyll's
                 include_relative instruction to include the generated pages in our markdown
                 pages. -->
            <plugin>
              <groupId>org.apache.maven.plugins</groupId>
              <artifactId>maven-site-plugin</artifactId>
              <version>3.8.2</version>
              <configuration>
                <templateFile>${maven.multiModuleProjectDirectory}/maven-site.vm</templateFile>
              </configuration>
            </plugin>
        </plugins>

        <pluginManagement>
            <plugins>
                <plugin>
                    <artifactId>maven-install-plugin</artifactId>
                    <version>2.5.2</version>
                </plugin>

                <plugin>
                    <groupId>org.apache.maven.plugins</groupId>
                    <artifactId>maven-javadoc-plugin</artifactId>
                    <version>3.1.1</version>
                </plugin>

                <plugin>
                    <groupId>org.apache.maven.plugins</groupId>
                    <artifactId>maven-site-plugin</artifactId>
                    <version>3.8.2</version>
                </plugin>

                <plugin>
                    <groupId>org.apache.maven.plugins</groupId>
                    <artifactId>maven-project-info-reports-plugin</artifactId>
                    <version>3.0.0</version>
                </plugin>
            </plugins>
        </pluginManagement>
    </build>
</project><|MERGE_RESOLUTION|>--- conflicted
+++ resolved
@@ -50,11 +50,7 @@
     </scm>
 
     <properties>
-<<<<<<< HEAD
         <liquibase.base.version>4.0.0</liquibase.base.version>
-=======
-        <liquibase.base.version>3.10.2</liquibase.base.version>
->>>>>>> 1dc17187
         <liquibase.version.qualifier>-local</liquibase.version.qualifier>
         <liquibase.version.snapshot>-SNAPSHOT</liquibase.version.snapshot>
         <liquibase.version>${liquibase.base.version}${liquibase.version.qualifier}${liquibase.version.snapshot}</liquibase.version>
