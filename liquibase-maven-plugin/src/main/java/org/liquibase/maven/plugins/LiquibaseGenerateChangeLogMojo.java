--- conflicted
+++ resolved
@@ -4,11 +4,6 @@
 import liquibase.GlobalConfiguration;
 import liquibase.Liquibase;
 import liquibase.Scope;
-<<<<<<< HEAD
-import liquibase.command.CommandArgumentDefinition;
-=======
-import liquibase.command.core.GenerateChangelogCommandStep;
->>>>>>> df9521c5
 import liquibase.database.Database;
 import liquibase.diff.compare.CompareControl;
 import liquibase.diff.output.DiffOutputControl;
@@ -120,7 +115,6 @@
     protected boolean overwriteOutputFile;
 
     /**
-<<<<<<< HEAD
      * Sets runOnChange="true" for changesets containing solely changes of these types (e.g. createView, createProcedure, ...).
      *
      * @parameter property="liquibase.runOnChangeTypes" default-value="none"
@@ -135,14 +129,14 @@
      */
     @PropertyElement
     protected String replaceIfExistsTypes;
-=======
+
+    /**
      * Flag to allow adding 'OR REPLACE' option to the create view change object when generating changelog in SQL format
      *
      * @parameter property="liquibase.useOrReplaceOption" default-value="false"
      */
     @PropertyElement
     protected boolean useOrReplaceOption;
->>>>>>> df9521c5
 
     @Override
 	protected void performLiquibaseTask(Liquibase liquibase)
