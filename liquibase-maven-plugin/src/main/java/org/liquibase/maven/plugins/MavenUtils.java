--- conflicted
+++ resolved
@@ -49,13 +49,8 @@
         // Find project dependencies, including the transitive ones.
         Set<Artifact> dependencies = project.getArtifacts();
         if ((dependencies != null) && !dependencies.isEmpty()) {
-<<<<<<< HEAD
-            for (Artifact artifact : dependencies) {
-                addArtifact(uris, artifact, log, verbose);
-=======
             for (Artifact dependency : dependencies) {
                 addArtifact(uris, dependency, log, verbose);
->>>>>>> 683057fd
             }
         } else {
             log.info("there are no resolved artifacts for the Maven project.");
