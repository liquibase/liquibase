--- conflicted
+++ resolved
@@ -92,30 +92,18 @@
     return new URLClassLoader(urlArray, clazz.getClassLoader());
   }
 
-<<<<<<< HEAD
-  public static void checkProLicense(String liquibaseProLicenseKey, Log log) {
-      LicenseService licenseService = Scope.getCurrentScope().getSingleton(LicenseServiceFactory.class).getLicenseService();
-=======
   public static boolean checkProLicense(String liquibaseProLicenseKey, String commandName, Log log) {
       boolean hasProLicense = true;
-      LicenseService licenseService = LicenseServiceFactory.getInstance().getLicenseService();
->>>>>>> e8dc0990
+      LicenseService licenseService = Scope.getCurrentScope().getSingleton(LicenseServiceFactory.class).getLicenseService();
       if (licenseService == null) {
         return false;
       }
       if (liquibaseProLicenseKey == null) {
-<<<<<<< HEAD
-          log.info("No Liquibase Pro license key supplied. Please set liquibaseProLicenseKey on command line " + 
-                   "or in liquibase.properties to use Liquibase Pro features.");
-      } else {
-=======
           log.info("");
           log.info("The command '" + commandName + "' requires a Liquibase Pro License, available at http://liquibase.org.");
           log.info("");
           hasProLicense = false;
-      }
-      else {
->>>>>>> e8dc0990
+      } else {
           Location licenseKeyLocation = 
               new Location("property liquibaseProLicenseKey", LocationType.BASE64_STRING, liquibaseProLicenseKey);
           LicenseInstallResult result = licenseService.installLicense(licenseKeyLocation);
