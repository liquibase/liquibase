--- conflicted
+++ resolved
@@ -159,7 +159,6 @@
     }
 
     @Override
-<<<<<<< HEAD
     protected ResourceAccessor getResourceAccessor(ClassLoader cl) {
 //        List<ResourceAccessor> resourceAccessors = new ArrayList<ResourceAccessor>();
 //        resourceAccessors.add(new MavenResourceAccessor(cl));
@@ -173,20 +172,6 @@
 //
 //        return new SearchPathResourceAccessor(searchPath, resourceAccessors.toArray(new ResourceAccessor[0]));
         return null;
-=======
-    protected ResourceAccessor getResourceAccessor(ClassLoader cl) throws IOException {
-        List<ResourceAccessor> resourceAccessors = new ArrayList<ResourceAccessor>();
-        resourceAccessors.add(new MavenResourceAccessor(cl));
-        resourceAccessors.add(new DirectoryResourceAccessor(project.getBasedir()));
-        resourceAccessors.add(new ClassLoaderResourceAccessor(getClass().getClassLoader()));
-
-        if (changeLogDirectory != null) {
-            calculateChangeLogDirectoryAbsolutePath();
-            resourceAccessors.add(new DirectoryResourceAccessor(new File(changeLogDirectory)));
-        }
-
-        return new SearchPathResourceAccessor(searchPath, resourceAccessors.toArray(new ResourceAccessor[0]));
->>>>>>> 9d6d1445
     }
 
     @Override
