package org.liquibase.maven.plugins;

import liquibase.Liquibase;
import liquibase.Scope;
import liquibase.configuration.GlobalConfiguration;
import liquibase.configuration.LiquibaseConfiguration;
import liquibase.database.Database;
import liquibase.exception.DatabaseException;
import liquibase.exception.LiquibaseException;
import liquibase.exception.UnexpectedLiquibaseException;
import liquibase.integration.commandline.CommandLineUtils;
import liquibase.resource.CompositeResourceAccessor;
import liquibase.resource.FileSystemResourceAccessor;
import liquibase.resource.ResourceAccessor;
import liquibase.util.ui.UIFactory;
import org.apache.maven.artifact.manager.WagonManager;
import org.apache.maven.plugin.AbstractMojo;
import org.apache.maven.plugin.MojoExecutionException;
import org.apache.maven.plugin.MojoFailureException;
import org.apache.maven.project.MavenProject;
import org.apache.maven.wagon.authentication.AuthenticationInfo;

import javax.xml.bind.annotation.XmlSchema;
import java.io.*;
import java.lang.reflect.Field;
import java.net.MalformedURLException;
import java.net.URL;
import java.net.URLClassLoader;
import java.text.MessageFormat;
import java.util.*;

/**
 * A base class for providing Liquibase {@link liquibase.Liquibase} functionality.
 *
 * @author Peter Murray
 * @author Florent Biville
 * <p>
 * Test dependency is used because when you run a goal outside the build phases you want to have the same dependencies
 * that it would had if it was ran inside test phase
 * @requiresDependencyResolution test
 */
public abstract class AbstractLiquibaseMojo extends AbstractMojo {

    /**
     * Suffix for fields that are representing a default value for a another field.
     */
    private static final String DEFAULT_FIELD_SUFFIX = "Default";

    /**
     * Specifies the driver class name to use for the database connection.
     *
     * @parameter property="liquibase.driver"
     */
    protected String driver;

    /**
     * Specifies the database URL you want to use to execute Liquibase.
     *
     * @parameter property="liquibase.url"
     */
    protected String url;

    /**
     * The Maven Wagon manager to use when obtaining server authentication details.
     *
     * @component role="org.apache.maven.artifact.manager.WagonManager"
     * @required
     * @readonly
     */
    protected WagonManager wagonManager;
    /**
     * Specifies the database username for database connection.
     *
     * @parameter property="liquibase.username"
     */
    protected String username;
    /**
     * Specifies the database password for database connection.
     *
     * @parameter property="liquibase.password"
     */
    protected String password;

    /**
     * Use an empty string as the password for the database connection. This should not be
     * used along side the {@link #password} setting.
     *
     * @parameter property="liquibase.emptyPassword" default-value="false"
     * @deprecated Use an empty or null value for the password instead.
     */
    protected boolean emptyPassword;
    /**
     *
     * Specifies whether to ignore the schema name.
     *
     * @parameter property="liquibase.outputDefaultSchema" default-value="false"
     */
    protected boolean outputDefaultSchema;
    /**
     * Specifies whether to ignore the catalog/database name.
     *
     * @parameter property="liquibase.outputDefaultCatalog" default-value="false"
     */
    protected boolean outputDefaultCatalog;

    /**
     * Specifies the default catalog name to use for the database connection.
     *
     * @parameter property="liquibase.defaultCatalogName"
     */
    protected String defaultCatalogName;

    /**
     * Specifies the default schema name to use for the database connection.
     *
     * @parameter property="liquibase.defaultSchemaName"
     */
    protected String defaultSchemaName;

    /**
     * Specifies the database object class.
     *
     * @parameter property="liquibase.databaseClass"
     */
    protected String databaseClass;

    /**
     * Specifies the property provider  which must be a java.util.Properties implementation.
     *
     * @parameter property="liquibase.propertyProviderClass"
     */
    protected String propertyProviderClass;
    /**
     * Controls whether users are prompted before executing changeSet to a non-local database.
     *
     * @parameter property="liquibase.promptOnNonLocalDatabase" default-value="true"
     */
    protected boolean promptOnNonLocalDatabase;

    /**
     * Includes a Maven project artifact in the class loader which obtains the liquibase.properties and changelog files.
     *
     * @parameter property="liquibase.includeArtifact" default-value="true"
     */
    protected boolean includeArtifact;
    /**
     * Includes the Maven test output directory in the class loader which obtains the liquibase.properties and changelog files.
     *
     * @parameter property="liquibase.includeTestOutputDirectory" default-value="true"
     */
    protected boolean includeTestOutputDirectory;

    /**
     * Controls the amount of output detail when you call the plugin.
     *
     * @parameter property="liquibase.verbose" default-value="false"
     */
    protected boolean verbose;

    /**
     * Controls the amount of logging detail Liquibase outputs when executing. The values can be
     * "DEBUG", "INFO", "WARNING", "SEVERE", or "OFF". The value is not case sensitive.
     *
     * @parameter property="liquibase.logging" default-value="INFO"
     */
    protected String logging;
    /**
     * Specifies the <i>liquibase.properties</i> you want to use to configure Liquibase.
     *
     * @parameter property="liquibase.propertyFile"
     */
    protected String propertyFile;
    /**
     * A flag which indicates you want the <i>liquibase.properties</i> file to override any settings provided in the Maven plugin configuration.
     * By default, if a property is explicitly specified it is
     * not overridden if it also appears in the properties file.
     *
     * @parameter property="liquibase.propertyFileWillOverride" default-value="false"
     */
    protected boolean propertyFileWillOverride;

    /**
     * A flag that forces checksums to be cleared from the DATABASECHANGELOG table.
     *
     * @parameter property="liquibase.clearCheckSums" default-value="false"
     */
    protected boolean clearCheckSums;
    /**
     * Specifies a list of system properties you want to to pass to the database.
     *
     * @parameter
     */
    protected Properties systemProperties;
    /**
     * The Maven project that plugin is running under.
     *
     * @parameter property="project"
     * @required
     * @readonly
     */
    protected MavenProject project;

    /**
     * Specifies whether to skip running Liquibase.
     * The use of this parameter is NOT RECOMMENDED but can be used when needed.
     *
     * @parameter property="liquibase.skip" default-value="false"
     */
    protected boolean skip;

    /**
     * A flag which indicates you want to set the character encoding of the output file during the updateSQL phase.
     *
     * @parameter property="liquibase.outputFileEncoding"
     */
    protected String outputFileEncoding;

    /**
     * Specifies the schema Liquibase will use to create your <i>changelog</i> tables.
     *
     * @parameter property="liquibase.changelogCatalogName"
     */
    protected String changelogCatalogName;

    /**
     * Specifies the schema Liquibase will use to create your changelog table.
     *
     * @parameter property="liquibase.changelogSchemaName"
     */
    protected String changelogSchemaName;
    /**
     * Specifies the table name to use for the DATABASECHANGELOG table.
     *
     * @parameter property="liquibase.databaseChangeLogTableName"
     */
    protected String databaseChangeLogTableName;
    /**
     * Specifies the table name to use for the DATABASECHANGELOGLOCK table.
     *
     * @parameter property="liquibase.databaseChangeLogLockTableName"
     */
    protected String databaseChangeLogLockTableName;

    /**
     * Specifies the server ID in the Maven <i>settings.xml</i> to use when authenticating.
     *
     * @parameter property="liquibase.server"
     */
    private String server;
    /**
     * The {@link Liquibase} object used modify the database.
     */
    private Liquibase liquibase;

    /**
     * A property-based collection of <i>changelog</i> properties to apply.
     *
     * @parameter
     */
    private Properties expressionVars;

    /**
     * A map-based collection of <i>changelog</i> properties to apply.
     *
     * @parameter
     */
    private Map expressionVariables;

    /**
     * Specifies the location of a JDBC connection-properties file which contains properties the driver will use.
     *
     * @parameter
     */
    private File driverPropertiesFile;

    private boolean hasProLicense;

    /**
     *
     * Specifies your Liquibase Pro license key.
     *
     * @parameter property="liquibase.liquibaseProLicenseKey"
     *
     */
    protected String liquibaseProLicenseKey;

    protected String commandName;

    protected boolean hasProLicense() {
        return hasProLicense;
    }
    protected Writer getOutputWriter(final File outputFile) throws IOException {
        if (outputFileEncoding == null) {
            getLog().info("Char encoding not set! The created file will be system dependent!");
            return new OutputStreamWriter(new FileOutputStream(outputFile), LiquibaseConfiguration.getInstance().getConfiguration(GlobalConfiguration.class).getOutputEncoding());
        }
        getLog().debug("Writing output file with [" + outputFileEncoding + "] file encoding.");
        return new BufferedWriter(new OutputStreamWriter(new FileOutputStream(outputFile), outputFileEncoding));
    }

    @Override
    public void execute() throws MojoExecutionException, MojoFailureException {
        getLog().info(MavenUtils.LOG_SEPARATOR);

        if (server != null) {
            AuthenticationInfo info = wagonManager.getAuthenticationInfo(server);
            if (info != null) {
                username = info.getUserName();
                password = info.getPassword();
            }
        }

        processSystemProperties();

        LiquibaseConfiguration liquibaseConfiguration = LiquibaseConfiguration.getInstance();

        if (!liquibaseConfiguration.getConfiguration(GlobalConfiguration.class).getShouldRun()) {
            getLog().info("Liquibase did not run because " + liquibaseConfiguration.describeValueLookupLogic
                    (GlobalConfiguration.class, GlobalConfiguration.SHOULD_RUN) + " was set to false");
            return;
        }
        if (skip) {
            getLog().warn("Liquibase skipped due to Maven configuration");
            return;
        }

        ClassLoader artifactClassLoader = getMavenArtifactClassLoader();
        ResourceAccessor fileOpener = getFileOpener(artifactClassLoader);
        configureFieldsAndValues(fileOpener);

        //
        // Check for a LiquibasePro license
        //
        hasProLicense = MavenUtils.checkProLicense(liquibaseProLicenseKey, commandName, getLog());

<<<<<<< HEAD
        ClassLoader mavenClassLoader = getClassLoaderIncludingProjectClasspath();
=======
//        LogService.getInstance().setDefaultLoggingLevel(logging);
        getLog().info(CommandLineUtils.getBanner());

        // Displays the settings for the Mojo depending of verbosity mode.
        displayMojoSettings();

        // Check that all the parameters that must be specified have been by the user.
        checkRequiredParametersAreSpecified();

        Database database = null;
>>>>>>> 96264947
        try {
            Map<String, Object> scopeValues = new HashMap<>();
            scopeValues.put(Scope.Attr.resourceAccessor.name(), getResourceAccessor(mavenClassLoader));
            scopeValues.put(Scope.Attr.classLoader.name(), getClassLoaderIncludingProjectClasspath());

            Scope.child(scopeValues, () -> {

                configureFieldsAndValues();

                //        LogService.getInstance().setDefaultLoggingLevel(logging);
                getLog().info(CommandLineUtils.getBanner());

                // Displays the settings for the Mojo depending of verbosity mode.
                displayMojoSettings();

                // Check that all the parameters that must be specified have been by the user.
                checkRequiredParametersAreSpecified();

                Database database = null;
                try {
                    String dbPassword = (emptyPassword || (password == null)) ? "" : password;
                    String driverPropsFile = (driverPropertiesFile == null) ? null : driverPropertiesFile.getAbsolutePath();
                    database = CommandLineUtils.createDatabaseObject(mavenClassLoader,
                            url,
                            username,
                            dbPassword,
                            driver,
                            defaultCatalogName,
                            defaultSchemaName,
                            outputDefaultCatalog,
                            outputDefaultSchema,
                            databaseClass,
                            driverPropsFile,
                            propertyProviderClass,
                            changelogCatalogName,
                            changelogSchemaName,
                            databaseChangeLogTableName,
                            databaseChangeLogLockTableName);
                    liquibase = createLiquibase(database);

                    configureChangeLogProperties();

                    getLog().debug("expressionVars = " + String.valueOf(expressionVars));

                    if (expressionVars != null) {
                        for (Map.Entry<Object, Object> var : expressionVars.entrySet()) {
                            this.liquibase.setChangeLogParameter(var.getKey().toString(), var.getValue());
                        }
                    }

                    getLog().debug("expressionVariables = " + String.valueOf(expressionVariables));
                    if (expressionVariables != null) {
                        for (Map.Entry var : (Set<Map.Entry>) expressionVariables.entrySet()) {
                            if (var.getValue() != null) {
                                this.liquibase.setChangeLogParameter(var.getKey().toString(), var.getValue());
                            }
                        }
                    }

                    if (clearCheckSums) {
                        getLog().info("Clearing the Liquibase checksums on the database");
                        liquibase.clearCheckSums();
                    }

                    getLog().info("Executing on Database: " + url);

                    if (isPromptOnNonLocalDatabase()) {
                        if (!liquibase.isSafeToRunUpdate()) {
                            if (UIFactory.getInstance().getFacade().promptForNonLocalDatabase(liquibase.getDatabase())) {
                                throw new LiquibaseException("User decided not to run against non-local database");
                            }
                        }
                    }
                    setupBindInfoPackage();
                    performLiquibaseTask(liquibase);
                } catch (LiquibaseException e) {
                    cleanup(database);
            throw new MojoExecutionException("\nError setting up or running Liquibase:\n" + e.getMessage(), e);
                }

                cleanup(database);
                getLog().info(MavenUtils.LOG_SEPARATOR);
                getLog().info("");
            });
        } catch (Exception e) {
            throw new MojoExecutionException(e.getMessage(), e);
        }

    }

    protected Liquibase getLiquibase() {
        return liquibase;
    }

    protected void setupBindInfoPackage() {
        String nsuri = "http://www.hibernate.org/xsd/orm/hbm";
        String packageInfoClassName = "org.hibernate.boot.jaxb.hbm.spi.package-info";
        try {
            final Class<?> packageInfoClass = Class.forName(packageInfoClassName);
            final XmlSchema xmlSchema = packageInfoClass.getAnnotation(XmlSchema.class);
            if (xmlSchema == null) {
                this.getLog().warn(MessageFormat
                        .format("Class [{0}] is missing the [{1}] annotation. Processing bindings will probably fail.",
                                packageInfoClassName, XmlSchema.class.getName()));
            } else {
                final String namespace = xmlSchema.namespace();
                if (nsuri.equals(namespace)) {
                    this.getLog().warn(MessageFormat
                            .format("Namespace of the [{0}] annotation does not match [{1}]. Processing bindings will probably fail.",
                                    XmlSchema.class.getName(), nsuri));
                }
            }
        } catch (ClassNotFoundException cnfex) {
            this.getLog().debug(MessageFormat
                    .format("Class [{0}] could not be found. Processing hibernate bindings will probably fail if applicable.",
                            packageInfoClassName), cnfex);
        }
    }

    protected abstract void performLiquibaseTask(Liquibase liquibase)
            throws LiquibaseException;

    protected boolean isPromptOnNonLocalDatabase() {
        return promptOnNonLocalDatabase;
    }

    private void displayMojoSettings() {
        if (verbose) {
            getLog().info("Settings\n----------------------------");
            printSettings("    ");
            getLog().info(MavenUtils.LOG_SEPARATOR);
        }
    }

    protected Liquibase createLiquibase(Database db) throws MojoExecutionException {
        return new Liquibase("", Scope.getCurrentScope().getResourceAccessor(), db);
    }

    public void configureFieldsAndValues() throws MojoExecutionException, MojoFailureException {
        // Load the properties file if there is one, but only for values that the user has not
        // already specified.
        if (propertyFile != null) {
            getLog().info("Parsing Liquibase Properties File");
            getLog().info("  File: " + propertyFile);
            try (InputStream is = handlePropertyFileInputStream(propertyFile)) {
                parsePropertiesFile(is);
                getLog().info(MavenUtils.LOG_SEPARATOR);
            } catch (IOException e) {
                throw new UnexpectedLiquibaseException(e);
            }
        }
    }

    protected void configureChangeLogProperties() throws MojoFailureException, MojoExecutionException {
        if (propertyFile != null) {
            getLog().info("Parsing Liquibase Properties File " + propertyFile + " for changeLog parameters");
            try (InputStream propertiesInputStream = handlePropertyFileInputStream(propertyFile)) {
                Properties props = loadProperties(propertiesInputStream);
                for (Map.Entry entry : props.entrySet()) {
                    String key = (String) entry.getKey();
                    if (key.startsWith("parameter.")) {
                        getLog().debug("Setting changeLog parameter " + key);
                        liquibase.setChangeLogParameter(key.replaceFirst("^parameter.", ""), entry.getValue());
                    }
                }
            } catch (IOException e) {
                throw new UnexpectedLiquibaseException(e);
            }
        }
    }

    private static InputStream handlePropertyFileInputStream(String propertyFile) throws MojoFailureException {
        InputStream is;
        try {
            is = Scope.getCurrentScope().getResourceAccessor().openStream(null, propertyFile);
        } catch (IOException e) {
            throw new UnexpectedLiquibaseException(e);
        }
        if (is == null) {
            throw new MojoFailureException("Failed to resolve the properties file.");
        }

        return is;
    }

    protected ClassLoader getMavenArtifactClassLoader() throws MojoExecutionException {
        try {
            return MavenUtils.getArtifactClassloader(project,
                    includeArtifact,
                    includeTestOutputDirectory,
                    getClass(),
                    getLog(),
                    verbose);
        } catch (MalformedURLException e) {
            throw new MojoExecutionException("Failed to create artifact classloader", e);
        }
    }

    /**
     * Returns an isolated classloader.
     *
     * @return ClassLoader
     * @noinspection unchecked
     */
    protected ClassLoader getClassLoaderIncludingProjectClasspath() throws MojoExecutionException {
        try {
            List classpathElements = project.getCompileClasspathElements();
            classpathElements.add(project.getBuild().getOutputDirectory());
            URL urls[] = new URL[classpathElements.size()];
            for (int i = 0; i < classpathElements.size(); ++i) {
                urls[i] = new File((String) classpathElements.get(i)).toURI().toURL();
            }
            return new URLClassLoader(urls, getMavenArtifactClassLoader());
        } catch (Exception e) {
            throw new MojoExecutionException("Failed to create project classloader", e);
        }
    }

    protected ResourceAccessor getResourceAccessor(ClassLoader cl) {
        ResourceAccessor mFO = new MavenResourceAccessor(cl);
        ResourceAccessor fsFO = new FileSystemResourceAccessor(project.getBasedir());
        return new CompositeResourceAccessor(mFO, fsFO);
    }

    /**
     * Performs some validation after the properties file has been loaded checking that all
     * properties required have been specified.
     *
     * @throws MojoFailureException If any property that is required has not been
     *                              specified.
     */
    protected void checkRequiredParametersAreSpecified() throws MojoFailureException {
        if (url == null) {
            throw new MojoFailureException("The database URL has not been specified either as "
                    + "a parameter or in a properties file.");
        }

        if ((password != null) && emptyPassword) {
            throw new MojoFailureException("A password cannot be present and the empty "
                    + "password property both be specified.");
        }
    }

    /**
     * Prints the settings that have been set of defaulted for the plugin. These will only
     * be shown in verbose mode.
     *
     * @param indent The indent string to use when printing the settings.
     */
    protected void printSettings(String indent) {
        if (indent == null) {
            indent = "";
        }
        getLog().info(indent + "driver: " + driver);
        getLog().info(indent + "url: " + url);
        getLog().info(indent + "username: " + username);
        getLog().info(indent + "password: " + "*****");
        getLog().info(indent + "use empty password: " + emptyPassword);
        getLog().info(indent + "properties file: " + propertyFile);
        getLog().info(indent + "properties file will override? " + propertyFileWillOverride);
        getLog().info(indent + "prompt on non-local database? " + promptOnNonLocalDatabase);
        getLog().info(indent + "clear checksums? " + clearCheckSums);
    }

    protected void cleanup(Database db) {
        // Clean up the connection
        if (db != null) {
            try {
                db.rollback();
                db.close();
            } catch (DatabaseException e) {
                getLog().error("Failed to close open connection to database.", e);
            }
        }
    }

    private static Properties loadProperties(InputStream propertiesInputStream) throws MojoExecutionException {
        Properties props = new Properties();
        try {
            props.load(propertiesInputStream);
            return props;
        } catch (IOException e) {
            throw new MojoExecutionException("Could not load the properties Liquibase file", e);
        }
    }

    /**
     * Parses a properties file and sets the associated fields in the plugin.
     *
     * @param propertiesInputStream The input stream which is the Liquibase properties that
     *                              needs to be parsed.
     * @throws org.apache.maven.plugin.MojoExecutionException If there is a problem parsing
     *                                                        the file.
     */
    protected void parsePropertiesFile(InputStream propertiesInputStream)
            throws MojoExecutionException {
        if (propertiesInputStream == null) {
            throw new MojoExecutionException("Properties file InputStream is null.");
        }
        Properties props = loadProperties(propertiesInputStream);

        for (Iterator it = props.keySet().iterator(); it.hasNext(); ) {
            String key = null;
            try {
                key = (String) it.next();
                Field field = MavenUtils.getDeclaredField(this.getClass(), key);

                if (propertyFileWillOverride) {
                    getLog().debug("  properties file setting value: " + field.getName());
                    setFieldValue(field, props.get(key).toString());
                } else {
                    if (!isCurrentFieldValueSpecified(field)) {
                        getLog().debug("  properties file setting value: " + field.getName());
                        setFieldValue(field, props.get(key).toString());
                    }
                }
            } catch (Exception e) {
                getLog().info("  '" + key + "' in properties file is not being used by this "
                        + "task.");
            }
        }
    }

    /**
     * This method will check to see if the user has specified a value different to that of
     * the default value. This is not an ideal solution, but should cover most situations in
     * the use of the plugin.
     *
     * @param f The Field to check if a user has specified a value for.
     * @return <code>true</code> if the user has specified a value.
     */
    private boolean isCurrentFieldValueSpecified(Field f) throws IllegalAccessException {
        Object currentValue = f.get(this);
        if (currentValue == null) {
            return false;
        }

        Object defaultValue = getDefaultValue(f);
        if (defaultValue == null) {
            return currentValue != null;
        } else {
            // There is a default value, check to see if the user has selected something other
            // than the default
            return !defaultValue.equals(f.get(this));
        }
    }

    private Object getDefaultValue(Field field) throws IllegalAccessException {
        List<Field> allFields = new ArrayList<>();
        allFields.addAll(Arrays.asList(getClass().getDeclaredFields()));
        allFields.addAll(Arrays.asList(AbstractLiquibaseMojo.class.getDeclaredFields()));

        for (Field f : allFields) {
            if (f.getName().equals(field.getName() + DEFAULT_FIELD_SUFFIX)) {
                f.setAccessible(true);
                return f.get(this);
            }
        }
        return null;
    }

    private void setFieldValue(Field field, String value) throws IllegalAccessException {
        if (field.getType().equals(Boolean.class) || field.getType().equals(boolean.class)) {
            field.set(this, Boolean.valueOf(value));
        } else if (field.getType().equals(File.class)) {
            field.set(this, new File(value));
        } else {
            field.set(this, value);
        }
    }

    @SuppressWarnings("unchecked")
    private void processSystemProperties() {
        if (systemProperties == null) {
            systemProperties = new Properties();
        }
        // Add all system properties configured by the user
        Iterator iter = systemProperties.keySet().iterator();
        while (iter.hasNext()) {
            String key = (String) iter.next();
            String value = systemProperties.getProperty(key);
            System.setProperty(key, value);
        }
    }

}<|MERGE_RESOLUTION|>--- conflicted
+++ resolved
@@ -324,37 +324,20 @@
             return;
         }
 
-        ClassLoader artifactClassLoader = getMavenArtifactClassLoader();
-        ResourceAccessor fileOpener = getFileOpener(artifactClassLoader);
-        configureFieldsAndValues(fileOpener);
+        ClassLoader mavenClassLoader = getClassLoaderIncludingProjectClasspath();
+        try {
+            Map<String, Object> scopeValues = new HashMap<>();
+            scopeValues.put(Scope.Attr.resourceAccessor.name(), getResourceAccessor(mavenClassLoader));
+            scopeValues.put(Scope.Attr.classLoader.name(), getClassLoaderIncludingProjectClasspath());
+
+            Scope.child(scopeValues, () -> {
+
+                configureFieldsAndValues();
 
         //
         // Check for a LiquibasePro license
         //
         hasProLicense = MavenUtils.checkProLicense(liquibaseProLicenseKey, commandName, getLog());
-
-<<<<<<< HEAD
-        ClassLoader mavenClassLoader = getClassLoaderIncludingProjectClasspath();
-=======
-//        LogService.getInstance().setDefaultLoggingLevel(logging);
-        getLog().info(CommandLineUtils.getBanner());
-
-        // Displays the settings for the Mojo depending of verbosity mode.
-        displayMojoSettings();
-
-        // Check that all the parameters that must be specified have been by the user.
-        checkRequiredParametersAreSpecified();
-
-        Database database = null;
->>>>>>> 96264947
-        try {
-            Map<String, Object> scopeValues = new HashMap<>();
-            scopeValues.put(Scope.Attr.resourceAccessor.name(), getResourceAccessor(mavenClassLoader));
-            scopeValues.put(Scope.Attr.classLoader.name(), getClassLoaderIncludingProjectClasspath());
-
-            Scope.child(scopeValues, () -> {
-
-                configureFieldsAndValues();
 
                 //        LogService.getInstance().setDefaultLoggingLevel(logging);
                 getLog().info(CommandLineUtils.getBanner());
