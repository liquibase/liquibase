package org.liquibase.maven.plugins;

import liquibase.Liquibase;
import liquibase.Scope;
import liquibase.configuration.GlobalConfiguration;
import liquibase.configuration.LiquibaseConfiguration;
import liquibase.database.Database;
import liquibase.exception.DatabaseException;
import liquibase.exception.LiquibaseException;
import liquibase.exception.UnexpectedLiquibaseException;
import liquibase.integration.commandline.CommandLineUtils;
import liquibase.resource.CompositeResourceAccessor;
import liquibase.resource.FileSystemResourceAccessor;
import liquibase.resource.ResourceAccessor;
import liquibase.util.ui.UIFactory;
import org.apache.maven.artifact.manager.WagonManager;
import org.apache.maven.plugin.AbstractMojo;
import org.apache.maven.plugin.MojoExecutionException;
import org.apache.maven.plugin.MojoFailureException;
import org.apache.maven.project.MavenProject;
import org.apache.maven.wagon.authentication.AuthenticationInfo;

import javax.xml.bind.annotation.XmlSchema;
import java.io.*;
import java.lang.reflect.Field;
import java.net.MalformedURLException;
import java.net.URL;
import java.net.URLClassLoader;
import java.text.MessageFormat;
import java.util.*;

/**
 * A base class for providing Liquibase {@link liquibase.Liquibase} functionality.
 *
 * @author Peter Murray
 * @author Florent Biville
 * <p>
 * Test dependency is used because when you run a goal outside the build phases you want to have the same dependencies
 * that it would had if it was ran inside test phase
 * @requiresDependencyResolution test
 */
public abstract class AbstractLiquibaseMojo extends AbstractMojo {

    /**
     * Suffix for fields that are representing a default value for a another field.
     */
    private static final String DEFAULT_FIELD_SUFFIX = "Default";

    /**
     * Specifies the driver class name to use for the database connection.
     *
     * @parameter property="liquibase.driver"
     */
    protected String driver;

    /**
     * Specifies the database URL you want to use to execute Liquibase.
     *
     * @parameter property="liquibase.url"
     */
    protected String url;

    /**
     * The Maven Wagon manager to use when obtaining server authentication details.
     *
     * @component role="org.apache.maven.artifact.manager.WagonManager"
     * @required
     * @readonly
     */
    protected WagonManager wagonManager;
    /**
     * Specifies the database username for database connection.
     *
     * @parameter property="liquibase.username"
     */
    protected String username;
    /**
     * Specifies the database password for database connection.
     *
     * @parameter property="liquibase.password"
     */
    protected String password;

    /**
     * Use an empty string as the password for the database connection. This should not be
     * used along side the {@link #password} setting.
     *
     * @parameter property="liquibase.emptyPassword" default-value="false"
     * @deprecated Use an empty or null value for the password instead.
     */
    protected boolean emptyPassword;
    /**
     *
     * Specifies whether to ignore the schema name.
     *
     * @parameter property="liquibase.outputDefaultSchema" default-value="false"
     */
    protected boolean outputDefaultSchema;
    /**
     * Specifies whether to ignore the catalog/database name.
     *
     * @parameter property="liquibase.outputDefaultCatalog" default-value="false"
     */
    protected boolean outputDefaultCatalog;

    /**
     * Specifies the default catalog name to use for the database connection.
     *
     * @parameter property="liquibase.defaultCatalogName"
     */
    protected String defaultCatalogName;

    /**
     * Specifies the default schema name to use for the database connection.
     *
     * @parameter property="liquibase.defaultSchemaName"
     */
    protected String defaultSchemaName;

    /**
     * Specifies the database object class.
     *
     * @parameter property="liquibase.databaseClass"
     */
    protected String databaseClass;

    /**
     * Specifies the property provider  which must be a java.util.Properties implementation.
     *
     * @parameter property="liquibase.propertyProviderClass"
     */
    protected String propertyProviderClass;
    /**
     * Controls whether users are prompted before executing changese to a non-local database.
     *
     * @parameter property="liquibase.promptOnNonLocalDatabase" default-value="true"
     */
    protected boolean promptOnNonLocalDatabase;

    /**
     * Includes a maven project artifcat in the class loader which obtains the Liquibase property and changeLog files.
     *
     * @parameter property="liquibase.includeArtifact" default-value="true"
     */
    protected boolean includeArtifact;
    /**
     * Includes the maven test output directory in the class loader which obtainst he Liquibase property and changeLog files.
     *
     * @parameter property="liquibase.includeTestOutputDirectory" default-value="true"
     */
    protected boolean includeTestOutputDirectory;

    /**
     * Controls the amount of output detail when you call the plugin.
     *
     * @parameter property="liquibase.verbose" default-value="false"
     */
    protected boolean verbose;

    /**
     * Controls the amount of logging detail Liquibase outputs when executing. The values can be
     * "DEBUG", "INFO", "WARNING", "SEVERE", or "OFF". The value is not case sensitive.
     *
     * @parameter property="liquibase.logging" default-value="INFO"
     */
    protected String logging;
    /**
     * Specifies the <i>liquibase.properties</i> you want to use to configure Liquibase.
     *
     * @parameter property="liquibase.propertyFile"
     */
    protected String propertyFile;
    /**
     * A flag which indicates you want the <i>liquibase.properties</i> file to override any settings provided in the Maven plugin configuration.
     * By default, if a property is explicitly specified it is
     * not overridden if it also appears in the properties file.
     *
     * @parameter property="liquibase.propertyFileWillOverride" default-value="false"
     */
    protected boolean propertyFileWillOverride;

    /**
     * A flag that forces checksums to be cleared from the DATABASECHANGELOG table.
     *
     * @parameter property="liquibase.clearCheckSums" default-value="false"
     */
    protected boolean clearCheckSums;
    /**
     * A list of system properties you want to to pass to the database.
     *
     * @parameter
     */
    protected Properties systemProperties;
    /**
     * The Maven project that plugin is running under.
     *
     * @parameter property="project"
     * @required
     * @readonly
     */
    protected MavenProject project;

    /**
     * Specifies whether to skip running Liquibase.
     * The use of this parameter is NOT RECOMMENDED, but can be used when needed.
     *
     * @parameter property="liquibase.skip" default-value="false"
     */
    protected boolean skip;

    /**
     * A flag which indicates you want to set the character encoding of the output file during the updateSQL phase.
     *
     * @parameter property="liquibase.outputFileEncoding"
     */
    protected String outputFileEncoding;

    /**
     * Specifies the schema Liquibase will use to create your <i>changelog</i> tables.
     *
     * @parameter property="liquibase.changelogCatalogName"
     */
    protected String changelogCatalogName;

    /**
     * Specifies the schema Liquibase will use to create your changelog table.
     *
     * @parameter property="liquibase.changelogSchemaName"
     */
    protected String changelogSchemaName;
    /**
     * Specifies the table name to use for the DATABASECHANGELOG table.
     *
     * @parameter property="liquibase.databaseChangeLogTableName"
     */
    protected String databaseChangeLogTableName;
    /**
     * Specifies the table name to use for the DATABASECHANGELOGLOCK table.
     *
     * @parameter property="liquibase.databaseChangeLogLockTableName"
     */
    protected String databaseChangeLogLockTableName;

    /**
     * Specifies the server ID in the Maven <i>settings.xml</i> to use when authenticating.
     *
     * @parameter property="liquibase.server"
     */
    private String server;
    /**
     * The {@link Liquibase} object used modify the database.
     */
    private Liquibase liquibase;

    /**
     * A property-based collection of <i>changeLog</i> properties to apply.
     *
     * @parameter
     */
    private Properties expressionVars;

    /**
     * A map-based collection of <i>changeLog</i> properties to apply.
     *
     * @parameter
     */
    private Map expressionVariables;

    /**
     * Specifies the location of a JDBC connection-properties file which contains properties the driver will use.
     *
     * @parameter
     */
    private File driverPropertiesFile;

    private boolean hasProLicense;

    /**
     *
     * Specifies your Liquibase Pro license key.
     *
     * @parameter property="liquibase.liquibaseProLicenseKey"
     *
     */
    protected String liquibaseProLicenseKey;

    protected String commandName;

    protected boolean hasProLicense() {
        return hasProLicense;
    }

    protected Writer getOutputWriter(final File outputFile) throws IOException {
        if (outputFileEncoding == null) {
            getLog().info("Char encoding not set! The created file will be system dependent!");
            return new OutputStreamWriter(new FileOutputStream(outputFile), LiquibaseConfiguration.getInstance().getConfiguration(GlobalConfiguration.class).getOutputEncoding());
        }
        getLog().debug("Writing output file with [" + outputFileEncoding + "] file encoding.");
        return new BufferedWriter(new OutputStreamWriter(new FileOutputStream(outputFile), outputFileEncoding));
    }

    @Override
    public void execute() throws MojoExecutionException, MojoFailureException {
        getLog().info(MavenUtils.LOG_SEPARATOR);

        if (server != null) {
            AuthenticationInfo info = wagonManager.getAuthenticationInfo(server);
            if (info != null) {
                username = info.getUserName();
                password = info.getPassword();
            }
        }

        processSystemProperties();

        LiquibaseConfiguration liquibaseConfiguration = LiquibaseConfiguration.getInstance();

        if (!liquibaseConfiguration.getConfiguration(GlobalConfiguration.class).getShouldRun()) {
            getLog().info("Liquibase did not run because " + liquibaseConfiguration.describeValueLookupLogic
                    (GlobalConfiguration.class, GlobalConfiguration.SHOULD_RUN) + " was set to false");
            return;
        }
        if (skip) {
            getLog().warn("Liquibase skipped due to maven configuration");
            return;
        }

        //
        // Check for a LiquibasePro license
        //
        hasProLicense = MavenUtils.checkProLicense(liquibaseProLicenseKey, commandName, getLog());

        ClassLoader artifactClassLoader = getMavenArtifactClassLoader();
        try {
            Scope.child(Scope.Attr.resourceAccessor, getResourceAccessor(artifactClassLoader), () -> {

                configureFieldsAndValues();

                //        LogService.getInstance().setDefaultLoggingLevel(logging);
                getLog().info(CommandLineUtils.getBanner());

                // Displays the settings for the Mojo depending of verbosity mode.
                displayMojoSettings();

                // Check that all the parameters that must be specified have been by the user.
                checkRequiredParametersAreSpecified();

                Database database = null;
                try {
                    String dbPassword = (emptyPassword || (password == null)) ? "" : password;
                    String driverPropsFile = (driverPropertiesFile == null) ? null : driverPropertiesFile.getAbsolutePath();
                    database = CommandLineUtils.createDatabaseObject(artifactClassLoader,
                            url,
                            username,
                            dbPassword,
                            driver,
                            defaultCatalogName,
                            defaultSchemaName,
                            outputDefaultCatalog,
                            outputDefaultSchema,
                            databaseClass,
                            driverPropsFile,
                            propertyProviderClass,
                            changelogCatalogName,
                            changelogSchemaName,
                            databaseChangeLogTableName,
                            databaseChangeLogLockTableName);
                    liquibase = createLiquibase(database);

                    configureChangeLogProperties();

                    getLog().debug("expressionVars = " + String.valueOf(expressionVars));

                    if (expressionVars != null) {
                        for (Map.Entry<Object, Object> var : expressionVars.entrySet()) {
                            this.liquibase.setChangeLogParameter(var.getKey().toString(), var.getValue());
                        }
                    }

                    getLog().debug("expressionVariables = " + String.valueOf(expressionVariables));
                    if (expressionVariables != null) {
                        for (Map.Entry var : (Set<Map.Entry>) expressionVariables.entrySet()) {
                            if (var.getValue() != null) {
                                this.liquibase.setChangeLogParameter(var.getKey().toString(), var.getValue());
                            }
                        }
                    }

                    if (clearCheckSums) {
                        getLog().info("Clearing the Liquibase checksums on the database");
                        liquibase.clearCheckSums();
                    }

                    getLog().info("Executing on Database: " + url);

                    if (isPromptOnNonLocalDatabase()) {
                        if (!liquibase.isSafeToRunUpdate()) {
                            if (UIFactory.getInstance().getFacade().promptForNonLocalDatabase(liquibase.getDatabase())) {
                                throw new LiquibaseException("User decided not to run against non-local database");
                            }
                        }
                    }
                    setupBindInfoPackage();
                    performLiquibaseTask(liquibase);
                } catch (LiquibaseException e) {
                    cleanup(database);
                    throw new MojoExecutionException("Error setting up or running Liquibase: " + e.getMessage(), e);
                }
<<<<<<< HEAD

                cleanup(database);
                getLog().info(MavenUtils.LOG_SEPARATOR);
                getLog().info("");
            });
        } catch (Exception e) {
            throw new MojoExecutionException(e.getMessage(), e);
=======
            }
            setupBindInfoPackage();
            performLiquibaseTask(liquibase);
        }
        catch (LiquibaseException e) {
            cleanup(database);
            throw new MojoExecutionException("\nError setting up or running Liquibase:\n" + e.getMessage(), e);
>>>>>>> e8dc0990
        }

    }

    protected Liquibase getLiquibase() {
        return liquibase;
    }

    protected void setupBindInfoPackage() {
        String nsuri = "http://www.hibernate.org/xsd/orm/hbm";
        String packageInfoClassName = "org.hibernate.boot.jaxb.hbm.spi.package-info";
        try {
            final Class<?> packageInfoClass = Class.forName(packageInfoClassName);
            final XmlSchema xmlSchema = packageInfoClass.getAnnotation(XmlSchema.class);
            if (xmlSchema == null) {
                this.getLog().warn(MessageFormat
                        .format("Class [{0}] is missing the [{1}] annotation. Processing bindings will probably fail.",
                                packageInfoClassName, XmlSchema.class.getName()));
            } else {
                final String namespace = xmlSchema.namespace();
                if (nsuri.equals(namespace)) {
                    this.getLog().warn(MessageFormat
                            .format("Namespace of the [{0}] annotation does not match [{1}]. Processing bindings will probably fail.",
                                    XmlSchema.class.getName(), nsuri));
                }
            }
        } catch (ClassNotFoundException cnfex) {
            this.getLog().debug(MessageFormat
                    .format("Class [{0}] could not be found. Processing hibernate bindings will probably fail if applicable.",
                            packageInfoClassName), cnfex);
        }
    }

    protected abstract void performLiquibaseTask(Liquibase liquibase)
            throws LiquibaseException;

    protected boolean isPromptOnNonLocalDatabase() {
        return promptOnNonLocalDatabase;
    }

    private void displayMojoSettings() {
        if (verbose) {
            getLog().info("Settings\n----------------------------");
            printSettings("    ");
            getLog().info(MavenUtils.LOG_SEPARATOR);
        }
    }

    protected Liquibase createLiquibase(Database db) throws MojoExecutionException {
        return new Liquibase("", Scope.getCurrentScope().getResourceAccessor(), db);
    }

    public void configureFieldsAndValues() throws MojoExecutionException, MojoFailureException {
        // Load the properties file if there is one, but only for values that the user has not
        // already specified.
        if (propertyFile != null) {
            getLog().info("Parsing Liquibase Properties File");
            getLog().info("  File: " + propertyFile);
            try (InputStream is = handlePropertyFileInputStream(propertyFile)) {
                parsePropertiesFile(is);
                getLog().info(MavenUtils.LOG_SEPARATOR);
            } catch (IOException e) {
                throw new UnexpectedLiquibaseException(e);
            }
        }
    }

    protected void configureChangeLogProperties() throws MojoFailureException, MojoExecutionException {
        if (propertyFile != null) {
            getLog().info("Parsing Liquibase Properties File " + propertyFile + " for changeLog parameters");
            try (InputStream propertiesInputStream = handlePropertyFileInputStream(propertyFile)) {
                Properties props = loadProperties(propertiesInputStream);
                for (Map.Entry entry : props.entrySet()) {
                    String key = (String) entry.getKey();
                    if (key.startsWith("parameter.")) {
                        getLog().debug("Setting changeLog parameter " + key);
                        liquibase.setChangeLogParameter(key.replaceFirst("^parameter.", ""), entry.getValue());
                    }
                }
            } catch (IOException e) {
                throw new UnexpectedLiquibaseException(e);
            }
        }
    }

    private static InputStream handlePropertyFileInputStream(String propertyFile) throws MojoFailureException {
        InputStream is;
        try {
            is = Scope.getCurrentScope().getResourceAccessor().openStream(null, propertyFile);
        } catch (IOException e) {
            throw new UnexpectedLiquibaseException(e);
        }
        if (is == null) {
            throw new MojoFailureException("Failed to resolve the properties file.");
        }

        return is;
    }

    protected ClassLoader getMavenArtifactClassLoader() throws MojoExecutionException {
        try {
            return MavenUtils.getArtifactClassloader(project,
                    includeArtifact,
                    includeTestOutputDirectory,
                    getClass(),
                    getLog(),
                    verbose);
        } catch (MalformedURLException e) {
            throw new MojoExecutionException("Failed to create artifact classloader", e);
        }
    }

    /**
     * Returns an isolated classloader.
     *
     * @return ClassLoader
     * @noinspection unchecked
     */
    protected ClassLoader getClassLoaderIncludingProjectClasspath() throws MojoExecutionException {
        try {
            List classpathElements = project.getCompileClasspathElements();
            classpathElements.add(project.getBuild().getOutputDirectory());
            URL urls[] = new URL[classpathElements.size()];
            for (int i = 0; i < classpathElements.size(); ++i) {
                urls[i] = new File((String) classpathElements.get(i)).toURI().toURL();
            }
            return new URLClassLoader(urls, getMavenArtifactClassLoader());
        } catch (Exception e) {
            throw new MojoExecutionException("Failed to create project classloader", e);
        }
    }

    protected ResourceAccessor getResourceAccessor(ClassLoader cl) {
        ResourceAccessor mFO = new MavenResourceAccessor(cl);
        ResourceAccessor fsFO = new FileSystemResourceAccessor(project.getBasedir());
        return new CompositeResourceAccessor(mFO, fsFO);
    }

    /**
     * Performs some validation after the properties file has been loaded checking that all
     * properties required have been specified.
     *
     * @throws MojoFailureException If any property that is required has not been
     *                              specified.
     */
    protected void checkRequiredParametersAreSpecified() throws MojoFailureException {
        if (url == null) {
            throw new MojoFailureException("The database URL has not been specified either as "
                    + "a parameter or in a properties file.");
        }

        if ((password != null) && emptyPassword) {
            throw new MojoFailureException("A password cannot be present and the empty "
                    + "password property both be specified.");
        }
    }

    /**
     * Prints the settings that have been set of defaulted for the plugin. These will only
     * be shown in verbose mode.
     *
     * @param indent The indent string to use when printing the settings.
     */
    protected void printSettings(String indent) {
        if (indent == null) {
            indent = "";
        }
        getLog().info(indent + "driver: " + driver);
        getLog().info(indent + "url: " + url);
        getLog().info(indent + "username: " + username);
        getLog().info(indent + "password: " + "*****");
        getLog().info(indent + "use empty password: " + emptyPassword);
        getLog().info(indent + "properties file: " + propertyFile);
        getLog().info(indent + "properties file will override? " + propertyFileWillOverride);
        getLog().info(indent + "prompt on non-local database? " + promptOnNonLocalDatabase);
        getLog().info(indent + "clear checksums? " + clearCheckSums);
    }

    protected void cleanup(Database db) {
        // Clean up the connection
        if (db != null) {
            try {
                db.rollback();
                db.close();
            } catch (DatabaseException e) {
                getLog().error("Failed to close open connection to database.", e);
            }
        }
    }

    private static Properties loadProperties(InputStream propertiesInputStream) throws MojoExecutionException {
        Properties props = new Properties();
        try {
            props.load(propertiesInputStream);
            return props;
        } catch (IOException e) {
            throw new MojoExecutionException("Could not load the properties Liquibase file", e);
        }
    }

    /**
     * Parses a properties file and sets the associated fields in the plugin.
     *
     * @param propertiesInputStream The input stream which is the Liquibase properties that
     *                              needs to be parsed.
     * @throws org.apache.maven.plugin.MojoExecutionException If there is a problem parsing
     *                                                        the file.
     */
    protected void parsePropertiesFile(InputStream propertiesInputStream)
            throws MojoExecutionException {
        if (propertiesInputStream == null) {
            throw new MojoExecutionException("Properties file InputStream is null.");
        }
        Properties props = loadProperties(propertiesInputStream);

        for (Iterator it = props.keySet().iterator(); it.hasNext(); ) {
            String key = null;
            try {
                key = (String) it.next();
                Field field = MavenUtils.getDeclaredField(this.getClass(), key);

                if (propertyFileWillOverride) {
                    getLog().debug("  properties file setting value: " + field.getName());
                    setFieldValue(field, props.get(key).toString());
                } else {
                    if (!isCurrentFieldValueSpecified(field)) {
                        getLog().debug("  properties file setting value: " + field.getName());
                        setFieldValue(field, props.get(key).toString());
                    }
                }
            } catch (Exception e) {
                getLog().info("  '" + key + "' in properties file is not being used by this "
                        + "task.");
            }
        }
    }

    /**
     * This method will check to see if the user has specified a value different to that of
     * the default value. This is not an ideal solution, but should cover most situations in
     * the use of the plugin.
     *
     * @param f The Field to check if a user has specified a value for.
     * @return <code>true</code> if the user has specified a value.
     */
    private boolean isCurrentFieldValueSpecified(Field f) throws IllegalAccessException {
        Object currentValue = f.get(this);
        if (currentValue == null) {
            return false;
        }

        Object defaultValue = getDefaultValue(f);
        if (defaultValue == null) {
            return currentValue != null;
        } else {
            // There is a default value, check to see if the user has selected something other
            // than the default
            return !defaultValue.equals(f.get(this));
        }
    }

    private Object getDefaultValue(Field field) throws IllegalAccessException {
        List<Field> allFields = new ArrayList<>();
        allFields.addAll(Arrays.asList(getClass().getDeclaredFields()));
        allFields.addAll(Arrays.asList(AbstractLiquibaseMojo.class.getDeclaredFields()));

        for (Field f : allFields) {
            if (f.getName().equals(field.getName() + DEFAULT_FIELD_SUFFIX)) {
                f.setAccessible(true);
                return f.get(this);
            }
        }
        return null;
    }

    private void setFieldValue(Field field, String value) throws IllegalAccessException {
        if (field.getType().equals(Boolean.class) || field.getType().equals(boolean.class)) {
            field.set(this, Boolean.valueOf(value));
        } else if (field.getType().equals(File.class)) {
            field.set(this, new File(value));
        } else {
            field.set(this, value);
        }
    }

    @SuppressWarnings("unchecked")
    private void processSystemProperties() {
        if (systemProperties == null) {
            systemProperties = new Properties();
        }
        // Add all system properties configured by the user
        Iterator iter = systemProperties.keySet().iterator();
        while (iter.hasNext()) {
            String key = (String) iter.next();
            String value = systemProperties.getProperty(key);
            System.setProperty(key, value);
        }
    }

}<|MERGE_RESOLUTION|>--- conflicted
+++ resolved
@@ -404,9 +404,8 @@
                     performLiquibaseTask(liquibase);
                 } catch (LiquibaseException e) {
                     cleanup(database);
-                    throw new MojoExecutionException("Error setting up or running Liquibase: " + e.getMessage(), e);
+            throw new MojoExecutionException("\nError setting up or running Liquibase:\n" + e.getMessage(), e);
                 }
-<<<<<<< HEAD
 
                 cleanup(database);
                 getLog().info(MavenUtils.LOG_SEPARATOR);
@@ -414,15 +413,6 @@
             });
         } catch (Exception e) {
             throw new MojoExecutionException(e.getMessage(), e);
-=======
-            }
-            setupBindInfoPackage();
-            performLiquibaseTask(liquibase);
-        }
-        catch (LiquibaseException e) {
-            cleanup(database);
-            throw new MojoExecutionException("\nError setting up or running Liquibase:\n" + e.getMessage(), e);
->>>>>>> e8dc0990
         }
 
     }
