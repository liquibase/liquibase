package org.liquibase.maven.plugins;

import liquibase.GlobalConfiguration;
import liquibase.Liquibase;
import liquibase.Scope;
import liquibase.analytics.configuration.AnalyticsArgs;
import liquibase.changelog.visitor.ChangeExecListener;
import liquibase.changelog.visitor.DefaultChangeExecListener;
import liquibase.command.core.helpers.DbUrlConnectionCommandStep;
import liquibase.configuration.ConfiguredValueModifierFactory;
import liquibase.configuration.LiquibaseConfiguration;
import liquibase.configuration.core.DefaultsFileValueProvider;
import liquibase.database.Database;
import liquibase.exception.DatabaseException;
import liquibase.exception.LiquibaseException;
import liquibase.exception.UnexpectedLiquibaseException;
import liquibase.integration.IntegrationDetails;
import liquibase.integration.commandline.ChangeExecListenerUtils;
import liquibase.integration.commandline.CommandLineUtils;
import liquibase.integration.commandline.LiquibaseCommandLineConfiguration;
import liquibase.logging.LogFormat;
import liquibase.logging.LogService;
import liquibase.logging.core.JavaLogService;
import liquibase.logging.core.LogServiceFactory;
import liquibase.resource.DirectoryResourceAccessor;
import liquibase.resource.ResourceAccessor;
import liquibase.resource.SearchPathResourceAccessor;
import liquibase.util.FileUtil;
import liquibase.util.StringUtil;
import org.apache.maven.artifact.manager.WagonManager;
import org.apache.maven.execution.MavenSession;
import org.apache.maven.plugin.*;
import org.apache.maven.plugin.descriptor.MojoDescriptor;
import org.apache.maven.plugin.descriptor.Parameter;
import org.apache.maven.plugin.descriptor.PluginDescriptor;
import org.apache.maven.plugin.logging.Log;
import org.apache.maven.project.MavenProject;
import org.apache.maven.wagon.authentication.AuthenticationInfo;
import org.codehaus.plexus.component.configurator.expression.ExpressionEvaluationException;
import org.codehaus.plexus.configuration.PlexusConfiguration;
import org.codehaus.plexus.configuration.xml.XmlPlexusConfiguration;
import org.liquibase.maven.property.PropertyElement;

import javax.xml.bind.annotation.XmlSchema;
import java.io.*;
import java.lang.reflect.Field;
import java.net.MalformedURLException;
import java.net.URL;
import java.net.URLClassLoader;
import java.nio.file.Files;
import java.text.MessageFormat;
import java.util.*;
import java.util.logging.Handler;

import static java.util.ResourceBundle.getBundle;
import static liquibase.configuration.LiquibaseConfiguration.REGISTERED_VALUE_PROVIDERS_KEY;
import static liquibase.util.ObjectUtil.defaultIfNull;
import static org.apache.commons.lang3.StringUtils.defaultIfBlank;

/**
 * A base class for providing Liquibase {@link liquibase.Liquibase} functionality.
 *
 * @author Peter Murray
 * @author Florent Biville
 * <p>
 * Test dependency is used because when you run a goal outside the build phases you want to have the same dependencies
 * that it would have if it was run inside test phase
 * @requiresDependencyResolution test
 */
@SuppressWarnings("java:S2583")
public abstract class AbstractLiquibaseMojo extends AbstractMojo {

    /**
     * Suffix for fields that are representing a default value for another field.
     */
    private static final String DEFAULT_FIELD_SUFFIX = "Default";

    private MavenLog logCache;

    /**
     *
     * Specifies whether to preserve the case of schemas and catalogs
     *
     * @parameter property="liquibase.preserveSchemaCase"
     *
     */
    @PropertyElement
    protected Boolean preserveSchemaCase;

    /**
     * Specifies the driver class name to use for the database connection.
     *
     * @parameter property="liquibase.driver"
     */
    @PropertyElement
    protected String driver;

    /**
     * Specifies the database URL you want to use to execute Liquibase.
     *
     * @parameter property="liquibase.url"
     */
    @PropertyElement
    protected String url;

    public void setUrl(String url) throws Exception {
        this.url = modifyValue(url);
    }

    /**
     * The Maven Wagon manager to use when obtaining server authentication details.
     *
     * @component role="org.apache.maven.artifact.manager.WagonManager"
     * @required
     * @readonly
     */
    protected WagonManager wagonManager;
    /**
     * Specifies the database username for database connection.
     *
     * @parameter property="liquibase.username"
     */
    @PropertyElement
    protected String username;

    public void setUsername(String username) throws Exception {
        this.username = modifyValue(username);
    }

    /**
     * Specifies the database password for database connection.
     *
     * @parameter property="liquibase.password"
     */
    @PropertyElement
    protected String password;

    public void setPassword(String password) throws Exception {
        this.password = modifyValue(password);
    }

    /**
     * Use an empty string as the password for the database connection. This should not be
     * used along side the {@link #password} setting.
     *
     * @parameter property="liquibase.emptyPassword" default-value="false"
     * @deprecated Use an empty or null value for the password instead.
     */
    @Deprecated
    @PropertyElement
    protected boolean emptyPassword;
    /**
     * Specifies whether to ignore the schema name.
     *
     * @parameter property="liquibase.outputDefaultSchema" default-value="false"
     */
    @PropertyElement
    protected boolean outputDefaultSchema;
    /**
     * Specifies whether to ignore the catalog/database name.
     *
     * @parameter property="liquibase.outputDefaultCatalog" default-value="false"
     */
    @PropertyElement
    protected boolean outputDefaultCatalog;

    /**
     * Specifies the default catalog name to use for the database connection.
     *
     * @parameter property="liquibase.defaultCatalogName"
     */
    @PropertyElement
    protected String defaultCatalogName;

    /**
     * Specifies the default schema name to use for the database connection.
     *
     * @parameter property="liquibase.defaultSchemaName"
     */
    @PropertyElement
    protected String defaultSchemaName;

    /**
     * Specifies the database object class.
     *
     * @parameter property="liquibase.databaseClass"
     */
    @PropertyElement
    protected String databaseClass;

    /**
     * Specifies the property provider  which must be a java.util.Properties implementation.
     *
     * @parameter property="liquibase.propertyProviderClass"
     */
    @PropertyElement
    protected String propertyProviderClass;

    /**
     * (DEPRECATED) Controls whether users are prompted before executing changeSet to a non-local database.
     *
     * @parameter property="liquibase.promptOnNonLocalDatabase" default-value="false"
     * @deprecated No longer prompts
     */
    @PropertyElement
    @Deprecated
    protected boolean promptOnNonLocalDatabase;

    /**
     * Includes a Maven project artifact in the class loader which obtains the liquibase.properties and changelog files.
     *
     * @parameter property="liquibase.includeArtifact" default-value="true"
     */
    @PropertyElement
    protected boolean includeArtifact;
    /**
     * Includes the Maven test output directory in the class loader which obtains the liquibase.properties and changelog files.
     *
     * @parameter property="liquibase.includeTestOutputDirectory" default-value="true"
     */
    @PropertyElement
    protected boolean includeTestOutputDirectory;

    /**
     * Controls the amount of output detail when you call the plugin.
     *
     * @parameter property="liquibase.verbose" default-value="false"
     */
    @PropertyElement
    protected boolean verbose;

    /**
     * Deprecated and ignored configuration property. Logging is managed via the standard maven logging system
     * either using the -e, -X or -q flags or the ${maven.home}/conf/logging/simplelogger.properties file.
     *
     * @see <a href="https://maven.apache.org/maven-logging.html">maven-logging for more information.</a>
     *
     * @parameter property="liquibase.logging"
     * @deprecated Logging managed by maven
     */
    @PropertyElement
    @Deprecated
    protected String logging;

    /**
     * Determines the minimum log level liquibase uses when logging.
     * <p>
     * Supported values are:
     *
     * <ul>
     *     <li>DEBUG</li>
     *     <li>INFO</li>
     *     <li>WARNING</li>
     *     <li>ERROR</li>
     * </ul>
     *
     * The primary use case for this option is to reduce the amount of logs from liquibase, while
     * not changing the log level of maven itself, without changing ${maven.home}/conf/logging/simplelogger.properties.
     * <p>
     * <b>NOTE:</b> The final log level is the <i>maximum</i> of this value and the maven log level.
     * Thus, it is not possible to <i>decrease</i> the effective log level with this option.
     *
     * @parameter property="liquibase.logLevel" default-value="DEBUG"
     */
    @PropertyElement
    protected String logLevel;

    /**
     * Specifies the <i>liquibase.properties</i> you want to use to configure Liquibase.
     *
     * @parameter property="liquibase.propertyFile"
     */
    @PropertyElement
    protected String propertyFile;
    /**
     * A flag which indicates you want the <i>liquibase.properties</i> file to override any settings provided in the Maven plugin configuration.
     * By default, if a property is explicitly specified it is
     * not overridden if it also appears in the properties file.
     *
     * @parameter property="liquibase.propertyFileWillOverride" default-value="false"
     */
    @PropertyElement
    protected boolean propertyFileWillOverride;

    /**
     * A flag that forces checksums to be cleared from the DATABASECHANGELOG table.
     *
     * @parameter property="liquibase.clearCheckSums" default-value="false"
     */
    @PropertyElement
    protected boolean clearCheckSums;
    /**
     * Specifies a list of system properties you want to pass to the database.
     *
     * @parameter
     */
    @PropertyElement
    protected Properties systemProperties;
    /**
     * The Maven project that plugin is running under.
     *
     * @parameter property="project"
     * @required
     * @readonly
     */
    protected MavenProject project;

    /**
     * @parameter property="session"
     * @required
     * @readonly
     */
    protected MavenSession session;

    /**
     * @parameter property="mojoExecution"
     * @required
     * @readonly
     */
    protected MojoExecution mojoExecution;

    /**
     * Specifies whether to skip running Liquibase.
     * The use of this parameter is NOT RECOMMENDED but can be used when needed.
     *
     * @parameter property="liquibase.skip" default-value="false"
     */
    @PropertyElement
    protected boolean skip;

    /**
     * Skip plugin execution if the specified file exists.
     * The use of this parameter is NOT RECOMMENDED but can be used when needed.
     *
     * @parameter property="liquibase.skipOnFileExists"
     */
    @PropertyElement
    protected String skipOnFileExists;

    /**
     * A flag which indicates you want to set the character encoding of the output file during the updateSQL phase.
     *
     * @parameter property="liquibase.outputFileEncoding"
     */
    @PropertyElement
    protected String outputFileEncoding;

    /**
     * Specifies the schema Liquibase will use to create your <i>changelog</i> tables.
     *
     * @parameter property="liquibase.changelogCatalogName"
     */
    @PropertyElement
    protected String changelogCatalogName;

    /**
     * Specifies the schema Liquibase will use to create your changelog table.
     *
     * @parameter property="liquibase.changelogSchemaName"
     */
    @PropertyElement
    protected String changelogSchemaName;
    /**
     * Specifies the table name to use for the DATABASECHANGELOG table.
     *
     * @parameter property="liquibase.databaseChangeLogTableName"
     */
    @PropertyElement
    protected String databaseChangeLogTableName;

    /**
     * Specifies the table name to use for the DATABASECHANGELOGLOCK table.
     *
     * @parameter property="liquibase.databaseChangeLogLockTableName"
     */
    @PropertyElement
    protected String databaseChangeLogLockTableName;

    /**
     * Show the liquibase banner in output.
     *
     * @parameter property="liquibase.showBanner"
     */
    @PropertyElement
    protected boolean showBanner = true;

    /**
     * Specifies the server ID in the Maven <i>settings.xml</i> to use when authenticating.
     *
     * @parameter property="liquibase.server"
     */
    @PropertyElement
    private String server;
    /**
     * The {@link Liquibase} object used modify the database.
     */
    @PropertyElement
    private Liquibase liquibase;

    /**
     * Specifies the locations where Liquibase can find your <i>changelog</i> files.
     *
     * @parameter property="liquibase.searchPath"
     */
    @PropertyElement
    protected String searchPath;


    /**
     * A property-based collection of <i>changelog</i> properties to apply.
     *
     * @parameter
     */
    private Properties expressionVars;

    /**
     * A map-based collection of <i>changelog</i> properties to apply.
     *
     * @parameter
     */
    private Map expressionVariables;

    /**
     * Specifies the location of a JDBC connection-properties file which contains properties the driver will use.
     *
     * @parameter
     */
    private File driverPropertiesFile;

    /**
     * Specifies your Liquibase Pro license key. This has been deprecated in favor of using
     * "liquibase.liquibaseLicenseKey", but this property will continue to be operational.
     *
     * @parameter property="liquibase.liquibaseProLicenseKey"
     */
    @PropertyElement
    @Deprecated
    private String liquibaseProLicenseKey;

    /**
     * Specifies your Liquibase license key.
     *
     * @parameter property="liquibase.licenseKey"
     */
    @PropertyElement
    private String liquibaseLicenseKey;

    /**
     * Specifies your psql path.
     *
     * @parameter property="liquibase.psql.path"
     */
    @PropertyElement
    protected String psqlPath;

    /**
     * Specifies whether to keep generated psql files.
     *
     * @parameter property="liquibase.psql.keep.temp"
     */
    @PropertyElement
    protected Boolean psqlKeepTemp;

    /**
     * Specifies the name of generated psql files.
     *
     * @parameter property="liquibase.psql.keep.temp.name"
     */
    @PropertyElement
    protected String psqlKeepTempName;

    /**
     * Specifies where to keep generated psql files.
     *
     * @parameter property="liquibase.psql.keep.temp.path"
     */
    @PropertyElement
    protected String psqlKeepTempPath;

    /**
     * Specifies additional psql args.
     *
     * @parameter property="liquibase.psql.args"
     */
    @PropertyElement
    protected String psqlArgs;

    /**
     * Specifies psql timeout.
     *
     * @parameter property="liquibase.psql.timeout"
     */
    @PropertyElement
    protected Integer psqlTimeout;

    /**
     * Specifies where to output psql logs.
     *
     * @parameter property="liquibase.psql.logFile"
     */
    @PropertyElement
    protected String psqlLogFile;

    /**
     * Specifies your sqlplus path.
     *
     * @parameter property="liquibase.sqlplus.path"
     */
    @PropertyElement
    protected String sqlPlusPath;

    /**
     * Specifies whether to keep generated sqlplus files.
     *
     * @parameter property="liquibase.sqlplus.keep.temp"
     */
    @PropertyElement
    protected Boolean sqlPlusKeepTemp;

    /**
     * Specifies the name of generated sqlplus files.
     *
     * @parameter property="liquibase.sqlplus.keep.temp.name"
     */
    @PropertyElement
    protected String sqlPlusKeepTempName;

    /**
     * Specifies where to keep generated sqlplus files.
     *
     * @parameter property="liquibase.sqlplus.keep.temp.path"
     */
    @PropertyElement
    protected String sqlPlusKeepTempPath;

    /**
     * Specifies whether to overwrite generated sqlplus files.
     *
     * @parameter property="liquibase.sqlplus.keep.temp.overwrite"
     */
    @PropertyElement
    protected Boolean sqlPlusKeepTempOverwrite;

    /**
     * Specifies additional sqlplus args.
     *
     * @parameter property="liquibase.sqlplus.args"
     */
    @PropertyElement
    protected String sqlPlusArgs;

    /**
     * Specifies sqlplus timeout.
     *
     * @parameter property="liquibase.sqlplus.timeout"
     */
    @PropertyElement
    protected Integer sqlPlusTimeout;

    /**
     * Specifies where to output sqlplus logs.
     *
     * @parameter property="liquibase.sqlplus.logFile"
     */
    @PropertyElement
    protected String sqlPlusLogFile;

    /**
     * Specifies your sqlcmd path.
     *
     * @parameter property="liquibase.sqlcmd.path"
     */
    @PropertyElement
    protected String sqlcmdPath;

    /**
     * Specifies whether to keep generated sqlcmd files.
     *
     * @parameter property="liquibase.sqlcmd.keep.temp"
     */
    @PropertyElement
    protected Boolean sqlcmdKeepTemp;

    /**
     * Specifies the name of generated sqlcmd files.
     *
     * @parameter property="liquibase.sqlcmd.keep.temp.name"
     */
    @PropertyElement
    protected String sqlcmdKeepTempName;

    /**
     * Specifies where to keep generated sqlcmd files.
     *
     * @parameter property="liquibase.sqlcmd.keep.temp.path"
     */
    @PropertyElement
    protected String sqlcmdKeepTempPath;

    /**
     * Specifies whether to overwrite generated sqlcmd files.
     *
     * @parameter property="liquibase.sqlcmd.keep.temp.overwrite"
     */
    @PropertyElement
    protected Boolean sqlcmdKeepTempOverwrite;

    /**
     * Specifies additional sqlcmd args.
     *
     * @parameter property="liquibase.sqlcmd.args"
     */
    @PropertyElement
    protected String sqlcmdArgs;

    /**
     * Specifies sqlcmd timeout.
     *
     * @parameter property="liquibase.sqlcmd.timeout"
     */
    @PropertyElement
    protected Integer sqlcmdTimeout;

    /**
     * Specifies where to output sqlcmd logs.
     *
     * @parameter property="liquibase.sqlcmd.logFile"
     */
    @PropertyElement
    protected String sqlcmdLogFile;

    /**
     * Specifies sqlcmd catalog name.
     *
     * @parameter property="liquibase.sqlcmd.catalogName"
     */
    @PropertyElement
    protected String sqlcmdCatalogName;

    /**
     * Specifies the fully qualified class name of the custom ChangeExecListener
     *
     * @parameter property="liquibase.changeExecListenerClass"
     */
    @PropertyElement
    protected String changeExecListenerClass;

    /**
     * Specifies the property file for controlling the custom ChangeExecListener
     *
     * @parameter property="liquibase.changeExecListenerPropertiesFile"
     */
    @PropertyElement
    protected String changeExecListenerPropertiesFile;

    /**
     * Sets the format of log output to console or log files.
     * Open Source users default to unstructured TXT logs to the console or output log files.
     * Pro users have the option to set value as JSON or JSON_PRETTY to enable json-structured log files to the console or output log files.
     *
     * @parameter property="liquibase.logFormat"
     */
    @PropertyElement
    protected String logFormat;

    /**
     * This property enables Liquibase Pro users to store a record of all database changing liquibase operations in a new table
     * DATABASECHANGELOGHISTORY. This table includes records of rollback, dropalls, and repeated runOnChange type activity,
     * which is not available in the standard DATABASECHANGELOG table.
     *
     * @parameter property="liquibase.dbclHistoryEnabled"
     */
    @PropertyElement(key = "liquibase.dbclHistory.enabled")
    protected Boolean dbclHistoryEnabled;

    /**
     * This property enables Liquibase Pro users to store a record of all database changing liquibase operations in a new table
     * DATABASECHANGELOGHISTORY. This table includes records of rollback, dropalls, and repeated runOnChange type activity,
     * which is not available in the standard DATABASECHANGELOG table.
     *
     * @parameter property="liquibase.databaseChangelogHistoryEnabled"
     */
    @PropertyElement(key = "liquibase.databaseChangelogHistory.enabled")
    protected Boolean databaseChangelogHistoryEnabled;

    /**
     * If true, executed SQL is captured in the history table
     *
     * @parameter property="liquibase.dbclHistoryCaptureSql"
     */
    @PropertyElement(key = "liquibase.dbclHistory.captureSql")
    protected Boolean dbclHistoryCaptureSql;

    /**
     * If true, executed SQL is captured in the history table
     *
     * @parameter property="liquibase.databaseChangelogHistoryCaptureSql"
     */
    @PropertyElement(key = "liquibase.databaseChangelogHistory.captureSql")
    protected Boolean databaseChangelogHistoryCaptureSql;

    /**
     * If true, extensions are captured in the history table
     *
     * @parameter property="liquibase.dbclHistoryCaptureExtensions"
     */
    @PropertyElement(key = "liquibase.dbclHistory.captureExtensions")
    protected Boolean dbclHistoryCaptureExtensions;

    /**
     * If true, extensions are captured in the history table
     *
     * @parameter property="liquibase.databaseChangelogHistoryCaptureExtensions"
     */
    @PropertyElement(key = "liquibase.databaseChangelogHistory.captureExtensions")
    protected Boolean databaseChangelogHistoryCaptureExtensions;

    /**
<<<<<<< HEAD
     * Enable or disable sending product usage data and analytics to Liquibase.
     *
     * @parameter property="liquibase.analyticsEnabled"
     */
    @PropertyElement(key = "liquibase.analytics.enabled")
    protected Boolean analyticsEnabled;
=======
     * Specifies the vault URL
     *
     * @parameter property="liquibase.vault.addr"
     */
    @PropertyElement
    protected String vaultAddr;

    public void setVaultAddr(String vaultAddr) {
        this.vaultAddr = vaultAddr;
    }

    /**
     * Specifies the vault token
     *
     * @parameter property="liquibase.vault.token"
     */
    @PropertyElement
    protected String vaultToken;

    public void setVaultToken(String vaultToken) {
        this.vaultToken = vaultToken;
    }

    /**
     * Specifies the vault namespace
     *
     * @parameter property="liquibase.vault.namespace"
     */
    @PropertyElement
    protected String vaultNamespace;

    public void setVaultNamespace(String vaultNamespace) {
        this.vaultNamespace = vaultNamespace;
    }
>>>>>>> ea888d73

    /**
     * When set to true, this global property prevents DBCL and DBCLH sql from being present in console and logs during *-sql commands, such as update-sql, rollback-sql, etc.
     *
     * @parameter property = "liquibase.suppressLiquibaseSql"
     */
    @PropertyElement(key =  "liquibase.suppressLiquibaseSql")
    protected Boolean suppressLiquibaseSql;

    protected String commandName;
    protected DefaultChangeExecListener defaultChangeExecListener;
    private static final ResourceBundle coreBundle = getBundle("liquibase/i18n/liquibase-core");


    /**
     * Get the specified license key. This first checks liquibaseLicenseKey and if no key is found, then returns
     * liquibaseProLicenseKey.
     */
    protected String getLicenseKey() {
        if (StringUtil.isNotEmpty(liquibaseLicenseKey)) {
            return liquibaseLicenseKey;
        } else {
            return liquibaseProLicenseKey;
        }
    }

    /**
     * Returns the first non-null Boolean value from the given two Boolean values.
     * If the first value is not null, returns it. Otherwise, returns the second value.
     * If both values are null, returns null.
     *
     * @param value The first Boolean value to check.
     * @param altValue The second Boolean value to check.
     * @return The first non-null Boolean value or null if both values are null.
     */
    private Boolean getBooleanValue(Boolean value, Boolean altValue) {
        return value != null ? value : altValue;
    }

    /**
     * Checks if the database changelog history is enabled.
     */
    private Boolean isDbclHistoryEnabled() {
        return getBooleanValue(dbclHistoryEnabled, databaseChangelogHistoryEnabled);
    }

    /**
     * Checks if SQL capture is enabled for database changelog history.
     */
    private Boolean isDbclHistoryCaptureSql() {
        return getBooleanValue(dbclHistoryCaptureSql, databaseChangelogHistoryCaptureSql);
    }

    /**
     * Checks if extension capture is enabled for database changelog history.
     */
    private Boolean isDbclHistoryCaptureExtensions() {
        return getBooleanValue(dbclHistoryCaptureExtensions, databaseChangelogHistoryCaptureExtensions);
    }


    protected Writer getOutputWriter(final File outputFile) throws IOException {
        String encoding = this.outputFileEncoding;

        if (encoding == null) {
            encoding = GlobalConfiguration.OUTPUT_FILE_ENCODING.getCurrentValue();
        }
        getLog().debug("Writing output file with '" + encoding + "' file encoding.");

        return new BufferedWriter(new OutputStreamWriter(Files.newOutputStream(outputFile.toPath()), encoding));
    }

    private Map<String, Object> setUpLogging() throws Exception {
        // First determine whether the specified log format requires the use of the standard Scope logger.
        boolean useScopeLogger = false;
        if (this.logFormat != null) {
            try {
                useScopeLogger = LogFormat.valueOf(this.logFormat.toUpperCase()).isUseScopeLoggerInMaven();
            } catch (Exception ignored) {

            }
        }

        Map<String, Object> scopeAttrs = new HashMap<>();
        if (!useScopeLogger) {
            // If the specified log format does not require the use of the standard Liquibase logger, just return the
            // Maven log service as is traditionally done.
            scopeAttrs.put(Scope.Attr.logService.name(), new MavenLogService(getLog()));
            scopeAttrs.put(Scope.Attr.ui.name(), new MavenUi(getLog()));
            return scopeAttrs;
        } else {
            // The log format requires the use of the standard Liquibase logger, so set it up.
            scopeAttrs.put(LiquibaseCommandLineConfiguration.LOG_FORMAT.getKey(), this.logFormat);
            scopeAttrs.put(REGISTERED_VALUE_PROVIDERS_KEY, true);
            // Get a new log service after registering the value providers, since the log service might need to load parameters using newly registered value providers.
            LogService newLogService = Scope.child(scopeAttrs, () -> Scope.getCurrentScope().getSingleton(LogServiceFactory.class).getDefaultLogService());
            // Set the formatter on all the handlers.
            java.util.logging.Logger rootLogger = java.util.logging.Logger.getLogger("");
            for (Handler handler : rootLogger.getHandlers()) {
                JavaLogService.setFormatterOnHandler(newLogService, handler);
            }
            scopeAttrs.put(Scope.Attr.logService.name(), newLogService);
            return scopeAttrs;
        }
    }

    @Override
    public void execute() throws MojoExecutionException, MojoFailureException {
        if (StringUtil.trimToNull(logging) != null) {
            getLog().error("The liquibase-maven-plugin now manages logging via the standard maven logging config, not the 'logging' configuration. Use the -e, -X or -q flags or see https://maven.apache.org/maven-logging.html");
        }
        if (skip) {
            getLog().warn("Liquibase skipped due to Maven configuration");
            return;
        }

        if (skipOnFileExists != null) {
            File f = new File(skipOnFileExists);
            if (f.exists()) {
                getLog().warn("Liquibase skipped because file " + skipOnFileExists + " exists");
                return;
            }
            getLog().warn("Liquibase NOT skipped because file " + skipOnFileExists + " does NOT exists");
        }

        try {
            Scope.child(setUpLogging(), () -> {

                getLog().info(MavenUtils.LOG_SEPARATOR);

                if (server != null) {
                    AuthenticationInfo info = wagonManager.getAuthenticationInfo(server);
                    if (info != null) {
                        username = info.getUserName();
                        password = info.getPassword();
                    }
                }

                processSystemProperties();

                if (!LiquibaseCommandLineConfiguration.SHOULD_RUN.getCurrentValue()) {
                    getLog().info("Liquibase did not run because " + LiquibaseCommandLineConfiguration.SHOULD_RUN.getKey() + " was set to false");
                    return;
                }

                ClassLoader mavenClassLoader = getClassLoaderIncludingProjectClasspath();
                Map<String, Object> scopeValues = new HashMap<>();
                scopeValues.put(Scope.Attr.resourceAccessor.name(), getResourceAccessor(mavenClassLoader));
                scopeValues.put(Scope.Attr.classLoader.name(), getClassLoaderIncludingProjectClasspath());
                scopeValues.put(Scope.Attr.mavenConfigurationProperties.name(), getConfigurationProperties());
<<<<<<< HEAD
                if (analyticsEnabled != null) {
                    scopeValues.put(AnalyticsArgs.ENABLED.getKey(), analyticsEnabled);
                }
=======
                handleVaultProperties(scopeValues);
>>>>>>> ea888d73

                IntegrationDetails integrationDetails = new IntegrationDetails();
                integrationDetails.setName("maven");

                final PluginDescriptor pluginDescriptor = (PluginDescriptor) getPluginContext().get("pluginDescriptor");
                for (MojoDescriptor descriptor : pluginDescriptor.getMojos()) {
                    if (!descriptor.getImplementationClass().equals(this.getClass())) {
                        continue;
                    }

                    for (Parameter param : descriptor.getParameters()) {
                        final String name = param.getName();
                        if (name.equalsIgnoreCase("project") || name.equalsIgnoreCase("systemProperties")) {
                            continue;
                        }

                        final Field field = getField(this.getClass(), name);
                        if (field == null) {
                            getLog().debug("Cannot read current maven value for: " + name);
                        } else {
                            field.setAccessible(true);
                            final Object value = field.get(this);
                            if (value != null) {
                                try {
                                    integrationDetails.setParameter("maven__" + param.getName().replaceAll("[${}]", ""), String.valueOf(value));
                                } catch (Throwable e) {
                                    e.printStackTrace();
                                }
                            }
                        }
                    }
                }

                //
                // Add properties to this top-level scope
                //
                scopeValues.put(Scope.Attr.integrationDetails.name(), integrationDetails);
                scopeValues.put("liquibase.licenseKey", getLicenseKey());
                String key = GlobalConfiguration.PRESERVE_SCHEMA_CASE.getKey();
                scopeValues.put(key, preserveSchemaCase);
                scopeValues.putAll(getNativeExecutorProperties());
                Scope.child(scopeValues, () -> {

                    configureFieldsAndValues();

                    if (showBanner) {
                        getLog().info(CommandLineUtils.getBanner());
                    }

                    // Displays the settings for the Mojo depending on verbosity mode.
                    displayMojoSettings();

                    // Check that all the parameters that must be specified have been by the user.
                    checkRequiredParametersAreSpecified();

                    Database database = null;
                    try {
                        if (databaseConnectionRequired()) {
                            //
                            // Calling the setters again will allow the code to utilize any secret
                            // manager settings which weren't available when the url/username/password
                            // values were loaded the first time
                            //
                            setUrl(this.url);
                            setUsername(this.username);
                            setPassword(this.password);
                            String dbPassword = (emptyPassword || (password == null)) ? "" : password;
                            String driverPropsFile = (driverPropertiesFile == null) ? null : driverPropertiesFile.getAbsolutePath();
                            database = CommandLineUtils.createDatabaseObject(mavenClassLoader,
                                    url,
                                    username,
                                    dbPassword,
                                    driver,
                                    defaultCatalogName,
                                    defaultSchemaName,
                                    outputDefaultCatalog,
                                    outputDefaultSchema,
                                    databaseClass,
                                    driverPropsFile,
                                    propertyProviderClass,
                                    changelogCatalogName,
                                    changelogSchemaName,
                                    databaseChangeLogTableName,
                                    databaseChangeLogLockTableName);
                            DbUrlConnectionCommandStep.logMdc(url, database);
                            liquibase = createLiquibase(database);

                            configureChangeLogProperties();

                            ChangeExecListener listener = ChangeExecListenerUtils.getChangeExecListener(
                                    liquibase.getDatabase(), liquibase.getResourceAccessor(),
                                    changeExecListenerClass, changeExecListenerPropertiesFile);
                            defaultChangeExecListener = new DefaultChangeExecListener(listener);
                            liquibase.setChangeExecListener(defaultChangeExecListener);

                            getLog().debug("expressionVars = " + expressionVars);

                            if (expressionVars != null) {
                                for (Map.Entry<Object, Object> var : expressionVars.entrySet()) {
                                    this.liquibase.setChangeLogParameter(var.getKey().toString(), var.getValue());
                                }
                            }

                            getLog().debug("expressionVariables = " + expressionVariables);
                            if (expressionVariables != null) {
                                for (Map.Entry var : (Set<Map.Entry>) expressionVariables.entrySet()) {
                                    if (var.getValue() != null) {
                                        this.liquibase.setChangeLogParameter(var.getKey().toString(), var.getValue());
                                    }
                                }
                            }

                            if (clearCheckSums) {
                                getLog().info("Clearing the Liquibase checksums on the database");
                                liquibase.clearCheckSums();
                            }

                            getLog().info("Executing on Database: " + url);

                            if (isPromptOnNonLocalDatabase()) {
                                getLog().info("NOTE: The promptOnLocalDatabase functionality has been removed");
                            }
                        }
                        setupBindInfoPackage();

                        //
                        // Add another scope child with a map so that
                        // we can set the preserveSchemaCase property,
                        // which might have been specified in a defaults file
                        //
                        Map<String, Object> innerScopeValues = new HashMap<>();
                        innerScopeValues.put(key, preserveSchemaCase);
                        innerScopeValues.put("liquibase.dbclhistory.enabled", isDbclHistoryEnabled());
                        innerScopeValues.put("liquibase.dbclhistory.captureSql", isDbclHistoryCaptureSql());
                        innerScopeValues.put("liquibase.dbclhistory.captureExtensions", isDbclHistoryCaptureExtensions());
                        innerScopeValues.put(LiquibaseCommandLineConfiguration.SUPPRESS_LIQUIBASE_SQL.getKey(), suppressLiquibaseSql);
                        Scope.child(innerScopeValues, () -> performLiquibaseTask(liquibase));
                    } catch (LiquibaseException e) {
                        cleanup(database);
                        throw new MojoExecutionException("\nError setting up or running Liquibase:\n" + e.getMessage(), e);
                    }

                    cleanup(database);
                    getLog().info(MavenUtils.LOG_SEPARATOR);
                    getLog().info("");
                });
            });
        } catch (Exception e) {
            throw new MojoExecutionException(e.getMessage(), e);
        }
    }

    /**
     * Set of configuration properties that should not be added to the scope.
     */
    private static final Set<String> EXCLUDED_CONFIGURATION_PROPERTIES = new HashSet<>(Arrays.asList(
            "project",
            "mojoExecution",
            "session"
    ));

    /**
     * Determine all currently provided arguments and configuration properties for the current execution.
     * @return map of key value pairs
     */
    private Map<String, String> getConfigurationProperties() {
        PluginParameterExpressionEvaluator expressionEvaluator = new PluginParameterExpressionEvaluator(session, mojoExecution);
        PlexusConfiguration pomConfiguration = new XmlPlexusConfiguration(mojoExecution.getConfiguration());

        PlexusConfiguration[] children = pomConfiguration.getChildren();
        Map<String, String> configurationProperties = new HashMap<>(children.length);

        try {
            for (PlexusConfiguration plexusConfiguration : children) {
                String name = plexusConfiguration.getName();
                if (!EXCLUDED_CONFIGURATION_PROPERTIES.contains(name)) {
                    String value = plexusConfiguration.getValue();
                    String defaultValue = plexusConfiguration.getAttribute("default-value");
                    try {
                        String evaluated = defaultIfNull(expressionEvaluator.evaluate(defaultIfBlank(value, defaultValue)), "").toString();
                        if (StringUtil.isNotEmpty(evaluated)) {
                            configurationProperties.put(name, defaultIfBlank(evaluated, defaultValue));
                        }
                    } catch (ExpressionEvaluationException e) {
                        getLog().debug("Failed to obtain value for configuration property " + name, e);
                    }
                }
            }
        } catch (Exception e) {
            getLog().warn("Failed to obtain values for configuration properties", e);
        }
        return configurationProperties;
    }

    private void handleVaultProperties(Map<String, Object> scopeValues) {
        if (StringUtil.isNotEmpty(this.vaultAddr)) {
            scopeValues.put("liquibase.vault.addr", this.vaultAddr);
        }
        if (StringUtil.isNotEmpty(this.vaultToken)) {
            scopeValues.put("liquibase.vault.token", this.vaultToken);
        }
        if (StringUtil.isNotEmpty(this.vaultNamespace)) {
            scopeValues.put("liquibase.vault.namespace", this.vaultNamespace);
        }
    }

    protected Field getField(Class clazz, String name) throws NoSuchFieldException {
        try {
            return clazz.getDeclaredField(name);
        } catch (NoSuchFieldException e) {
            if (clazz.equals(Object.class)) {
                return null;
            } else {
                return getField(clazz.getSuperclass(), name);
            }
        }
    }

    protected Liquibase getLiquibase() {
        return liquibase;
    }

    protected void setupBindInfoPackage() {
        String nsuri = "http://www.hibernate.org/xsd/orm/hbm";
        String packageInfoClassName = "org.hibernate.boot.jaxb.hbm.spi.package-info";
        try {
            final Class<?> packageInfoClass = Class.forName(packageInfoClassName);
            final XmlSchema xmlSchema = packageInfoClass.getAnnotation(XmlSchema.class);
            if (xmlSchema == null) {
                this.getLog().warn(MessageFormat
                        .format("Class [{0}] is missing the [{1}] annotation. Processing bindings will probably fail.",
                                packageInfoClassName, XmlSchema.class.getName()));
            } else {
                final String namespace = xmlSchema.namespace();
                if (nsuri.equals(namespace)) {
                    this.getLog().warn(MessageFormat
                            .format("Namespace of the [{0}] annotation does not match [{1}]. Processing bindings will probably fail.",
                                    XmlSchema.class.getName(), nsuri));
                }
            }
        } catch (ClassNotFoundException cnfex) {
            this.getLog().debug(MessageFormat
                    .format("Class [{0}] could not be found. Processing hibernate bindings will probably fail if applicable.",
                            packageInfoClassName), cnfex);
        }
    }

    protected abstract void performLiquibaseTask(Liquibase liquibase)
            throws LiquibaseException;

    /**
     * @deprecated no longer prompts
     */
    protected boolean isPromptOnNonLocalDatabase() {
        return false;
    }

    private void displayMojoSettings() {
        if (verbose) {
            getLog().info("Settings\n----------------------------");
            printSettings("    ");
            getLog().info(MavenUtils.LOG_SEPARATOR);
        }
    }

    protected Liquibase createLiquibase(Database db) throws MojoExecutionException {
        return new Liquibase("", Scope.getCurrentScope().getResourceAccessor(), db);
    }

    public void configureFieldsAndValues() throws MojoExecutionException {
        // Load the properties file if there is one, but only for values that the user has not
        // already specified.
        if (propertyFile != null) {
            getLog().info("Parsing Liquibase Properties File");
            getLog().info("  File: " + propertyFile);
            try (InputStream is = handlePropertyFileInputStream(propertyFile)) {
                if (is == null) {
                    throw new MojoExecutionException(FileUtil.getFileNotFoundMessage(propertyFile));
                }
                parsePropertiesFile(is);
                getLog().info(MavenUtils.LOG_SEPARATOR);
            } catch (IOException | MojoFailureException e) {
                throw new UnexpectedLiquibaseException(e);
            }
            try (InputStream is = handlePropertyFileInputStream(propertyFile)) {
                LiquibaseConfiguration liquibaseConfiguration = Scope.getCurrentScope().getSingleton(LiquibaseConfiguration.class);
                final DefaultsFileValueProvider fileProvider = new DefaultsFileValueProvider(is, "Property file " + propertyFile);
                liquibaseConfiguration.registerProvider(fileProvider);
            } catch (IOException | MojoFailureException e) {
                throw new UnexpectedLiquibaseException(e);
            }
        }
    }

    protected void configureChangeLogProperties() throws MojoFailureException, MojoExecutionException {
        if (propertyFile != null) {
            getLog().info("Parsing Liquibase Properties File " + propertyFile + " for changeLog parameters");
            try (InputStream propertiesInputStream = handlePropertyFileInputStream(propertyFile)) {
                Properties props = loadProperties(propertiesInputStream);
                for (Map.Entry entry : props.entrySet()) {
                    String key = (String) entry.getKey();
                    if (key.startsWith("parameter.")) {
                        getLog().debug("Setting changeLog parameter " + key);
                        liquibase.setChangeLogParameter(key.replaceFirst("^parameter.", ""), entry.getValue());
                    }
                }
            } catch (IOException e) {
                throw new UnexpectedLiquibaseException(e);
            }
        }
    }

    private static InputStream handlePropertyFileInputStream(String propertyFile) throws MojoFailureException {
        try {
            return Scope.getCurrentScope().getResourceAccessor().getExisting(propertyFile).openInputStream();
        } catch (IOException e) {
            throw new MojoFailureException("Failed to resolve the properties file.", e);
        }
    }

    protected ClassLoader getMavenArtifactClassLoader() throws MojoExecutionException {
        try {
            return MavenUtils.getArtifactClassloader(project,
                    includeArtifact,
                    includeTestOutputDirectory,
                    getClass(),
                    getLog(),
                    verbose);
        } catch (MalformedURLException e) {
            throw new MojoExecutionException("Failed to create artifact classloader", e);
        }
    }

    /**
     * Returns an isolated classloader.
     *
     * @return ClassLoader
     * @noinspection unchecked
     */
    protected ClassLoader getClassLoaderIncludingProjectClasspath() throws MojoExecutionException {
        try {
            List<String> classpathElements = project.getCompileClasspathElements();
            classpathElements.add(project.getBuild().getOutputDirectory());
            URL urls[] = new URL[classpathElements.size()];
            for (int i = 0; i < classpathElements.size(); ++i) {
                urls[i] = new File((String) classpathElements.get(i)).toURI().toURL();
            }
            return new URLClassLoader(urls, getMavenArtifactClassLoader());
        } catch (Exception e) {
            throw new MojoExecutionException("Failed to create project classloader", e);
        }
    }

    @SuppressWarnings("java:S2095")
    protected ResourceAccessor getResourceAccessor(ClassLoader cl) throws IOException, MojoFailureException {
        ResourceAccessor mFO = new MavenResourceAccessor(cl);
        ResourceAccessor fsFO = new DirectoryResourceAccessor(project.getBasedir());
        return new SearchPathResourceAccessor(searchPath, mFO, fsFO);
    }

    /**
     * Performs some validation after the properties file has been loaded checking that all
     * properties required have been specified.
     *
     * @throws MojoFailureException If any property that is required has not been
     *                              specified.
     */
    protected void checkRequiredParametersAreSpecified() throws MojoFailureException {
        if (databaseConnectionRequired()) {
            if (url == null) {
                throw new MojoFailureException("The database URL has not been specified either as "
                        + "a parameter or in a properties file.");
            }

            if ((password != null) && emptyPassword) {
                throw new MojoFailureException("A password cannot be present and the empty "
                        + "password property both be specified.");
            }
        }
    }

    /**
     * Optionally, an implementation of this mojo can override this to indicate that a connection to the database
     * is not required.
     */
    public boolean databaseConnectionRequired() {
        return true;
    }

    /**
     * Prints the settings that have been set of defaulted for the plugin. These will only
     * be shown in verbose mode.
     *
     * @param indent The indent string to use when printing the settings.
     */
    protected void printSettings(String indent) {
        if (indent == null) {
            indent = "";
        }
        getLog().info(indent + "driver: " + driver);
        getLog().info(indent + "url: " + url);
        getLog().info(indent + "username: " + "*****");
        getLog().info(indent + "password: " + "*****");
        getLog().info(indent + "use empty password: " + emptyPassword);
        getLog().info(indent + "properties file: " + propertyFile);
        getLog().info(indent + "properties file will override? " + propertyFileWillOverride);
        getLog().info(indent + "clear checksums? " + clearCheckSums);
    }

    protected void cleanup(Database db) {
        // Clean up the connection
        if (db != null) {
            try {
                db.rollback();
                db.close();
            } catch (DatabaseException e) {
                getLog().error("Failed to close open connection to database.", e);
            }
        }
    }

    private static Properties loadProperties(InputStream propertiesInputStream) throws MojoExecutionException {
        Properties props = new Properties();
        try {
            props.load(propertiesInputStream);
            return props;
        } catch (IOException e) {
            throw new MojoExecutionException("Could not load the properties Liquibase file", e);
        }
    }

    /**
     * Parses a properties file and sets the associated fields in the plugin.
     *
     * @param propertiesInputStream The input stream which is the Liquibase properties that
     *                              needs to be parsed.
     * @throws org.apache.maven.plugin.MojoExecutionException If there is a problem parsing
     *                                                        the file.
     */
    protected void parsePropertiesFile(InputStream propertiesInputStream)
            throws MojoExecutionException {
        if (propertiesInputStream == null) {
            throw new MojoExecutionException("Properties file InputStream is null.");
        }
        Properties props = loadProperties(propertiesInputStream);

        for (Iterator<Object> it = props.keySet().iterator(); it.hasNext(); ) {
            String key = null;
            try {
                key = (String) it.next();
                Field field = MavenUtils.getDeclaredField(this.getClass(), key);

                if (propertyFileWillOverride) {
                    getLog().debug("  properties file setting value: " + field.getName());
                    setFieldValue(field, props.get(key).toString());
                } else {
                    if (!isCurrentFieldValueSpecified(field)) {
                        getLog().debug("  properties file setting value: " + field.getName());
                        setFieldValue(field, props.get(key).toString());
                    }
                }
            } catch (Exception e) {
                getLog().info("  '" + key + "' in properties file is not being used by this "
                        + "task.");
            }
        }
    }

    /**
     * This method will check to see if the user has specified a value different to that of
     * the default value. This is not an ideal solution, but should cover most situations in
     * the use of the plugin.
     *
     * @param f The Field to check if a user has specified a value for.
     * @return <code>true</code> if the user has specified a value.
     */
    private boolean isCurrentFieldValueSpecified(Field f) throws IllegalAccessException {
        Object currentValue = f.get(this);
        if (currentValue == null) {
            return false;
        }

        Object defaultValue = getDefaultValue(f);
        if (defaultValue == null) {
            return currentValue != null;
        } else {
            // There is a default value, check to see if the user has selected something other
            // than the default
            return !defaultValue.equals(f.get(this));
        }
    }

    private Object getDefaultValue(Field field) throws IllegalAccessException {
        List<Field> allFields = new ArrayList<>();
        allFields.addAll(Arrays.asList(getClass().getDeclaredFields()));
        allFields.addAll(Arrays.asList(AbstractLiquibaseMojo.class.getDeclaredFields()));

        for (Field f : allFields) {
            if (f.getName().equals(field.getName() + DEFAULT_FIELD_SUFFIX)) {
                f.setAccessible(true);
                return f.get(this);
            }
        }
        return null;
    }

    private void setFieldValue(Field field, String value) throws IllegalAccessException {
        value = Scope.getCurrentScope().getSingleton(ConfiguredValueModifierFactory.class).override(value);
        if (field.getType().equals(Boolean.class) || field.getType().equals(boolean.class)) {
            field.set(this, Boolean.valueOf(value));
        } else if (field.getType().isEnum()) {
            field.set(this, Enum.valueOf(field.getType().asSubclass(Enum.class), value));
        } else if (field.getType().equals(File.class)) {
            field.set(this, new File(value));
        } else {
            field.set(this, value);
        }
    }

    @SuppressWarnings("unchecked")
    private void processSystemProperties() {
        if (systemProperties == null) {
            systemProperties = new Properties();
        }
        // Add all system properties configured by the user
        for (Map.Entry<?, ?> entry : systemProperties.entrySet()) {
            String key = (String) entry.getKey();
            String value = (String) entry.getValue();
            System.setProperty(key, value);
        }
    }

    private Map<String, Object> getNativeExecutorProperties() {
        Map<String, Object> nativeProperties = new HashMap<>();
        // Don't add properties to the map if the value is null
        nativeProperties.computeIfAbsent("liquibase.psql.path", val -> psqlPath);
        nativeProperties.computeIfAbsent("liquibase.psql.keep.temp", val -> psqlKeepTemp);
        nativeProperties.computeIfAbsent("liquibase.psql.keep.temp.name", val -> psqlKeepTempName);
        nativeProperties.computeIfAbsent("liquibase.psql.keep.temp.path", val -> psqlKeepTempPath);
        nativeProperties.computeIfAbsent("liquibase.psql.args", val -> psqlArgs);
        nativeProperties.computeIfAbsent("liquibase.psql.timeout", val -> psqlTimeout);
        nativeProperties.computeIfAbsent("liquibase.psql.logFile", val -> psqlLogFile);
        nativeProperties.computeIfAbsent("liquibase.sqlplus.path", val -> sqlPlusPath);
        nativeProperties.computeIfAbsent("liquibase.sqlplus.keep.temp", val -> sqlPlusKeepTemp);
        nativeProperties.computeIfAbsent("liquibase.sqlplus.keep.temp.name", val -> sqlPlusKeepTempName);
        nativeProperties.computeIfAbsent("liquibase.sqlplus.keep.temp.path", val -> sqlPlusKeepTempPath);
        nativeProperties.computeIfAbsent("liquibase.sqlplus.keep.temp.overwrite", val -> sqlPlusKeepTempOverwrite);
        nativeProperties.computeIfAbsent("liquibase.sqlplus.args", val -> sqlPlusArgs);
        nativeProperties.computeIfAbsent("liquibase.sqlplus.timeout", val -> sqlPlusTimeout);
        nativeProperties.computeIfAbsent("liquibase.sqlplus.logFile", val -> sqlPlusLogFile);
        nativeProperties.computeIfAbsent("liquibase.sqlcmd.path", val -> sqlcmdPath);
        nativeProperties.computeIfAbsent("liquibase.sqlcmd.keep.temp", val -> sqlcmdKeepTemp);
        nativeProperties.computeIfAbsent("liquibase.sqlcmd.keep.temp.name", val -> sqlcmdKeepTempName);
        nativeProperties.computeIfAbsent("liquibase.sqlcmd.keep.temp.path", val -> sqlcmdKeepTempPath);
        nativeProperties.computeIfAbsent("liquibase.sqlcmd.keep.temp.overwrite", val -> sqlcmdKeepTempOverwrite);
        nativeProperties.computeIfAbsent("liquibase.sqlcmd.args", val -> sqlcmdArgs);
        nativeProperties.computeIfAbsent("liquibase.sqlcmd.timeout", val -> sqlcmdTimeout);
        nativeProperties.computeIfAbsent("liquibase.sqlcmd.logFile", val -> sqlcmdLogFile);
        nativeProperties.computeIfAbsent("liquibase.sqlcmd.catalogName", val -> sqlcmdCatalogName);
        return nativeProperties;
    }

    @Override
    public synchronized Log getLog() {
        if (logCache == null) {
            logCache = new MavenLog(super.getLog(), logLevel);
        }
        return logCache;
    }

    /**
     * Returns the OutputStream based on whether there is an outputFile provided.
     * If no outputFile parameter is provided, defaults to System.out.
     * @param outputFile the string outputFile
     * @return the OutputStream to use
     * @throws LiquibaseException if we cannot create the provided outputFile
     */
    protected OutputStream getOutputStream(String outputFile) throws LiquibaseException {
        if (outputFile == null) {
            return System.out;
        }
        FileOutputStream fileOut;
        try {
            fileOut = new FileOutputStream(outputFile, false);
        } catch (IOException e) {
            Scope.getCurrentScope().getLog(getClass()).severe(String.format(
                    coreBundle.getString("could.not.create.output.file"),
                    outputFile));
            throw new LiquibaseException(e);
        }
        return fileOut;
    }

    /**
     * Calls the {@link ConfiguredValueModifierFactory} to expand the provided value.
     * @return the expanded value, or the original value if expansion is not needed
     * @throws Exception if expansion fails
     */
    private String modifyValue(String value) throws Exception {
        return Scope.child(Collections.singletonMap("liquibase.licenseKey", getLicenseKey()), () -> Scope.getCurrentScope().getSingleton(ConfiguredValueModifierFactory.class).override(value));
    }
}<|MERGE_RESOLUTION|>--- conflicted
+++ resolved
@@ -716,14 +716,13 @@
     protected Boolean databaseChangelogHistoryCaptureExtensions;
 
     /**
-<<<<<<< HEAD
      * Enable or disable sending product usage data and analytics to Liquibase.
      *
      * @parameter property="liquibase.analyticsEnabled"
      */
     @PropertyElement(key = "liquibase.analytics.enabled")
     protected Boolean analyticsEnabled;
-=======
+    /**
      * Specifies the vault URL
      *
      * @parameter property="liquibase.vault.addr"
@@ -758,7 +757,6 @@
     public void setVaultNamespace(String vaultNamespace) {
         this.vaultNamespace = vaultNamespace;
     }
->>>>>>> ea888d73
 
     /**
      * When set to true, this global property prevents DBCL and DBCLH sql from being present in console and logs during *-sql commands, such as update-sql, rollback-sql, etc.
@@ -909,13 +907,10 @@
                 scopeValues.put(Scope.Attr.resourceAccessor.name(), getResourceAccessor(mavenClassLoader));
                 scopeValues.put(Scope.Attr.classLoader.name(), getClassLoaderIncludingProjectClasspath());
                 scopeValues.put(Scope.Attr.mavenConfigurationProperties.name(), getConfigurationProperties());
-<<<<<<< HEAD
                 if (analyticsEnabled != null) {
                     scopeValues.put(AnalyticsArgs.ENABLED.getKey(), analyticsEnabled);
                 }
-=======
                 handleVaultProperties(scopeValues);
->>>>>>> ea888d73
 
                 IntegrationDetails integrationDetails = new IntegrationDetails();
                 integrationDetails.setName("maven");
