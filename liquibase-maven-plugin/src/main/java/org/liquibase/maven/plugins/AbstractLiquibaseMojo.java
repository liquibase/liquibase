--- conflicted
+++ resolved
@@ -921,11 +921,7 @@
     }
 
     @SuppressWarnings("java:S2095")
-<<<<<<< HEAD
-    protected ResourceAccessor getResourceAccessor(ClassLoader cl) {
-=======
     protected ResourceAccessor getResourceAccessor(ClassLoader cl) throws IOException {
->>>>>>> cef7a29a
         ResourceAccessor mFO = new MavenResourceAccessor(cl);
         ResourceAccessor fsFO = new DirectoryResourceAccessor(project.getBasedir());
         return new SearchPathResourceAccessor(searchPath, mFO, fsFO);
