--- conflicted
+++ resolved
@@ -870,14 +870,10 @@
             try (InputStream is = handlePropertyFileInputStream(propertyFile)) {
                 parsePropertiesFile(is);
                 getLog().info(MavenUtils.LOG_SEPARATOR);
-<<<<<<< HEAD
             } catch (IOException | MojoFailureException | MojoExecutionException e) {
                 throw new UnexpectedLiquibaseException(e);
             }
             try (InputStream is = handlePropertyFileInputStream(propertyFile)) {
-=======
-
->>>>>>> 35f180d7
                 LiquibaseConfiguration liquibaseConfiguration = Scope.getCurrentScope().getSingleton(LiquibaseConfiguration.class);
                 final DefaultsFileValueProvider fileProvider = new DefaultsFileValueProvider(is, "Property file " + propertyFile);
                 liquibaseConfiguration.registerProvider(fileProvider);
