package liquibase.integration.cdi;

import liquibase.Scope;
import liquibase.integration.cdi.annotations.Liquibase;
import liquibase.integration.cdi.annotations.LiquibaseSchema;
import liquibase.logging.Logger;
import liquibase.resource.DirectoryResourceAccessor;
import liquibase.resource.ResourceAccessor;
import liquibase.util.FileUtil;
import liquibase.util.StreamUtil;

import javax.enterprise.inject.spi.Bean;
import javax.enterprise.inject.spi.BeanManager;
import javax.enterprise.util.AnnotationLiteral;
import javax.inject.Inject;
import javax.inject.Singleton;
import java.io.File;
import java.io.FileOutputStream;
import java.io.IOException;
import java.io.InputStream;
import java.lang.annotation.Annotation;
import java.nio.channels.FileChannel;
import java.nio.channels.FileLock;
import java.nio.channels.OverlappingFileLockException;
import java.util.*;
import java.util.concurrent.Callable;

/**
 * @author Nikita Lipatov (https://github.com/islonik)
 * @since 27/5/17.
 */
@Singleton
public class SchemesCDIConfigBuilder {

    private static final Logger log = Scope.getCurrentScope().getLog(SchemesCDIConfigBuilder.class);

    private static final String ROOT_PATH = System.getProperty("java.io.tmpdir");

    private static final String SCHEMA_NAME = "/schema.template.xml";
    private static final String TEMPLATE_NAME = "liquibase.cdi.schema.xml";
    private static final String INCLUDE_TPL = "\t<include file=\"%s\"/>%n";

    private static final Long FILE_LOCK_TIMEOUT = 50L;

    private final BeanManager bm;
    private final SchemesTreeBuilder treeBuilder;

    @Inject
    public SchemesCDIConfigBuilder(BeanManager bm, SchemesTreeBuilder treeBuilder) {
        this.bm = bm;
        this.treeBuilder = treeBuilder;
    }

    /**
     * API method.
     */
<<<<<<< HEAD
    public ResourceAccessor createResourceAccessor() {
=======
    public ResourceAccessor createResourceAccessor() throws IOException {
>>>>>>> cef7a29a
        return new DirectoryResourceAccessor(new File(ROOT_PATH));
    }

    /**
     * API method.
     */
    public CDILiquibaseConfig createCDILiquibaseConfig() {
        final String id = UUID.randomUUID().toString();
        log.fine(String.format("[id = %s] createConfig(). Date: '%s'", id, new Date()));

        final InputStream is = SchemesCDIConfigBuilder.class.getResourceAsStream(SCHEMA_NAME);
        try {
            return jvmLocked(id, new Callable<CDILiquibaseConfig>() {
                public CDILiquibaseConfig call() throws Exception {
                    return createCDILiquibaseConfig(id, is);
                }
            });
        } catch (Exception ex) {
            log.warning(String.format("[id = %s] Unable to initialize liquibase where '%s'.", id, ex.getMessage()), ex);
            return null;
        } finally {
            try {
                is.close();
            } catch (IOException ioe) {
                log.warning(String.format("[id = %s] IOException during closing an input stream '%s'.", id, ioe.getMessage()), ioe);
            }
        }
    }

    private CDILiquibaseConfig createCDILiquibaseConfig(final String id, final InputStream is) throws IOException {
        File liquibaseDir = new File(String.format("%s/liquibase/schemes", ROOT_PATH));
        if (!liquibaseDir.exists() && (!liquibaseDir.mkdirs())) {
            throw new RuntimeException(String.format("[id = %s] Cannot create [%s] dirs.", id, liquibaseDir));
        }
        log.fine(String.format("[id = %s] Includes directory: [path='%s']", id, liquibaseDir.getAbsolutePath()));

        String path = String.format("%s/%s", ROOT_PATH, TEMPLATE_NAME);
        File output = new File(path);

        if (output.exists()) {
            log.fine(String.format("[id = %s] File [path='%s'] already exists, deleting", id, path));
            if (output.delete()) {
                log.fine(String.format("[id = %s] File [path='%s'] already exists, deleted successfully.", id, path));
            } else {
                log.fine(String.format("[id = %s] File [path='%s'] already exists, failed to delete.", id, path));
            }
        }
        if (!output.createNewFile()) {
            throw new RuntimeException(String.format("[id = %s] Cannot create [%s] file.", id, output));
        }
        log.info(String.format("[id = %s] File %s was created.", id, output));
        log.fine(String.format("[id = %s] Root liquibase file [path='%s'] ready.", id, path));

        long start = System.currentTimeMillis();
        log.info(String.format("[id = %s] Scanning application for liquibase schemes.", id));

        Set<Bean<?>> beans = bm.getBeans(Object.class, new AnnotationLiteralDefault());

        Set<Class<?>> classesSet = new LinkedHashSet<>();
        for (Bean<?> bean : beans) {
            classesSet.add(bean.getBeanClass());
        }
        Set<Annotation> annotationsSet = new LinkedHashSet<>();
        for (Class clazz : classesSet) {
            annotationsSet.add(clazz.getAnnotation(LiquibaseSchema.class));
        }
        List<LiquibaseSchema> liquibaseSchemaList = new ArrayList<>();
        for (Annotation ann : annotationsSet) {
            liquibaseSchemaList.add((LiquibaseSchema) ann);
        }

        List<LiquibaseSchema> treeList = treeBuilder.build(id, liquibaseSchemaList);

        List<String[]> resourceList = new ArrayList<>();
        for (LiquibaseSchema liquibaseSchema : treeList) {
            resourceList.add(liquibaseSchema.resource());
        }

        List<String> schemaPaths = new ArrayList<>();
        for (String[] resources : resourceList) {
            for (String resource : resources) {
                schemaPaths.add(copyToFile(id, liquibaseDir.getAbsolutePath(), resource));
            }
        }

        StringBuilder schemes = new StringBuilder();
        for (String schema : schemaPaths) {
            schemes.append(String.format(INCLUDE_TPL, schema)).append("\n");
        }

        log.info(String.format("[id = %s] Scan complete [took=%s milliseconds].", id, System.currentTimeMillis() - start));
        log.fine(String.format("[id = %s] Resolved schemes: %n%s%n", id, schemes));
        log.fine(String.format("[id = %s] Generating root liquibase file...", id));

        String template = StreamUtil.readStreamAsString(is); // schema.template.xml

        String xml = String.format(template, schemes);

        FileUtil.write(xml, output);

        log.info(String.format("[id = %s] File %s was written.", id, output));
        log.fine(String.format("[id = %s] Generation complete.", id));
        log.fine(String.format("[id = %s] Root liquibase xml: %n %s %n", id, xml));

        CDILiquibaseConfig config = new CDILiquibaseConfig();
        config.setChangeLog(TEMPLATE_NAME);
        return config;
    }

    synchronized CDILiquibaseConfig jvmLocked(final String id, Callable<CDILiquibaseConfig> action) throws Exception {
        return fileLocked(id, action);
    }

    /**
     * Synchronization among multiple JVM's.
     */
    CDILiquibaseConfig fileLocked(final String id, Callable<CDILiquibaseConfig> action) throws Exception {
        log.info(String.format("[id = %s] JVM lock acquired, acquiring file lock", id));
        String lockPath = String.format("%s/schema.liquibase.lock", ROOT_PATH);

        File lockFile = new File(lockPath);
        if (!lockFile.exists() && lockFile.createNewFile()) {
            log.info(String.format("[id = %s] Created lock file [path='%s'].", id, lockPath));
        }

        log.info(String.format("[id = %s] Trying to acquire the file lock [file='%s']...", id, lockPath));

        CDILiquibaseConfig actionResult = null;
        FileLock lock = null;
        try (
                FileOutputStream fileStream = new FileOutputStream(lockPath);
                FileChannel fileChannel = fileStream.getChannel();
        )
        {
            while (null == lock) {
                try {
                    lock = fileChannel.tryLock();
                } catch (OverlappingFileLockException e) {
                    log.fine(String.format("[id = %s] Lock already acquired, waiting for the lock...", id));
                }
                if (null == lock) {
                    log.fine(String.format("[id = %s] Waiting for the lock...", id));
                    try {
                        Thread.sleep(FILE_LOCK_TIMEOUT);
                    } catch (InterruptedException interruptedException) {
                        log.severe(interruptedException.getMessage(), interruptedException);
                        Thread.currentThread().interrupt();
                    }
                }
            }
            log.info(String.format("[id = %s] File lock acquired, running liquibase...", id));
            actionResult = action.call();
            lock.release();
        } catch (Exception e) {
            log.warning(e.getMessage(), e);
        }
        return actionResult;
    }

    private String copyToFile(final String id, final String liquibase, final String schema) {
        log.info(String.format("[id = %s] copyToFile(%s, %s)", id, liquibase, schema));

        InputStream is = null;
        try {
            is = this.getClass().getClassLoader().getResourceAsStream(schema);

            log.info(String.format("[id = %s] Transferring schema [resource=%s] to directory [path=%s]...", id, schema, liquibase));
            String path = schema.startsWith("/") ? schema.substring(1) : schema;
            log.fine(String.format("[id = %s] LiquibaseSchema path is [path='%s'].", id, path));

            if (path.contains("/")) {

                String dirPath = String.format("%s/%s", liquibase, path.substring(0, path.lastIndexOf('/')));
                log.fine(String.format("[id = %s] LiquibaseSchema path contains intermediate directories [path='%s'], preparing its...", id, dirPath));

                File file = new File(dirPath);
                if (!file.exists() && file.mkdirs()) {
                    log.info(String.format("[id = %s] Directories for [path='%s'] file created.", id, file.getAbsolutePath()));
                }
            }

            File file = new File(String.format("%s/%s", liquibase, path));
            if (file.exists()) {
                log.info(String.format("[id = %s] LiquibaseSchema file [path='%s'] already exists, deleting...", id, file.getAbsolutePath()));
                if (file.delete()) {
                    log.info(String.format("[id = %s] File [path='%s'] deleted.", id, file.getAbsolutePath()));
                }
            }
            if (file.createNewFile()) {
                log.info(String.format("[id = %s] File [path='%s'] created.", id, file.getAbsolutePath()));
            }
            log.fine(String.format("[id = %s] LiquibaseSchema file [path='%s'] is ready, copying data...", id, file.getAbsolutePath()));

            FileUtil.write(StreamUtil.readStreamAsString(is), file);

            String schemaPath = file.getAbsolutePath().replace(ROOT_PATH, "");
            log.info(String.format("[id = %s] Data copied, schema path is [path='%s'].", id, schemaPath));
            return schemaPath;
        } catch (IOException e) {
            throw new RuntimeException(e);
        } finally {
            try {
                if (is != null) {
                    is.close();
                }
            } catch (IOException ioe) {
                log.warning(String.format("IOException during closing an input stream '%s'.", ioe.getMessage()), ioe);
            }
        }
    }

    static class AnnotationLiteralDefault extends AnnotationLiteral<Liquibase> {
        private static final long serialVersionUID = -2878951947483191L;
    }
}<|MERGE_RESOLUTION|>--- conflicted
+++ resolved
@@ -54,11 +54,7 @@
     /**
      * API method.
      */
-<<<<<<< HEAD
-    public ResourceAccessor createResourceAccessor() {
-=======
     public ResourceAccessor createResourceAccessor() throws IOException {
->>>>>>> cef7a29a
         return new DirectoryResourceAccessor(new File(ROOT_PATH));
     }
 
