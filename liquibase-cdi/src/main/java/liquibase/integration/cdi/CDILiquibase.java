--- conflicted
+++ resolved
@@ -134,13 +134,8 @@
         Liquibase liquibase = null;
         try {
             c = dataSource.getConnection();
-<<<<<<< HEAD
             lockC = dataSource.getConnection();
             liquibase = createLiquibase(c, lockC);
-            liquibase.getDatabase();
-=======
-            liquibase = createLiquibase(c);
->>>>>>> 00fc3a11
             liquibase.update(new Contexts(config.getContexts()), new LabelExpression(config.getLabels()));
             updateSuccessful = true;
         } catch (SQLException e) {
