<?xml version="1.0" encoding="UTF-8"?>
<project xmlns="http://maven.apache.org/POM/4.0.0" xmlns:xsi="http://www.w3.org/2001/XMLSchema-instance"
         xsi:schemaLocation="http://maven.apache.org/POM/4.0.0 http://maven.apache.org/xsd/maven-4.0.0.xsd">
    <modelVersion>4.0.0</modelVersion>
    <parent>
        <groupId>org.liquibase</groupId>
        <artifactId>liquibase</artifactId>
        <version>0-SNAPSHOT</version>
    </parent>
    <artifactId>liquibase-core</artifactId>
    <packaging>jar</packaging>

    <!-- must use "Liquibase" as the name for the publicly released artifact -->
    <name>Liquibase</name>

    <properties>
        <maven.deploy.skip>false</maven.deploy.skip>
        <maven.javadoc.skip>true</maven.javadoc.skip>
        <sonar.coverage.jacoco.xmlReportPaths>../target/jacoco.xml</sonar.coverage.jacoco.xmlReportPaths>
        <surefire.failIfNoTests>false</surefire.failIfNoTests>
    </properties>

    <description>Liquibase is a tool for managing and executing database changes.</description>
    <url>http://www.liquibase.com</url>

    <!-- must re-specify this or the final pom will have the submodule info appended to it -->
    <scm>
        <connection>scm:git:git@github.com:liquibase/liquibase.git</connection>
        <developerConnection>scm:git:git@github.com:liquibase/liquibase.git</developerConnection>
        <url>scm:git:git@github.com:liquibase/liquibase.git</url>
    </scm>

    <dependencies>
        <dependency>
            <groupId>${project.groupId}</groupId>
            <artifactId>liquibase-standard</artifactId>
            <version>${project.version}</version>
        </dependency>
        <dependency>
            <groupId>info.picocli</groupId>
            <artifactId>picocli</artifactId>
            <version>4.7.6</version>
            <optional>true</optional>
        </dependency>
        <dependency>
            <groupId>${project.groupId}</groupId>
            <artifactId>liquibase-cli</artifactId>
            <version>${project.version}</version>
            <exclusions>
                <exclusion>
                    <groupId>info.picocli</groupId>
                    <artifactId>picocli</artifactId>
                </exclusion>
            </exclusions>
        </dependency>
        <dependency>
            <groupId>${project.groupId}</groupId>
            <artifactId>liquibase-snowflake</artifactId>
            <version>${project.version}</version>
        </dependency>
        <dependency>
            <groupId>org.apache.commons</groupId>
            <artifactId>commons-lang3</artifactId>
            <version>${commons-lang3.version}</version>
        </dependency>
    </dependencies>

    <build>
        <plugins>
            <plugin>
<<<<<<< HEAD
                <groupId>org.apache.maven.plugins</groupId>
                <artifactId>maven-jar-plugin</artifactId>
                <configuration>
                    <archive>
                        <manifestEntries>
                            <Automatic-Module-Name>liquibase</Automatic-Module-Name>
                        </manifestEntries>
                    </archive>
                </configuration>
            </plugin>
            <!-- need to build javadocs for other module javadocs to reference -->
=======
                <groupId>org.liquibase.ext</groupId>
                <artifactId>liquibase-sdk-maven-plugin</artifactId>
                <version>0.10.23</version>
            </plugin>

>>>>>>> ef45633b
            <plugin>
                <groupId>org.apache.maven.plugins</groupId>
                <artifactId>maven-source-plugin</artifactId>
                <version>3.3.1</version>
                <configuration>
                    <!-- sources.jar from this module is the shaded sources of others  -->
                    <skipSource>true</skipSource>
                </configuration>
            </plugin>

            <!--
            The final pom gets built by:
             1. The shade plugin fixing the dependenies
             2. Then the flatten plug flattening it
             3. Then the antrun plugin making sure the pom in the jar file is the correct version
             -->
            <plugin>
                <groupId>org.apache.maven.plugins</groupId>
                <artifactId>maven-shade-plugin</artifactId>
                <version>3.6.0</version>
                <dependencies>
                    <dependency>
                        <groupId>com.github.marcosemiao.maven.plugins.shade.resource</groupId>
                        <artifactId>maven-shade-merge-manifest-transformer</artifactId>
                        <version>0.0.3</version>
                    </dependency>
                </dependencies>
                <configuration>
                    <artifactSet>
                        <includes>
                            <include>${project.groupId}:liquibase-standard</include>
                            <include>${project.groupId}:liquibase-cli</include>
                            <include>${project.groupId}:liquibase-snowflake</include>
                        </includes>
                    </artifactSet>
                    <filters>
                        <filter>
                            <artifact>*:*</artifact>
                            <excludes>
                                <exclude>META-INF/maven/**</exclude>
                            </excludes>
                        </filter>
                    </filters>
                    <dependencyReducedPomLocation>${project.build.directory}/dependency-reduced-pom.xml</dependencyReducedPomLocation>
                    <createDependencyReducedPom>true</createDependencyReducedPom>
                    <promoteTransitiveDependencies>true</promoteTransitiveDependencies>
                    <createSourcesJar>true</createSourcesJar>
                    <createTestSourcesJar>false</createTestSourcesJar>
                    <keepDependenciesWithProvidedScope>false</keepDependenciesWithProvidedScope>
                    <transformers>
                        <transformer
                                implementation="org.apache.maven.plugins.shade.resource.ServicesResourceTransformer"/>
                        <transformer implementation="fr.ms.maven.shade.transformers.MergeManifestResourceTransformer"/>
                        <transformer implementation="org.apache.maven.plugins.shade.resource.AppendingTransformer">
                            <resource>liquibase.build.properties</resource>
                        </transformer>
                    </transformers>
                </configuration>
                <executions>
                    <execution>
                        <phase>package</phase>
                        <goals>
                            <goal>shade</goal>
                        </goals>
                    </execution>
                </executions>
            </plugin>

            <plugin>
                <groupId>org.codehaus.mojo</groupId>
                <artifactId>flatten-maven-plugin</artifactId>
                <version>1.6.0</version>
                <configuration>
                    <outputDirectory>${project.build.directory}/classes/META-INF/maven/org.liquibase/liquibase-core/</outputDirectory>
                    <flattenedPomFilename>pom.xml</flattenedPomFilename>
                </configuration>
                <executions>
                    <execution>
                        <id>flatten</id>
                        <phase>package</phase>
                        <goals>
                            <goal>flatten</goal>
                        </goals>
                    </execution>
                </executions>
            </plugin>

            <plugin>
                <groupId>org.apache.maven.plugins</groupId>
                <artifactId>maven-antrun-plugin</artifactId>
                <version>3.1.0</version>
                <executions>
                    <execution>
                        <id>repack</id>
                        <phase>package</phase>
                        <goals>
                            <goal>run</goal>
                        </goals>
                        <configuration>
                            <target>
                                <jar destfile="${project.build.directory}/${build.finalName}.jar"
                                     update="true"
                                     basedir="${project.build.directory}/classes"
                                     includes="**/pom.xml"
                                />
                            </target>
                        </configuration>
                    </execution>
                </executions>
            </plugin>
            <plugin>
                <groupId>org.codehaus.mojo</groupId>
                <artifactId>build-helper-maven-plugin</artifactId>
                <version>3.6.0</version>
                <executions>
                    <execution>
                        <id>timestamp-property</id>
                        <goals>
                            <goal>timestamp-property</goal>
                        </goals>
                        <phase>validate</phase>
                        <configuration>
                            <name>current.year</name>
                            <pattern>yyyy</pattern>
                        </configuration>
                    </execution>
                </executions>
            </plugin>
        </plugins>
    </build>
</project><|MERGE_RESOLUTION|>--- conflicted
+++ resolved
@@ -68,7 +68,6 @@
     <build>
         <plugins>
             <plugin>
-<<<<<<< HEAD
                 <groupId>org.apache.maven.plugins</groupId>
                 <artifactId>maven-jar-plugin</artifactId>
                 <configuration>
@@ -79,14 +78,12 @@
                     </archive>
                 </configuration>
             </plugin>
-            <!-- need to build javadocs for other module javadocs to reference -->
-=======
+            <plugin>
                 <groupId>org.liquibase.ext</groupId>
                 <artifactId>liquibase-sdk-maven-plugin</artifactId>
                 <version>0.10.23</version>
             </plugin>
 
->>>>>>> ef45633b
             <plugin>
                 <groupId>org.apache.maven.plugins</groupId>
                 <artifactId>maven-source-plugin</artifactId>
