<project xmlns="http://maven.apache.org/POM/4.0.0" xsi:schemaLocation="http://maven.apache.org/POM/4.0.0 http://maven.apache.org/xsd/maven-4.0.0.xsd" xmlns:xsi="http://www.w3.org/2001/XMLSchema-instance">
  <modelVersion>
    4.0.0
  </modelVersion>
  <artifactId>
    liquibase-core
  </artifactId>
  <name>
    Liquibase Core
  </name>
  <packaging>
    jar
  </packaging>
  <parent>
    <groupId>
      com.datical.lb
    </groupId>
    <artifactId>
      liquibase-parent
    </artifactId>
    <version>
<<<<<<< HEAD
      3.5.852
=======
      3.5.870
>>>>>>> e7640dfd
    </version>
  </parent>
  <properties>
    <bundle.namespace>
      liquibase.*
    </bundle.namespace>
  </properties>
  <dependencies>
    <dependency>
      <groupId>
        commons-cli
      </groupId>
      <artifactId>
        commons-cli
      </artifactId>
      <optional>
        true
      </optional>
    </dependency>
    <dependency>
      <groupId>
        junit
      </groupId>
      <artifactId>
        junit
      </artifactId>
      <scope>
        compile
      </scope>
      <optional>
        true
      </optional>
    </dependency>
    <dependency>
      <groupId>
        org.hamcrest
      </groupId>
      <artifactId>
        hamcrest-library
      </artifactId>
      <scope>
        test
      </scope>
    </dependency>
    <dependency>
      <groupId>
        org.powermock
      </groupId>
      <artifactId>
        powermock-module-junit4
      </artifactId>
      <scope>
        test
      </scope>
    </dependency>
    <dependency>
      <groupId>
        org.powermock
      </groupId>
      <artifactId>
        powermock-api-mockito
      </artifactId>
      <scope>
        test
      </scope>
    </dependency>
    <dependency>
      <groupId>
        org.mockito
      </groupId>
      <artifactId>
        mockito-all
      </artifactId>
      <scope>
        test
      </scope>
    </dependency>
    <dependency>
      <groupId>
        org.apache.ant
      </groupId>
      <artifactId>
        ant
      </artifactId>
    </dependency>
    <dependency>
      <groupId>
        javax.servlet
      </groupId>
      <artifactId>
        servlet-api
      </artifactId>
    </dependency>
    <dependency>
      <groupId>
        org.springframework
      </groupId>
      <artifactId>
        spring
      </artifactId>
    </dependency>
    <dependency>
      <groupId>
        org.hsqldb
      </groupId>
      <artifactId>
        hsqldb
      </artifactId>
      <scope>
        test
      </scope>
    </dependency>
    <dependency>
      <groupId>
        org.yaml
      </groupId>
      <artifactId>
        snakeyaml
      </artifactId>
    </dependency>
    <dependency>
      <groupId>
        org.codehaus.groovy
      </groupId>
      <artifactId>
        groovy-all
      </artifactId>
      <scope>
        test
      </scope>
    </dependency>
    <dependency>
      <groupId>
        org.spockframework
      </groupId>
      <artifactId>
        spock-core
      </artifactId>
      <scope>
        test
      </scope>
    </dependency>
    <dependency>
      <groupId>
        org.apache.ant
      </groupId>
      <artifactId>
        ant-antunit
      </artifactId>
      <scope>
        test
      </scope>
    </dependency>
    <dependency>
      <groupId>
        com.h2database
      </groupId>
      <artifactId>
        h2
      </artifactId>
      <scope>
        test
      </scope>
    </dependency>
    <dependency>
      <groupId>
        org.assertj
      </groupId>
      <artifactId>
        assertj-core
      </artifactId>
      <scope>
        test
      </scope>
    </dependency>
    <dependency>
      <groupId>
        cglib
      </groupId>
      <artifactId>
        cglib-nodep
      </artifactId>
      <scope>
        test
      </scope>
    </dependency>
    <dependency>
      <groupId>
        org.objenesis
      </groupId>
      <artifactId>
        objenesis
      </artifactId>
      <scope>
        test
      </scope>
    </dependency>
    <dependency>
      <groupId>
        org.osgi
      </groupId>
      <artifactId>
        org.osgi.core
      </artifactId>
      <scope>
        provided
      </scope>
    </dependency>
  </dependencies>
  <build>
    <finalName>
      liquibase-${project.version}
    </finalName>
    <resources>
      <resource>
        <directory>
          src/main/resources
        </directory>
        <filtering>
          true
        </filtering>
      </resource>
    </resources>
    <plugins>
      <plugin>
        <artifactId>
          maven-jar-plugin
        </artifactId>
        <configuration>
          <archive>
            <manifestFile>
              ${project.build.outputDirectory}/META-INF/MANIFEST.MF
            </manifestFile>
          </archive>
        </configuration>
        <executions>
          <execution>
            <goals>
              <goal>
                test-jar
              </goal>
            </goals>
          </execution>
        </executions>
      </plugin>
      <plugin>
        <artifactId>
          maven-surefire-plugin
        </artifactId>
        <configuration>
          <excludes>
            <exclude>
              **/TestContext.java
            </exclude>
            <exclude>
              **/*.xml
            </exclude>
          </excludes>
          <systemProperties>
            <property>
              <name>
                liquibase.defaultlogger.level
              </name>
              <value>
                severe
              </value>
            </property>
          </systemProperties>
        </configuration>
      </plugin>
      <plugin>
        <groupId>
          org.apache.maven.plugins
        </groupId>
        <artifactId>
          maven-javadoc-plugin
        </artifactId>
        <executions>
          <execution>
            <id>
              api
            </id>
            <phase>
              prepare-package
            </phase>
            <goals>
              <goal>
                javadoc
              </goal>
            </goals>
            <configuration>
              <sourcepath>
                ../liquibase-core/src/main/java
              </sourcepath>
              <encoding>
                UTF-8
              </encoding>
            </configuration>
          </execution>
        </executions>
      </plugin>
      <plugin>
        <groupId>
          org.apache.felix
        </groupId>
        <artifactId>
          maven-bundle-plugin
        </artifactId>
        <configuration>
          <instructions>
            <Bundle-SymbolicName>
              org.liquibase.core
            </Bundle-SymbolicName>
            <Import-Package>
              javax.servlet.*;version="[2.6,4)";resolution:=optional,
                            javax.sql.*,
                            org.osgi.*,
                            org.yaml.snakeyaml.*,
                            *;resolution:=optional
            </Import-Package>
          </instructions>
        </configuration>
        <executions>
          <execution>
            <id>
              bundle-manifest
            </id>
            <phase>
              process-classes
            </phase>
            <goals>
              <goal>
                manifest
              </goal>
            </goals>
          </execution>
        </executions>
      </plugin>
      <plugin>
        <artifactId>
          maven-assembly-plugin
        </artifactId>
        <executions>
          <execution>
            <id>
              distro
            </id>
            <phase>
              package
            </phase>
            <goals>
              <goal>
                single
              </goal>
            </goals>
            <configuration>
              <descriptors>
                <descriptor>
                  src/main/resources/assembly/bin.xml
                </descriptor>
              </descriptors>
            </configuration>
          </execution>
        </executions>
        <version>
          2.3
        </version>
      </plugin>
      <plugin>
        <artifactId>
          maven-deploy-plugin
        </artifactId>
        <configuration>
          <skip>
            false
          </skip>
        </configuration>
      </plugin>
      <plugin>
        <groupId>
          org.apache.maven.plugins
        </groupId>
        <artifactId>
          maven-source-plugin
        </artifactId>
        <executions>
          <execution>
            <id>
              attach-sources
            </id>
            <phase>
              verify
            </phase>
            <goals>
              <goal>
                jar-no-fork
              </goal>
            </goals>
          </execution>
        </executions>
      </plugin>
      <plugin>
        <groupId>
          org.codehaus.gmaven
        </groupId>
        <artifactId>
          gmaven-plugin
        </artifactId>
        <configuration>
          <providerSelection>
            2.0
          </providerSelection>
          <source/>
        </configuration>
        <executions>
          <execution>
            <goals>
              <goal>
                compile
              </goal>
              <goal>
                testCompile
              </goal>
            </goals>
          </execution>
        </executions>
        <dependencies>
          <dependency>
            <groupId>
              org.codehaus.gmaven.runtime
            </groupId>
            <artifactId>
              gmaven-runtime-2.0
            </artifactId>
            <version>
              1.4
            </version>
            <exclusions>
              <exclusion>
                <groupId>
                  org.codehaus.groovy
                </groupId>
                <artifactId>
                  groovy-all
                </artifactId>
              </exclusion>
            </exclusions>
          </dependency>
          <dependency>
            <groupId>
              org.codehaus.groovy
            </groupId>
            <artifactId>
              groovy-all
            </artifactId>
            <version>
              2.3.10
            </version>
          </dependency>
        </dependencies>
      </plugin>
      <plugin>
        <groupId>
          org.codehaus.mojo
        </groupId>
        <artifactId>
          build-helper-maven-plugin
        </artifactId>
        <executions>
          <execution>
            <id>
              add-test-source
            </id>
            <phase>
              generate-test-sources
            </phase>
            <goals>
              <goal>
                add-test-source
              </goal>
            </goals>
            <configuration>
              <sources>
                <source>
                  src/test/groovy
                </source>
              </sources>
            </configuration>
          </execution>
        </executions>
      </plugin>
      <plugin>
        <groupId>
          org.apache.maven.plugins
        </groupId>
        <artifactId>
          maven-eclipse-plugin
        </artifactId>
        <configuration>
          <additionalProjectnatures>
            <projectnature>
              org.eclipse.jdt.groovy.core.groovyNature
            </projectnature>
          </additionalProjectnatures>
          <sourceIncludes>
            <sourceInclude>
              **/*.groovy
            </sourceInclude>
          </sourceIncludes>
        </configuration>
      </plugin>
      <plugin>
        <groupId>
          org.codehaus.mojo
        </groupId>
        <artifactId>
          javacc-maven-plugin
        </artifactId>
        <executions>
          <execution>
            <id>
              javacc
            </id>
            <goals>
              <goal>
                javacc
              </goal>
            </goals>
          </execution>
        </executions>
      </plugin>
    </plugins>
    <pluginManagement>
      <plugins>
        <plugin>
          <groupId>
            org.eclipse.m2e
          </groupId>
          <artifactId>
            lifecycle-mapping
          </artifactId>
          <version>
            1.0.0
          </version>
          <configuration>
            <lifecycleMappingMetadata>
              <pluginExecutions>
                <pluginExecution>
                  <pluginExecutionFilter>
                    <groupId>
                      org.codehaus.gmaven
                    </groupId>
                    <artifactId>
                      gmaven-plugin
                    </artifactId>
                    <versionRange>
                      [1.4,)
                    </versionRange>
                    <goals>
                      <goal>
                        compile
                      </goal>
                      <goal>
                        testCompile
                      </goal>
                    </goals>
                  </pluginExecutionFilter>
                  <action>
                    <ignore/>
                  </action>
                </pluginExecution>
              </pluginExecutions>
            </lifecycleMappingMetadata>
          </configuration>
        </plugin>
      </plugins>
    </pluginManagement>
  </build>
  <profiles>
    <profile>
      <id>
        release-sign-artifacts
      </id>
      <activation>
        <property>
          <name>
            performRelease
          </name>
          <value>
            true
          </value>
        </property>
      </activation>
      <build>
        <plugins>
          <plugin>
            <groupId>
              org.apache.maven.plugins
            </groupId>
            <artifactId>
              maven-gpg-plugin
            </artifactId>
            <executions>
              <execution>
                <id>
                  sign-artifacts
                </id>
                <phase>
                  verify
                </phase>
                <goals>
                  <goal>
                    sign
                  </goal>
                </goals>
              </execution>
            </executions>
          </plugin>
        </plugins>
      </build>
    </profile>
  </profiles>
</project><|MERGE_RESOLUTION|>--- conflicted
+++ resolved
@@ -19,11 +19,7 @@
       liquibase-parent
     </artifactId>
     <version>
-<<<<<<< HEAD
-      3.5.852
-=======
       3.5.870
->>>>>>> e7640dfd
     </version>
   </parent>
   <properties>
