<?xml version="1.0" encoding="UTF-8"?>
<project xmlns="http://maven.apache.org/POM/4.0.0" xmlns:xsi="http://www.w3.org/2001/XMLSchema-instance" xsi:schemaLocation="http://maven.apache.org/POM/4.0.0 http://maven.apache.org/xsd/maven-4.0.0.xsd">

    <modelVersion>4.0.0</modelVersion>

    <artifactId>liquibase-core</artifactId>
    <name>Liquibase Core</name>
    <packaging>jar</packaging>

    <parent>
      <groupId>org.liquibase</groupId>
      <artifactId>liquibase-parent</artifactId>
<<<<<<< HEAD
      <version>3.1.0-SNAPSHOT</version>
=======
      <version>3.0.8-SNAPSHOT</version>
      <relativePath>../pom.xml</relativePath>
>>>>>>> 4236e15d
    </parent>
    
    <properties>
        <bundle.namespace>liquibase.*</bundle.namespace>
        <project.version>3.1.0</project.version>
    </properties>

    <dependencies>
        <dependency>
          <groupId>junit</groupId>
          <artifactId>junit</artifactId>
            <scope>test</scope>
        </dependency>

        <dependency>
            <groupId>org.hamcrest</groupId>
            <artifactId>hamcrest-library</artifactId>
            <scope>test</scope>
        </dependency>

        <dependency>
          <groupId>org.easymock</groupId>
          <artifactId>easymockclassextension</artifactId>
            <scope>test</scope>
        </dependency>

        <dependency>
            <groupId>org.mockito</groupId>
            <artifactId>mockito-all</artifactId>
            <version>1.9.5</version>
            <scope>test</scope>
        </dependency>

        <dependency>
            <groupId>org.powermock</groupId>
            <artifactId>powermock-module-junit4</artifactId>
            <version>1.5</version>
            <scope>test</scope>
        </dependency>
        <dependency>
            <groupId>org.powermock</groupId>
            <artifactId>powermock-api-mockito</artifactId>
            <version>1.5</version>
            <scope>test</scope>
        </dependency>

        <dependency>
          <groupId>ant</groupId>
          <artifactId>ant</artifactId>
        </dependency>

        <dependency>
          <groupId>javax.servlet</groupId>
          <artifactId>servlet-api</artifactId>
        </dependency>

        <dependency>
          <groupId>org.springframework</groupId>
          <artifactId>spring</artifactId>
        </dependency>

        <dependency>
            <groupId>org.hsqldb</groupId>
            <artifactId>hsqldb</artifactId>
            <scope>test</scope>
        </dependency>

        <dependency>
            <groupId>org.yaml</groupId>
            <artifactId>snakeyaml</artifactId>
        </dependency>

    </dependencies>



    <build>
        <finalName>liquibase-${project.version}</finalName>

        <resources>
            <resource>
                <directory>src/main/resources</directory>
                <filtering>true</filtering>
            </resource>
        </resources>

        <plugins>
            <plugin>
                <artifactId>maven-jar-plugin</artifactId>
                <configuration>
                    <archive>
                        <manifestFile>src/main/resources/META-INF/MANIFEST.MF</manifestFile>
                    </archive>
                </configuration>
                <executions>
                    <execution>
                        <goals>
                            <goal>test-jar</goal>
                        </goals>
                    </execution>
                </executions>
            </plugin>

            <plugin>
                <artifactId>maven-surefire-plugin</artifactId>
                <configuration>
                    <excludes>
                        <exclude>**/TestContext.java</exclude>
                    </excludes>
                    <systemProperties>
                        <property>
                            <name>liquibase.defaultlogger.level</name>
                            <value>severe</value>
                        </property>
                    </systemProperties>
                </configuration>
            </plugin>

            <plugin>
                <groupId>org.apache.maven.plugins</groupId>
                <artifactId>maven-javadoc-plugin</artifactId>
                <executions>
                    <execution>
                        <id>api</id>
                        <phase>prepare-package</phase>
                        <goals>
                            <goal>javadoc</goal>
                        </goals>
                        <configuration>
                            <sourcepath>../liquibase-core/src/main/java</sourcepath>
                            <encoding>UTF-8</encoding>
                        </configuration>
                    </execution>
                </executions>
            </plugin>

       

            <!--<plugin>-->
                <!--<groupId>org.apache.felix</groupId>-->
                <!--<artifactId>maven-bundle-plugin</artifactId>-->
                <!--<extensions>true</extensions>-->
                <!--<configuration>-->
                    <!--<instructions>-->
                        <!--<_include>-osgi.bnd</_include>-->
                    <!--</instructions>-->
                    <!--<manifestLocation>${project.build.directory}/jar-with-deps/META-INF</manifestLocation>-->
                <!--</configuration>-->
                <!--<executions>-->
                    <!--<execution>-->
                        <!--<id>bundle-manifest</id>-->
                        <!--<phase>process-classes</phase>-->
                        <!--<goals>-->
                            <!--<goal>manifest</goal>-->
                        <!--</goals>-->
                    <!--</execution>-->
                <!--</executions>-->
            <!--</plugin>-->

            <plugin>
                <artifactId>maven-assembly-plugin</artifactId>
                <executions>
                    <execution>
                        <id>distro</id>
                        <phase>package</phase>
                        <goals>
                            <goal>single</goal>
                        </goals>
                        <configuration>
                            <descriptors>
                                <!-- create the distribution archives -->
                                <descriptor>src/main/resources/assembly/bin.xml</descriptor>
                            </descriptors>
                            <!--<archive>
                              <manifestFile>../liquibase-core/src/main/resources/META-INF/MANIFEST.MF</manifestFile>
                            </archive>-->
                        </configuration>
                    </execution>
                </executions>
                <version>2.3</version>
            </plugin>
            <plugin>
                <artifactId>maven-deploy-plugin</artifactId>
                <configuration>
                    <skip>false</skip>
                </configuration>
            </plugin>
          <plugin>
            <groupId>org.apache.maven.plugins</groupId>
            <artifactId>maven-source-plugin</artifactId>
            <version>2.1.2</version>
            <executions>
              <execution>
                <id>attach-sources</id>
                <phase>verify</phase>
                <goals>
                  <goal>jar-no-fork</goal>
                </goals>
              </execution>
            </executions>
          </plugin>
        </plugins>
    </build>

    <profiles>
        <profile>
            <id>release-sign-artifacts</id>
            <activation>
                <property>
                    <name>performRelease</name>
                    <value>true</value>
                </property>
            </activation>
            <build>
                <plugins>
                    <plugin>
                        <groupId>org.apache.maven.plugins</groupId>
                        <artifactId>maven-gpg-plugin</artifactId>
                        <executions>
                            <execution>
                                <id>sign-artifacts</id>
                                <phase>verify</phase>
                                <goals>
                                    <goal>sign</goal>
                                </goals>
                            </execution>
                        </executions>
                    </plugin>
                </plugins>
            </build>
        </profile>
    </profiles>

</project><|MERGE_RESOLUTION|>--- conflicted
+++ resolved
@@ -10,12 +10,8 @@
     <parent>
       <groupId>org.liquibase</groupId>
       <artifactId>liquibase-parent</artifactId>
-<<<<<<< HEAD
       <version>3.1.0-SNAPSHOT</version>
-=======
-      <version>3.0.8-SNAPSHOT</version>
       <relativePath>../pom.xml</relativePath>
->>>>>>> 4236e15d
     </parent>
     
     <properties>
