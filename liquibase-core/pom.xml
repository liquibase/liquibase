--- conflicted
+++ resolved
@@ -5,16 +5,6 @@
 
     <parent>
         <groupId>org.liquibase</groupId>
-<<<<<<< HEAD
-        <artifactId>liquibase-parent</artifactId>
-        <version>3.5.5.4-LOCKS-SNAPSHOT</version>
-    </parent>
-
-    <properties>
-        <bundle.namespace>liquibase.*</bundle.namespace>
-        <project.version>3.5.5.4-LOCKS</project.version>
-    </properties>
-=======
         <artifactId>liquibase-base</artifactId>
         <version>${liquibase.version}</version>
         <relativePath>../base.pom.xml</relativePath>
@@ -22,7 +12,6 @@
 
     <artifactId>liquibase-core</artifactId>
     <packaging>jar</packaging>
->>>>>>> 00fc3a11
 
     <dependencies>
         <dependency>
