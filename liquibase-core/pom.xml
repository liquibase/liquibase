--- conflicted
+++ resolved
@@ -19,11 +19,7 @@
       liquibase-parent
     </artifactId>
     <version>
-<<<<<<< HEAD
-      3.4.667
-=======
       3.4.696
->>>>>>> 33e700d3
     </version>
     <relativePath>
       ../pom.xml
