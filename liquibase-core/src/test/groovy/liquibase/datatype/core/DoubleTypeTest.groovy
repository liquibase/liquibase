--- conflicted
+++ resolved
@@ -5,7 +5,6 @@
 
 class DoubleTypeTest extends Specification {
 
-<<<<<<< HEAD
 //    @Unroll
 //    def "toDatabaseType"() {
 //        when:
@@ -19,7 +18,7 @@
 //
 //        where:
 //        params | database               | expected
-//        [22]   | new MySQLDatabase()    | "DOUBLE(22)"
+//        [22]   | new MySQLDatabase()    | "DOUBLE"
 //        [7, 3] | new MySQLDatabase()    | "DOUBLE(7, 3)"
 //        [22]   | new DB2Database()      | "DOUBLE"
 //        [22]   | new DerbyDatabase()    | "DOUBLE"
@@ -29,29 +28,4 @@
 //        [22]   | new InformixDatabase() | "DOUBLE PRECISION"
 //        []     | new OracleDatabase()   | "FLOAT(24)"
 //    }
-=======
-    @Unroll
-    def "toDatabaseType"() {
-        when:
-        def type = new DoubleType()
-        for (param in params) {
-            type.addParameter(param)
-        }
-
-        then:
-        type.toDatabaseDataType(database).toString() == expected
-
-        where:
-        params | database               | expected
-        [22]   | new MySQLDatabase()    | "DOUBLE"
-        [7, 3] | new MySQLDatabase()    | "DOUBLE(7, 3)"
-        [22]   | new DB2Database()      | "DOUBLE"
-        [22]   | new DerbyDatabase()    | "DOUBLE"
-        [22]   | new HsqlDatabase()     | "DOUBLE"
-        [22]   | new MSSQLDatabase()    | "[float](53)"
-        [22]   | new PostgresDatabase() | "DOUBLE PRECISION"
-        [22]   | new InformixDatabase() | "DOUBLE PRECISION"
-        []     | new OracleDatabase()   | "FLOAT(24)"
-    }
->>>>>>> 182e6078
 }