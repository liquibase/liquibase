--- conflicted
+++ resolved
@@ -3,10 +3,14 @@
 import spock.lang.Specification
 
 class VarcharTypeTest extends Specification {
-<<<<<<< HEAD
 //    @Unroll
 //    def "toDatabaseType"() {
 //        when:
+//        if (database instanceof HsqlDatabase && usingOracleSyntax) {
+//            database = Mock(HsqlDatabase) {
+//                isUsingOracleSyntax() >> true
+//            }
+//        }
 //        def type = new VarcharType()
 //        for (param in params) {
 //            type.addParameter(param)
@@ -16,61 +20,15 @@
 //        type.toDatabaseDataType(database).toString() == expected
 //
 //        where:
-//        params       | database               | expected
-//        [13]         | new DerbyDatabase()    | "VARCHAR(13)"
-//        [13]         | new HsqlDatabase()     | "VARCHAR(13)"
-//        [13]         | new PostgresDatabase() | "VARCHAR(13)"
-//        [13]         | new OracleDatabase()   | "VARCHAR2(13)"
-//        [13]         | new MSSQLDatabase()    | "VARCHAR(13)"
-//        [2147483647] | new MSSQLDatabase()    | "VARCHAR(MAX)"
-//        [13]         | new MySQLDatabase()    | "VARCHAR(13)"
+//        params       | database               | usingOracleSyntax | expected
+//        [13]         | new DerbyDatabase()    | false             | "VARCHAR(13)"
+//        [13]         | new HsqlDatabase()     | false             | "VARCHAR(13)"
+//        [13]         | new HsqlDatabase()     | true              | "VARCHAR2(13)"
+//        [13]         | new PostgresDatabase() | false             | "VARCHAR(13)"
+//        [13]         | new OracleDatabase()   | false             | "VARCHAR2(13)"
+//        []           | new MSSQLDatabase()    | false             | "[varchar](1)"
+//        [13]         | new MSSQLDatabase()    | false             | "[varchar](13)"
+//        [2147483647] | new MSSQLDatabase()    | false             | "[varchar](MAX)"
+//        [13]         | new MySQLDatabase()    | false             | "VARCHAR(13)"
 //    }
-=======
-    @Unroll
-    def "toDatabaseType"() {
-        when:
-        if (database instanceof HsqlDatabase && usingOracleSyntax) {
-            database = Mock(HsqlDatabase) {
-                isUsingOracleSyntax() >> true
-            }
-        }
-        def type = new VarcharType()
-        for (param in params) {
-            type.addParameter(param)
-        }
->>>>>>> b25a47a0
-
-    //    @Test
-//    public void varchar2ForHsqldbInOracleSyntaxMode() {
-//        VarcharType type = new VarcharType();
-//        HsqlDatabase hsqlDatabase = mock(HsqlDatabase.class);
-//        when(hsqlDatabase.isUsingOracleSyntax()).thenReturn(true);
-//        DatabaseDataType databaseDataType = type.toDatabaseDataType(hsqlDatabase);
-//        assertEquals("VARCHAR2", databaseDataType.getType().toUpperCase());
-//    }
-//
-//    @Test
-//    public void varcharForHsqldbNotInOracleSyntaxMode() {
-//        VarcharType type = new VarcharType();
-//        HsqlDatabase hsqlDatabase = mock(HsqlDatabase.class);
-//        when(hsqlDatabase.isUsingOracleSyntax()).thenReturn(false);
-//        DatabaseDataType databaseDataType = type.toDatabaseDataType(hsqlDatabase);
-//        assertEquals("VARCHAR", databaseDataType.getType().toUpperCase());
-//    }
-
-<<<<<<< HEAD
-=======
-        where:
-        params       | database               | usingOracleSyntax | expected
-        [13]         | new DerbyDatabase()    | false             | "VARCHAR(13)"
-        [13]         | new HsqlDatabase()     | false             | "VARCHAR(13)"
-        [13]         | new HsqlDatabase()     | true              | "VARCHAR2(13)"
-        [13]         | new PostgresDatabase() | false             | "VARCHAR(13)"
-        [13]         | new OracleDatabase()   | false             | "VARCHAR2(13)"
-        []           | new MSSQLDatabase()    | false             | "[varchar](1)"
-        [13]         | new MSSQLDatabase()    | false             | "[varchar](13)"
-        [2147483647] | new MSSQLDatabase()    | false             | "[varchar](MAX)"
-        [13]         | new MySQLDatabase()    | false             | "VARCHAR(13)"
-    }
->>>>>>> b25a47a0
 }