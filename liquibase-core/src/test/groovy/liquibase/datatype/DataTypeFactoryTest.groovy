package liquibase.datatype

import liquibase.database.core.*
import liquibase.datatype.core.*
import liquibase.sdk.database.MockDatabase
import spock.lang.Specification
import spock.lang.Unroll

class DataTypeFactoryTest extends Specification {

    @Unroll("#featureName: #liquibaseString for #database")
    void fromDescription() throws Exception {
        when:
        def liquibaseType = DataTypeFactory.getInstance().fromDescription(liquibaseString, database)
        def databaseType = liquibaseType.toDatabaseDataType(database)
        def autoIncrement = liquibaseType.metaClass.respondsTo(liquibaseType, "isAutoIncrement") && liquibaseType.isAutoIncrement()

        then:
        databaseString == databaseType.toString()
        expectedType == liquibaseType.getClass()
        expectedAutoIncrement == autoIncrement

        where:
        liquibaseString                                | database               | databaseString                                 | expectedType  | expectedAutoIncrement
        "int"                                          | new MockDatabase()     | "INT"                                          | IntType       | false
        "varchar(255)"                                 | new MockDatabase()     | "VARCHAR(255)"                                 | VarcharType   | false
        " varchar(255) "                               | new MockDatabase()     | "VARCHAR(255)"                                 | VarcharType   | false
        "int{autoIncrement:true}"                      | new MockDatabase()     | "INT"                                          | IntType       | true
        "int{autoIncrement:false}"                     | new MockDatabase()     | "INT"                                          | IntType       | false
        "int{}"                                        | new MockDatabase()     | "INT"                                          | IntType       | false
        "character varying(256)"                       | new MockDatabase()     | "VARCHAR(256)"                                 | VarcharType   | false
        "serial8"                                      | new MockDatabase()     | "BIGINT"                                       | BigIntType    | true
        "int4"                                         | new MockDatabase()     | "INT"                                          | IntType       | false
        "serial4"                                      | new MockDatabase()     | "INT"                                          | IntType       | true
        "xml"                                          | new MockDatabase()     | "XML"                                          | XMLType       | false
        "real"                                         | new DB2Database()      | "REAL"                                         | FloatType     | false
        "xml"                                          | new DB2Database()      | "XML"                                          | XMLType       | false
        "bigint"                                       | new MSSQLDatabase()    | "bigint"                                       | BigIntType    | false
        "[bigint]"                                     | new MSSQLDatabase()    | "bigint"                                       | BigIntType    | false
        "binary"                                       | new MSSQLDatabase()    | "binary(1)"                                    | BlobType      | false
        "[binary]"                                     | new MSSQLDatabase()    | "binary(1)"                                    | BlobType      | false
        "binary(8000)"                                 | new MSSQLDatabase()    | "binary(8000)"                                 | BlobType      | false
        "[binary](8000)"                               | new MSSQLDatabase()    | "binary(8000)"                                 | BlobType      | false
        "bit"                                          | new MSSQLDatabase()    | "bit"                                          | BooleanType   | false
        "[bit]"                                        | new MSSQLDatabase()    | "bit"                                          | BooleanType   | false
        "blob"                                         | new MSSQLDatabase()    | "varbinary(MAX)"                               | BlobType      | false
        "boolean"                                      | new MSSQLDatabase()    | "bit"                                          | BooleanType   | false
        "char"                                         | new MSSQLDatabase()    | "char(1)"                                      | CharType      | false
        "[char]"                                       | new MSSQLDatabase()    | "char(1)"                                      | CharType      | false
        "char(8000)"                                   | new MSSQLDatabase()    | "char(8000)"                                   | CharType      | false
        "[char](8000)"                                 | new MSSQLDatabase()    | "char(8000)"                                   | CharType      | false
        "clob"                                         | new MSSQLDatabase()    | "varchar(MAX)"                                 | ClobType      | false
        "currency"                                     | new MSSQLDatabase()    | "money"                                        | CurrencyType  | false
        "date"                                         | new MSSQLDatabase()    | "date"                                         | DateType      | false
        "[date]"                                       | new MSSQLDatabase()    | "date"                                         | DateType      | false
        "datetime"                                     | new MSSQLDatabase()    | "datetime"                                     | DateTimeType  | false
        "[datetime]"                                   | new MSSQLDatabase()    | "datetime"                                     | DateTimeType  | false
        "datetime2"                                    | new MSSQLDatabase()    | "datetime2"                                    | DateTimeType  | false
        "[datetime2]"                                  | new MSSQLDatabase()    | "datetime2"                                    | DateTimeType  | false
        "datetime2(6)"                                 | new MSSQLDatabase()    | "datetime2(6)"                                 | DateTimeType  | false
        "[datetime2](6)"                               | new MSSQLDatabase()    | "datetime2(6)"                                 | DateTimeType  | false
        "datetime2(7)"                                 | new MSSQLDatabase()    | "datetime2"                                    | DateTimeType  | false
        "[datetime2](7)"                               | new MSSQLDatabase()    | "datetime2"                                    | DateTimeType  | false
        "datetimeoffset"                               | new MSSQLDatabase()    | "datetimeoffset"                               | UnknownType   | false
        "[datetimeoffset]"                             | new MSSQLDatabase()    | "datetimeoffset"                               | UnknownType   | false
        "datetimeoffset(6)"                            | new MSSQLDatabase()    | "datetimeoffset(6)"                            | UnknownType   | false
        "[datetimeoffset](6)"                          | new MSSQLDatabase()    | "datetimeoffset(6)"                            | UnknownType   | false
        "datetimeoffset(7)"                            | new MSSQLDatabase()    | "datetimeoffset"                               | UnknownType   | false
        "[datetimeoffset](7)"                          | new MSSQLDatabase()    | "datetimeoffset"                               | UnknownType   | false
        "decimal"                                      | new MSSQLDatabase()    | "decimal(18, 0)"                               | DecimalType   | false
        "[decimal]"                                    | new MSSQLDatabase()    | "decimal(18, 0)"                               | DecimalType   | false
        "decimal(19)"                                  | new MSSQLDatabase()    | "decimal(19, 0)"                               | DecimalType   | false
        "[decimal](19)"                                | new MSSQLDatabase()    | "decimal(19, 0)"                               | DecimalType   | false
        "decimal(19, 2)"                               | new MSSQLDatabase()    | "decimal(19, 2)"                               | DecimalType   | false
        "[decimal](19, 2)"                             | new MSSQLDatabase()    | "decimal(19, 2)"                               | DecimalType   | false
        "double"                                       | new MSSQLDatabase()    | "float(53)"                                    | DoubleType    | false
        "float"                                        | new MSSQLDatabase()    | "float(53)"                                    | FloatType     | false
        "[float]"                                      | new MSSQLDatabase()    | "float(53)"                                    | FloatType     | false
        "float(53)"                                    | new MSSQLDatabase()    | "float(53)"                                    | FloatType     | false
        "[float](53)"                                  | new MSSQLDatabase()    | "float(53)"                                    | FloatType     | false
        "geography"                                    | new MSSQLDatabase()    | "geography"                                    | UnknownType   | false
        "[geography]"                                  | new MSSQLDatabase()    | "geography"                                    | UnknownType   | false
        "geography(1, 2)"                              | new MSSQLDatabase()    | "geography"                                    | UnknownType   | false
        "geometry"                                     | new MSSQLDatabase()    | "geometry"                                     | UnknownType   | false
        "[geometry]"                                   | new MSSQLDatabase()    | "geometry"                                     | UnknownType   | false
        "geometry(3, 4)"                               | new MSSQLDatabase()    | "geometry"                                     | UnknownType   | false
        "image"                                        | new MSSQLDatabase()    | "image"                                        | BlobType      | false
        "[image]"                                      | new MSSQLDatabase()    | "image"                                        | BlobType      | false
        "int"                                          | new MSSQLDatabase()    | "int"                                          | IntType       | false
        "[int]"                                        | new MSSQLDatabase()    | "int"                                          | IntType       | false
        "integer"                                      | new MSSQLDatabase()    | "int"                                          | IntType       | false
        "mediumint"                                    | new MSSQLDatabase()    | "int"                                          | MediumIntType | false
        "money"                                        | new MSSQLDatabase()    | "money"                                        | CurrencyType  | false
        "[money]"                                      | new MSSQLDatabase()    | "money"                                        | CurrencyType  | false
        "nchar"                                        | new MSSQLDatabase()    | "nchar(1)"                                     | NCharType     | false
        "[nchar]"                                      | new MSSQLDatabase()    | "nchar(1)"                                     | NCharType     | false
        "nchar(4000)"                                  | new MSSQLDatabase()    | "nchar(4000)"                                  | NCharType     | false
        "[nchar](4000)"                                | new MSSQLDatabase()    | "nchar(4000)"                                  | NCharType     | false
        "nclob"                                        | new MSSQLDatabase()    | "nvarchar(MAX)"                                | ClobType      | false
        "ntext"                                        | new MSSQLDatabase()    | "nvarchar (max)"                               | ClobType      | false
        "[ntext]"                                      | new MSSQLDatabase()    | "nvarchar (max)"                               | ClobType      | false
        "number"                                       | new MSSQLDatabase()    | "numeric(18, 0)"                               | NumberType    | false
        "numeric"                                      | new MSSQLDatabase()    | "numeric(18, 0)"                               | NumberType    | false
        "[numeric]"                                    | new MSSQLDatabase()    | "numeric(18, 0)"                               | NumberType    | false
        "numeric(19)"                                  | new MSSQLDatabase()    | "numeric(19, 0)"                               | NumberType    | false
        "[numeric](19)"                                | new MSSQLDatabase()    | "numeric(19, 0)"                               | NumberType    | false
        "numeric(19, 2)"                               | new MSSQLDatabase()    | "numeric(19, 2)"                               | NumberType    | false
        "[numeric](19, 2)"                             | new MSSQLDatabase()    | "numeric(19, 2)"                               | NumberType    | false
        "nvarchar"                                     | new MSSQLDatabase()    | "nvarchar(1)"                                  | NVarcharType  | false
        "[nvarchar]"                                   | new MSSQLDatabase()    | "nvarchar(1)"                                  | NVarcharType  | false
        "nvarchar(4000)"                               | new MSSQLDatabase()    | "nvarchar(4000)"                               | NVarcharType  | false
        "[nvarchar](4000)"                             | new MSSQLDatabase()    | "nvarchar(4000)"                               | NVarcharType  | false
        "nvarchar(MAX)"                                | new MSSQLDatabase()    | "nvarchar(MAX)"                                | NVarcharType  | false
        "[nvarchar](MAX)"                              | new MSSQLDatabase()    | "nvarchar(MAX)"                                | NVarcharType  | false
        "real"                                         | new MSSQLDatabase()    | "real"                                         | FloatType     | false
        "[real]"                                       | new MSSQLDatabase()    | "real"                                         | FloatType     | false
        "smalldatetime"                                | new MSSQLDatabase()    | "smalldatetime"                                | DateTimeType  | false
        "[smalldatetime]"                              | new MSSQLDatabase()    | "smalldatetime"                                | DateTimeType  | false
        "smallint"                                     | new MSSQLDatabase()    | "smallint"                                     | SmallIntType  | false
        "[smallint]"                                   | new MSSQLDatabase()    | "smallint"                                     | SmallIntType  | false
        "smallmoney"                                   | new MSSQLDatabase()    | "smallmoney"                                   | CurrencyType  | false
        "[smallmoney]"                                 | new MSSQLDatabase()    | "smallmoney"                                   | CurrencyType  | false
        "sql_variant"                                  | new MSSQLDatabase()    | "sql_variant"                                  | UnknownType   | false
        "[sql_variant]"                                | new MSSQLDatabase()    | "sql_variant"                                  | UnknownType   | false
        "sql_variant(5, 6)"                            | new MSSQLDatabase()    | "sql_variant"                                  | UnknownType   | false
        "text"                                         | new MSSQLDatabase()    | "varchar (max)"                                | ClobType      | false
        "[text]"                                       | new MSSQLDatabase()    | "varchar (max)"                                | ClobType      | false
        "time"                                         | new MSSQLDatabase()    | "time"                                         | TimeType      | false
        "[time]"                                       | new MSSQLDatabase()    | "time"                                         | TimeType      | false
        "time(6)"                                      | new MSSQLDatabase()    | "time(6)"                                      | TimeType      | false
        "[time](6)"                                    | new MSSQLDatabase()    | "time(6)"                                      | TimeType      | false
        "time(7)"                                      | new MSSQLDatabase()    | "time"                                         | TimeType      | false
        "[time](7)"                                    | new MSSQLDatabase()    | "time"                                         | TimeType      | false
        "timestamp"                                    | new MSSQLDatabase()    | "datetime"                                     | TimestampType | false
        "tinyint"                                      | new MSSQLDatabase()    | "tinyint"                                      | TinyIntType   | false
        "[tinyint]"                                    | new MSSQLDatabase()    | "tinyint"                                      | TinyIntType   | false
        "uniqueidentifier"                             | new MSSQLDatabase()    | "uniqueidentifier"                             | UUIDType      | false
        "[uniqueidentifier]"                           | new MSSQLDatabase()    | "uniqueidentifier"                             | UUIDType      | false
        "uuid"                                         | new MSSQLDatabase()    | "uniqueidentifier"                             | UUIDType      | false
        "varbinary"                                    | new MSSQLDatabase()    | "varbinary(1)"                                 | BlobType      | false
        "[varbinary]"                                  | new MSSQLDatabase()    | "varbinary(1)"                                 | BlobType      | false
        "varbinary(8000)"                              | new MSSQLDatabase()    | "varbinary(8000)"                              | BlobType      | false
        "[varbinary](8000)"                            | new MSSQLDatabase()    | "varbinary(8000)"                              | BlobType      | false
        "varbinary(MAX)"                               | new MSSQLDatabase()    | "varbinary(MAX)"                               | BlobType      | false
        "[varbinary](MAX)"                             | new MSSQLDatabase()    | "varbinary(MAX)"                               | BlobType      | false
        "varchar"                                      | new MSSQLDatabase()    | "varchar(1)"                                   | VarcharType   | false
        "[varchar]"                                    | new MSSQLDatabase()    | "varchar(1)"                                   | VarcharType   | false
        "varchar(8000)"                                | new MSSQLDatabase()    | "varchar(8000)"                                | VarcharType   | false
        "[varchar](8000)"                              | new MSSQLDatabase()    | "varchar(8000)"                                | VarcharType   | false
        "varchar(MAX)"                                 | new MSSQLDatabase()    | "varchar(MAX)"                                 | VarcharType   | false
        "[varchar](MAX)"                               | new MSSQLDatabase()    | "varchar(MAX)"                                 | VarcharType   | false
        "xml"                                          | new MSSQLDatabase()    | "xml"                                          | XMLType       | false
        "[xml]"                                        | new MSSQLDatabase()    | "xml"                                          | XMLType       | false
        "xml(CONTENT)"                                 | new MSSQLDatabase()    | "xml(CONTENT)"                                 | XMLType       | false
        "[xml](CONTENT)"                               | new MSSQLDatabase()    | "xml(CONTENT)"                                 | XMLType       | false
        "xml(DOCUMENT)"                                | new MSSQLDatabase()    | "xml(DOCUMENT)"                                | XMLType       | false
        "[xml](DOCUMENT)"                              | new MSSQLDatabase()    | "xml(DOCUMENT)"                                | XMLType       | false
        "xml(MySchema.MyXmlSchemaCollection)"          | new MSSQLDatabase()    | "xml(MySchema.MyXmlSchemaCollection)"          | XMLType       | false
        "xml(MySchema.MyXmlSchemaCollection)"          | new MSSQLDatabase()    | "xml(MySchema.MyXmlSchemaCollection)"          | XMLType       | false
        "xml(CONTENT MySchema.MyXmlSchemaCollection)"  | new MSSQLDatabase()    | "xml(CONTENT MySchema.MyXmlSchemaCollection)"  | XMLType       | false
        "xml(CONTENT MySchema.MyXmlSchemaCollection)"  | new MSSQLDatabase()    | "xml(CONTENT MySchema.MyXmlSchemaCollection)"  | XMLType       | false
        "xml(DOCUMENT MySchema.MyXmlSchemaCollection)" | new MSSQLDatabase()    | "xml(DOCUMENT MySchema.MyXmlSchemaCollection)" | XMLType       | false
        "xml(DOCUMENT MySchema.MyXmlSchemaCollection)" | new MSSQLDatabase()    | "xml(DOCUMENT MySchema.MyXmlSchemaCollection)" | XMLType       | false
        "MySchema.MyUDT"                               | new MSSQLDatabase()    | "MySchema.MyUDT"                               | UnknownType   | false
        "MySchema.[MyUDT]"                             | new MSSQLDatabase()    | "MySchema.[MyUDT]"                             | UnknownType   | false
        "[MySchema].MyUDT"                             | new MSSQLDatabase()    | "MySchema.MyUDT"                               | UnknownType   | false
        "[MySchema].[MyUDT]"                           | new MSSQLDatabase()    | "[MySchema].[MyUDT]"                           | UnknownType   | false
        "char COLLATE Latin1_General_BIN"              | new MSSQLDatabase()    | "char(1) COLLATE Latin1_General_BIN"           | CharType      | false
        "[char] COLLATE Latin1_General_BIN"            | new MSSQLDatabase()    | "char(1) COLLATE Latin1_General_BIN"           | CharType      | false
        "char(255) COLLATE Latin1_General_BIN"         | new MSSQLDatabase()    | "char(255) COLLATE Latin1_General_BIN"         | CharType      | false
        "[char](255) COLLATE Latin1_General_BIN"       | new MSSQLDatabase()    | "char(255) COLLATE Latin1_General_BIN"         | CharType      | false
        "nchar COLLATE Latin1_General_BIN"             | new MSSQLDatabase()    | "nchar(1) COLLATE Latin1_General_BIN"          | NCharType     | false
        "[nchar] COLLATE Latin1_General_BIN"           | new MSSQLDatabase()    | "nchar(1) COLLATE Latin1_General_BIN"          | NCharType     | false
        "nchar(255) COLLATE Latin1_General_BIN"        | new MSSQLDatabase()    | "nchar(255) COLLATE Latin1_General_BIN"        | NCharType     | false
        "[nchar](255) COLLATE Latin1_General_BIN"      | new MSSQLDatabase()    | "nchar(255) COLLATE Latin1_General_BIN"        | NCharType     | false
        "ntext COLLATE Latin1_General_BIN"             | new MSSQLDatabase()    | "nvarchar (max) COLLATE Latin1_General_BIN"    | ClobType      | false
        "[ntext] COLLATE Latin1_General_BIN"           | new MSSQLDatabase()    | "nvarchar (max) COLLATE Latin1_General_BIN"    | ClobType      | false
        "nvarchar COLLATE Latin1_General_BIN"          | new MSSQLDatabase()    | "nvarchar(1) COLLATE Latin1_General_BIN"       | NVarcharType  | false
        "[nvarchar] COLLATE Latin1_General_BIN"        | new MSSQLDatabase()    | "nvarchar(1) COLLATE Latin1_General_BIN"       | NVarcharType  | false
        "nvarchar(255) COLLATE Latin1_General_BIN"     | new MSSQLDatabase()    | "nvarchar(255) COLLATE Latin1_General_BIN"     | NVarcharType  | false
        "[nvarchar](255) COLLATE Latin1_General_BIN"   | new MSSQLDatabase()    | "nvarchar(255) COLLATE Latin1_General_BIN"     | NVarcharType  | false
        "nvarchar(MAX) COLLATE Latin1_General_BIN"     | new MSSQLDatabase()    | "nvarchar(MAX) COLLATE Latin1_General_BIN"     | NVarcharType  | false
        "[nvarchar](MAX) COLLATE Latin1_General_BIN"   | new MSSQLDatabase()    | "nvarchar(MAX) COLLATE Latin1_General_BIN"     | NVarcharType  | false
        "text COLLATE Latin1_General_BIN"              | new MSSQLDatabase()    | "varchar (max) COLLATE Latin1_General_BIN"     | ClobType      | false
        "[text] COLLATE Latin1_General_BIN"            | new MSSQLDatabase()    | "varchar (max) COLLATE Latin1_General_BIN"     | ClobType      | false
        "varchar COLLATE Latin1_General_BIN"           | new MSSQLDatabase()    | "varchar(1) COLLATE Latin1_General_BIN"        | VarcharType   | false
        "[varchar] COLLATE Latin1_General_BIN"         | new MSSQLDatabase()    | "varchar(1) COLLATE Latin1_General_BIN"        | VarcharType   | false
        "varchar(255) COLLATE Latin1_General_BIN"      | new MSSQLDatabase()    | "varchar(255) COLLATE Latin1_General_BIN"      | VarcharType   | false
        "[varchar](255) COLLATE Latin1_General_BIN"    | new MSSQLDatabase()    | "varchar(255) COLLATE Latin1_General_BIN"      | VarcharType   | false
        "varchar(MAX) COLLATE Latin1_General_BIN"      | new MSSQLDatabase()    | "varchar(MAX) COLLATE Latin1_General_BIN"      | VarcharType   | false
        "[varchar](MAX) COLLATE Latin1_General_BIN"    | new MSSQLDatabase()    | "varchar(MAX) COLLATE Latin1_General_BIN"      | VarcharType   | false
        "INT"                                          | new MySQLDatabase()    | "INT"                                          | IntType       | false
        "INT UNSIGNED"                                 | new MySQLDatabase()    | "INT UNSIGNED"                                 | IntType       | false
        "INT(11) UNSIGNED"                             | new MySQLDatabase()    | "INT UNSIGNED"                                 | IntType       | false
        "TINYINT"                                      | new MySQLDatabase()    | "TINYINT"                                      | TinyIntType   | false
        "TINYINT UNSIGNED"                             | new MySQLDatabase()    | "TINYINT UNSIGNED"                             | TinyIntType   | false
        "TINYINT(1) UNSIGNED"                          | new MySQLDatabase()    | "TINYINT(1) UNSIGNED"                          | TinyIntType   | false
        "SMALLINT"                                     | new MySQLDatabase()    | "SMALLINT"                                     | SmallIntType  | false
        "SMALLINT UNSIGNED"                            | new MySQLDatabase()    | "SMALLINT UNSIGNED"                            | SmallIntType  | false
        "MEDIUMINT"                                    | new MySQLDatabase()    | "MEDIUMINT"                                    | MediumIntType | false
        "MEDIUMINT UNSIGNED"                           | new MySQLDatabase()    | "MEDIUMINT UNSIGNED"                           | MediumIntType | false
        "BIGINT"                                       | new MySQLDatabase()    | "BIGINT"                                       | BigIntType    | false
        "BIGINT UNSIGNED"                              | new MySQLDatabase()    | "BIGINT UNSIGNED"                              | BigIntType    | false
        "BINARY(16)"                                   | new MySQLDatabase()    | "BINARY(16)"                                   | BlobType      | false
        "tinyblob"                                     | new MySQLDatabase()    | "TINYBLOB"                                     | BlobType      | false
        "tinytext"                                     | new MySQLDatabase()    | "TINYTEXT"                                     | ClobType      | false
        "mediumblob"                                   | new MySQLDatabase()    | "MEDIUMBLOB"                                   | BlobType      | false
        "mediumtext"                                   | new MySQLDatabase()    | "MEDIUMTEXT"                                   | ClobType      | false
        "real"                                         | new MySQLDatabase()    | "REAL"                                         | FloatType     | false
        "nclob"                                        | new OracleDatabase()   | "NCLOB"                                        | ClobType      | false
        "xml"                                          | new OracleDatabase()   | "XMLTYPE"                                      | XMLType       | false
        "xmltype"                                      | new OracleDatabase()   | "XMLTYPE"                                      | XMLType       | false
<<<<<<< HEAD
        "timestamp"                                    | new OracleDatabase()   | "TIMESTAMP"                                    | TimestampType | false
        "timestamp(6)"                                 | new OracleDatabase()   | "TIMESTAMP(6)"                                 | TimestampType | false
        "TIMESTAMP WITH TIMEZONE"                      | new OracleDatabase()   | "TIMESTAMP WITH TIMEZONE"                      | TimestampType | false
        "TIMESTAMP(6) WITH TIMEZONE"                   | new OracleDatabase()   | "TIMESTAMP(6) WITH TIMEZONE"                   | TimestampType | false
        "timestamp without timezone"                   | new OracleDatabase()   | "TIMESTAMP"                                    | TimestampType | false
        "timestamp(6) without timezone"                | new OracleDatabase()   | "TIMESTAMP(6)"                                 | TimestampType | false
        "timestamptz"                                  | new OracleDatabase()   | "TIMESTAMP"                                    | TimestampType | false
        "timestamptz(6)"                               | new OracleDatabase()   | "TIMESTAMP(6)"                                 | TimestampType | false
        "java.sql.Timestamp"                           | new OracleDatabase()   | "TIMESTAMP"                                    | TimestampType | false
        "java.sql.Timestamp(6)"                        | new OracleDatabase()   | "TIMESTAMP(6)"                                 | TimestampType | false
        "java.sql.Types.TIMESTAMP"                     | new OracleDatabase()   | "TIMESTAMP"                                    | TimestampType | false
        "java.sql.Types.TIMESTAMP(6)"                  | new OracleDatabase()   | "TIMESTAMP(6)"                                 | TimestampType | false
        "java.sql.Types.TIMESTAMP_WITH_TIMEZONE"       | new OracleDatabase()   | "TIMESTAMP WITH TIMEZONE"                      | TimestampType | false
        "java.sql.Types.TIMESTAMP_WITH_TIMEZONE(6)"    | new OracleDatabase()   | "TIMESTAMP(6) WITH TIMEZONE"                   | TimestampType | false
=======
        "tinyint"                                      | new OracleDatabase()   | "NUMBER(3, 0)"                                 | TinyIntType   | false
        "smallint"                                     | new OracleDatabase()   | "NUMBER(5, 0)"                                 | SmallIntType  | false
        "mediumint"                                    | new OracleDatabase()   | "NUMBER(7, 0)"                                 | MediumIntType | false
        "int"                                          | new OracleDatabase()   | "NUMBER(10, 0)"                                | IntType       | false
        "integer"                                      | new OracleDatabase()   | "NUMBER(10, 0)"                                | IntType       | false
        "bigint"                                       | new OracleDatabase()   | "NUMBER(19, 0)"                                | BigIntType    | false
>>>>>>> 52778c19
        "xml"                                          | new PostgresDatabase() | "XML"                                          | XMLType       | false
        "timestamp"                                    | new PostgresDatabase() | "TIMESTAMP WITHOUT TIME ZONE"                  | TimestampType | false
        "timestamp(6)"                                 | new PostgresDatabase() | "TIMESTAMP(6) WITHOUT TIME ZONE"               | TimestampType | false
        "timestamp with timezone"                      | new PostgresDatabase() | "TIMESTAMP WITH TIME ZONE"                     | TimestampType | false
        "timestamp(6) with timezone"                   | new PostgresDatabase() | "TIMESTAMP(6) WITH TIME ZONE"                  | TimestampType | false
        "timestamp without timezone"                   | new PostgresDatabase() | "TIMESTAMP WITHOUT TIME ZONE"                  | TimestampType | false
        "timestamp(6) without timezone"                | new PostgresDatabase() | "TIMESTAMP(6) WITHOUT TIME ZONE"               | TimestampType | false
        "timestamptz"                                  | new PostgresDatabase() | "TIMESTAMP WITH TIME ZONE"                     | TimestampType | false
        "timestamptz(6)"                               | new PostgresDatabase() | "TIMESTAMP(6) WITH TIME ZONE"                  | TimestampType | false
        "java.sql.Timestamp"                           | new PostgresDatabase() | "TIMESTAMP WITHOUT TIME ZONE"                  | TimestampType | false
        "java.sql.Timestamp(6)"                        | new PostgresDatabase() | "TIMESTAMP(6) WITHOUT TIME ZONE"               | TimestampType | false
        "java.sql.Types.TIMESTAMP"                     | new PostgresDatabase() | "TIMESTAMP WITHOUT TIME ZONE"                  | TimestampType | false
        "java.sql.Types.TIMESTAMP(6)"                  | new PostgresDatabase() | "TIMESTAMP(6) WITHOUT TIME ZONE"               | TimestampType | false
        "java.sql.Types.TIMESTAMP_WITH_TIMEZONE"       | new PostgresDatabase() | "TIMESTAMP WITH TIME ZONE"                     | TimestampType | false
        "java.sql.Types.TIMESTAMP_WITH_TIMEZONE(6)"    | new PostgresDatabase() | "TIMESTAMP(6) WITH TIME ZONE"                  | TimestampType | false
        "BINARY(16)"                                   | new H2Database()       | "BINARY(16)"                                   | BlobType      | false
        "timestamp"                                    | new H2Database()       | "TIMESTAMP"                                    | TimestampType | false
        "timestamp(6)"                                 | new H2Database()       | "TIMESTAMP(6)"                                 | TimestampType | false
        "TIMESTAMP WITH TIMEZONE"                      | new H2Database()       | "TIMESTAMP WITH TIME ZONE"                      | TimestampType | false
        "TIMESTAMP(6) WITH TIMEZONE"                   | new H2Database()       | "TIMESTAMP(6) WITH TIME ZONE"                   | TimestampType | false
        "timestamp without timezone"                   | new H2Database()       | "TIMESTAMP"                                    | TimestampType | false
        "timestamp(6) without timezone"                | new H2Database()       | "TIMESTAMP(6)"                                 | TimestampType | false
        "timestamptz"                                  | new H2Database()       | "TIMESTAMP"                                    | TimestampType | false
        "timestamptz(6)"                               | new H2Database()       | "TIMESTAMP(6)"                                 | TimestampType | false
        "java.sql.Timestamp"                           | new H2Database()       | "TIMESTAMP"                                    | TimestampType | false
        "java.sql.Timestamp(6)"                        | new H2Database()       | "TIMESTAMP(6)"                                 | TimestampType | false
        "java.sql.Types.TIMESTAMP"                     | new H2Database()       | "TIMESTAMP"                                    | TimestampType | false
        "java.sql.Types.TIMESTAMP(6)"                  | new H2Database()       | "TIMESTAMP(6)"                                 | TimestampType | false
        "java.sql.Types.TIMESTAMP_WITH_TIMEZONE"       | new H2Database()       | "TIMESTAMP WITH TIME ZONE"                      | TimestampType | false
        "java.sql.Types.TIMESTAMP_WITH_TIMEZONE(6)"    | new H2Database()       | "TIMESTAMP(6) WITH TIME ZONE"                   | TimestampType | false
    }

    @Unroll("#featureName: #object for #database")
    void fromObject() throws Exception {
        when:
        def liquibaseType = DataTypeFactory.getInstance().fromObject(object, database)

        then:
        liquibaseType.objectToSql(object, database) == expectedSql
        liquibaseType.getClass() == expectedType

        where:
        object                       | database           | expectedType | expectedSql
        Integer.valueOf("10000000")  | new MockDatabase() | IntType      | "10000000"
        Long.valueOf("10000000")     | new MockDatabase() | BigIntType   | "10000000"
        new BigInteger("10000000")   | new MockDatabase() | BigIntType   | "10000000"
        Float.valueOf("10000000.0")  | new MockDatabase() | FloatType    | "1.0E7"
        Float.valueOf("10000000.1")  | new MockDatabase() | FloatType    | "1.0E7"
        Double.valueOf("10000000.0") | new MockDatabase() | DoubleType   | "1.0E7"
        Double.valueOf("10000000.1") | new MockDatabase() | DoubleType   | "1.00000001E7"
        new BigDecimal("10000000.0") | new MockDatabase() | DecimalType  | "10000000"
        new BigDecimal("10000000.1") | new MockDatabase() | DecimalType  | "10000000.1"
        "10000000"                   | new MockDatabase() | VarcharType  | "'10000000'"
    }
}<|MERGE_RESOLUTION|>--- conflicted
+++ resolved
@@ -210,7 +210,6 @@
         "nclob"                                        | new OracleDatabase()   | "NCLOB"                                        | ClobType      | false
         "xml"                                          | new OracleDatabase()   | "XMLTYPE"                                      | XMLType       | false
         "xmltype"                                      | new OracleDatabase()   | "XMLTYPE"                                      | XMLType       | false
-<<<<<<< HEAD
         "timestamp"                                    | new OracleDatabase()   | "TIMESTAMP"                                    | TimestampType | false
         "timestamp(6)"                                 | new OracleDatabase()   | "TIMESTAMP(6)"                                 | TimestampType | false
         "TIMESTAMP WITH TIMEZONE"                      | new OracleDatabase()   | "TIMESTAMP WITH TIMEZONE"                      | TimestampType | false
@@ -225,14 +224,12 @@
         "java.sql.Types.TIMESTAMP(6)"                  | new OracleDatabase()   | "TIMESTAMP(6)"                                 | TimestampType | false
         "java.sql.Types.TIMESTAMP_WITH_TIMEZONE"       | new OracleDatabase()   | "TIMESTAMP WITH TIMEZONE"                      | TimestampType | false
         "java.sql.Types.TIMESTAMP_WITH_TIMEZONE(6)"    | new OracleDatabase()   | "TIMESTAMP(6) WITH TIMEZONE"                   | TimestampType | false
-=======
         "tinyint"                                      | new OracleDatabase()   | "NUMBER(3, 0)"                                 | TinyIntType   | false
         "smallint"                                     | new OracleDatabase()   | "NUMBER(5, 0)"                                 | SmallIntType  | false
         "mediumint"                                    | new OracleDatabase()   | "NUMBER(7, 0)"                                 | MediumIntType | false
-        "int"                                          | new OracleDatabase()   | "NUMBER(10, 0)"                                | IntType       | false
-        "integer"                                      | new OracleDatabase()   | "NUMBER(10, 0)"                                | IntType       | false
-        "bigint"                                       | new OracleDatabase()   | "NUMBER(19, 0)"                                | BigIntType    | false
->>>>>>> 52778c19
+        "int"                                          | new OracleDatabase()   | "INTEGER"                                      | IntType       | false
+        "integer"                                      | new OracleDatabase()   | "INTEGER"                                      | IntType       | false
+        "bigint"                                       | new OracleDatabase()   | "NUMBER(38, 0)"                                | BigIntType    | false
         "xml"                                          | new PostgresDatabase() | "XML"                                          | XMLType       | false
         "timestamp"                                    | new PostgresDatabase() | "TIMESTAMP WITHOUT TIME ZONE"                  | TimestampType | false
         "timestamp(6)"                                 | new PostgresDatabase() | "TIMESTAMP(6) WITHOUT TIME ZONE"               | TimestampType | false
