package liquibase.parser.core.xml

import liquibase.*
import liquibase.changelog.ChangeLogIterator
import liquibase.changelog.ChangeLogParameters
import liquibase.changelog.ChangeSet
import liquibase.changelog.DatabaseChangeLog
import liquibase.changelog.filter.ChangeSetFilterResult
import liquibase.changelog.visitor.ChangeSetVisitor
import liquibase.database.Database
import liquibase.database.core.MockDatabase
import liquibase.exception.ChangeLogParseException
import liquibase.exception.LiquibaseException
import liquibase.sdk.resource.MockResourceAccessor
import liquibase.test.JUnitResourceAccessor
import spock.lang.Specification
import spock.lang.Unroll

class XMLChangeLogSAXParserTest extends Specification {

    def INSECURE_XML = """
<!DOCTYPE databaseChangeLog [
        <!ENTITY insecure SYSTEM "file:///invalid.txt">
        ]>

<databaseChangeLog xmlns="http://www.liquibase.org/xml/ns/dbchangelog"
                   xmlns:xsi="http://www.w3.org/2001/XMLSchema-instance"
                   xsi:schemaLocation="http://www.liquibase.org/xml/ns/dbchangelog
                      http://www.liquibase.org/xml/ns/dbchangelog/dbchangelog-latest.xsd">

    <changeSet id="1" author="example">
        <output>&insecure;</output>
    </changeSet>

</databaseChangeLog>
"""

<<<<<<< HEAD
    def testAllProvidedChangesetsAreLoaded() throws ChangeLogParseException, Exception {
=======
    def INVALID_XML = """
<!DOCTYPE databaseChangeLog [
        <!ENTITY insecure SYSTEM "file:///invalid.txt">
        ]>

<databaseChangeLog xmlns="http://www.liquibase.org/xml/ns/dbchangelog"
                   xmlns:xsi="http://www.w3.org/2001/XMLSchema-instance"
                   xsi:schemaLocation="http://www.liquibase.org/xml/ns/dbchangelog
                      http://www.liquibase.org/xml/ns/dbchangelog/dbchangelog-latest.xsd">

    <iDontKnowWhatImDoing />

</databaseChangeLog>
"""

    def testIgnoreDuplicateChangeSets() throws ChangeLogParseException, Exception {
>>>>>>> a36faf02
        when:
        def xmlParser = new XMLChangeLogSAXParser()
        def changeLog = xmlParser.parse("liquibase/parser/core/xml/ignoreDuplicatedChangeLogs/master.changelog.xml",
                new ChangeLogParameters(), new JUnitResourceAccessor())

        final List<ChangeSet> changeSets = new ArrayList<ChangeSet>()

        new ChangeLogIterator(changeLog).run(new ChangeSetVisitor() {
            @Override
            ChangeSetVisitor.Direction getDirection() {
                return ChangeSetVisitor.Direction.FORWARD
            }

            @Override
            void visit(ChangeSet changeSet, DatabaseChangeLog databaseChangeLog, Database database, Set<ChangeSetFilterResult> filterResults) throws LiquibaseException {
                changeSets.add(changeSet)
            }
        }, new RuntimeEnvironment(new MockDatabase(), new Contexts(), new LabelExpression()))


        then:
        changeSets.size() == 14
        changeSets.get(0).toString() == "liquibase/parser/core/xml/ignoreDuplicatedChangeLogs/included.changelog4.xml::1::testuser"
        changeSets.get(1).toString() == "liquibase/parser/core/xml/ignoreDuplicatedChangeLogs/included.changelog4.xml::1::testuser"
        changeSets.get(1).getContextFilter().getContexts().size() == 1
        changeSets.get(2).toString() == "liquibase/parser/core/xml/ignoreDuplicatedChangeLogs/included.changelog4.xml::1::testuser"
        changeSets.get(2).getLabels().getLabels().size() == 1
        changeSets.get(3).toString() == "liquibase/parser/core/xml/ignoreDuplicatedChangeLogs/included.changelog4.xml::1::testuser"
        changeSets.get(3).getLabels().getLabels().size() == 2
        changeSets.get(4).toString() == "liquibase/parser/core/xml/ignoreDuplicatedChangeLogs/included.changelog4.xml::1::testuser"
        changeSets.get(4).getDbmsSet().size() == 1
        changeSets.get(5).toString() == "liquibase/parser/core/xml/ignoreDuplicatedChangeLogs/included.changelog1.xml::1::testuser"
        changeSets.get(6).toString() == "liquibase/parser/core/xml/ignoreDuplicatedChangeLogs/included.changelog4.xml::1::testuser"
        changeSets.get(7).toString() == "liquibase/parser/core/xml/ignoreDuplicatedChangeLogs/included.changelog4.xml::1::testuser"
        changeSets.get(13).toString() == "liquibase/parser/core/xml/ignoreDuplicatedChangeLogs/included.changelog3.xml::1::testuser"
    }

    def "uses liquibase.secureParsing by default"() {
        when:
        def resourceAccessor = new MockResourceAccessor(["com/example/insecure.xml": INSECURE_XML])

        new XMLChangeLogSAXParser().parse("com/example/insecure.xml", new ChangeLogParameters(), resourceAccessor)

        then:
        def e = thrown(ChangeLogParseException)
        e.message.contains("Unable to resolve xml entity file:///invalid.txt. liquibase.secureParsing is set to 'true'")
    }

    def "allows liquibase.secureParsing=false to disable secure parsing"() {
        when:
        def resourceAccessor = new MockResourceAccessor(["com/example/insecure.xml": INSECURE_XML])

        Scope.child(GlobalConfiguration.SECURE_PARSING.key, "false", { ->
            new XMLChangeLogSAXParser().parse("com/example/insecure.xml", new ChangeLogParameters(), resourceAccessor)
        })


        then:
        def e = thrown(ChangeLogParseException)
        e.message.contains("Error Reading Changelog File: " + File.separator + "invalid.txt")
    }

    def "by default validate XML file based on XSD files"() {
        given:
        def file = "com/example/invalid.xml"

        when:
        def resourceAccessor = new MockResourceAccessor(["com/example/invalid.xml": INVALID_XML])
        new XMLChangeLogSAXParser().parse(file, new ChangeLogParameters(), resourceAccessor)

        then:
        def e = thrown(ChangeLogParseException)
        e.message.contains("Error parsing line")
        e.message.contains("iDontKnowWhatImDoing")

    }


    def "setting validation flag to false will cause the XML to not be validated"() {
        given:
        def file = "com/example/invalid.xml"

        when:
        def resourceAccessor = new MockResourceAccessor(["com/example/invalid.xml": INVALID_XML])

        then:
        Scope.child(GlobalConfiguration.VALIDATE_XML_CHANGELOG_FILES.key, "false", { ->
            def d = new XMLChangeLogSAXParser().parse(file, new ChangeLogParameters(), resourceAccessor)
            assert d.physicalFilePath == file
            assert d.getChangeSets().isEmpty()
        })

    }

    def "getSchemaVersion"() {
        expect:
        XMLChangeLogSAXParser.getSchemaVersion() == "latest" //because test run in an environment with build.version == DEV
    }

    @Unroll
    def "computeSchemaVersion"() {
        expect:
        XMLChangeLogSAXParser.computeSchemaVersion(buildVersion) == expected

        where:
        buildVersion | expected
        "DEV"        | "latest"
        "4.11.0"     | "4.11"
        "4.11.1"     | "4.11"
        "4"          | "latest" //weird versions go to latest
        ""           | "latest" //weird versions go to latest
        null         | "latest" //weird versions go to latest
    }

}<|MERGE_RESOLUTION|>--- conflicted
+++ resolved
@@ -35,9 +35,6 @@
 </databaseChangeLog>
 """
 
-<<<<<<< HEAD
-    def testAllProvidedChangesetsAreLoaded() throws ChangeLogParseException, Exception {
-=======
     def INVALID_XML = """
 <!DOCTYPE databaseChangeLog [
         <!ENTITY insecure SYSTEM "file:///invalid.txt">
@@ -53,8 +50,7 @@
 </databaseChangeLog>
 """
 
-    def testIgnoreDuplicateChangeSets() throws ChangeLogParseException, Exception {
->>>>>>> a36faf02
+    def testAllProvidedChangesetsAreLoaded() throws ChangeLogParseException, Exception {
         when:
         def xmlParser = new XMLChangeLogSAXParser()
         def changeLog = xmlParser.parse("liquibase/parser/core/xml/ignoreDuplicatedChangeLogs/master.changelog.xml",
