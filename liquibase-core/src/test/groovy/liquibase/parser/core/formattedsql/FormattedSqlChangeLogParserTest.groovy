--- conflicted
+++ resolved
@@ -88,17 +88,6 @@
             "--changeset bboisvert:invalid_precondition\n" +
             "--precondition-invalid-type 123\n" +
             "select 1;"
-
-<<<<<<< HEAD
-=======
-    def setup() {
-        LiquibaseConfiguration.getInstance().reset()
-    }
-
-    def cleanup() {
-        LiquibaseConfiguration.getInstance().reset()
-    }
->>>>>>> 24eb3a8c
 
     def supports() throws Exception {
         expect:
