--- conflicted
+++ resolved
@@ -1,10 +1,7 @@
 package liquibase.resource
 
 import liquibase.Scope
-<<<<<<< HEAD
-=======
 import liquibase.test.JUnitResourceAccessor
->>>>>>> 443bc7fd
 import liquibase.util.StreamUtil
 import spock.lang.Specification
 import spock.lang.Unroll
@@ -13,11 +10,7 @@
 
     def "parse file path"() {
         expect:
-<<<<<<< HEAD
-        Scope.getCurrentScope().getSingleton(PathHandlerFactory).getResourceAccessor("a/path/here") instanceof DirectoryResourceAccessor
-=======
         Scope.getCurrentScope().getSingleton(PathHandlerFactory).getResourceAccessor("src/test/groovy") instanceof DirectoryResourceAccessor
->>>>>>> 443bc7fd
     }
 
     @Unroll
@@ -33,8 +26,6 @@
         input << [null, "proto:unsupported"]
     }
 
-<<<<<<< HEAD
-=======
     @Unroll
     def "getResource: #path"() {
         when:
@@ -74,7 +65,6 @@
         e.message.startsWith("Found 2 files with the path 'target/test-classes/duplicate.txt':")
     }
 
->>>>>>> 443bc7fd
     def openResourceOutputStream() {
         when:
         def tempFile = File.createTempFile("DirectoryPathHandlerTest", ".tmp")
