--- conflicted
+++ resolved
@@ -71,11 +71,7 @@
                 [
                         "com/example", true,
                         [
-<<<<<<< HEAD
-=======
                                 "com/example/changelog.xml",
-                                "com/example/directory",
->>>>>>> 031928bb
                                 "com/example/directory/file-in-directory.txt",
                                 "com/example/everywhere/file-everywhere.txt",
                                 "com/example/everywhere/other-file-everywhere.txt",
@@ -101,12 +97,7 @@
                 [
                         "com/example", false,
                         [
-<<<<<<< HEAD
-=======
                                 "com/example/changelog.xml",
-                                "com/example/directory",
-                                "com/example/everywhere",
->>>>>>> 031928bb
                                 "com/example/file with space.txt",
                                 "com/example/my-logic.sql",
                                 "com/example/users.csv",
