--- conflicted
+++ resolved
@@ -36,11 +36,7 @@
 
     def "open fails on invalid file"() {
         when:
-<<<<<<< HEAD
         new FileSystemPathHandler().getResource("/invalid/file/path.txt")
-=======
-        def inputStream = new FileSystemPathHandler().open("/invalid/file/path.txt")
->>>>>>> 7ba8d68d
 
         then:
         assert inputStream == null
