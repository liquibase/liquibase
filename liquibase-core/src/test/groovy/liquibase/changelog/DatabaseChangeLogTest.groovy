package liquibase.changelog

import liquibase.ContextExpression
import liquibase.LabelExpression
import liquibase.change.core.CreateTableChange
import liquibase.change.core.RawSQLChange
import liquibase.exception.SetupException
import liquibase.parser.core.ParsedNode
import liquibase.precondition.core.OrPrecondition
import liquibase.precondition.core.PreconditionContainer
import liquibase.precondition.core.RunningAsPrecondition
import liquibase.sdk.resource.MockResourceAccessor
import liquibase.sdk.supplier.resource.ResourceSupplier
import spock.lang.Shared
import spock.lang.Specification
import spock.lang.Unroll

class DatabaseChangeLogTest extends Specification {

    @Shared
            resourceSupplier = new ResourceSupplier()
    def test1Xml = '''<databaseChangeLog
        xmlns="http://www.liquibase.org/xml/ns/dbchangelog"
        xmlns:xsi="http://www.w3.org/2001/XMLSchema-instance"
        xsi:schemaLocation="http://www.liquibase.org/xml/ns/dbchangelog http://www.liquibase.org/xml/ns/dbchangelog/dbchangelog-3.4.xsd">

    <preConditions>
        <runningAs username="${loginUser}"/>
        <or>
            <dbms type="mssql"/>
            <dbms type="mysql"/>
        </or>
    </preConditions>

    <changeSet id="1" author="nvoxland">
        <createTable tableName="person">
            <column name="id" type="int">
                <constraints primaryKey="true" nullable="false"/>
            </column>
            <column name="firstname" type="varchar(50)"/>
            <column name="lastname" type="varchar(50)">
                <constraints nullable="false"/>
            </column>
        </createTable>
    </changeSet>
</databaseChangeLog>'''

    def testSql = '''-- an included raw sql file
create table sql_table (id int);
create view sql_view as select * from sql_table;'''


    def "getChangeSet passing id, author and file"() {
        def path = "com/example/path.xml"
        def path2 = "com/example/path2.xml"
        when:
        def changeLog = new DatabaseChangeLog(path)
        changeLog.addChangeSet(new ChangeSet("1", "auth", false, false, path, null, null, changeLog))
        changeLog.addChangeSet(new ChangeSet("2", "auth", false, false, path, null, null, changeLog))
        changeLog.addChangeSet(new ChangeSet("1", "other-auth", false, false, path, null, null, changeLog))
        changeLog.addChangeSet(new ChangeSet("1", "auth", false, false, path2, null, null, changeLog)) //path 2
        changeLog.addChangeSet(new ChangeSet("with-dbms", "auth", false, false, path, null, "mock, oracle", changeLog))
        changeLog.addChangeSet(new ChangeSet("with-context", "auth", false, false, path, "test, live", null, changeLog))
        changeLog.addChangeSet(new ChangeSet("with-dbms-and-context", "auth", false, false, path, "test, live", "mock, oracle", changeLog))

        then:
        changeLog.getChangeSet(path, "auth", "1").id == "1"
        changeLog.getChangeSet(path, "other-auth", "1").id == "1"
        changeLog.getChangeSet(path2, "auth", "1").id == "1"
        changeLog.getChangeSet(path, "auth", "2").id == "2"
        changeLog.getChangeSet(path, "auth", "with-dbms").id == "with-dbms"
        changeLog.getChangeSet(path, "auth", "with-context").id == "with-context"
        changeLog.getChangeSet(path, "auth", "with-dbms-and-context").id == "with-dbms-and-context"

        when: "changeLog has properties but no database set"
        changeLog.setChangeLogParameters(new ChangeLogParameters())
        then:
        changeLog.getChangeSet(path, "auth", "with-dbms-and-context").id == "with-dbms-and-context"

        when: "dbms attribute matches database"
        changeLog.getChangeLogParameters().set("database.typeName", "mock")
        then:
        changeLog.getChangeSet(path, "auth", "with-dbms-and-context").id == "with-dbms-and-context"

        when: "dbms attribute does not match database"
        changeLog.setChangeLogParameters(new ChangeLogParameters())
        changeLog.getChangeLogParameters().set("database.typeName", "mysql")
        then:
        changeLog.getChangeSet(path, "auth", "with-dbms-and-context") == null
    }

    def "load handles both changes and preconditions"() {
        when:
        def children = [
                new ParsedNode(null, "preConditions").setValue([[runningAs: [username: "user1"]], [runningAs: [username: "user2"]]]),
                new ParsedNode(null, "changeSet").addChildren([id: "1", author: "nvoxland", createTable: [tableName: "my_table"]]),
                new ParsedNode(null, "changeSet").addChildren([id: "2", author: "nvoxland", createTable: [tableName: "my_other_table"]]),
        ]
        def nodeWithChildren = new ParsedNode(null, "databaseChangeLog").addChildren([logicalFilePath: "com/example/logical.xml"])
        for (child in children) {
            nodeWithChildren.addChild(child)
        }
        def nodeWithValue = new ParsedNode(null, "databaseChangeLog").addChildren([logicalFilePath: "com/example/logical.xml"]).setValue(children)

        def changeLogFromChildren = new DatabaseChangeLog()
        def changeLogFromValue = new DatabaseChangeLog()

        changeLogFromValue.load(nodeWithChildren, resourceSupplier.simpleResourceAccessor)
        changeLogFromChildren.load(nodeWithValue, resourceSupplier.simpleResourceAccessor)

        then:
        changeLogFromChildren.preconditions.nestedPreconditions.size() == 2
        changeLogFromValue.preconditions.nestedPreconditions.size() == 2

        ((RunningAsPrecondition) changeLogFromChildren.preconditions.nestedPreconditions[0]).username == "user1"
        ((RunningAsPrecondition) changeLogFromValue.preconditions.nestedPreconditions[0]).username == "user1"

        ((RunningAsPrecondition) changeLogFromChildren.preconditions.nestedPreconditions[1]).username == "user2"
        ((RunningAsPrecondition) changeLogFromValue.preconditions.nestedPreconditions[1]).username == "user2"

        changeLogFromChildren.changeSets.size() == 2
        changeLogFromValue.changeSets.size() == 2

        ((CreateTableChange) changeLogFromChildren.changeSets[0].changes[0]).tableName == "my_table"
        ((CreateTableChange) changeLogFromValue.changeSets[0].changes[0]).tableName == "my_table"

        ((CreateTableChange) changeLogFromChildren.changeSets[1].changes[0]).tableName == "my_other_table"
        ((CreateTableChange) changeLogFromValue.changeSets[1].changes[0]).tableName == "my_other_table"
    }

    def "included changelog files have their preconditions and changes included in root changelog"() {
        when:
        def resourceAccessor = new MockResourceAccessor(["com/example/test1.xml": test1Xml, "com/example/test2.xml": test1Xml.replace("\${loginUser}", "otherUser").replace("person", "person2")])

        def rootChangeLog = new DatabaseChangeLog("com/example/root.xml")
        rootChangeLog.setChangeLogParameters(new ChangeLogParameters())
        rootChangeLog.getChangeLogParameters().set("loginUser", "testUser")

        rootChangeLog.load(new ParsedNode(null, "databaseChangeLog")
                .addChild(new ParsedNode(null, "preConditions").addChildren([runningAs: [username: "user1"]]))
                .addChildren([changeSet: [id: "1", author: "nvoxland", createTable: [tableName: "test_table", schemaName: "test_schema"]]])
                .addChildren([include: [file: "com/example/test1.xml"]])
                .addChildren([include: [file: "com/example/test2.xml"]])
                , resourceAccessor)


        then:
        rootChangeLog.preconditions.nestedPreconditions.size() == 3
        ((RunningAsPrecondition) rootChangeLog.preconditions.nestedPreconditions[0]).username == "user1"

        ((PreconditionContainer) rootChangeLog.preconditions.nestedPreconditions[1]).nestedPreconditions.size() == 2
        ((RunningAsPrecondition) ((PreconditionContainer) rootChangeLog.preconditions.nestedPreconditions[1]).nestedPreconditions[0]).username == "testUser"
        ((OrPrecondition) ((PreconditionContainer) rootChangeLog.preconditions.nestedPreconditions[1]).nestedPreconditions[1]).nestedPreconditions.size() == 2

        ((PreconditionContainer) rootChangeLog.preconditions.nestedPreconditions[2]).nestedPreconditions.size() == 2
        ((RunningAsPrecondition) ((PreconditionContainer) rootChangeLog.preconditions.nestedPreconditions[2]).nestedPreconditions[0]).username == "otherUser"
        ((OrPrecondition) ((PreconditionContainer) rootChangeLog.preconditions.nestedPreconditions[2]).nestedPreconditions[1]).nestedPreconditions.size() == 2

        rootChangeLog.changeSets.size() == 3
        ((CreateTableChange) rootChangeLog.getChangeSet("com/example/root.xml", "nvoxland", "1").changes[0]).tableName == "test_table"
        ((CreateTableChange) rootChangeLog.getChangeSet("com/example/test1.xml", "nvoxland", "1").changes[0]).tableName == "person"
        ((CreateTableChange) rootChangeLog.getChangeSet("com/example/test2.xml", "nvoxland", "1").changes[0]).tableName == "person2"
    }

    def "includeAll files have preconditions and changeSets loaded"() {
        when:
        def resourceAccessor = new MockResourceAccessor([
                "com/example/test1.xml": test1Xml,
                "com/example/test2.xml": test1Xml.replace("\${loginUser}", "otherUser").replace("person", "person2"),
                "com/example/test.sql" : testSql
        ])

        def rootChangeLog = new DatabaseChangeLog("com/example/root.xml")
        rootChangeLog.setChangeLogParameters(new ChangeLogParameters())
        rootChangeLog.getChangeLogParameters().set("loginUser", "testUser")
        rootChangeLog.load(new ParsedNode(null, "databaseChangeLog")
                .addChild(new ParsedNode(null, "preConditions").addChildren([runningAs: [username: "user1"]]))
                .addChildren([changeSet: [id: "1", author: "nvoxland", createTable: [tableName: "test_table", schemaName: "test_schema"]]])
                .addChildren([includeAll: [path: "com/example", resourceComparator: "liquibase.changelog.ReversedChangeLogNamesComparator"]])
                , resourceAccessor)

        then:
        rootChangeLog.preconditions.nestedPreconditions.size() == 4
        ((RunningAsPrecondition) rootChangeLog.preconditions.nestedPreconditions[0]).username == "user1"

        ((PreconditionContainer) rootChangeLog.preconditions.nestedPreconditions[1]).nestedPreconditions.size() == 2

        ((PreconditionContainer) rootChangeLog.preconditions.nestedPreconditions[2]).nestedPreconditions.size() == 2
        ((RunningAsPrecondition) ((PreconditionContainer) rootChangeLog.preconditions.nestedPreconditions[2]).nestedPreconditions[0]).username == "testUser"
        ((OrPrecondition) ((PreconditionContainer) rootChangeLog.preconditions.nestedPreconditions[2]).nestedPreconditions[1]).nestedPreconditions.size() == 2

        ((PreconditionContainer) rootChangeLog.preconditions.nestedPreconditions[3]).nestedPreconditions.size() == 0

        rootChangeLog.changeSets.size() == 4
        ((CreateTableChange) rootChangeLog.getChangeSet("com/example/root.xml", "nvoxland", "1").changes[0]).tableName == "test_table"
        ((CreateTableChange) rootChangeLog.getChangeSet("com/example/test1.xml", "nvoxland", "1").changes[0]).tableName == "person"
        ((CreateTableChange) rootChangeLog.getChangeSet("com/example/test2.xml", "nvoxland", "1").changes[0]).tableName == "person2"
        ((RawSQLChange) rootChangeLog.getChangeSet("com/example/test.sql", "includeAll", "raw").changes[0]).sql == testSql

        // assert reversed order
        ((CreateTableChange) rootChangeLog.getChangeSets().get(0).changes[0]).tableName == "test_table"
        ((CreateTableChange) rootChangeLog.getChangeSets().get(2).changes[0]).tableName == "person"
        ((CreateTableChange) rootChangeLog.getChangeSets().get(1).changes[0]).tableName == "person2"
        ((RawSQLChange) rootChangeLog.getChangeSets().get(3).changes[0]).sql == testSql
    }

    def "included changelogs inherit contexts, labels, and ignores via load()"() {
        when:
        def resourceAccessor = new MockResourceAccessor(["com/example/test1.xml": test1Xml, "com/example/test2.xml": test1Xml.replace("testUser", "otherUser").replace("person", "person2")])

        def rootChangeLog = new DatabaseChangeLog("com/example/root.xml")
        rootChangeLog.load(new ParsedNode(null, "databaseChangeLog")
                .addChild(new ParsedNode(null, "preConditions").addChildren([runningAs: [username: "user1"]]))
                .addChildren([changeSet: [id: "1", author: "nvoxland", createTable: [tableName: "test_table", schemaName: "test_schema"]]])
                .addChildren([include: [file: "com/example/test1.xml", context: "context1", labels: "label1"]])
                .addChildren([include: [file: "com/example/test2.xml", context: "context2", labels: "label2", ignore: true]])
                , resourceAccessor)

        def test1ChangeLog = rootChangeLog.getChangeSet("com/example/test1.xml", "nvoxland", "1").getChangeLog()
        def test2ChangeLog = rootChangeLog.getChangeSet("com/example/test2.xml", "nvoxland", "1").getChangeLog()

        then:
        test1ChangeLog.getIncludeLabels().getLabels().size() == 1
        test1ChangeLog.getIncludeLabels().getLabels()[0] == "label1"
        test1ChangeLog.getIncludeContexts().getContexts().size() == 1
        test1ChangeLog.getIncludeContexts().getContexts()[0] == "context1"
        test1ChangeLog.isIncludeIgnore() == false

        test2ChangeLog.getIncludeLabels().getLabels().size() == 1
        test2ChangeLog.getIncludeLabels().getLabels()[0] == "label2"
        test2ChangeLog.getIncludeContexts().getContexts().size() == 1
        test2ChangeLog.getIncludeContexts().getContexts()[0] == "context2"
        test2ChangeLog.isIncludeIgnore() == true

    }

    def "included changelogs inherit contexts, labels, and ignores via include()"() {
        when:
        def resourceAccessor = new MockResourceAccessor([
                "com/example/test1.xml": test1Xml,
                "com/example/test2.xml": test1Xml.replace("testUser", "otherUser").replace("person", "person2")
        ])

        def rootChangeLog = new DatabaseChangeLog("com/example/root.xml")
        rootChangeLog.include("com/example/test1.xml", false, resourceAccessor, new ContextExpression("context1"), new LabelExpression("label1"), false, false)
        rootChangeLog.include("com/example/test2.xml", false, resourceAccessor, new ContextExpression("context2"), new LabelExpression("label2"), true, false)

        def test1ChangeLog = rootChangeLog.getChangeSet("com/example/test1.xml", "nvoxland", "1").getChangeLog()
        def test2ChangeLog = rootChangeLog.getChangeSet("com/example/test2.xml", "nvoxland", "1").getChangeLog()

        then:
        test1ChangeLog.getIncludeLabels().getLabels().size() == 1
        test1ChangeLog.getIncludeLabels().getLabels()[0] == "label1"
        test1ChangeLog.getIncludeContexts().getContexts().size() == 1
        test1ChangeLog.getIncludeContexts().getContexts()[0] == "context1"
        test1ChangeLog.isIncludeIgnore() == false

        test2ChangeLog.getIncludeLabels().getLabels().size() == 1
        test2ChangeLog.getIncludeLabels().getLabels()[0] == "label2"
        test2ChangeLog.getIncludeContexts().getContexts().size() == 1
        test2ChangeLog.getIncludeContexts().getContexts()[0] == "context2"
        test2ChangeLog.isIncludeIgnore() == true
    }

    def "includeAll executes include in alphabetical order"() {
        when:
        def resourceAccessor = new MockResourceAccessor([
                "com/example/children/file2.sql": "file 2",
                "com/example/children/file3.sql": "file 3",
                "com/example/children/file1.sql": "file 1",
                "com/example/not/fileX.sql"     : "file X",
        ])
        def changeLogFile = new DatabaseChangeLog("com/example/root.xml")
        changeLogFile.includeAll("com/example/children", false, null, true, changeLogFile.getStandardChangeLogComparator(), resourceAccessor, new ContextExpression(), new LabelExpression(), false)

        then:
        changeLogFile.changeSets.collect { it.filePath } == ["com/example/children/file1.sql",
                                                             "com/example/children/file2.sql",
                                                             "com/example/children/file3.sql"]
    }

    @Unroll("#featureName: #changeSets")
    def "addChangeSet works with first/last combinations"() {
        when:
        def changeLog = new DatabaseChangeLog()
        for (def changeSetDef : changeSets) {
            def changeSet = new ChangeSet(changeSetDef["id"], "test", false, false, "path.txt", null, null, true, changeLog)
            changeSet.runOrder = changeSetDef["runOrder"]
            changeLog.addChangeSet(changeSet)
        }

        then:
        changeLog.getChangeSets()*.getId() == order

        where:
        changeSets                                                                                                                                              | order
        [[id: "1"], [id: "2"], [id: "3"]]                                                                                                                       | ["1", "2", "3"]
        [[id: "1", runOrder: "first"]]                                                                                                                          | ["1"]
        [[id: "1", runOrder: "first"], [id: "2"]]                                                                                                               | ["1", "2"]
        [[id: "1"], [id: "2", runOrder: "first"]]                                                                                                               | ["2", "1"]
        [[id: "1"], [id: "2", runOrder: "first"], [id: "3"]]                                                                                                    | ["2", "1", "3"]
        [[id: "1"], [id: "2", runOrder: "first"], [id: "3", runOrder: "first"], [id: "4"]]                                                                      | ["2", "3", "1", "4"]
        [[id: "1"], [id: "2", runOrder: "first"], [id: "3"], [id: "4", runOrder: "first"], [id: "5"]]                                                           | ["2", "4", "1", "3", "5"]
        [[id: "1", runOrder: "last"]]                                                                                                                           | ["1"]
        [[id: "1", runOrder: "last"], [id: "2"]]                                                                                                                | ["2", "1"]
        [[id: "1", runOrder: "last"], [id: "2"]]                                                                                                                | ["2", "1"]
        [[id: "1"], [id: "2", runOrder: "last"]]                                                                                                                | ["1", "2"]
        [[id: "1", runOrder: "last"], [id: "2"], [id: "3", runOrder: "last"], [id: "4"]]                                                                        | ["2", "4", "1", "3"]
        [[id: "1", runOrder: "last"], [id: "2"], [id: "3", runOrder: "first"], [id: "4"], [id: "5", runOrder: "last"], [id: "6"], [id: "7", runOrder: "first"]] | ["3", "7", "2", "4", "6", "1", "5"]
    }

    def "includeAll throws exception when directory not found"() {
        when:
        def resourceAccessor = new MockResourceAccessor([
                "com/example/children/file2.sql": "file 2",
                "com/example/children/file3.sql": "file 3",
                "com/example/children/file1.sql": "file 1",
                "com/example/not/fileX.sql"     : "file X",
        ])
        def changeLogFile = new DatabaseChangeLog("com/example/root.xml")
        changeLogFile.includeAll("com/example/missing", false, null, true, changeLogFile.getStandardChangeLogComparator(), resourceAccessor, new ContextExpression(), new LabelExpression(), false)

        then:
        SetupException e = thrown()
        assert e.getMessage().startsWith("Could not find directory or directory was empty for includeAll '");

    }

    def "includeAll throws no exception when directory not found and errorIfMissingOrEmpty is false"() {
        when:
        def resourceAccessor = new MockResourceAccessor([
                "com/example/children/file2.sql": "file 2",
                "com/example/children/file3.sql": "file 3",
                "com/example/children/file1.sql": "file 1",
                "com/example/not/fileX.sql"     : "file X",
        ])
        def changeLogFile = new DatabaseChangeLog("com/example/root.xml")
        changeLogFile.includeAll("com/example/missing", false, null, false, changeLogFile.getStandardChangeLogComparator(), resourceAccessor, new ContextExpression(), new LabelExpression(), false)
        then:
        changeLogFile.changeSets.collect { it.filePath } == []

    }

<<<<<<< HEAD
    @Unroll
    def "normalizePath"() {
        expect:
        DatabaseChangeLog.normalizePath(path) == expected

        where:
        path                    | expected
        "changelog.xml"         | "changelog.xml"
        "path/to/changelog.xml" | "path/to/changelog.xml"
        "/path/to/changelog.xml" | "path/to/changelog.xml"
        "classpath:path/to/changelog.xml" | "path/to/changelog.xml"
        "classpath:/path/to/changelog.xml" | "path/to/changelog.xml"
        "\\path\\to\\changelog.xml" | "path/to/changelog.xml"
        "path\\to\\changelog.xml" | "path/to/changelog.xml"
        "c:\\path\\to\\changelog.xml" | "path/to/changelog.xml"
        "c:/path/to/changelog.xml" | "path/to/changelog.xml"
    }

=======
    def "validateResources succeeded"() {
        when:
        def changeLogFile = new DatabaseChangeLog("com/example/root.xml")
        def resourceAccessor = resourceSupplier.simpleResourceAccessor;

        then:
        changeLogFile.validateResources(resourceAccessor);
    }
>>>>>>> ffc81d0b
}<|MERGE_RESOLUTION|>--- conflicted
+++ resolved
@@ -341,7 +341,15 @@
 
     }
 
-<<<<<<< HEAD
+    def "validateResources succeeded"() {
+        when:
+        def changeLogFile = new DatabaseChangeLog("com/example/root.xml")
+        def resourceAccessor = resourceSupplier.simpleResourceAccessor;
+
+        then:
+        changeLogFile.validateResources(resourceAccessor);
+    }
+
     @Unroll
     def "normalizePath"() {
         expect:
@@ -360,14 +368,4 @@
         "c:/path/to/changelog.xml" | "path/to/changelog.xml"
     }
 
-=======
-    def "validateResources succeeded"() {
-        when:
-        def changeLogFile = new DatabaseChangeLog("com/example/root.xml")
-        def resourceAccessor = resourceSupplier.simpleResourceAccessor;
-
-        then:
-        changeLogFile.validateResources(resourceAccessor);
-    }
->>>>>>> ffc81d0b
 }