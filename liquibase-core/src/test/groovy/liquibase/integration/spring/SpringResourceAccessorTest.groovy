package liquibase.integration.spring

import liquibase.test.TestContext
import org.springframework.core.io.DefaultResourceLoader
import spock.lang.Specification
import spock.lang.Unroll

class SpringResourceAccessorTest extends Specification {

    def loader = new DefaultResourceLoader(new URLClassLoader([new File(TestContext.getInstance().findCoreJvmProjectRoot(), "/target/classes").toURI().toURL()] as URL[]))
    def resourceAccessor = new SpringResourceAccessor(loader)

    def "getAll"() {
        expect:
        resourceAccessor.getAll("liquibase/integration/spring/SpringResourceAccessorTest.class")*.getPath().equals(["liquibase/integration/spring/SpringResourceAccessorTest.class"])
        resourceAccessor.getAll("invalid/path") == null
    }
/*
    def "openStreams for relative file in root"() {
        when:
        def list = resourceAccessor.openStreams("file-in-root.txt", "liquibase/database/core/UnsupportedDatabase.class")

        then:
        list.size() == 1
    }

<<<<<<< HEAD
 */
=======
    def "openStreams for relative file in root"() {
        when:
        def list = resourceAccessor.openStreams("file-in-root.txt", "liquibase/database/core/UnsupportedDatabase.class")

        then:
        list.size() == 1
    }
>>>>>>> d32cb34e

    def "list just non-recursive files"() {
        when:
        def list = resourceAccessor.search("liquibase/database", false)*.getPath()

        then:
        list.contains("liquibase/database/AbstractJdbcDatabaseTest.class")
        list.contains("liquibase/database/DatabaseFactoryTest.class")
        !list.contains("core,")
    }
/*
    def "search recursive files"() {
        when:
        def list = resourceAccessor.search("liquibase/database", true)*.getPath()

        then:
        list.contains("database/core/UnsupportedDatabaseTest.class,")
        list.contains("database/core/")
        list.contains("liquibase/sqlgenerator/core/SelectFromDatabaseChangeLogGeneratorTest.class")
    }

<<<<<<< HEAD
 */

=======
>>>>>>> d32cb34e
    def "list relative to file"() {
        when:
        def list = resourceAccessor.list("liquibase/database/Database.class", "core", true, true, true).toListString()

        then:
        !list.contains("/Database.class,")
        list.contains("/OracleDatabaseTest.class,")
        list.contains("MSSQLDatabaseTest.class,")
    }
<<<<<<< HEAD
/*
=======

>>>>>>> d32cb34e
    def "list relative to file in root"() {
        when:
        def list = resourceAccessor.list("liquibase.properties", "liquibase/database/core", false, true, true).toListString()

        then:
        !list.contains("file-in-root.txt")
        list.contains("/OracleDatabaseTest.class,")
        list.contains("MSSQLDatabaseTest.class,")
    }


    def "list relative to directory"() {
        when:
        def list = resourceAccessor.list("liquibase/database", "core", true, true, true).toListString()

        then:
<<<<<<< HEAD
        !list.contains("/Database.class,")
        list.contains("/OracleDatabaseTest.class,")
        list.contains("MSSQLDatabaseTest.class,")
    }

 */

=======
        thrown(IOException)
    }

>>>>>>> d32cb34e
    @Unroll
    def finalizeSearchPath() {
        expect:
        new SpringResourceAccessor().finalizeSearchPath(input) == expected

        where:
        input                               | expected
        "/path/to/file"                     | "classpath*:/path/to/file"
        "//path////to/file"                 | "classpath*:/path/to/file"
        "path/to/file"                      | "classpath*:/path/to/file"
        "classpath:path/to/file"            | "classpath*:/path/to/file"
        "classpath:/path/to/file"           | "classpath*:/path/to/file"
        "classpath:classpath:/path/to/file" | "classpath*:/path/to/file"
        "classpath*:/path/to/file"          | "classpath*:/path/to/file"
        "classpath*:path/to/file"           | "classpath*:/path/to/file"
        "file:/path/to/file"                | "file:/path/to/file"
    }
}<|MERGE_RESOLUTION|>--- conflicted
+++ resolved
@@ -15,7 +15,7 @@
         resourceAccessor.getAll("liquibase/integration/spring/SpringResourceAccessorTest.class")*.getPath().equals(["liquibase/integration/spring/SpringResourceAccessorTest.class"])
         resourceAccessor.getAll("invalid/path") == null
     }
-/*
+
     def "openStreams for relative file in root"() {
         when:
         def list = resourceAccessor.openStreams("file-in-root.txt", "liquibase/database/core/UnsupportedDatabase.class")
@@ -23,18 +23,6 @@
         then:
         list.size() == 1
     }
-
-<<<<<<< HEAD
- */
-=======
-    def "openStreams for relative file in root"() {
-        when:
-        def list = resourceAccessor.openStreams("file-in-root.txt", "liquibase/database/core/UnsupportedDatabase.class")
-
-        then:
-        list.size() == 1
-    }
->>>>>>> d32cb34e
 
     def "list just non-recursive files"() {
         when:
@@ -45,22 +33,18 @@
         list.contains("liquibase/database/DatabaseFactoryTest.class")
         !list.contains("core,")
     }
-/*
+
     def "search recursive files"() {
         when:
         def list = resourceAccessor.search("liquibase/database", true)*.getPath()
 
         then:
-        list.contains("database/core/UnsupportedDatabaseTest.class,")
-        list.contains("database/core/")
-        list.contains("liquibase/sqlgenerator/core/SelectFromDatabaseChangeLogGeneratorTest.class")
+
+        list.contains("liquibase/database/AbstractJdbcDatabaseTest.class")
+        list.contains("liquibase/database/DatabaseFactoryTest.class")
+        list.contains("liquibase/database/core/H2Database.class")
     }
 
-<<<<<<< HEAD
- */
-
-=======
->>>>>>> d32cb34e
     def "list relative to file"() {
         when:
         def list = resourceAccessor.list("liquibase/database/Database.class", "core", true, true, true).toListString()
@@ -70,11 +54,6 @@
         list.contains("/OracleDatabaseTest.class,")
         list.contains("MSSQLDatabaseTest.class,")
     }
-<<<<<<< HEAD
-/*
-=======
-
->>>>>>> d32cb34e
     def "list relative to file in root"() {
         when:
         def list = resourceAccessor.list("liquibase.properties", "liquibase/database/core", false, true, true).toListString()
@@ -91,19 +70,9 @@
         def list = resourceAccessor.list("liquibase/database", "core", true, true, true).toListString()
 
         then:
-<<<<<<< HEAD
-        !list.contains("/Database.class,")
-        list.contains("/OracleDatabaseTest.class,")
-        list.contains("MSSQLDatabaseTest.class,")
-    }
-
- */
-
-=======
         thrown(IOException)
     }
 
->>>>>>> d32cb34e
     @Unroll
     def finalizeSearchPath() {
         expect:
