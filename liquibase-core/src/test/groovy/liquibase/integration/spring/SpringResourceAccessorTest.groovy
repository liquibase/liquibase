--- conflicted
+++ resolved
@@ -16,9 +16,6 @@
         resourceAccessor.getAll("invalid/path") == null
     }
 
-<<<<<<< HEAD
-    def "search non-recursive files"() {
-=======
     def "openStreams for relative file in root"() {
         when:
         def list = resourceAccessor.openStreams("file-in-root.txt", "liquibase/database/core/UnsupportedDatabase.class")
@@ -28,7 +25,6 @@
     }
 
     def "list just non-recursive files"() {
->>>>>>> 98e7a36a
         when:
         def list = resourceAccessor.search("liquibase/database", false)*.getPath()
 
@@ -43,11 +39,6 @@
         def list = resourceAccessor.search("liquibase/database", true)*.getPath()
 
         then:
-<<<<<<< HEAD
-        list.contains("liquibase/database/AbstractJdbcDatabaseTest.class")
-        list.contains("liquibase/database/DatabaseFactoryTest.class")
-        list.contains("liquibase/database/core/H2Database.class")
-=======
         list.contains("database/core/UnsupportedDatabaseTest.class,")
         list.contains("database/core/")
         list.contains("liquibase/sqlgenerator/core/SelectFromDatabaseChangeLogGeneratorTest.class")
@@ -82,7 +73,6 @@
         !list.contains("/Database.class,")
         list.contains("/OracleDatabaseTest.class,")
         list.contains("MSSQLDatabaseTest.class,")
->>>>>>> 98e7a36a
     }
 
     @Unroll
