package liquibase.changelog;

import liquibase.ContextExpression;
import liquibase.Contexts;
import liquibase.Labels;
import liquibase.configuration.LiquibaseConfiguration;
import liquibase.sdk.database.MockDatabase;
import org.junit.Before;
import org.junit.Test;

import static org.junit.Assert.assertEquals;
import static org.junit.Assert.assertNull;


public class ChangeLogParametersTest {

    @Before
    public void before() {
        LiquibaseConfiguration.getInstance().reset();
    }

    @Test
    public void setParameterValue_doubleSet() {
        ChangeLogParameters changeLogParameters = new ChangeLogParameters();

        changeLogParameters.set("doubleSet", "originalValue");
        changeLogParameters.set("doubleSet", "newValue");

        assertEquals("re-setting a param should not overwrite the value (like how ant works)", "originalValue", changeLogParameters.getValue("doubleSet", null));
    }

    @Test
    public void getParameterValue_systemProperty() {
        ChangeLogParameters changeLogParameters = new ChangeLogParameters();

        assertEquals(System.getProperty("user.name"), changeLogParameters.getValue("user.name", null));
    }

    @Test
    public void setParameterValue_doubleSetButSecondWrongDatabase() {
        ChangeLogParameters changeLogParameters = new ChangeLogParameters(new MockDatabase());

        changeLogParameters.set("doubleSet", "originalValue", new ContextExpression(), new Labels(), "baddb", true, null);
        changeLogParameters.set("doubleSet", "newValue");

        assertEquals("newValue", changeLogParameters.getValue("doubleSet", null));
    }

    @Test
    public void setParameterValue_multiDatabase() {
        ChangeLogParameters changeLogParameters = new ChangeLogParameters(new MockDatabase());

<<<<<<< HEAD
        changeLogParameters.set("doubleSet", "originalValue", new ContextExpression(), new Labels(), "baddb, mock");
=======
        changeLogParameters.set("doubleSet", "originalValue", new ContextExpression(), new Labels(), "baddb, h2", true, null);
>>>>>>> b25a47a0

        assertEquals("originalValue", changeLogParameters.getValue("doubleSet", null));
    }

    @Test
    public void setParameterValue_rightDBWrongContext() {
        ChangeLogParameters changeLogParameters = new ChangeLogParameters(new MockDatabase());
        changeLogParameters.setContexts(new Contexts("junit"));

<<<<<<< HEAD
        changeLogParameters.set("doubleSet", "originalValue", "anotherContext", "anotherLabel", "baddb, mock");
=======
        changeLogParameters.set("doubleSet", "originalValue", "anotherContext", "anotherLabel", "baddb, h2", true, null);
>>>>>>> b25a47a0

        assertNull(changeLogParameters.getValue("doubleSet", null));
    }
   @Test
    public void setParameterValue_rightDBRightContext() {
        ChangeLogParameters changeLogParameters = new ChangeLogParameters(new MockDatabase());
        changeLogParameters.setContexts(new Contexts("junit"));

<<<<<<< HEAD
        changeLogParameters.set("doubleSet", "originalValue", "junit", "junitLabel", "baddb, mock");
=======
        changeLogParameters.set("doubleSet", "originalValue", "junit", "junitLabel", "baddb, h2", true, null);
>>>>>>> b25a47a0

        assertEquals("originalValue", changeLogParameters.getValue("doubleSet", null));
    }
}<|MERGE_RESOLUTION|>--- conflicted
+++ resolved
@@ -50,11 +50,7 @@
     public void setParameterValue_multiDatabase() {
         ChangeLogParameters changeLogParameters = new ChangeLogParameters(new MockDatabase());
 
-<<<<<<< HEAD
-        changeLogParameters.set("doubleSet", "originalValue", new ContextExpression(), new Labels(), "baddb, mock");
-=======
-        changeLogParameters.set("doubleSet", "originalValue", new ContextExpression(), new Labels(), "baddb, h2", true, null);
->>>>>>> b25a47a0
+        changeLogParameters.set("doubleSet", "originalValue", new ContextExpression(), new Labels(), "baddb, mock", true, null);
 
         assertEquals("originalValue", changeLogParameters.getValue("doubleSet", null));
     }
@@ -64,11 +60,7 @@
         ChangeLogParameters changeLogParameters = new ChangeLogParameters(new MockDatabase());
         changeLogParameters.setContexts(new Contexts("junit"));
 
-<<<<<<< HEAD
-        changeLogParameters.set("doubleSet", "originalValue", "anotherContext", "anotherLabel", "baddb, mock");
-=======
-        changeLogParameters.set("doubleSet", "originalValue", "anotherContext", "anotherLabel", "baddb, h2", true, null);
->>>>>>> b25a47a0
+        changeLogParameters.set("doubleSet", "originalValue", "anotherContext", "anotherLabel", "baddb, mock", true, null);
 
         assertNull(changeLogParameters.getValue("doubleSet", null));
     }
@@ -77,11 +69,7 @@
         ChangeLogParameters changeLogParameters = new ChangeLogParameters(new MockDatabase());
         changeLogParameters.setContexts(new Contexts("junit"));
 
-<<<<<<< HEAD
-        changeLogParameters.set("doubleSet", "originalValue", "junit", "junitLabel", "baddb, mock");
-=======
-        changeLogParameters.set("doubleSet", "originalValue", "junit", "junitLabel", "baddb, h2", true, null);
->>>>>>> b25a47a0
+        changeLogParameters.set("doubleSet", "originalValue", "junit", "junitLabel", "baddb, mock", true, null);
 
         assertEquals("originalValue", changeLogParameters.getValue("doubleSet", null));
     }
