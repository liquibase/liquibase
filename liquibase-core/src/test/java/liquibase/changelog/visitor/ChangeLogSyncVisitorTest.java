package liquibase.changelog.visitor;

import liquibase.changelog.ChangeSet;
import liquibase.changelog.DatabaseChangeLog;
import org.junit.Before;
<<<<<<< HEAD
import org.junit.Test;

import java.util.Collections;

=======
>>>>>>> 28bb83c1

public class ChangeLogSyncVisitorTest {
    private ChangeSet changeSet;
    private DatabaseChangeLog databaseChangeLog;

    @Before
    public void setUp() {
        changeSet = new ChangeSet("1", "testAuthor", false, false, "path/changelog", null, null, null);
        databaseChangeLog = new DatabaseChangeLog();
    }

//    @Test
//    public void testVisitDatabaseConstructor() throws LiquibaseException {
//        Database mockDatabase = mock(Database.class);
//        ChangeLogSyncVisitor visitor = new ChangeLogSyncVisitor(mockDatabase);
//        visitor.visit(changeSet, databaseChangeLog, mockDatabase, Collections.<ChangeSetFilterResult>emptySet());
//        verify(mockDatabase).markChangeSetExecStatus(changeSet, ChangeSet.ExecType.EXECUTED);
//    }

//    @Test
//    public void testVisitListenerConstructor() throws LiquibaseException {
//        Database mockDatabase = mock(Database.class);
//        ChangeLogSyncListener mockListener = mock(ChangeLogSyncListener.class);
//        ChangeLogSyncVisitor visitor = new ChangeLogSyncVisitor(mockDatabase, mockListener);
//        visitor.visit(changeSet, databaseChangeLog, mockDatabase, Collections.<ChangeSetFilterResult>emptySet());
//        verify(mockDatabase).markChangeSetExecStatus(changeSet, ChangeSet.ExecType.EXECUTED);
//        verify(mockListener).markedRan(changeSet, databaseChangeLog, mockDatabase);
//    }
}<|MERGE_RESOLUTION|>--- conflicted
+++ resolved
@@ -3,13 +3,10 @@
 import liquibase.changelog.ChangeSet;
 import liquibase.changelog.DatabaseChangeLog;
 import org.junit.Before;
-<<<<<<< HEAD
 import org.junit.Test;
 
 import java.util.Collections;
 
-=======
->>>>>>> 28bb83c1
 
 public class ChangeLogSyncVisitorTest {
     private ChangeSet changeSet;
