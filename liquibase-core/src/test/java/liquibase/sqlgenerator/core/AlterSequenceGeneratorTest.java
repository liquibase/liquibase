package liquibase.sqlgenerator.core;

<<<<<<< HEAD
import liquibase.database.Database;
import liquibase.database.core.OracleDatabase;
=======
import static org.junit.Assert.*;

import java.math.BigInteger;

import liquibase.database.Database;
import liquibase.database.DatabaseConnection;
import liquibase.database.core.H2Database;
import liquibase.database.core.OracleDatabase;
import liquibase.exception.DatabaseException;
>>>>>>> f73c58f3
import liquibase.sql.Sql;
import liquibase.sqlgenerator.AbstractSqlGeneratorTest;
import liquibase.sqlgenerator.MockSqlGeneratorChain;
import liquibase.statement.core.AlterSequenceStatement;
import liquibase.test.TestContext;
<<<<<<< HEAD
=======

import static org.mockito.Mockito.mock;
import static org.mockito.Mockito.when;

import org.junit.Before;
>>>>>>> f73c58f3
import org.junit.Test;

import java.math.BigInteger;

import static org.junit.Assert.assertEquals;

public class AlterSequenceGeneratorTest extends AbstractSqlGeneratorTest<AlterSequenceStatement> {

    protected static final String SEQUENCE_NAME = "SEQUENCE_NAME";
    protected static final String CATALOG_NAME = "CATALOG_NAME";
    protected static final String SCHEMA_NAME = "SCHEMA_NAME";
<<<<<<< HEAD
=======
    private DatabaseConnection mockedUnsupportedMinMaxSequenceConnection;
    private DatabaseConnection mockedSupportedMinMaxSequenceConnection;
>>>>>>> f73c58f3

    public AlterSequenceGeneratorTest() throws Exception {
        super(new AlterSequenceGenerator());
    }

<<<<<<< HEAD
    @Test
    public void testAlterSequenceDatabase() throws Exception {
        for (Database database : TestContext.getInstance().getAllDatabases()) {
            if (database instanceof OracleDatabase) {
                AlterSequenceStatement statement = new AlterSequenceStatement(CATALOG_NAME, SCHEMA_NAME, SEQUENCE_NAME);
                statement.setCacheSize(BigInteger.valueOf(3000L));
=======
    @Before
    public void setUpMocks() throws DatabaseException {

        mockedUnsupportedMinMaxSequenceConnection = mock(DatabaseConnection.class);
        when(mockedUnsupportedMinMaxSequenceConnection.getDatabaseMajorVersion()).thenReturn(1);
        when(mockedUnsupportedMinMaxSequenceConnection.getDatabaseMinorVersion()).thenReturn(3);
        when(mockedUnsupportedMinMaxSequenceConnection.getDatabaseProductVersion()).thenReturn("1.3.174 (2013-10-19)");

        mockedSupportedMinMaxSequenceConnection = mock(DatabaseConnection.class);
        when(mockedSupportedMinMaxSequenceConnection.getDatabaseMajorVersion()).thenReturn(1);
        when(mockedSupportedMinMaxSequenceConnection.getDatabaseMinorVersion()).thenReturn(3);
        when(mockedSupportedMinMaxSequenceConnection.getDatabaseProductVersion()).thenReturn("1.3.175 (2014-01-18)");
    }

    @Test
    public void testAlterSequenceDatabase() throws Exception {
    	for (Database database : TestContext.getInstance().getAllDatabases()) {
    		if (database instanceof OracleDatabase) {
    			AlterSequenceStatement statement =  createSampleSqlStatement();
	    		statement.setCacheSize(BigInteger.valueOf(3000L));
>>>>>>> f73c58f3

                Sql[] generatedSql = this.generatorUnderTest.generateSql(statement, database, null);

                assertEquals("ALTER SEQUENCE CATALOG_NAME.SEQUENCE_NAME CACHE 3000", generatedSql[0].toSql());
            }
        }
    }

<<<<<<< HEAD
    @Override
    protected AlterSequenceStatement createSampleSqlStatement() {
        AlterSequenceStatement statement = new AlterSequenceStatement(CATALOG_NAME, SCHEMA_NAME, SEQUENCE_NAME);
=======
	@Test
	public void h2DatabaseSupportsSequenceMaxValue() throws Exception {

		H2Database h2Database = new H2Database();
        h2Database.setConnection(mockedSupportedMinMaxSequenceConnection);

		AlterSequenceStatement alterSequenceStatement = createSampleSqlStatement();
		alterSequenceStatement.setMaxValue(new BigInteger("1000"));

		assertFalse(generatorUnderTest.validate(alterSequenceStatement, h2Database, new MockSqlGeneratorChain()).hasErrors());
	}

    @Test
    public void h2DatabaseDoesNotSupportsSequenceMaxValue() throws Exception {

        H2Database h2Database = new H2Database();
        h2Database.setConnection(mockedUnsupportedMinMaxSequenceConnection);

        AlterSequenceStatement alterSequenceStatement = createSampleSqlStatement();
        alterSequenceStatement.setMaxValue(new BigInteger("1000"));

        assertTrue(generatorUnderTest.validate(alterSequenceStatement, h2Database, new MockSqlGeneratorChain()).hasErrors());
    }

	@Test
	public void h2DatabaseSupportsSequenceMinValue() throws Exception {

		H2Database h2Database = new H2Database();
        h2Database.setConnection(mockedSupportedMinMaxSequenceConnection);

		AlterSequenceStatement alterSequenceStatement = createSampleSqlStatement();
		alterSequenceStatement.setMinValue(new BigInteger("10"));

		assertFalse(generatorUnderTest.validate(alterSequenceStatement, h2Database, new MockSqlGeneratorChain()).hasErrors());
	}

    @Test
    public void h2DatabaseDoesNotSupportsSequenceMinValue() throws Exception {

        H2Database h2Database = new H2Database();
        h2Database.setConnection(mockedUnsupportedMinMaxSequenceConnection);

        AlterSequenceStatement alterSequenceStatement = createSampleSqlStatement();
        alterSequenceStatement.setMinValue(new BigInteger("10"));

        assertTrue(generatorUnderTest.validate(alterSequenceStatement, h2Database, new MockSqlGeneratorChain()).hasErrors());
    }

	@Override
	protected AlterSequenceStatement createSampleSqlStatement() {
		AlterSequenceStatement statement = new AlterSequenceStatement(CATALOG_NAME, SCHEMA_NAME, SEQUENCE_NAME);
>>>>>>> f73c58f3
        return statement;
    }

    @Override
    protected boolean shouldBeImplementation(Database database) {
        return database.supportsSequences();
    }
}<|MERGE_RESOLUTION|>--- conflicted
+++ resolved
@@ -1,9 +1,5 @@
 package liquibase.sqlgenerator.core;
 
-<<<<<<< HEAD
-import liquibase.database.Database;
-import liquibase.database.core.OracleDatabase;
-=======
 import static org.junit.Assert.*;
 
 import java.math.BigInteger;
@@ -13,20 +9,16 @@
 import liquibase.database.core.H2Database;
 import liquibase.database.core.OracleDatabase;
 import liquibase.exception.DatabaseException;
->>>>>>> f73c58f3
 import liquibase.sql.Sql;
 import liquibase.sqlgenerator.AbstractSqlGeneratorTest;
 import liquibase.sqlgenerator.MockSqlGeneratorChain;
 import liquibase.statement.core.AlterSequenceStatement;
 import liquibase.test.TestContext;
-<<<<<<< HEAD
-=======
 
 import static org.mockito.Mockito.mock;
 import static org.mockito.Mockito.when;
 
 import org.junit.Before;
->>>>>>> f73c58f3
 import org.junit.Test;
 
 import java.math.BigInteger;
@@ -38,24 +30,12 @@
     protected static final String SEQUENCE_NAME = "SEQUENCE_NAME";
     protected static final String CATALOG_NAME = "CATALOG_NAME";
     protected static final String SCHEMA_NAME = "SCHEMA_NAME";
-<<<<<<< HEAD
-=======
-    private DatabaseConnection mockedUnsupportedMinMaxSequenceConnection;
+	private DatabaseConnection mockedUnsupportedMinMaxSequenceConnection;
     private DatabaseConnection mockedSupportedMinMaxSequenceConnection;
->>>>>>> f73c58f3
-
     public AlterSequenceGeneratorTest() throws Exception {
         super(new AlterSequenceGenerator());
     }
 
-<<<<<<< HEAD
-    @Test
-    public void testAlterSequenceDatabase() throws Exception {
-        for (Database database : TestContext.getInstance().getAllDatabases()) {
-            if (database instanceof OracleDatabase) {
-                AlterSequenceStatement statement = new AlterSequenceStatement(CATALOG_NAME, SCHEMA_NAME, SEQUENCE_NAME);
-                statement.setCacheSize(BigInteger.valueOf(3000L));
-=======
     @Before
     public void setUpMocks() throws DatabaseException {
 
@@ -72,11 +52,10 @@
 
     @Test
     public void testAlterSequenceDatabase() throws Exception {
-    	for (Database database : TestContext.getInstance().getAllDatabases()) {
-    		if (database instanceof OracleDatabase) {
-    			AlterSequenceStatement statement =  createSampleSqlStatement();
-	    		statement.setCacheSize(BigInteger.valueOf(3000L));
->>>>>>> f73c58f3
+        for (Database database : TestContext.getInstance().getAllDatabases()) {
+            if (database instanceof OracleDatabase) {
+                AlterSequenceStatement statement =  createSampleSqlStatement();
+                statement.setCacheSize(BigInteger.valueOf(3000L));
 
                 Sql[] generatedSql = this.generatorUnderTest.generateSql(statement, database, null);
 
@@ -85,12 +64,7 @@
         }
     }
 
-<<<<<<< HEAD
-    @Override
-    protected AlterSequenceStatement createSampleSqlStatement() {
-        AlterSequenceStatement statement = new AlterSequenceStatement(CATALOG_NAME, SCHEMA_NAME, SEQUENCE_NAME);
-=======
-	@Test
+    @Test
 	public void h2DatabaseSupportsSequenceMaxValue() throws Exception {
 
 		H2Database h2Database = new H2Database();
@@ -139,9 +113,8 @@
     }
 
 	@Override
-	protected AlterSequenceStatement createSampleSqlStatement() {
-		AlterSequenceStatement statement = new AlterSequenceStatement(CATALOG_NAME, SCHEMA_NAME, SEQUENCE_NAME);
->>>>>>> f73c58f3
+    protected AlterSequenceStatement createSampleSqlStatement() {
+        AlterSequenceStatement statement = new AlterSequenceStatement(CATALOG_NAME, SCHEMA_NAME, SEQUENCE_NAME);
         return statement;
     }
 
