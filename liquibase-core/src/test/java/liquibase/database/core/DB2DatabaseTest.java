package liquibase.database.core;

import junit.framework.TestCase;
import liquibase.database.Database;
import liquibase.exception.DatabaseException;

public class DB2DatabaseTest extends TestCase {

    public void testGetDefaultDriver() throws DatabaseException {
        try (Database database = new DB2Database()) {
            assertEquals("com.ibm.db2.jcc.DB2Driver", database.getDefaultDriver("jdbc:db2://localhost:50000/liquibas"));

            assertNull(database.getDefaultDriver("jdbc:oracle://localhost;databaseName=liquibase"));
        } catch (final DatabaseException e) {
            throw e;
        }
    }

<<<<<<< HEAD
=======
    public void testMaxFractionDigits() {
        Database database = new DB2Database();
        assertEquals(12, database.getMaxFractionalDigitsForTimestamp());
    }


>>>>>>> 1707907a
}<|MERGE_RESOLUTION|>--- conflicted
+++ resolved
@@ -16,13 +16,10 @@
         }
     }
 
-<<<<<<< HEAD
-=======
     public void testMaxFractionDigits() {
         Database database = new DB2Database();
         assertEquals(12, database.getMaxFractionalDigitsForTimestamp());
     }
 
 
->>>>>>> 1707907a
 }