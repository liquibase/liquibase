package liquibase.statement;

import liquibase.change.ColumnConfig;
import liquibase.changelog.ChangeSet;
import liquibase.database.Database;
import liquibase.database.PreparedStatementFactory;
import liquibase.database.core.MSSQLDatabase;
import liquibase.database.core.OracleDatabase;
import liquibase.database.jvm.JdbcConnection;
import liquibase.exception.DatabaseException;
import liquibase.resource.ResourceAccessor;
import liquibase.structure.core.Column;
import org.junit.Before;
import org.junit.Test;
<<<<<<< HEAD
import org.mockito.*;
=======
import org.junit.runner.RunWith;
import org.mockito.Mock;
import org.mockito.junit.MockitoJUnitRunner;
>>>>>>> 0976e5c5

import java.sql.PreparedStatement;
import java.sql.SQLException;
import java.util.ArrayList;
import java.util.Arrays;

import static java.util.Arrays.asList;
<<<<<<< HEAD
import static org.mockito.MockitoAnnotations.initMocks;
import static org.mockito.Mockito.*;
=======
import static org.junit.Assert.assertFalse;
import static org.mockito.ArgumentMatchers.anyString;
import static org.mockito.BDDMockito.given;
import static org.mockito.Mockito.verify;
import static org.mockito.Mockito.verifyNoMoreInteractions;
>>>>>>> 0976e5c5

@RunWith(MockitoJUnitRunner.class)
public class UpdateExecutablePreparedStatementTest {
<<<<<<< HEAD
=======

>>>>>>> 0976e5c5
    @Mock
    private ChangeSet changeSet;

    @Mock
    private ResourceAccessor resourceAccessor;

    @Mock
    private JdbcConnection connection;

    @Mock
    private PreparedStatement ps;

    private Database database;

    private PreparedStatementFactory preparedStatementFactory;	

    @Before
    public void setUp() throws Exception {
<<<<<<< HEAD
        initMocks(this);
        when(connection.prepareStatement(any(String.class))).thenReturn(ps);
=======
        given(connection.prepareStatement(anyString())).willReturn(ps);
>>>>>>> 0976e5c5
        database = new MSSQLDatabase();
        preparedStatementFactory = new PreparedStatementFactory(connection);
    }
	
	@Test
	public void testExecuteWithClobAndComputedValue() throws Exception {
        // given
        UpdateExecutablePreparedStatement statement = new UpdateExecutablePreparedStatement(
                        database,
                        null,
                        null,
                        "DATABASECHANGELOG",
                        new ArrayList<ColumnConfig>(asList(
                                new ColumnConfig()
                                        .setName("MD5SUM")
                                        .setValue("7:e27bf9c0c2313160ef960a15d44ced47"),
                                new ColumnConfig()
                                        .setName("DATEEXECUTED")
                                        .setValueDate("GETDATE()"))),
                        changeSet,
                        resourceAccessor);

        // when
        statement.execute(preparedStatementFactory);

        // then
        verify(connection).prepareStatement("UPDATE DATABASECHANGELOG SET MD5SUM = ?, DATEEXECUTED = GETDATE()");
		verify(ps).setString(1, "7:e27bf9c0c2313160ef960a15d44ced47");
		verify(ps, never()).setNull(eq(2), anyInt());
	}

    @Test
    public void testContinueOnError() {
        assertFalse(new UpdateExecutablePreparedStatement(database,
                "catalogName",
                "schemaName",
                "tableName",
                new ArrayList<ColumnConfig>(),
                changeSet,
                resourceAccessor).continueOnError());
    }

    @Test
    public void testExecuteWithParamPlaceholders() throws Exception {
        // given
        UpdateExecutablePreparedStatement statement = new UpdateExecutablePreparedStatement(
                database,
                null,
                null,
                "DATABASECHANGELOG",
                new ArrayList<ColumnConfig>(asList(
                        new ColumnConfig()
                                .setName("MD5SUM")
                                .setValue("7:e27bf9c0c2313160ef960a15d44ced47"))),
                changeSet,
                resourceAccessor)
                .setWhereClause(
                        database.escapeObjectName("ID", Column.class) + " = ? " +
                                "AND " + database.escapeObjectName("AUTHOR", Column.class) + " = ? " +
                                "AND " + database.escapeObjectName("FILENAME", Column.class) + " = ?")
                .addWhereParameters(
                        "SYPA: AUTO_START tüüp INT -> TEXT, vaartus 0 00 17 * * ?",
                        "martin",
                        "db/changelog.xml");

        // when
        statement.execute(preparedStatementFactory);

        // then
        verify(connection).prepareStatement(
                "UPDATE DATABASECHANGELOG " +
                        "SET MD5SUM = ? " +
                        "WHERE ID = N'SYPA: AUTO_START tüüp INT -> TEXT, vaartus 0 00 17 * * ?' " +
                        "AND AUTHOR = 'martin' " +
                        "AND FILENAME = 'db/changelog.xml'");
        verify(ps).setString(1, "7:e27bf9c0c2313160ef960a15d44ced47");
    }

    @Test
    public void testExecuteWithNameValuePlaceholderPairs() throws Exception {
        // given
        UpdateExecutablePreparedStatement statement = new UpdateExecutablePreparedStatement(
                database,
                null,
                null,
                "DATABASECHANGELOG",
                new ArrayList<ColumnConfig>(asList(
                        new ColumnConfig()
                                .setName("MD5SUM")
                                .setValue("7:e27bf9c0c2313160ef960a15d44ced47"))),
                changeSet,
                resourceAccessor)
                .setWhereClause(":name = :value AND :name = :value AND :name = :value")
                .addWhereColumnName("ID")
                .addWhereColumnName("AUTHOR")
                .addWhereColumnName("FILENAME")
                .addWhereParameters(
                        "SYPA: AUTO_START tüüp INT -> TEXT, vaartus 0 00 17 * * ?",
                        "martin",
                        "db/changelog.xml");

        // when
        statement.execute(preparedStatementFactory);

        // then
        verify(connection).prepareStatement(
                "UPDATE DATABASECHANGELOG " +
                        "SET MD5SUM = ? " +
                        "WHERE ID = N'SYPA: AUTO_START tüüp INT -> TEXT, vaartus 0 00 17 * * ?' " +
                        "AND AUTHOR = 'martin' " +
                        "AND FILENAME = 'db/changelog.xml'");
        verify(ps).setString(1, "7:e27bf9c0c2313160ef960a15d44ced47");
    }

    @Test
    public void testExecute() throws DatabaseException, SQLException {

        Database database = new OracleDatabase();

        ColumnConfig columnConfig1 = new ColumnConfig();
        columnConfig1.setName("column1");
        columnConfig1.setAutoIncrement(true);
        columnConfig1.setValue("value1");

        ColumnConfig columnConfig2 = new ColumnConfig();
        columnConfig2.setName("column2");
        columnConfig2.setValue("value2");

        ColumnConfig columnConfig3 = new ColumnConfig();
        columnConfig3.setName("column3");
        columnConfig3.setValue("value3");

        ColumnConfig columnConfig4 = new ColumnConfig();
        columnConfig4.setName("column4");
        columnConfig4.setValue("value4");

        UpdateExecutablePreparedStatement updateExecutablePreparedStatement = new UpdateExecutablePreparedStatement(database,
                "catalogName",
                "schemaName",
                "tableName",
                Arrays.asList(columnConfig1, columnConfig2, columnConfig3, columnConfig4),
                changeSet,
                resourceAccessor);

        updateExecutablePreparedStatement.execute(preparedStatementFactory);

        verify(connection).prepareStatement(
                "UPDATE catalogName.tableName " +
                        "SET column1 = ?, " +
                        "column2 = ?, " +
                        "column3 = ?, " +
                        "column4 = ?");
        verify(ps).setString(1, "value1");
        verify(ps).setString(2, "value2");
        verify(ps).setString(3, "value3");
        verify(ps).setString(4, "value4");
        verify(ps).execute();
        verify(ps).close();
        verifyNoMoreInteractions(ps);
    }

    @Test
    public void testExecute_ValueComputed() throws DatabaseException, SQLException {

        Database database = new OracleDatabase();

        ColumnConfig columnConfig1 = new ColumnConfig();
        columnConfig1.setName("column1");
        columnConfig1.setAutoIncrement(true);
        columnConfig1.setValue("value1");

        ColumnConfig columnConfig2 = new ColumnConfig();
        columnConfig2.setName("column2");
        columnConfig2.setValue("value2");

        ColumnConfig columnConfig3 = new ColumnConfig();
        columnConfig3.setName("column3");
        columnConfig3.setValueComputed(new DatabaseFunction("select * from abc where x=y"));

        ColumnConfig columnConfig4 = new ColumnConfig();
        columnConfig4.setName("column4");
        columnConfig4.setValue("value4");

        UpdateExecutablePreparedStatement updateExecutablePreparedStatement = new UpdateExecutablePreparedStatement(database,
                "catalogName",
                "schemaName",
                "tableName",
                Arrays.asList(columnConfig1, columnConfig2, columnConfig3, columnConfig4),
                changeSet,
                resourceAccessor);

        updateExecutablePreparedStatement.execute(preparedStatementFactory);

        verify(connection).prepareStatement(
                "UPDATE catalogName.tableName " +
                        "SET column1 = ?, " +
                        "column2 = ?, " +
                        "column3 = (select * from abc where x=y), " +
                        "column4 = ?");
        verify(ps).setString(1, "value1");
        verify(ps).setString(2, "value2");
        verify(ps).setString(3, "value4");
        verify(ps).execute();
        verify(ps).close();
        verifyNoMoreInteractions(ps);
    }
}<|MERGE_RESOLUTION|>--- conflicted
+++ resolved
@@ -12,13 +12,9 @@
 import liquibase.structure.core.Column;
 import org.junit.Before;
 import org.junit.Test;
-<<<<<<< HEAD
-import org.mockito.*;
-=======
 import org.junit.runner.RunWith;
 import org.mockito.Mock;
 import org.mockito.junit.MockitoJUnitRunner;
->>>>>>> 0976e5c5
 
 import java.sql.PreparedStatement;
 import java.sql.SQLException;
@@ -26,23 +22,15 @@
 import java.util.Arrays;
 
 import static java.util.Arrays.asList;
-<<<<<<< HEAD
-import static org.mockito.MockitoAnnotations.initMocks;
-import static org.mockito.Mockito.*;
-=======
 import static org.junit.Assert.assertFalse;
 import static org.mockito.ArgumentMatchers.anyString;
 import static org.mockito.BDDMockito.given;
 import static org.mockito.Mockito.verify;
 import static org.mockito.Mockito.verifyNoMoreInteractions;
->>>>>>> 0976e5c5
 
 @RunWith(MockitoJUnitRunner.class)
 public class UpdateExecutablePreparedStatementTest {
-<<<<<<< HEAD
-=======
-
->>>>>>> 0976e5c5
+
     @Mock
     private ChangeSet changeSet;
 
@@ -57,20 +45,145 @@
 
     private Database database;
 
-    private PreparedStatementFactory preparedStatementFactory;	
+    private PreparedStatementFactory preparedStatementFactory;
 
     @Before
     public void setUp() throws Exception {
-<<<<<<< HEAD
-        initMocks(this);
-        when(connection.prepareStatement(any(String.class))).thenReturn(ps);
-=======
         given(connection.prepareStatement(anyString())).willReturn(ps);
->>>>>>> 0976e5c5
         database = new MSSQLDatabase();
         preparedStatementFactory = new PreparedStatementFactory(connection);
     }
-	
+
+    @Test
+    public void testContinueOnError() {
+        assertFalse(new UpdateExecutablePreparedStatement(database,
+                "catalogName",
+                "schemaName",
+                "tableName",
+                new ArrayList<ColumnConfig>(),
+                changeSet,
+                resourceAccessor).continueOnError());
+    }
+
+    @Test
+    public void testExecuteWithParamPlaceholders() throws Exception {
+        // given
+        UpdateExecutablePreparedStatement statement = new UpdateExecutablePreparedStatement(
+                database,
+                null,
+                null,
+                "DATABASECHANGELOG",
+                new ArrayList<ColumnConfig>(asList(
+                        new ColumnConfig()
+                                .setName("MD5SUM")
+                                .setValue("7:e27bf9c0c2313160ef960a15d44ced47"))),
+                changeSet,
+                resourceAccessor)
+                .setWhereClause(
+                        database.escapeObjectName("ID", Column.class) + " = ? " +
+                                "AND " + database.escapeObjectName("AUTHOR", Column.class) + " = ? " +
+                                "AND " + database.escapeObjectName("FILENAME", Column.class) + " = ?")
+                .addWhereParameters(
+                        "SYPA: AUTO_START tüüp INT -> TEXT, vaartus 0 00 17 * * ?",
+                        "martin",
+                        "db/changelog.xml");
+
+        // when
+        statement.execute(preparedStatementFactory);
+
+        // then
+        verify(connection).prepareStatement(
+                "UPDATE DATABASECHANGELOG " +
+                        "SET MD5SUM = ? " +
+                        "WHERE ID = N'SYPA: AUTO_START tüüp INT -> TEXT, vaartus 0 00 17 * * ?' " +
+                        "AND AUTHOR = 'martin' " +
+                        "AND FILENAME = 'db/changelog.xml'");
+        verify(ps).setString(1, "7:e27bf9c0c2313160ef960a15d44ced47");
+    }
+
+    @Test
+    public void testExecuteWithNameValuePlaceholderPairs() throws Exception {
+        // given
+        UpdateExecutablePreparedStatement statement = new UpdateExecutablePreparedStatement(
+                database,
+                null,
+                null,
+                "DATABASECHANGELOG",
+                new ArrayList<ColumnConfig>(asList(
+                        new ColumnConfig()
+                                .setName("MD5SUM")
+                                .setValue("7:e27bf9c0c2313160ef960a15d44ced47"))),
+                changeSet,
+                resourceAccessor)
+                .setWhereClause(":name = :value AND :name = :value AND :name = :value")
+                .addWhereColumnName("ID")
+                .addWhereColumnName("AUTHOR")
+                .addWhereColumnName("FILENAME")
+                .addWhereParameters(
+                        "SYPA: AUTO_START tüüp INT -> TEXT, vaartus 0 00 17 * * ?",
+                        "martin",
+                        "db/changelog.xml");
+
+        // when
+        statement.execute(preparedStatementFactory);
+
+        // then
+        verify(connection).prepareStatement(
+                "UPDATE DATABASECHANGELOG " +
+                        "SET MD5SUM = ? " +
+                        "WHERE ID = N'SYPA: AUTO_START tüüp INT -> TEXT, vaartus 0 00 17 * * ?' " +
+                        "AND AUTHOR = 'martin' " +
+                        "AND FILENAME = 'db/changelog.xml'");
+        verify(ps).setString(1, "7:e27bf9c0c2313160ef960a15d44ced47");
+    }
+
+    @Test
+    public void testExecute() throws DatabaseException, SQLException {
+
+        Database database = new OracleDatabase();
+
+        ColumnConfig columnConfig1 = new ColumnConfig();
+        columnConfig1.setName("column1");
+        columnConfig1.setAutoIncrement(true);
+        columnConfig1.setValue("value1");
+
+        ColumnConfig columnConfig2 = new ColumnConfig();
+        columnConfig2.setName("column2");
+        columnConfig2.setValue("value2");
+
+        ColumnConfig columnConfig3 = new ColumnConfig();
+        columnConfig3.setName("column3");
+        columnConfig3.setValue("value3");
+
+        ColumnConfig columnConfig4 = new ColumnConfig();
+        columnConfig4.setName("column4");
+        columnConfig4.setValue("value4");
+
+        UpdateExecutablePreparedStatement updateExecutablePreparedStatement = new UpdateExecutablePreparedStatement(database,
+                "catalogName",
+                "schemaName",
+                "tableName",
+                Arrays.asList(columnConfig1, columnConfig2, columnConfig3, columnConfig4),
+                changeSet,
+                resourceAccessor);
+
+        updateExecutablePreparedStatement.execute(preparedStatementFactory);
+
+        verify(connection).prepareStatement(
+                "UPDATE catalogName.tableName " +
+                        "SET column1 = ?, " +
+                        "column2 = ?, " +
+                        "column3 = ?, " +
+                        "column4 = ?");
+        verify(ps).setString(1, "value1");
+        verify(ps).setString(2, "value2");
+        verify(ps).setString(3, "value3");
+        verify(ps).setString(4, "value4");
+        verify(ps).execute();
+        verify(ps).close();
+        verifyNoMoreInteractions(ps);
+    }
+
 	@Test
 	public void testExecuteWithClobAndComputedValue() throws Exception {
         // given
@@ -99,136 +212,6 @@
 	}
 
     @Test
-    public void testContinueOnError() {
-        assertFalse(new UpdateExecutablePreparedStatement(database,
-                "catalogName",
-                "schemaName",
-                "tableName",
-                new ArrayList<ColumnConfig>(),
-                changeSet,
-                resourceAccessor).continueOnError());
-    }
-
-    @Test
-    public void testExecuteWithParamPlaceholders() throws Exception {
-        // given
-        UpdateExecutablePreparedStatement statement = new UpdateExecutablePreparedStatement(
-                database,
-                null,
-                null,
-                "DATABASECHANGELOG",
-                new ArrayList<ColumnConfig>(asList(
-                        new ColumnConfig()
-                                .setName("MD5SUM")
-                                .setValue("7:e27bf9c0c2313160ef960a15d44ced47"))),
-                changeSet,
-                resourceAccessor)
-                .setWhereClause(
-                        database.escapeObjectName("ID", Column.class) + " = ? " +
-                                "AND " + database.escapeObjectName("AUTHOR", Column.class) + " = ? " +
-                                "AND " + database.escapeObjectName("FILENAME", Column.class) + " = ?")
-                .addWhereParameters(
-                        "SYPA: AUTO_START tüüp INT -> TEXT, vaartus 0 00 17 * * ?",
-                        "martin",
-                        "db/changelog.xml");
-
-        // when
-        statement.execute(preparedStatementFactory);
-
-        // then
-        verify(connection).prepareStatement(
-                "UPDATE DATABASECHANGELOG " +
-                        "SET MD5SUM = ? " +
-                        "WHERE ID = N'SYPA: AUTO_START tüüp INT -> TEXT, vaartus 0 00 17 * * ?' " +
-                        "AND AUTHOR = 'martin' " +
-                        "AND FILENAME = 'db/changelog.xml'");
-        verify(ps).setString(1, "7:e27bf9c0c2313160ef960a15d44ced47");
-    }
-
-    @Test
-    public void testExecuteWithNameValuePlaceholderPairs() throws Exception {
-        // given
-        UpdateExecutablePreparedStatement statement = new UpdateExecutablePreparedStatement(
-                database,
-                null,
-                null,
-                "DATABASECHANGELOG",
-                new ArrayList<ColumnConfig>(asList(
-                        new ColumnConfig()
-                                .setName("MD5SUM")
-                                .setValue("7:e27bf9c0c2313160ef960a15d44ced47"))),
-                changeSet,
-                resourceAccessor)
-                .setWhereClause(":name = :value AND :name = :value AND :name = :value")
-                .addWhereColumnName("ID")
-                .addWhereColumnName("AUTHOR")
-                .addWhereColumnName("FILENAME")
-                .addWhereParameters(
-                        "SYPA: AUTO_START tüüp INT -> TEXT, vaartus 0 00 17 * * ?",
-                        "martin",
-                        "db/changelog.xml");
-
-        // when
-        statement.execute(preparedStatementFactory);
-
-        // then
-        verify(connection).prepareStatement(
-                "UPDATE DATABASECHANGELOG " +
-                        "SET MD5SUM = ? " +
-                        "WHERE ID = N'SYPA: AUTO_START tüüp INT -> TEXT, vaartus 0 00 17 * * ?' " +
-                        "AND AUTHOR = 'martin' " +
-                        "AND FILENAME = 'db/changelog.xml'");
-        verify(ps).setString(1, "7:e27bf9c0c2313160ef960a15d44ced47");
-    }
-
-    @Test
-    public void testExecute() throws DatabaseException, SQLException {
-
-        Database database = new OracleDatabase();
-
-        ColumnConfig columnConfig1 = new ColumnConfig();
-        columnConfig1.setName("column1");
-        columnConfig1.setAutoIncrement(true);
-        columnConfig1.setValue("value1");
-
-        ColumnConfig columnConfig2 = new ColumnConfig();
-        columnConfig2.setName("column2");
-        columnConfig2.setValue("value2");
-
-        ColumnConfig columnConfig3 = new ColumnConfig();
-        columnConfig3.setName("column3");
-        columnConfig3.setValue("value3");
-
-        ColumnConfig columnConfig4 = new ColumnConfig();
-        columnConfig4.setName("column4");
-        columnConfig4.setValue("value4");
-
-        UpdateExecutablePreparedStatement updateExecutablePreparedStatement = new UpdateExecutablePreparedStatement(database,
-                "catalogName",
-                "schemaName",
-                "tableName",
-                Arrays.asList(columnConfig1, columnConfig2, columnConfig3, columnConfig4),
-                changeSet,
-                resourceAccessor);
-
-        updateExecutablePreparedStatement.execute(preparedStatementFactory);
-
-        verify(connection).prepareStatement(
-                "UPDATE catalogName.tableName " +
-                        "SET column1 = ?, " +
-                        "column2 = ?, " +
-                        "column3 = ?, " +
-                        "column4 = ?");
-        verify(ps).setString(1, "value1");
-        verify(ps).setString(2, "value2");
-        verify(ps).setString(3, "value3");
-        verify(ps).setString(4, "value4");
-        verify(ps).execute();
-        verify(ps).close();
-        verifyNoMoreInteractions(ps);
-    }
-
-    @Test
     public void testExecute_ValueComputed() throws DatabaseException, SQLException {
 
         Database database = new OracleDatabase();
