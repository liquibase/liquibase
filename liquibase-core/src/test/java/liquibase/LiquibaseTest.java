package liquibase;

import static liquibase.test.Assert.assertListsEqual;
import static org.junit.Assert.assertEquals;
import static org.junit.Assert.assertNotNull;
import static org.junit.Assert.assertSame;
import static org.mockito.Mockito.any;
import static org.mockito.Mockito.anyString;
import static org.mockito.Mockito.doThrow;
import static org.mockito.Mockito.mock;
import static org.mockito.Mockito.verify;
import static org.mockito.Mockito.verifyNoMoreInteractions;
import static org.mockito.Mockito.when;

import java.util.HashMap;
import java.util.Map;

import org.junit.After;
import org.junit.Before;
import org.junit.Test;
import org.mockito.Mockito;

import liquibase.changelog.ChangeLogIterator;
import liquibase.changelog.DatabaseChangeLog;
import liquibase.database.Database;
<<<<<<< HEAD
import liquibase.database.DatabaseConnection;
import liquibase.database.DatabaseFactory;
import liquibase.database.ObjectQuotingStrategy;
import liquibase.exception.ChangeLogParseException;
=======
>>>>>>> 00fc3a11
import liquibase.exception.LiquibaseException;
import liquibase.lockservice.LockService;
import liquibase.lockservice.LockServiceFactory;
import liquibase.parser.ChangeLogParser;
import liquibase.parser.ChangeLogParserFactory;
<<<<<<< HEAD
import liquibase.resource.ResourceAccessor;
import liquibase.sdk.database.MockDatabase;
import liquibase.sdk.resource.MockResourceAccessor;
import liquibase.test.Assert;
=======
import liquibase.sdk.database.MockDatabase;
import liquibase.sdk.resource.MockResourceAccessor;
import org.junit.After;
import org.junit.Before;
import org.junit.Test;

import java.util.HashMap;
import java.util.Map;

import static org.junit.Assert.*;
>>>>>>> 00fc3a11

public class LiquibaseTest {
    private MockResourceAccessor mockResourceAccessor;
    private Database mockDatabase;
    private LockServiceFactory mockLockServiceFactory;
    private LockService mockLockService;

    private ChangeLogParserFactory mockChangeLogParserFactory;
    private ChangeLogParser mockChangeLogParser;
    private DatabaseChangeLog mockChangeLog;
    private ChangeLogIterator mockChangeLogIterator;

    @Before
    public void before() throws Exception {

        mockResourceAccessor = new MockResourceAccessor();
//        mockDatabase = mock(Database.class);
//        mockLockService = mock(LockService.class);
//        mockLockServiceFactory = mock(LockServiceFactory.class);
//        mockChangeLogParserFactory = mock(ChangeLogParserFactory.class);
//        mockChangeLogParser = mock(ChangeLogParser.class);
//        mockChangeLog = mock(DatabaseChangeLog.class);
//        mockChangeLogIterator = mock(ChangeLogIterator.class);
//
//        mockLogger = mock(Logger.class);

//        LockServiceFactory.setInstance(mockLockServiceFactory);
//        when(mockLockServiceFactory.getLockService(any(Database.class))).thenReturn(mockLockService);

        ChangeLogParserFactory.setInstance(mockChangeLogParserFactory);
//        when(mockChangeLogParserFactory.getParser(anyString(), Mockito.isA(ResourceAccessor.class))).thenReturn(mockChangeLogParser);
//        when(mockChangeLogParser.parse(anyString(), any(ChangeLogParameters.class), Mockito.isA(ResourceAccessor.class))).thenReturn(mockChangeLog);

//        LogService.setLoggerFactory(new LoggerFactory() {
//            @Override
//            public Logger getLog(Class clazz) {
//                return mockLogger;
//            }
//
//            @Override
//            public LoggerContext pushContext(String key, Object object) {
//                return new NoOpLoggerContext();
//            }
//
//            @Override
//            public void close() {
//
//            }
//        });
    }

    @After
    public void after() {
//        verifyNoMoreInteractions(mockLockService, mockChangeLogParser, mockChangeLog, mockChangeLogIterator); //for no other interactions of normal use objects. Not automatically checking mockDatabase and the *Factory mocks
//        Mockito.reset(mockDatabase, mockLockServiceFactory, mockLockService, mockChangeLogParserFactory, mockChangeLogParser, mockChangeLog, mockChangeLogIterator);
        LockServiceFactory.reset();
        ChangeLogParserFactory.reset();
    }

    @Test
    public void testConstructor() throws Exception {
        MockResourceAccessor resourceAccessor = this.mockResourceAccessor;
        MockDatabase database = new MockDatabase();

        Liquibase liquibase = new Liquibase("com/example/test.xml", resourceAccessor, database, database);

        assertNotNull("change log object may not be null", liquibase.getLog());

        assertEquals("correct name of the change log file is returned",
        "com/example/test.xml", liquibase.getChangeLogFile());

        assertSame("ressourceAccessor property is set as requested",
            resourceAccessor, liquibase.getResourceAccessor());

        assertNotNull("parameters list for the change log is not null",
            liquibase.getChangeLogParameters());
        assertEquals("Standard database changelog parameters were not set",
            "DATABASECHANGELOGLOCK",
            liquibase.getChangeLogParameters().getValue("database.databaseChangeLogLockTableName", null)
        );

        assertSame("database object for the change log is set as requested",
            database, liquibase.getDatabase());
    }

    @Test
<<<<<<< HEAD
    public void constructor_changelogPathsStandardize() throws Exception {
        Liquibase liquibase = new Liquibase("path\\with\\windows\\separators.xml", mockResourceAccessor, new MockDatabase(), new MockDatabase());
        assertEquals("path/with/windows/separators.xml", liquibase.getChangeLogFile());

        liquibase = new Liquibase("path/with/unix/separators.xml", mockResourceAccessor, new MockDatabase(), new MockDatabase());
        assertEquals("path/with/unix/separators.xml", liquibase.getChangeLogFile());

        liquibase = new Liquibase("/absolute/path/remains.xml", mockResourceAccessor, new MockDatabase(), new MockDatabase());
        assertEquals("/absolute/path/remains.xml", liquibase.getChangeLogFile());
    }

    @Test
    public void constructor_createDatabaseInstanceFromConnection() throws LiquibaseException {
        DatabaseConnection databaseConnection = mock(DatabaseConnection.class);
        Database database = mockDatabase;

        try {
            DatabaseFactory.setInstance(mock(DatabaseFactory.class));
            when(DatabaseFactory.getInstance().findCorrectDatabaseImplementation(databaseConnection)).thenReturn(database);

            Liquibase liquibase = new Liquibase("com/example/test.xml", mockResourceAccessor, databaseConnection, databaseConnection);
            assertSame("Liquibase constructor passing connection did not find the correct database implementation", database, liquibase.getDatabase());

        } finally {
            DatabaseFactory.reset();
        }
    }

    @Test
    public void getFileOpener() throws LiquibaseException {
        Liquibase liquibase = new Liquibase("com/example/test.xml", mockResourceAccessor, mockDatabase, mockDatabase);
        assertSame(liquibase.getResourceAccessor(), liquibase.getFileOpener());
    }

    @Test
    public void setCurrentDateTimeFunction() throws LiquibaseException {
        Database database = mockDatabase;
        String testFunction = "GetMyTime";

        new Liquibase("com/example/test.xml", mockResourceAccessor, database, database).setCurrentDateTimeFunction(testFunction);
        verify(database).setCurrentDateTimeFunction(testFunction);
    }
=======
    public void testConstructorChangelogPathsStandardize() throws Exception {
        Liquibase liquibase = new Liquibase("path\\with\\windows\\separators.xml", mockResourceAccessor, new MockDatabase());
        assertEquals("Windows path separators are translated correctly",
            "path/with/windows/separators.xml", liquibase.getChangeLogFile());

        liquibase = new Liquibase("path/with/unix/separators.xml", mockResourceAccessor, new MockDatabase());
        assertEquals("Unix path separators are left intact",
            "path/with/unix/separators.xml", liquibase.getChangeLogFile());

        liquibase = new Liquibase("/absolute/path/remains.xml", mockResourceAccessor, new MockDatabase());
        assertEquals("An absolute path is left intact",
            "/absolute/path/remains.xml", liquibase.getChangeLogFile());
    }

//    @Test
//    public void testConstructorCreateDatabaseInstanceFromConnection() throws LiquibaseException {
//        DatabaseConnection databaseConnection = mock(DatabaseConnection.class);
//        Database database = mockDatabase;
//
//        try {
//            DatabaseFactory.setInstance(mock(DatabaseFactory.class));
//            when(DatabaseFactory.getInstance().findCorrectDatabaseImplementation(databaseConnection)).thenReturn(database);
//
//            Liquibase liquibase = new Liquibase("com/example/test.xml", mockResourceAccessor, databaseConnection);
//            assertSame("Liquibase constructor passing connection did not find the correct database implementation",
//                database, liquibase.getDatabase());
//
//        } finally {
//            DatabaseFactory.reset();
//        }
//    }

    @Test
    public void testGetResourceAccessor() throws LiquibaseException {
        Liquibase liquibase = new Liquibase("com/example/test.xml", mockResourceAccessor, mockDatabase);
        assertSame("ressourceAccessor is set as requested",
            liquibase.getResourceAccessor(), liquibase.getResourceAccessor());
    }

//    @Test
//    public void testSetCurrentDateTimeFunction() throws LiquibaseException {
//        Database database = mockDatabase;
//        String testFunction = "GetMyTime";
//
//        new Liquibase("com/example/test.xml", mockResourceAccessor, database)
//            .getDatabase()
//            .setCurrentDateTimeFunction(testFunction);
//        verify(database).setCurrentDateTimeFunction(testFunction);
//    }
>>>>>>> 00fc3a11

    @Test
    public void testUpdatePassedStringContext() throws LiquibaseException {
        LiquibaseDelegate liquibase = new LiquibaseDelegate() {
            @Override
            public void update(Contexts contexts) throws LiquibaseException {
                objectToVerify = contexts;
            }
        };

        liquibase.update("test");
        assertEquals("context is set correctly", "test", liquibase.objectToVerify.toString());
        liquibase.reset();

        liquibase.update("");
        assertEquals("context is set correctly", "", liquibase.objectToVerify.toString());
        liquibase.reset();

        liquibase.update((String) null);
        assertEquals("context is set correctly", "", liquibase.objectToVerify.toString());
        liquibase.reset();

        liquibase.update("test1, test2");
        assertEquals("context is set correctly", "test1,test2", liquibase.objectToVerify.toString());
        liquibase.reset();
    }

//    @Test(expected = LockException.class)
//    public void testUpdateExceptionGettingLock() throws LiquibaseException {
//
//        doThrow(LockException.class).when(mockLockService).waitForLock();
//
<<<<<<< HEAD
//        verify(mockLockService).waitForLock();
////        verify(mockDatabase).checkDatabaseChangeLogTable(true, mockChangeLog, (Contexts) null);
////        verify(mockDatabase).checkDatabaseChangeLogLockTable();
//        verify(mockChangeLog).validate(mockDatabase, (Contexts) null);
//        verify(mockChangeLogParser).parse("com/example/test.xml", liquibase.getChangeLogParameters(), mockResourceAccessor);
//        verify(mockChangeLogIterator).run(any(UpdateVisitor.class), eq(mockDatabase));
//        verify(mockLockService).releaseLock();
//        verify(mockDatabase).setObjectQuotingStrategy(ObjectQuotingStrategy.LEGACY); //quoting strategy needs to be set back in case it changed during the update
//
//
//        assertNull(liquibase.getChangeLogParameters().getContexts());
//    }

    @Test(expected = LockException.class)
    public void update_exceptionGettingLock() throws LiquibaseException {

        doThrow(LockException.class).when(mockLockService).waitForLock();

        Liquibase liquibase = new Liquibase("com/example/test.xml", mockResourceAccessor, mockDatabase, mockDatabase);
        try {
            liquibase.update((Contexts) null);
        } finally {
            verify(mockLockService).waitForLock();
            //should not call anything else, even releaseLock()
        }
    }

    @Test(expected = ChangeLogParseException.class)
    public void update_exceptionDoingUpdate() throws LiquibaseException {
        Contexts contexts = new Contexts("a,b");

        Liquibase liquibase = new Liquibase("com/example/test.xml", mockResourceAccessor, mockDatabase, mockDatabase);

        doThrow(ChangeLogParseException.class).when(mockChangeLogParser).parse("com/example/test.xml", liquibase.getChangeLogParameters(), mockResourceAccessor);

        try {
            liquibase.update(contexts);
        } finally {
            verify(mockLockService).waitForLock();
            verify(mockLockService).releaseLock(); //should still call
            verify(mockDatabase).setObjectQuotingStrategy(ObjectQuotingStrategy.LEGACY); //should still call
            verify(mockChangeLogParser).parse("com/example/test.xml", liquibase.getChangeLogParameters(), mockResourceAccessor);
        }

    }

//    @Test
//    public void update_exceptionReleasingLock() throws LiquibaseException {
//        doThrow(LockException.class).when(mockLockService).releaseLock();
//
//        update(); //works like normal, just logs error
//        verify(mockLogger).severe(eq("Could not release lock"), any(Exception.class));
//    }

    @Test
    public void getStandardChangelogIterator() throws LiquibaseException {
        ChangeLogIterator iterator = new Liquibase("com/example/changelog.xml", mockResourceAccessor, mockDatabase, mockDatabase).getStandardChangelogIterator(new Contexts("a", "b"), new LabelExpression("x", "y"), mockChangeLog);
        assertListsEqual(new Class[] {ShouldRunChangeSetFilter.class,
                ContextChangeSetFilter.class,
                LabelChangeSetFilter.class,
                DbmsChangeSetFilter.class},
                iterator.getChangeSetFilters(), new Assert.AssertFunction() {
            @Override
            public void check(String message, Object expected, Object actual) {
                assertEquals(message, expected, actual.getClass());
            }
        });
    }


//todo: reintroduce    @Test
//    public void isSaveToRunMigration() throws Exception {
//        TestLiquibase liquibase = testLiquibase;
//
//        // curiously setting the database of mock liquibase
//        Database database = testLiquibase.getDatabase();
//
//        liquibase.setUrl("jdbc:oracle:thin:@localhost:1521:latest");
//        assertTrue(liquibase.isSafeToRunUpdate());
//
//        liquibase.setUrl("jdbc:oracle:thin:@liquibase:1521:latest");
//        assertFalse(liquibase.isSafeToRunUpdate());
//
//        ExecutorService.getInstance().setWriteExecutor(database, new LoggingExecutor(new PrintWriter(System.out), database));
//        assertTrue("Safe to run if outputing sql, even if non-localhost URL", liquibase.isSafeToRunUpdate());
//
//    }

/*    
    @Test
    public void testBlosDocumentation() throws Exception {
    	testLiquibase.generateDocumentation(".");
    }
*/    

//    @Test
//    public void getImplementedDatabases() throws Exception {
//        List<Database> databases = DatabaseFactory.getInstance().getImplementedDatabases();
//        assertTrue(databases.size() > 15);
//
//        boolean foundOracle = false;
//        boolean foundPostgres = false;
//        boolean foundMSSQL = false;
//
//        for (Database db : databases) {
//            if (db instanceof OracleDatabase) {
//                foundOracle = true;
//            } else if (db instanceof PostgresDatabase) {
//                foundPostgres = true;
//            } else if (db instanceof MSSQLDatabase) {
//                foundMSSQL = true;
//            }
=======
//        Liquibase liquibase = new Liquibase("com/example/test.xml", mockResourceAccessor, mockDatabase);
//        try {
//            liquibase.update((Contexts) null);
//        } finally {
//            verify(mockLockService).waitForLock();
//            //should not call anything else, even releaseLock()
>>>>>>> 00fc3a11
//        }
//    }

//    @Test(expected = ChangeLogParseException.class)
//    public void testUpdateExceptionDoingUpdate() throws LiquibaseException {
//        Contexts contexts = new Contexts("a,b");
//
//        Liquibase liquibase = new Liquibase("com/example/test.xml", mockResourceAccessor, mockDatabase);
//
//        doThrow(ChangeLogParseException.class).when(mockChangeLogParser).parse("com/example/test.xml", liquibase.getChangeLogParameters(), mockResourceAccessor);
//
//        try {
//            liquibase.update(contexts);
//        } finally {
//            verify(mockLockService).waitForLock();
//            verify(mockLockService).releaseLock(); //should still call
//            verify(mockDatabase).setObjectQuotingStrategy(ObjectQuotingStrategy.LEGACY); //should still call
//            verify(mockChangeLogParser).parse("com/example/test.xml", liquibase.getChangeLogParameters(), mockResourceAccessor);
//        }
//
//    }
//
//    @Test
//    /* False positive: We do have an assertion in this test. */
//    @SuppressWarnings("squid:S2699")
//    public void testGetStandardChangelogIterator() throws LiquibaseException {
//        ChangeLogIterator iterator =
//            new Liquibase(
//                "com/example/changelog.xml",
//                mockResourceAccessor,
//                mockDatabase
//            ).getStandardChangelogIterator(
//                new Contexts("a", "b"),
//                new LabelExpression("x", "y"),
//                mockChangeLog
//            );
//        assertListsEqual(new Class[] {ShouldRunChangeSetFilter.class,
//                ContextChangeSetFilter.class,
//                LabelChangeSetFilter.class,
//                DbmsChangeSetFilter.class,
//                IgnoreChangeSetFilter.class},
//                iterator.getChangeSetFilters(), new Assert.AssertFunction() {
//            @Override
//            public void check(String message, Object expected, Object actual) {
//                assertEquals(message, expected, actual.getClass());
//            }
//        });
//    }

    /**
     * Convenience helper class for testing Liquibase methods that simply delegate to another.
     * To use, create a subclass that overrides the method delegated to with an implementation that stores whatever params are being passed.
     * After calling the delegating method in your test, assert against the objectToVerify
     */
    private static class LiquibaseDelegate extends Liquibase {

        /**
         * If using multiple parameters, store them here
         */
        protected final Map<String, Object> objectsToVerify = new HashMap<>();
        /**
         * If using a single parameter, store in here
         */
        protected Object objectToVerify;

        private LiquibaseDelegate() throws LiquibaseException {
<<<<<<< HEAD
            super("com/example/test.xml", new MockResourceAccessor(), mock(Database.class), mock(Database.class));
=======
            super("com/example/test.xml", new MockResourceAccessor(), new MockDatabase());
>>>>>>> 00fc3a11
        }

        /**
         * Resets the object(s)ToVerify so this delegate can be reused in a test.
         */
        public void reset() {
            objectToVerify = null;
            objectsToVerify.clear();
        }
    }
}<|MERGE_RESOLUTION|>--- conflicted
+++ resolved
@@ -1,16 +1,8 @@
 package liquibase;
 
-import static liquibase.test.Assert.assertListsEqual;
 import static org.junit.Assert.assertEquals;
 import static org.junit.Assert.assertNotNull;
 import static org.junit.Assert.assertSame;
-import static org.mockito.Mockito.any;
-import static org.mockito.Mockito.anyString;
-import static org.mockito.Mockito.doThrow;
-import static org.mockito.Mockito.mock;
-import static org.mockito.Mockito.verify;
-import static org.mockito.Mockito.verifyNoMoreInteractions;
-import static org.mockito.Mockito.when;
 
 import java.util.HashMap;
 import java.util.Map;
@@ -18,40 +10,17 @@
 import org.junit.After;
 import org.junit.Before;
 import org.junit.Test;
-import org.mockito.Mockito;
 
 import liquibase.changelog.ChangeLogIterator;
 import liquibase.changelog.DatabaseChangeLog;
 import liquibase.database.Database;
-<<<<<<< HEAD
-import liquibase.database.DatabaseConnection;
-import liquibase.database.DatabaseFactory;
-import liquibase.database.ObjectQuotingStrategy;
-import liquibase.exception.ChangeLogParseException;
-=======
->>>>>>> 00fc3a11
 import liquibase.exception.LiquibaseException;
 import liquibase.lockservice.LockService;
 import liquibase.lockservice.LockServiceFactory;
 import liquibase.parser.ChangeLogParser;
 import liquibase.parser.ChangeLogParserFactory;
-<<<<<<< HEAD
-import liquibase.resource.ResourceAccessor;
 import liquibase.sdk.database.MockDatabase;
 import liquibase.sdk.resource.MockResourceAccessor;
-import liquibase.test.Assert;
-=======
-import liquibase.sdk.database.MockDatabase;
-import liquibase.sdk.resource.MockResourceAccessor;
-import org.junit.After;
-import org.junit.Before;
-import org.junit.Test;
-
-import java.util.HashMap;
-import java.util.Map;
-
-import static org.junit.Assert.*;
->>>>>>> 00fc3a11
 
 public class LiquibaseTest {
     private MockResourceAccessor mockResourceAccessor;
@@ -121,7 +90,7 @@
         assertNotNull("change log object may not be null", liquibase.getLog());
 
         assertEquals("correct name of the change log file is returned",
-        "com/example/test.xml", liquibase.getChangeLogFile());
+            "com/example/test.xml", liquibase.getChangeLogFile());
 
         assertSame("ressourceAccessor property is set as requested",
             resourceAccessor, liquibase.getResourceAccessor());
@@ -138,60 +107,16 @@
     }
 
     @Test
-<<<<<<< HEAD
-    public void constructor_changelogPathsStandardize() throws Exception {
+    public void testConstructorChangelogPathsStandardize() throws Exception {
         Liquibase liquibase = new Liquibase("path\\with\\windows\\separators.xml", mockResourceAccessor, new MockDatabase(), new MockDatabase());
-        assertEquals("path/with/windows/separators.xml", liquibase.getChangeLogFile());
-
-        liquibase = new Liquibase("path/with/unix/separators.xml", mockResourceAccessor, new MockDatabase(), new MockDatabase());
-        assertEquals("path/with/unix/separators.xml", liquibase.getChangeLogFile());
-
-        liquibase = new Liquibase("/absolute/path/remains.xml", mockResourceAccessor, new MockDatabase(), new MockDatabase());
-        assertEquals("/absolute/path/remains.xml", liquibase.getChangeLogFile());
-    }
-
-    @Test
-    public void constructor_createDatabaseInstanceFromConnection() throws LiquibaseException {
-        DatabaseConnection databaseConnection = mock(DatabaseConnection.class);
-        Database database = mockDatabase;
-
-        try {
-            DatabaseFactory.setInstance(mock(DatabaseFactory.class));
-            when(DatabaseFactory.getInstance().findCorrectDatabaseImplementation(databaseConnection)).thenReturn(database);
-
-            Liquibase liquibase = new Liquibase("com/example/test.xml", mockResourceAccessor, databaseConnection, databaseConnection);
-            assertSame("Liquibase constructor passing connection did not find the correct database implementation", database, liquibase.getDatabase());
-
-        } finally {
-            DatabaseFactory.reset();
-        }
-    }
-
-    @Test
-    public void getFileOpener() throws LiquibaseException {
-        Liquibase liquibase = new Liquibase("com/example/test.xml", mockResourceAccessor, mockDatabase, mockDatabase);
-        assertSame(liquibase.getResourceAccessor(), liquibase.getFileOpener());
-    }
-
-    @Test
-    public void setCurrentDateTimeFunction() throws LiquibaseException {
-        Database database = mockDatabase;
-        String testFunction = "GetMyTime";
-
-        new Liquibase("com/example/test.xml", mockResourceAccessor, database, database).setCurrentDateTimeFunction(testFunction);
-        verify(database).setCurrentDateTimeFunction(testFunction);
-    }
-=======
-    public void testConstructorChangelogPathsStandardize() throws Exception {
-        Liquibase liquibase = new Liquibase("path\\with\\windows\\separators.xml", mockResourceAccessor, new MockDatabase());
         assertEquals("Windows path separators are translated correctly",
             "path/with/windows/separators.xml", liquibase.getChangeLogFile());
 
-        liquibase = new Liquibase("path/with/unix/separators.xml", mockResourceAccessor, new MockDatabase());
+        liquibase = new Liquibase("path/with/unix/separators.xml", mockResourceAccessor, new MockDatabase(), new MockDatabase());
         assertEquals("Unix path separators are left intact",
             "path/with/unix/separators.xml", liquibase.getChangeLogFile());
 
-        liquibase = new Liquibase("/absolute/path/remains.xml", mockResourceAccessor, new MockDatabase());
+        liquibase = new Liquibase("/absolute/path/remains.xml", mockResourceAccessor, new MockDatabase(), new MockDatabase());
         assertEquals("An absolute path is left intact",
             "/absolute/path/remains.xml", liquibase.getChangeLogFile());
     }
@@ -216,7 +141,7 @@
 
     @Test
     public void testGetResourceAccessor() throws LiquibaseException {
-        Liquibase liquibase = new Liquibase("com/example/test.xml", mockResourceAccessor, mockDatabase);
+        Liquibase liquibase = new Liquibase("com/example/test.xml", mockResourceAccessor, mockDatabase, mockDatabase);
         assertSame("ressourceAccessor is set as requested",
             liquibase.getResourceAccessor(), liquibase.getResourceAccessor());
     }
@@ -231,7 +156,6 @@
 //            .setCurrentDateTimeFunction(testFunction);
 //        verify(database).setCurrentDateTimeFunction(testFunction);
 //    }
->>>>>>> 00fc3a11
 
     @Test
     public void testUpdatePassedStringContext() throws LiquibaseException {
@@ -264,127 +188,12 @@
 //
 //        doThrow(LockException.class).when(mockLockService).waitForLock();
 //
-<<<<<<< HEAD
-//        verify(mockLockService).waitForLock();
-////        verify(mockDatabase).checkDatabaseChangeLogTable(true, mockChangeLog, (Contexts) null);
-////        verify(mockDatabase).checkDatabaseChangeLogLockTable();
-//        verify(mockChangeLog).validate(mockDatabase, (Contexts) null);
-//        verify(mockChangeLogParser).parse("com/example/test.xml", liquibase.getChangeLogParameters(), mockResourceAccessor);
-//        verify(mockChangeLogIterator).run(any(UpdateVisitor.class), eq(mockDatabase));
-//        verify(mockLockService).releaseLock();
-//        verify(mockDatabase).setObjectQuotingStrategy(ObjectQuotingStrategy.LEGACY); //quoting strategy needs to be set back in case it changed during the update
-//
-//
-//        assertNull(liquibase.getChangeLogParameters().getContexts());
-//    }
-
-    @Test(expected = LockException.class)
-    public void update_exceptionGettingLock() throws LiquibaseException {
-
-        doThrow(LockException.class).when(mockLockService).waitForLock();
-
-        Liquibase liquibase = new Liquibase("com/example/test.xml", mockResourceAccessor, mockDatabase, mockDatabase);
-        try {
-            liquibase.update((Contexts) null);
-        } finally {
-            verify(mockLockService).waitForLock();
-            //should not call anything else, even releaseLock()
-        }
-    }
-
-    @Test(expected = ChangeLogParseException.class)
-    public void update_exceptionDoingUpdate() throws LiquibaseException {
-        Contexts contexts = new Contexts("a,b");
-
-        Liquibase liquibase = new Liquibase("com/example/test.xml", mockResourceAccessor, mockDatabase, mockDatabase);
-
-        doThrow(ChangeLogParseException.class).when(mockChangeLogParser).parse("com/example/test.xml", liquibase.getChangeLogParameters(), mockResourceAccessor);
-
-        try {
-            liquibase.update(contexts);
-        } finally {
-            verify(mockLockService).waitForLock();
-            verify(mockLockService).releaseLock(); //should still call
-            verify(mockDatabase).setObjectQuotingStrategy(ObjectQuotingStrategy.LEGACY); //should still call
-            verify(mockChangeLogParser).parse("com/example/test.xml", liquibase.getChangeLogParameters(), mockResourceAccessor);
-        }
-
-    }
-
-//    @Test
-//    public void update_exceptionReleasingLock() throws LiquibaseException {
-//        doThrow(LockException.class).when(mockLockService).releaseLock();
-//
-//        update(); //works like normal, just logs error
-//        verify(mockLogger).severe(eq("Could not release lock"), any(Exception.class));
-//    }
-
-    @Test
-    public void getStandardChangelogIterator() throws LiquibaseException {
-        ChangeLogIterator iterator = new Liquibase("com/example/changelog.xml", mockResourceAccessor, mockDatabase, mockDatabase).getStandardChangelogIterator(new Contexts("a", "b"), new LabelExpression("x", "y"), mockChangeLog);
-        assertListsEqual(new Class[] {ShouldRunChangeSetFilter.class,
-                ContextChangeSetFilter.class,
-                LabelChangeSetFilter.class,
-                DbmsChangeSetFilter.class},
-                iterator.getChangeSetFilters(), new Assert.AssertFunction() {
-            @Override
-            public void check(String message, Object expected, Object actual) {
-                assertEquals(message, expected, actual.getClass());
-            }
-        });
-    }
-
-
-//todo: reintroduce    @Test
-//    public void isSaveToRunMigration() throws Exception {
-//        TestLiquibase liquibase = testLiquibase;
-//
-//        // curiously setting the database of mock liquibase
-//        Database database = testLiquibase.getDatabase();
-//
-//        liquibase.setUrl("jdbc:oracle:thin:@localhost:1521:latest");
-//        assertTrue(liquibase.isSafeToRunUpdate());
-//
-//        liquibase.setUrl("jdbc:oracle:thin:@liquibase:1521:latest");
-//        assertFalse(liquibase.isSafeToRunUpdate());
-//
-//        ExecutorService.getInstance().setWriteExecutor(database, new LoggingExecutor(new PrintWriter(System.out), database));
-//        assertTrue("Safe to run if outputing sql, even if non-localhost URL", liquibase.isSafeToRunUpdate());
-//
-//    }
-
-/*    
-    @Test
-    public void testBlosDocumentation() throws Exception {
-    	testLiquibase.generateDocumentation(".");
-    }
-*/    
-
-//    @Test
-//    public void getImplementedDatabases() throws Exception {
-//        List<Database> databases = DatabaseFactory.getInstance().getImplementedDatabases();
-//        assertTrue(databases.size() > 15);
-//
-//        boolean foundOracle = false;
-//        boolean foundPostgres = false;
-//        boolean foundMSSQL = false;
-//
-//        for (Database db : databases) {
-//            if (db instanceof OracleDatabase) {
-//                foundOracle = true;
-//            } else if (db instanceof PostgresDatabase) {
-//                foundPostgres = true;
-//            } else if (db instanceof MSSQLDatabase) {
-//                foundMSSQL = true;
-//            }
-=======
 //        Liquibase liquibase = new Liquibase("com/example/test.xml", mockResourceAccessor, mockDatabase);
 //        try {
 //            liquibase.update((Contexts) null);
 //        } finally {
 //            verify(mockLockService).waitForLock();
 //            //should not call anything else, even releaseLock()
->>>>>>> 00fc3a11
 //        }
 //    }
 
@@ -451,11 +260,7 @@
         protected Object objectToVerify;
 
         private LiquibaseDelegate() throws LiquibaseException {
-<<<<<<< HEAD
-            super("com/example/test.xml", new MockResourceAccessor(), mock(Database.class), mock(Database.class));
-=======
-            super("com/example/test.xml", new MockResourceAccessor(), new MockDatabase());
->>>>>>> 00fc3a11
+            super("com/example/test.xml", new MockResourceAccessor(), new MockDatabase(), new MockDatabase());
         }
 
         /**
