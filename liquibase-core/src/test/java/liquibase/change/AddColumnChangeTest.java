package liquibase.change;

import liquibase.change.core.AddColumnChange;
import liquibase.database.core.DB2Database;
import liquibase.database.core.MockDatabase;
import liquibase.exception.RollbackImpossibleException;
import liquibase.statement.SqlStatement;
import liquibase.statement.core.AddColumnStatement;
import liquibase.statement.core.DropColumnStatement;
import liquibase.statement.core.ReorganizeTableStatement;
import org.junit.Assert;
import org.junit.Test;

public class AddColumnChangeTest {

    @Test
    public void generateStatements_multipleColumns() {
        AddColumnChange change = new AddColumnChange();
        AddColumnConfig column1 = new AddColumnConfig();
        column1.setName("column1");
        column1.setType("INT");
        change.addColumn(column1);
        AddColumnConfig column2 = new AddColumnConfig();
        column2.setName("column2");
        column2.setType("INT");
        change.addColumn(column2);

        SqlStatement[] statements = change.generateStatements(new MockDatabase());
        Assert.assertEquals(1, statements.length);
        Assert.assertTrue(statements[0] instanceof AddColumnStatement);
        AddColumnStatement stmt = (AddColumnStatement)statements[0];
        Assert.assertTrue(stmt.isMultiple());
        Assert.assertEquals(2, stmt.getColumns().size());
    }

    @Test
    public void generateStatements_DB2_multipleColumns_single_reorg() {
        AddColumnChange change = new AddColumnChange();
        AddColumnConfig column1 = new AddColumnConfig();
        column1.setName("column1");
        column1.setType("INT");
        change.addColumn(column1);
        AddColumnConfig column2 = new AddColumnConfig();
        column2.setName("column2");
        column2.setType("INT");
        change.addColumn(column2);

        SqlStatement[] statements = change.generateStatements(new DB2Database());
        Assert.assertEquals(2, statements.length);
        Assert.assertTrue(statements[0] instanceof AddColumnStatement);
        AddColumnStatement stmt = (AddColumnStatement)statements[0];
        Assert.assertTrue(stmt.isMultiple());
        Assert.assertEquals(2, stmt.getColumns().size());
        Assert.assertTrue(statements[1] instanceof ReorganizeTableStatement);

    }

    @Test
<<<<<<< HEAD
    public void generateStatements_singleColumn_uniqueConstraintName() {
        String myUniqueConstraintName  = "my_unique_constraint";

        AddColumnChange change = new AddColumnChange();
        change.setTableName("my_table");
        AddColumnConfig column = new AddColumnConfig();
        column.setName("column1");
        column.setType("integer");
        ConstraintsConfig constraintsConfig = new ConstraintsConfig();
        constraintsConfig.setUnique(true);
        constraintsConfig.setUniqueConstraintName(myUniqueConstraintName);
        column.setConstraints(constraintsConfig);
        change.addColumn(column);

        SqlStatement[] statements = change.generateStatements(new MockDatabase());
        Assert.assertEquals(1, statements.length);
        Assert.assertTrue(statements[0] instanceof AddColumnStatement);
        AddColumnStatement stmt = (AddColumnStatement)statements[0];
        Assert.assertEquals(myUniqueConstraintName, stmt.getUniqueStatementName());
    }

    @Test
    public void generateStatements_singleColumn_null_uniqueConstraintName() {
        AddColumnChange change = new AddColumnChange();
        change.setTableName("my_table");
        AddColumnConfig column = new AddColumnConfig();
        column.setName("column1");
        column.setType("integer");
        ConstraintsConfig constraintsConfig = new ConstraintsConfig();
        constraintsConfig.setUnique(true);
        column.setConstraints(constraintsConfig);
        change.addColumn(column);

        SqlStatement[] statements = change.generateStatements(new MockDatabase());
        Assert.assertEquals(1, statements.length);
        Assert.assertTrue(statements[0] instanceof AddColumnStatement);
        AddColumnStatement stmt = (AddColumnStatement)statements[0];
        Assert.assertNull(stmt.getUniqueStatementName());
=======
    public void generateRollbackStatements_catalog_schema_table() throws RollbackImpossibleException {
        AddColumnChange change = new AddColumnChange();
        change.setCatalogName("catalog1");
        change.setSchemaName("schema1");
        change.setTableName("table1");

        SqlStatement[] statements = change.generateRollbackStatements(new MockDatabase());
        Assert.assertEquals(1, statements.length);
        Assert.assertTrue(statements[0] instanceof DropColumnStatement);
        DropColumnStatement dropStmt = (DropColumnStatement)statements[0];
        Assert.assertEquals("catalog1", dropStmt.getCatalogName());
        Assert.assertEquals("schema1", dropStmt.getSchemaName());
        Assert.assertEquals("table1", dropStmt.getTableName());
>>>>>>> d9837afa
    }
}<|MERGE_RESOLUTION|>--- conflicted
+++ resolved
@@ -56,7 +56,6 @@
     }
 
     @Test
-<<<<<<< HEAD
     public void generateStatements_singleColumn_uniqueConstraintName() {
         String myUniqueConstraintName  = "my_unique_constraint";
 
@@ -95,7 +94,9 @@
         Assert.assertTrue(statements[0] instanceof AddColumnStatement);
         AddColumnStatement stmt = (AddColumnStatement)statements[0];
         Assert.assertNull(stmt.getUniqueStatementName());
-=======
+    }
+
+    @Test
     public void generateRollbackStatements_catalog_schema_table() throws RollbackImpossibleException {
         AddColumnChange change = new AddColumnChange();
         change.setCatalogName("catalog1");
@@ -109,6 +110,5 @@
         Assert.assertEquals("catalog1", dropStmt.getCatalogName());
         Assert.assertEquals("schema1", dropStmt.getSchemaName());
         Assert.assertEquals("table1", dropStmt.getTableName());
->>>>>>> d9837afa
     }
 }