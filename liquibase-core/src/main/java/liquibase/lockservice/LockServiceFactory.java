package liquibase.lockservice;

import liquibase.database.Database;
import liquibase.exception.DatabaseException;
import liquibase.exception.UnexpectedLiquibaseException;
import liquibase.plugin.AbstractPluginFactory;
import liquibase.plugin.Plugin;

import java.util.Map;
import java.util.concurrent.ConcurrentHashMap;

public class LockServiceFactory extends AbstractPluginFactory<LockService> {

<<<<<<< HEAD
	private final Map<Database, LockService> openLockServices = new ConcurrentHashMap<>();

	protected LockServiceFactory() {
	}

	@Override
	protected Class<LockService> getPluginClass() {
		return LockService.class;
	}

	@Override
	protected int getPriority(LockService obj, Object... args) {
		final Database database = (Database) args[0];
		if (obj.supports(database)) {
			return obj.getPriority();
		}
		return Plugin.PRIORITY_NOT_APPLICABLE;
	}

	public LockService getLockService(Database database) throws DatabaseException {
		if (!openLockServices.containsKey(database)) {
			LockService lockService = getPlugin(database);

			if (lockService == null) {
				throw new UnexpectedLiquibaseException("Cannot find LockService for " + database.getShortName());
			}

			lockService = (LockService) lockService.clone();
			lockService.setDatabase(database);
			lockService.init();

			openLockServices.put(database, lockService);
		}
		return openLockServices.get(database);

	}

	public synchronized void resetAll() {
		for (LockService lockService : openLockServices.values()) {
			lockService.reset();
		}
	}
=======
    private static LockServiceFactory instance;

	  private List<LockService> registry = new ArrayList<>();

	  private Map<Database, LockService> openLockServices = new ConcurrentHashMap<>();

	  public static synchronized LockServiceFactory getInstance() {
        if (instance == null) {
			      instance = new LockServiceFactory();
		    }
		    return instance;
    }

    /**
     * Set the instance used by this singleton. Used primarily for testing.
     */
    public static synchronized void setInstance(LockServiceFactory lockServiceFactory) {
        LockServiceFactory.instance = lockServiceFactory;
    }

    public static synchronized void reset() {
        instance = null;
    }

    private LockServiceFactory() {
		    try {
			      for (LockService lockService : Scope.getCurrentScope().getServiceLocator().findInstances(LockService.class)) {
				        register(lockService);
			      }
        } catch (Exception e) {
		    	  throw new RuntimeException(e);
        }
	  }

    public void register(LockService lockService) {
        registry.add(0, lockService);
    }

    public LockService getLockService(Database database) {
        if (!openLockServices.containsKey(database)) {
			      SortedSet<LockService> foundServices = new TreeSet<>(new Comparator<LockService>() {
                @Override
                public int compare(LockService o1, LockService o2) {
                    return -1 * Integer.valueOf(o1.getPriority()).compareTo(o2.getPriority());
                }
            });

            for (LockService lockService : registry) {
                if (lockService.supports(database)) {
					          foundServices.add(lockService);
				        }
            }

            if (foundServices.isEmpty()) {
                throw new UnexpectedLiquibaseException("Cannot find LockService for " + database.getShortName());
			      }

            try {
                LockService lockService = foundServices.iterator().next().getClass().getConstructor().newInstance();
                lockService.setDatabase(database);
                openLockServices.put(database, lockService);
            } catch (Exception e) {
                throw new UnexpectedLiquibaseException(e);
            }
        }
        return openLockServices.get(database);
    }
>>>>>>> c11256f7

    public synchronized void resetAll() {
        for (LockService lockService : registry) {
            lockService.reset();
        }
        instance = null;
    }
}<|MERGE_RESOLUTION|>--- conflicted
+++ resolved
@@ -11,7 +11,6 @@
 
 public class LockServiceFactory extends AbstractPluginFactory<LockService> {
 
-<<<<<<< HEAD
 	private final Map<Database, LockService> openLockServices = new ConcurrentHashMap<>();
 
 	protected LockServiceFactory() {
@@ -27,107 +26,30 @@
 		final Database database = (Database) args[0];
 		if (obj.supports(database)) {
 			return obj.getPriority();
-		}
+        }
 		return Plugin.PRIORITY_NOT_APPLICABLE;
-	}
+	  }
 
 	public LockService getLockService(Database database) throws DatabaseException {
-		if (!openLockServices.containsKey(database)) {
+        if (!openLockServices.containsKey(database)) {
 			LockService lockService = getPlugin(database);
 
 			if (lockService == null) {
-				throw new UnexpectedLiquibaseException("Cannot find LockService for " + database.getShortName());
-			}
+                throw new UnexpectedLiquibaseException("Cannot find LockService for " + database.getShortName());
+			      }
 
 			lockService = (LockService) lockService.clone();
 			lockService.setDatabase(database);
 			lockService.init();
 
 			openLockServices.put(database, lockService);
-		}
-		return openLockServices.get(database);
-
-	}
-
-	public synchronized void resetAll() {
-		for (LockService lockService : openLockServices.values()) {
-			lockService.reset();
-		}
-	}
-=======
-    private static LockServiceFactory instance;
-
-	  private List<LockService> registry = new ArrayList<>();
-
-	  private Map<Database, LockService> openLockServices = new ConcurrentHashMap<>();
-
-	  public static synchronized LockServiceFactory getInstance() {
-        if (instance == null) {
-			      instance = new LockServiceFactory();
-		    }
-		    return instance;
-    }
-
-    /**
-     * Set the instance used by this singleton. Used primarily for testing.
-     */
-    public static synchronized void setInstance(LockServiceFactory lockServiceFactory) {
-        LockServiceFactory.instance = lockServiceFactory;
-    }
-
-    public static synchronized void reset() {
-        instance = null;
-    }
-
-    private LockServiceFactory() {
-		    try {
-			      for (LockService lockService : Scope.getCurrentScope().getServiceLocator().findInstances(LockService.class)) {
-				        register(lockService);
-			      }
-        } catch (Exception e) {
-		    	  throw new RuntimeException(e);
-        }
-	  }
-
-    public void register(LockService lockService) {
-        registry.add(0, lockService);
-    }
-
-    public LockService getLockService(Database database) {
-        if (!openLockServices.containsKey(database)) {
-			      SortedSet<LockService> foundServices = new TreeSet<>(new Comparator<LockService>() {
-                @Override
-                public int compare(LockService o1, LockService o2) {
-                    return -1 * Integer.valueOf(o1.getPriority()).compareTo(o2.getPriority());
-                }
-            });
-
-            for (LockService lockService : registry) {
-                if (lockService.supports(database)) {
-					          foundServices.add(lockService);
-				        }
-            }
-
-            if (foundServices.isEmpty()) {
-                throw new UnexpectedLiquibaseException("Cannot find LockService for " + database.getShortName());
-			      }
-
-            try {
-                LockService lockService = foundServices.iterator().next().getClass().getConstructor().newInstance();
-                lockService.setDatabase(database);
-                openLockServices.put(database, lockService);
-            } catch (Exception e) {
-                throw new UnexpectedLiquibaseException(e);
-            }
         }
         return openLockServices.get(database);
     }
->>>>>>> c11256f7
 
     public synchronized void resetAll() {
-        for (LockService lockService : registry) {
+		for (LockService lockService : openLockServices.values()) {
             lockService.reset();
         }
-        instance = null;
     }
 }