package liquibase.lockservice;

<<<<<<< HEAD
import java.text.DateFormat;
import java.util.ArrayList;
import java.util.Date;
import java.util.List;
import java.util.Map;

=======
import liquibase.change.Change;
>>>>>>> 00fc3a11
import liquibase.configuration.GlobalConfiguration;
import liquibase.configuration.LiquibaseConfiguration;
import liquibase.database.Database;
import liquibase.database.ObjectQuotingStrategy;
import liquibase.database.core.DB2Database;
import liquibase.database.core.DerbyDatabase;
import liquibase.database.core.MSSQLDatabase;
import liquibase.diff.output.DiffOutputControl;
import liquibase.diff.output.changelog.ChangeGeneratorFactory;
import liquibase.exception.DatabaseException;
import liquibase.exception.LiquibaseException;
import liquibase.exception.LockException;
import liquibase.exception.UnexpectedLiquibaseException;
import liquibase.executor.Executor;
import liquibase.executor.ExecutorService;
import liquibase.logging.LogService;
import liquibase.logging.LogType;
import liquibase.snapshot.InvalidExampleException;
import liquibase.snapshot.SnapshotGeneratorFactory;
import liquibase.sql.Sql;
import liquibase.sqlgenerator.SqlGeneratorFactory;
import liquibase.statement.SqlStatement;
<<<<<<< HEAD
import liquibase.statement.core.CreateDatabaseChangeLogLockTableStatement;
import liquibase.statement.core.DropTableStatement;
import liquibase.statement.core.InitializeDatabaseChangeLogLockTableStatement;
import liquibase.statement.core.LockDatabaseChangeLogStatement;
import liquibase.statement.core.RawSqlStatement;
import liquibase.statement.core.SelectFromDatabaseChangeLogLockStatement;
import liquibase.statement.core.UnlockDatabaseChangeLogStatement;
import liquibase.structure.core.Table;

=======
import liquibase.statement.core.*;
import liquibase.structure.DatabaseObject;
import liquibase.structure.core.Table;

import java.text.DateFormat;
import java.util.*;

import static java.util.ResourceBundle.getBundle;

>>>>>>> 00fc3a11
public class StandardLockService implements LockService {
    private static ResourceBundle coreBundle = getBundle("liquibase/i18n/liquibase-core");

    protected Database database;

    protected boolean hasChangeLogLock;

    private Long changeLogLockPollRate;
    private Long changeLogLockRecheckTime;

    private Boolean hasDatabaseChangeLogLockTable;
    private boolean isDatabaseChangeLogLockTableInitialized;
    private ObjectQuotingStrategy quotingStrategy;


    public StandardLockService() {
    }

    @Override
    public int getPriority() {
        return PRIORITY_DEFAULT;
    }

    @Override
    public boolean supports(Database database) {
        return true;
    }

    @Override
    public void setDatabase(Database database) {
        this.database = database;
    }

    public Long getChangeLogLockWaitTime() {
        if (changeLogLockPollRate != null) {
            return changeLogLockPollRate;
        }
<<<<<<< HEAD
        return LiquibaseConfiguration
            .getInstance()
            .getConfiguration(GlobalConfiguration.class)
            .getDatabaseChangeLogLockWaitTime();
=======
        return LiquibaseConfiguration.getInstance().getConfiguration(GlobalConfiguration.class)
                .getDatabaseChangeLogLockWaitTime();
>>>>>>> 00fc3a11
    }

    @Override
    public void setChangeLogLockWaitTime(long changeLogLockWaitTime) {
        this.changeLogLockPollRate = changeLogLockWaitTime;
    }

    public Long getChangeLogLockRecheckTime() {
        if (changeLogLockRecheckTime != null) {
            return changeLogLockRecheckTime;
        }
<<<<<<< HEAD
        return LiquibaseConfiguration
            .getInstance()
            .getConfiguration(GlobalConfiguration.class)
            .getDatabaseChangeLogLockPollRate();
=======
        return LiquibaseConfiguration.getInstance().getConfiguration(GlobalConfiguration.class)
                .getDatabaseChangeLogLockPollRate();
    }

    @Override
    public void setChangeLogLockRecheckTime(long changeLogLockRecheckTime) {
        this.changeLogLockRecheckTime = changeLogLockRecheckTime;
>>>>>>> 00fc3a11
    }

    @Override
    public void init() throws DatabaseException {
        boolean createdTable = false;
        Executor executor = ExecutorService.getInstance().getExecutor("jdbc",  database);

        if (!hasDatabaseChangeLogLockTable()) {
            try {
                executor.comment("Create Database Lock Table");
                executor.execute(new CreateDatabaseChangeLogLockTableStatement());
                database.commit();
<<<<<<< HEAD
                LogFactory
                    .getLogger()
                    .debug("Created database lock table with name: " + database.escapeTableName(database
                        .getLiquibaseCatalogName(), database.getLiquibaseSchemaName(),
                        database.getDatabaseChangeLogLockTableName()));
=======
                LogService.getLog(getClass()).debug(
                        LogType.LOG, "Created database lock table with name: " +
                                database.escapeTableName(
                                        database.getLiquibaseCatalogName(),
                                        database.getLiquibaseSchemaName(),
                                        database.getDatabaseChangeLogLockTableName()
                                )
                );
>>>>>>> 00fc3a11
            } catch (DatabaseException e) {
                if ((e.getMessage() != null) && e.getMessage().contains("exists")) {
                    //hit a race condition where the table got created by another node.
<<<<<<< HEAD
                    LogFactory
                        .getLogger()
                        .debug("Database lock table already appears to exist, due to exception: " + e
                            .getMessage() + ". Continuing on");
                } else {
=======
                    LogService.getLog(getClass()).debug(LogType.LOG, "Database lock table already appears to exist " +
                            "due to exception: " + e.getMessage() + ". Continuing on");
                }  else {
>>>>>>> 00fc3a11
                    throw e;
                }
            }
            this.hasDatabaseChangeLogLockTable = true;
            createdTable = true;
            hasDatabaseChangeLogLockTable = true;
        }

        if (!isDatabaseChangeLogLockTableInitialized(createdTable)) {
            executor.comment("Initialize Database Lock Table");
            executor.execute(new InitializeDatabaseChangeLogLockTableStatement());
            database.commit();
        }

<<<<<<< HEAD
        if (executor.updatesDatabase() && database instanceof DerbyDatabase && ((DerbyDatabase) database)
            .supportsBooleanDataType()) { //check if the changelog table is of an old smallint vs
            // . boolean format
            String lockTable = database.escapeTableName(database.getLiquibaseCatalogName(), database
                .getLiquibaseSchemaName(), database.getDatabaseChangeLogLockTableName());
            Object obj = executor.queryForObject(new RawSqlStatement("select min(locked) as test " +
                "from " + lockTable + " fetch first row only"), Object.class);
            if (!(obj instanceof Boolean)) { //wrong type, need to recreate table
                executor.execute(new DropTableStatement(database.getLiquibaseCatalogName(), database
                    .getLiquibaseSchemaName(), database.getDatabaseChangeLogLockTableName(),
                    false));
=======
        if (executor.updatesDatabase() && (database instanceof DerbyDatabase) && ((DerbyDatabase) database)
                .supportsBooleanDataType() || database.getClass().isAssignableFrom(DB2Database.class) && ((DB2Database) database)
    			.supportsBooleanDataType()) {
            //check if the changelog table is of an old smallint vs. boolean format
            String lockTable = database.escapeTableName(
                    database.getLiquibaseCatalogName(),
                    database.getLiquibaseSchemaName(),
                    database.getDatabaseChangeLogLockTableName()
            );
            Object obj = executor.queryForObject(
                    new RawSqlStatement(
                            "SELECT MIN(locked) AS test FROM " + lockTable + " FETCH FIRST ROW ONLY"
                    ), Object.class
            );
            if (!(obj instanceof Boolean)) { //wrong type, need to recreate table
                executor.execute(
                        new DropTableStatement(
                                database.getLiquibaseCatalogName(),
                                database.getLiquibaseSchemaName(),
                                database.getDatabaseChangeLogLockTableName(),
                                false
                        )
                );
>>>>>>> 00fc3a11
                executor.execute(new CreateDatabaseChangeLogLockTableStatement());
                executor.execute(new InitializeDatabaseChangeLogLockTableStatement());
            }
        }

    }


    public boolean isDatabaseChangeLogLockTableInitialized(
        final boolean tableJustCreated) throws DatabaseException {
        if (!isDatabaseChangeLogLockTableInitialized) {
            Executor executor = ExecutorService.getInstance().getExecutor("jdbc", database);

            try {
<<<<<<< HEAD
                isDatabaseChangeLogLockTableInitialized =
                    executor.queryForInt(new RawSqlStatement("select count(*) from " + database
                    .escapeTableName(database.getLiquibaseCatalogName(),
                        database.getLiquibaseSchemaName(), database
                        .getDatabaseChangeLogLockTableName()))) > 0;
=======
                isDatabaseChangeLogLockTableInitialized = executor.queryForInt(
                        new RawSqlStatement("SELECT COUNT(*) FROM " +
                                database.escapeTableName(
                                        database.getLiquibaseCatalogName(),
                                        database.getLiquibaseSchemaName(),
                                        database.getDatabaseChangeLogLockTableName()
                                )
                        )
                ) > 0;
>>>>>>> 00fc3a11
            } catch (LiquibaseException e) {
                if (executor.updatesDatabase()) {
                    throw new UnexpectedLiquibaseException(e);
                } else {
                    //probably didn't actually create the table yet.
                    isDatabaseChangeLogLockTableInitialized = !tableJustCreated;
                }
            }
        }
        return isDatabaseChangeLogLockTableInitialized;
    }

    @Override
    public boolean hasChangeLogLock() {
        return hasChangeLogLock;
    }

    public boolean hasDatabaseChangeLogLockTable() throws DatabaseException {
        if (hasDatabaseChangeLogLockTable == null) {
            try {
<<<<<<< HEAD
                hasDatabaseChangeLogLockTable = SnapshotGeneratorFactory
                    .getInstance()
                    .hasDatabaseChangeLogLockTable(database);
=======
                hasDatabaseChangeLogLockTable = SnapshotGeneratorFactory.getInstance()
                        .hasDatabaseChangeLogLockTable(database);
>>>>>>> 00fc3a11
            } catch (LiquibaseException e) {
                throw new UnexpectedLiquibaseException(e);
            }
        }
        return hasDatabaseChangeLogLockTable;
    }


    @Override
    public void waitForLock() throws LockException {

        boolean locked = false;
        long timeToGiveUp = new Date().getTime() + (getChangeLogLockWaitTime() * 1000 * 60);
        while (!locked && (new Date().getTime() < timeToGiveUp)) {
            locked = acquireLock();
            if (!locked) {
                LogService.getLog(getClass()).info(LogType.LOG, "Waiting for changelog lock....");
                try {
                    Thread.sleep(getChangeLogLockRecheckTime() * 1000);
                } catch (InterruptedException e) {
                    // Restore thread interrupt status
                    Thread.currentThread().interrupt();
                }
            }
        }

        if (!locked) {
            DatabaseChangeLogLock[] locks = listLocks();
            String lockedBy;
            if (locks.length > 0) {
                DatabaseChangeLogLock lock = locks[0];
<<<<<<< HEAD
                lockedBy = lock.getLockedBy() + " since " + DateFormat
                    .getDateTimeInstance(DateFormat.SHORT, DateFormat.SHORT)
                    .format(lock.getLockGranted());
=======
                lockedBy = lock.getLockedBy() + " since " +
                        DateFormat.getDateTimeInstance(DateFormat.SHORT, DateFormat.SHORT)
                                .format(lock.getLockGranted());
>>>>>>> 00fc3a11
            } else {
                lockedBy = "UNKNOWN";
            }
            throw new LockException("Could not acquire change log lock.  Currently locked by " + lockedBy);
        }
    }

    @Override
    public boolean acquireLock() throws LockException {
        if (hasChangeLogLock) {
            return true;
        }

        quotingStrategy = database.getObjectQuotingStrategy();

        Executor executor = ExecutorService.getInstance().getExecutor("jdbc", database);

        try {
            database.rollback();
            this.init();

<<<<<<< HEAD
            Boolean locked = (Boolean) ExecutorService
                .getInstance()
                .getExecutor(database)
                .queryForObject(new SelectFromDatabaseChangeLogLockStatement("LOCKED"),
                    Boolean.class);
=======
            Boolean locked = ExecutorService.getInstance().getExecutor("jdbc", database).queryForObject(
                    new SelectFromDatabaseChangeLogLockStatement("LOCKED"), Boolean.class
            );
>>>>>>> 00fc3a11

            if (locked) {
                return false;
            } else {

                executor.comment("Lock Database");
<<<<<<< HEAD

                int rowsUpdated =
                    executor.update(LockDatabaseChangeLogStatement.forStandardLockService());
                if ((rowsUpdated == -1) && (database instanceof MSSQLDatabase)) {
                    LogFactory
                        .getLogger()
                        .debug("Database did not return a proper row count (Might have NOCOUNT " +
                            "enabled)");
                    database.rollback();
                    Sql[] sql = SqlGeneratorFactory.getInstance().generateSql(
                          LockDatabaseChangeLogStatement.forStandardLockService(), database
=======
                int rowsUpdated = executor.update(new LockDatabaseChangeLogStatement());
                if ((rowsUpdated == -1) && (database instanceof MSSQLDatabase)) {
                    LogService.getLog(getClass()).debug(
                            LogType.LOG, "Database did not return a proper row count (Might have NOCOUNT enabled)"
                    );
                    database.rollback();
                    Sql[] sql = SqlGeneratorFactory.getInstance().generateSql(
                            new LockDatabaseChangeLogStatement(), database
>>>>>>> 00fc3a11
                    );
                    if (sql.length != 1) {
                        throw new UnexpectedLiquibaseException("Did not expect " + sql.length +
                            " statements");
                    }
<<<<<<< HEAD
                    rowsUpdated = executor.update(new RawSqlStatement("EXEC sp_executesql N'SET " +
                        "NOCOUNT OFF " + sql[0]
                        .toSql()
                        .replace("'", "''") + "'"));
=======
                    rowsUpdated = executor.update(new RawSqlStatement("EXEC sp_executesql N'SET NOCOUNT OFF " +
                            sql[0].toSql().replace("'", "''") + "'"));
>>>>>>> 00fc3a11
                }
                if (rowsUpdated > 1) {
                    throw new LockException("Did not update change log lock correctly");
                }
                if (rowsUpdated == 0) {
                    // another node was faster
                    return false;
                }
                database.commit();
                LogService.getLog(getClass()).info(LogType.LOG, coreBundle.getString("successfully.acquired.change.log.lock"));

                hasChangeLogLock = true;

                database.setCanCacheLiquibaseTableInfo(true);
                return true;
            }
        } catch (Exception e) {
            throw new LockException(e);
        } finally {
            try {
                database.rollback();
            } catch (DatabaseException e) {
            }
        }

    }

    @Override
    public void releaseLock() throws LockException {

        ObjectQuotingStrategy incomingQuotingStrategy = null;
        if (this.quotingStrategy != null) {
            incomingQuotingStrategy = database.getObjectQuotingStrategy();
            database.setObjectQuotingStrategy(this.quotingStrategy);
        }

        Executor executor = ExecutorService.getInstance().getExecutor("jdbc", database);
        try {
            if (this.hasDatabaseChangeLogLockTable()) {
                executor.comment("Release Database Lock");
                database.rollback();
<<<<<<< HEAD
                int updatedRows = executor.update(new UnlockDatabaseChangeLogStatement(null));
                if (updatedRows == -1 && database instanceof MSSQLDatabase) {
                    LogFactory
                        .getLogger()
                        .debug("Database did not return a proper row count (Might have NOCOUNT " +
                            "enabled.)");
                    database.rollback();
                    Sql[] sql = SqlGeneratorFactory
                        .getInstance()
                        .generateSql(new UnlockDatabaseChangeLogStatement(null), database);
=======
                int updatedRows = executor.update(new UnlockDatabaseChangeLogStatement());
                if ((updatedRows == -1) && (database instanceof MSSQLDatabase)) {
                    LogService.getLog(getClass()).debug(
                            LogType.LOG, "Database did not return a proper row count (Might have NOCOUNT enabled.)"
                    );
                    database.rollback();
                    Sql[] sql = SqlGeneratorFactory.getInstance().generateSql(
                            new UnlockDatabaseChangeLogStatement(), database
                    );
>>>>>>> 00fc3a11
                    if (sql.length != 1) {
                        throw new UnexpectedLiquibaseException("Did not expect " + sql.length +
                            " statements");
                    }
<<<<<<< HEAD
                    updatedRows = executor.update(new RawSqlStatement("EXEC sp_executesql N'SET " +
                        "NOCOUNT OFF " + sql[0]
                        .toSql()
                        .replace("'", "''") + "'"));
                }
                if (updatedRows != 1) {
                    throw new LockException("Did not update change log lock correctly.\n\n" + updatedRows + " rows were updated instead of the expected 1 row using executor " + executor
                        .getClass()
                        .getName() + " there are " + executor.queryForInt(new RawSqlStatement(
                            "select count(*) from " + database
                        .getDatabaseChangeLogLockTableName())) + " rows in the table");
=======
                    updatedRows = executor.update(
                            new RawSqlStatement(
                                    "EXEC sp_executesql N'SET NOCOUNT OFF " +
                                            sql[0].toSql().replace("'", "''") + "'"
                            )
                    );
                }
                if (updatedRows != 1) {
                    throw new LockException(
                            "Did not update change log lock correctly.\n\n" +
                                    updatedRows +
                                    " rows were updated instead of the expected 1 row using executor " +
                                    executor.getClass().getName() + "" +
                                    " there are " +
                                    executor.queryForInt(
                                            new RawSqlStatement(
                                                    "SELECT COUNT(*) FROM " +
                                                            database.getDatabaseChangeLogLockTableName()
                                            )
                                    ) +
                                    " rows in the table"
                    );
>>>>>>> 00fc3a11
                }
                database.commit();
            }
        } catch (Exception e) {
            throw new LockException(e);
        } finally {
            try {
                hasChangeLogLock = false;

                database.setCanCacheLiquibaseTableInfo(false);
                LogService.getLog(getClass()).info(LogType.LOG, "Successfully released change log lock");
                database.rollback();
            } catch (DatabaseException e) {
            }
            if (incomingQuotingStrategy != null) {
                database.setObjectQuotingStrategy(incomingQuotingStrategy);
            }
        }
    }

    @Override
    public DatabaseChangeLogLock[] listLocks() throws LockException {
        try {
            if (!this.hasDatabaseChangeLogLockTable()) {
                return new DatabaseChangeLogLock[0];
            }

<<<<<<< HEAD
            List<DatabaseChangeLogLock> allLocks = new ArrayList<DatabaseChangeLogLock>();
            SqlStatement sqlStatement = new SelectFromDatabaseChangeLogLockStatement(
                "ID", "LOCKED", "LOCKGRANTED", "LOCKEXPIRES", "LOCKEDBY"
            );

            List<Map<String, ?>> rows = ExecutorService
                .getInstance()
                .getExecutor(database)
                .queryForList(sqlStatement);
=======
            List<DatabaseChangeLogLock> allLocks = new ArrayList<>();
            SqlStatement sqlStatement = new SelectFromDatabaseChangeLogLockStatement(
                    "ID", "LOCKED", "LOCKGRANTED", "LOCKEDBY"
            );
            List<Map<String, ?>> rows = ExecutorService.getInstance().getExecutor("jdbc", database).queryForList(sqlStatement);
>>>>>>> 00fc3a11
            for (Map columnMap : rows) {
                Object lockedValue = columnMap.get("LOCKED");
                Boolean locked;
                if (lockedValue instanceof Number) {
                    locked = ((Number) lockedValue).intValue() == 1;
                } else {
                    locked = (Boolean) lockedValue;
                }
                if ((locked != null) && locked) {
                    allLocks.add(
<<<<<<< HEAD
                        new DatabaseChangeLogLock(
                            ((Number) columnMap.get("ID")).intValue(),
                            (Date) columnMap.get("LOCKGRANTED"),
                            // will be NULL if lock was created with this service, otherwise can
                            // have a timestamp
                            (Date) columnMap.get("LOCKEXPIRES"),
                            (String) columnMap.get("LOCKEDBY"),
                            // will be NULL if lock was created with this service, otherwise can
                            // be a UUID
                            (String) columnMap.get("LOCKEDBYID")
                        )
=======
                            new DatabaseChangeLogLock(
                                    ((Number) columnMap.get("ID")).intValue(),
                                    (Date) columnMap.get("LOCKGRANTED"),
                                    (String) columnMap.get("LOCKEDBY")
                            )
>>>>>>> 00fc3a11
                    );
                }
            }
            return allLocks.toArray(new DatabaseChangeLogLock[allLocks.size()]);
        } catch (Exception e) {
            throw new LockException(e);
        }
    }

    @Override
    public void forceReleaseLock() throws LockException, DatabaseException {
        this.init();
        releaseLock();
        /*try {
            releaseLock();
        } catch (LockException e) {
            // ignore ?
            LogService.getLog(getClass()).info("Ignored exception in forceReleaseLock: " + e.getMessage());
        }*/
    }

    @Override
    public void reset() {
        hasChangeLogLock = false;
        hasDatabaseChangeLogLockTable = null;
        isDatabaseChangeLogLockTableInitialized = false;
    }

    @Override
    public void destroy() throws DatabaseException {
        try {
<<<<<<< HEAD
            if (SnapshotGeneratorFactory
                .getInstance()
                .has(new Table()
                    .setName(database.getDatabaseChangeLogLockTableName())
                    .setSchema(database.getLiquibaseCatalogName(), database.getLiquibaseSchemaName()), database)) {
                ExecutorService
                    .getInstance()
                    .getExecutor(database)
                    .execute(new DropTableStatement(database.getLiquibaseCatalogName(), database.getLiquibaseSchemaName(), database
                        .getDatabaseChangeLogLockTableName(), false));
                hasDatabaseChangeLogLockTable = null;
=======
            //
            // This code now uses the ChangeGeneratorFactory to
            // allow extension code to be called in order to
            // delete the changelog lock table.
            //
            // To implement the extension, you will need to override:
            // DropTableStatement
            // DropTableChange
            // DropTableGenerator
            //
            //
            DatabaseObject example =
                    new Table().setName(database.getDatabaseChangeLogLockTableName())
                               .setSchema(database.getLiquibaseCatalogName(), database.getLiquibaseSchemaName());
            if (SnapshotGeneratorFactory.getInstance().has(example, database)) {
                DatabaseObject table = SnapshotGeneratorFactory.getInstance().createSnapshot(example, database);
                DiffOutputControl diffOutputControl = new DiffOutputControl(true, true, false, null);
                Change[] change = ChangeGeneratorFactory.getInstance().fixUnexpected(table, diffOutputControl, database, database);
                SqlStatement[] sqlStatement = change[0].generateStatements(database);
                ExecutorService.getInstance().getExecutor("jdbc", database).execute(sqlStatement[0]);
>>>>>>> 00fc3a11
            }
            reset();
        } catch (InvalidExampleException e) {
            throw new UnexpectedLiquibaseException(e);
        }
    }
}<|MERGE_RESOLUTION|>--- conflicted
+++ resolved
@@ -1,15 +1,15 @@
 package liquibase.lockservice;
 
-<<<<<<< HEAD
+import static java.util.ResourceBundle.getBundle;
+
 import java.text.DateFormat;
 import java.util.ArrayList;
 import java.util.Date;
 import java.util.List;
 import java.util.Map;
-
-=======
+import java.util.ResourceBundle;
+
 import liquibase.change.Change;
->>>>>>> 00fc3a11
 import liquibase.configuration.GlobalConfiguration;
 import liquibase.configuration.LiquibaseConfiguration;
 import liquibase.database.Database;
@@ -32,7 +32,6 @@
 import liquibase.sql.Sql;
 import liquibase.sqlgenerator.SqlGeneratorFactory;
 import liquibase.statement.SqlStatement;
-<<<<<<< HEAD
 import liquibase.statement.core.CreateDatabaseChangeLogLockTableStatement;
 import liquibase.statement.core.DropTableStatement;
 import liquibase.statement.core.InitializeDatabaseChangeLogLockTableStatement;
@@ -40,19 +39,9 @@
 import liquibase.statement.core.RawSqlStatement;
 import liquibase.statement.core.SelectFromDatabaseChangeLogLockStatement;
 import liquibase.statement.core.UnlockDatabaseChangeLogStatement;
-import liquibase.structure.core.Table;
-
-=======
-import liquibase.statement.core.*;
 import liquibase.structure.DatabaseObject;
 import liquibase.structure.core.Table;
 
-import java.text.DateFormat;
-import java.util.*;
-
-import static java.util.ResourceBundle.getBundle;
-
->>>>>>> 00fc3a11
 public class StandardLockService implements LockService {
     private static ResourceBundle coreBundle = getBundle("liquibase/i18n/liquibase-core");
 
@@ -90,15 +79,8 @@
         if (changeLogLockPollRate != null) {
             return changeLogLockPollRate;
         }
-<<<<<<< HEAD
-        return LiquibaseConfiguration
-            .getInstance()
-            .getConfiguration(GlobalConfiguration.class)
+        return LiquibaseConfiguration.getInstance().getConfiguration(GlobalConfiguration.class)
             .getDatabaseChangeLogLockWaitTime();
-=======
-        return LiquibaseConfiguration.getInstance().getConfiguration(GlobalConfiguration.class)
-                .getDatabaseChangeLogLockWaitTime();
->>>>>>> 00fc3a11
     }
 
     @Override
@@ -110,20 +92,13 @@
         if (changeLogLockRecheckTime != null) {
             return changeLogLockRecheckTime;
         }
-<<<<<<< HEAD
-        return LiquibaseConfiguration
-            .getInstance()
-            .getConfiguration(GlobalConfiguration.class)
+        return LiquibaseConfiguration.getInstance().getConfiguration(GlobalConfiguration.class)
             .getDatabaseChangeLogLockPollRate();
-=======
-        return LiquibaseConfiguration.getInstance().getConfiguration(GlobalConfiguration.class)
-                .getDatabaseChangeLogLockPollRate();
     }
 
     @Override
     public void setChangeLogLockRecheckTime(long changeLogLockRecheckTime) {
         this.changeLogLockRecheckTime = changeLogLockRecheckTime;
->>>>>>> 00fc3a11
     }
 
     @Override
@@ -136,36 +111,20 @@
                 executor.comment("Create Database Lock Table");
                 executor.execute(new CreateDatabaseChangeLogLockTableStatement());
                 database.commit();
-<<<<<<< HEAD
-                LogFactory
-                    .getLogger()
-                    .debug("Created database lock table with name: " + database.escapeTableName(database
-                        .getLiquibaseCatalogName(), database.getLiquibaseSchemaName(),
-                        database.getDatabaseChangeLogLockTableName()));
-=======
                 LogService.getLog(getClass()).debug(
-                        LogType.LOG, "Created database lock table with name: " +
-                                database.escapeTableName(
-                                        database.getLiquibaseCatalogName(),
-                                        database.getLiquibaseSchemaName(),
-                                        database.getDatabaseChangeLogLockTableName()
-                                )
+                    LogType.LOG, "Created database lock table with name: " +
+                        database.escapeTableName(
+                            database.getLiquibaseCatalogName(),
+                            database.getLiquibaseSchemaName(),
+                            database.getDatabaseChangeLogLockTableName()
+                        )
                 );
->>>>>>> 00fc3a11
             } catch (DatabaseException e) {
                 if ((e.getMessage() != null) && e.getMessage().contains("exists")) {
                     //hit a race condition where the table got created by another node.
-<<<<<<< HEAD
-                    LogFactory
-                        .getLogger()
-                        .debug("Database lock table already appears to exist, due to exception: " + e
-                            .getMessage() + ". Continuing on");
-                } else {
-=======
                     LogService.getLog(getClass()).debug(LogType.LOG, "Database lock table already appears to exist " +
-                            "due to exception: " + e.getMessage() + ". Continuing on");
+                        "due to exception: " + e.getMessage() + ". Continuing on");
                 }  else {
->>>>>>> 00fc3a11
                     throw e;
                 }
             }
@@ -180,43 +139,29 @@
             database.commit();
         }
 
-<<<<<<< HEAD
-        if (executor.updatesDatabase() && database instanceof DerbyDatabase && ((DerbyDatabase) database)
-            .supportsBooleanDataType()) { //check if the changelog table is of an old smallint vs
-            // . boolean format
-            String lockTable = database.escapeTableName(database.getLiquibaseCatalogName(), database
-                .getLiquibaseSchemaName(), database.getDatabaseChangeLogLockTableName());
-            Object obj = executor.queryForObject(new RawSqlStatement("select min(locked) as test " +
-                "from " + lockTable + " fetch first row only"), Object.class);
-            if (!(obj instanceof Boolean)) { //wrong type, need to recreate table
-                executor.execute(new DropTableStatement(database.getLiquibaseCatalogName(), database
-                    .getLiquibaseSchemaName(), database.getDatabaseChangeLogLockTableName(),
-                    false));
-=======
         if (executor.updatesDatabase() && (database instanceof DerbyDatabase) && ((DerbyDatabase) database)
-                .supportsBooleanDataType() || database.getClass().isAssignableFrom(DB2Database.class) && ((DB2Database) database)
-    			.supportsBooleanDataType()) {
+            .supportsBooleanDataType() || database.getClass().isAssignableFrom(DB2Database.class) && ((DB2Database) database)
+            .supportsBooleanDataType()) {
             //check if the changelog table is of an old smallint vs. boolean format
             String lockTable = database.escapeTableName(
-                    database.getLiquibaseCatalogName(),
-                    database.getLiquibaseSchemaName(),
-                    database.getDatabaseChangeLogLockTableName()
+                database.getLiquibaseCatalogName(),
+                database.getLiquibaseSchemaName(),
+                database.getDatabaseChangeLogLockTableName()
             );
             Object obj = executor.queryForObject(
-                    new RawSqlStatement(
-                            "SELECT MIN(locked) AS test FROM " + lockTable + " FETCH FIRST ROW ONLY"
-                    ), Object.class
+                new RawSqlStatement(
+                    "SELECT MIN(locked) AS test FROM " + lockTable + " FETCH FIRST ROW ONLY"
+                ), Object.class
             );
             if (!(obj instanceof Boolean)) { //wrong type, need to recreate table
                 executor.execute(
-                        new DropTableStatement(
-                                database.getLiquibaseCatalogName(),
-                                database.getLiquibaseSchemaName(),
-                                database.getDatabaseChangeLogLockTableName(),
-                                false
-                        )
+                    new DropTableStatement(
+                        database.getLiquibaseCatalogName(),
+                        database.getLiquibaseSchemaName(),
+                        database.getDatabaseChangeLogLockTableName(),
+                        false
+                    )
                 );
->>>>>>> 00fc3a11
                 executor.execute(new CreateDatabaseChangeLogLockTableStatement());
                 executor.execute(new InitializeDatabaseChangeLogLockTableStatement());
             }
@@ -225,29 +170,20 @@
     }
 
 
-    public boolean isDatabaseChangeLogLockTableInitialized(
-        final boolean tableJustCreated) throws DatabaseException {
+    public boolean isDatabaseChangeLogLockTableInitialized(final boolean tableJustCreated) throws DatabaseException {
         if (!isDatabaseChangeLogLockTableInitialized) {
             Executor executor = ExecutorService.getInstance().getExecutor("jdbc", database);
 
             try {
-<<<<<<< HEAD
-                isDatabaseChangeLogLockTableInitialized =
-                    executor.queryForInt(new RawSqlStatement("select count(*) from " + database
-                    .escapeTableName(database.getLiquibaseCatalogName(),
-                        database.getLiquibaseSchemaName(), database
-                        .getDatabaseChangeLogLockTableName()))) > 0;
-=======
                 isDatabaseChangeLogLockTableInitialized = executor.queryForInt(
-                        new RawSqlStatement("SELECT COUNT(*) FROM " +
-                                database.escapeTableName(
-                                        database.getLiquibaseCatalogName(),
-                                        database.getLiquibaseSchemaName(),
-                                        database.getDatabaseChangeLogLockTableName()
-                                )
+                    new RawSqlStatement("SELECT COUNT(*) FROM " +
+                        database.escapeTableName(
+                            database.getLiquibaseCatalogName(),
+                            database.getLiquibaseSchemaName(),
+                            database.getDatabaseChangeLogLockTableName()
                         )
+                    )
                 ) > 0;
->>>>>>> 00fc3a11
             } catch (LiquibaseException e) {
                 if (executor.updatesDatabase()) {
                     throw new UnexpectedLiquibaseException(e);
@@ -268,14 +204,8 @@
     public boolean hasDatabaseChangeLogLockTable() throws DatabaseException {
         if (hasDatabaseChangeLogLockTable == null) {
             try {
-<<<<<<< HEAD
-                hasDatabaseChangeLogLockTable = SnapshotGeneratorFactory
-                    .getInstance()
+                hasDatabaseChangeLogLockTable = SnapshotGeneratorFactory.getInstance()
                     .hasDatabaseChangeLogLockTable(database);
-=======
-                hasDatabaseChangeLogLockTable = SnapshotGeneratorFactory.getInstance()
-                        .hasDatabaseChangeLogLockTable(database);
->>>>>>> 00fc3a11
             } catch (LiquibaseException e) {
                 throw new UnexpectedLiquibaseException(e);
             }
@@ -307,15 +237,9 @@
             String lockedBy;
             if (locks.length > 0) {
                 DatabaseChangeLogLock lock = locks[0];
-<<<<<<< HEAD
-                lockedBy = lock.getLockedBy() + " since " + DateFormat
-                    .getDateTimeInstance(DateFormat.SHORT, DateFormat.SHORT)
-                    .format(lock.getLockGranted());
-=======
                 lockedBy = lock.getLockedBy() + " since " +
-                        DateFormat.getDateTimeInstance(DateFormat.SHORT, DateFormat.SHORT)
-                                .format(lock.getLockGranted());
->>>>>>> 00fc3a11
+                    DateFormat.getDateTimeInstance(DateFormat.SHORT, DateFormat.SHORT)
+                        .format(lock.getLockGranted());
             } else {
                 lockedBy = "UNKNOWN";
             }
@@ -337,64 +261,35 @@
             database.rollback();
             this.init();
 
-<<<<<<< HEAD
-            Boolean locked = (Boolean) ExecutorService
-                .getInstance()
-                .getExecutor(database)
-                .queryForObject(new SelectFromDatabaseChangeLogLockStatement("LOCKED"),
-                    Boolean.class);
-=======
             Boolean locked = ExecutorService.getInstance().getExecutor("jdbc", database).queryForObject(
-                    new SelectFromDatabaseChangeLogLockStatement("LOCKED"), Boolean.class
+                new SelectFromDatabaseChangeLogLockStatement("LOCKED"), Boolean.class
             );
->>>>>>> 00fc3a11
 
             if (locked) {
                 return false;
             } else {
 
                 executor.comment("Lock Database");
-<<<<<<< HEAD
-
-                int rowsUpdated =
-                    executor.update(LockDatabaseChangeLogStatement.forStandardLockService());
+                int rowsUpdated = executor.update(LockDatabaseChangeLogStatement.forStandardLockService());
                 if ((rowsUpdated == -1) && (database instanceof MSSQLDatabase)) {
-                    LogFactory
-                        .getLogger()
-                        .debug("Database did not return a proper row count (Might have NOCOUNT " +
-                            "enabled)");
+                    LogService.getLog(getClass()).debug(
+                        LogType.LOG, "Database did not return a proper row count (Might have NOCOUNT enabled)"
+                    );
                     database.rollback();
                     Sql[] sql = SqlGeneratorFactory.getInstance().generateSql(
-                          LockDatabaseChangeLogStatement.forStandardLockService(), database
-=======
-                int rowsUpdated = executor.update(new LockDatabaseChangeLogStatement());
-                if ((rowsUpdated == -1) && (database instanceof MSSQLDatabase)) {
-                    LogService.getLog(getClass()).debug(
-                            LogType.LOG, "Database did not return a proper row count (Might have NOCOUNT enabled)"
-                    );
-                    database.rollback();
-                    Sql[] sql = SqlGeneratorFactory.getInstance().generateSql(
-                            new LockDatabaseChangeLogStatement(), database
->>>>>>> 00fc3a11
+                        LockDatabaseChangeLogStatement.forStandardLockService(), database
                     );
                     if (sql.length != 1) {
-                        throw new UnexpectedLiquibaseException("Did not expect " + sql.length +
-                            " statements");
+                        throw new UnexpectedLiquibaseException("Did not expect "+sql.length+" statements");
                     }
-<<<<<<< HEAD
-                    rowsUpdated = executor.update(new RawSqlStatement("EXEC sp_executesql N'SET " +
-                        "NOCOUNT OFF " + sql[0]
-                        .toSql()
-                        .replace("'", "''") + "'"));
-=======
                     rowsUpdated = executor.update(new RawSqlStatement("EXEC sp_executesql N'SET NOCOUNT OFF " +
-                            sql[0].toSql().replace("'", "''") + "'"));
->>>>>>> 00fc3a11
+                        sql[0].toSql().replace("'", "''") + "'"));
                 }
                 if (rowsUpdated > 1) {
                     throw new LockException("Did not update change log lock correctly");
                 }
-                if (rowsUpdated == 0) {
+                if (rowsUpdated == 0)
+                {
                     // another node was faster
                     return false;
                 }
@@ -431,68 +326,40 @@
             if (this.hasDatabaseChangeLogLockTable()) {
                 executor.comment("Release Database Lock");
                 database.rollback();
-<<<<<<< HEAD
                 int updatedRows = executor.update(new UnlockDatabaseChangeLogStatement(null));
-                if (updatedRows == -1 && database instanceof MSSQLDatabase) {
-                    LogFactory
-                        .getLogger()
-                        .debug("Database did not return a proper row count (Might have NOCOUNT " +
-                            "enabled.)");
-                    database.rollback();
-                    Sql[] sql = SqlGeneratorFactory
-                        .getInstance()
-                        .generateSql(new UnlockDatabaseChangeLogStatement(null), database);
-=======
-                int updatedRows = executor.update(new UnlockDatabaseChangeLogStatement());
                 if ((updatedRows == -1) && (database instanceof MSSQLDatabase)) {
                     LogService.getLog(getClass()).debug(
-                            LogType.LOG, "Database did not return a proper row count (Might have NOCOUNT enabled.)"
+                        LogType.LOG, "Database did not return a proper row count (Might have NOCOUNT enabled.)"
                     );
                     database.rollback();
                     Sql[] sql = SqlGeneratorFactory.getInstance().generateSql(
-                            new UnlockDatabaseChangeLogStatement(), database
-                    );
->>>>>>> 00fc3a11
+                        new UnlockDatabaseChangeLogStatement(null), database
+                    );
                     if (sql.length != 1) {
-                        throw new UnexpectedLiquibaseException("Did not expect " + sql.length +
-                            " statements");
+                        throw new UnexpectedLiquibaseException("Did not expect "+sql.length+" statements");
                     }
-<<<<<<< HEAD
-                    updatedRows = executor.update(new RawSqlStatement("EXEC sp_executesql N'SET " +
-                        "NOCOUNT OFF " + sql[0]
-                        .toSql()
-                        .replace("'", "''") + "'"));
-                }
-                if (updatedRows != 1) {
-                    throw new LockException("Did not update change log lock correctly.\n\n" + updatedRows + " rows were updated instead of the expected 1 row using executor " + executor
-                        .getClass()
-                        .getName() + " there are " + executor.queryForInt(new RawSqlStatement(
-                            "select count(*) from " + database
-                        .getDatabaseChangeLogLockTableName())) + " rows in the table");
-=======
                     updatedRows = executor.update(
-                            new RawSqlStatement(
-                                    "EXEC sp_executesql N'SET NOCOUNT OFF " +
-                                            sql[0].toSql().replace("'", "''") + "'"
-                            )
+                        new RawSqlStatement(
+                            "EXEC sp_executesql N'SET NOCOUNT OFF " +
+                                sql[0].toSql().replace("'", "''") + "'"
+                        )
                     );
                 }
                 if (updatedRows != 1) {
                     throw new LockException(
-                            "Did not update change log lock correctly.\n\n" +
-                                    updatedRows +
-                                    " rows were updated instead of the expected 1 row using executor " +
-                                    executor.getClass().getName() + "" +
-                                    " there are " +
-                                    executor.queryForInt(
-                                            new RawSqlStatement(
-                                                    "SELECT COUNT(*) FROM " +
-                                                            database.getDatabaseChangeLogLockTableName()
-                                            )
-                                    ) +
-                                    " rows in the table"
-                    );
->>>>>>> 00fc3a11
+                        "Did not update change log lock correctly.\n\n" +
+                            updatedRows +
+                            " rows were updated instead of the expected 1 row using executor " +
+                            executor.getClass().getName() + "" +
+                            " there are " +
+                            executor.queryForInt(
+                                new RawSqlStatement(
+                                    "SELECT COUNT(*) FROM " +
+                                        database.getDatabaseChangeLogLockTableName()
+                                )
+                            ) +
+                            " rows in the table"
+                    );
                 }
                 database.commit();
             }
@@ -520,23 +387,11 @@
                 return new DatabaseChangeLogLock[0];
             }
 
-<<<<<<< HEAD
-            List<DatabaseChangeLogLock> allLocks = new ArrayList<DatabaseChangeLogLock>();
+            List<DatabaseChangeLogLock> allLocks = new ArrayList<>();
             SqlStatement sqlStatement = new SelectFromDatabaseChangeLogLockStatement(
                 "ID", "LOCKED", "LOCKGRANTED", "LOCKEXPIRES", "LOCKEDBY"
             );
-
-            List<Map<String, ?>> rows = ExecutorService
-                .getInstance()
-                .getExecutor(database)
-                .queryForList(sqlStatement);
-=======
-            List<DatabaseChangeLogLock> allLocks = new ArrayList<>();
-            SqlStatement sqlStatement = new SelectFromDatabaseChangeLogLockStatement(
-                    "ID", "LOCKED", "LOCKGRANTED", "LOCKEDBY"
-            );
             List<Map<String, ?>> rows = ExecutorService.getInstance().getExecutor("jdbc", database).queryForList(sqlStatement);
->>>>>>> 00fc3a11
             for (Map columnMap : rows) {
                 Object lockedValue = columnMap.get("LOCKED");
                 Boolean locked;
@@ -547,7 +402,6 @@
                 }
                 if ((locked != null) && locked) {
                     allLocks.add(
-<<<<<<< HEAD
                         new DatabaseChangeLogLock(
                             ((Number) columnMap.get("ID")).intValue(),
                             (Date) columnMap.get("LOCKGRANTED"),
@@ -559,13 +413,6 @@
                             // be a UUID
                             (String) columnMap.get("LOCKEDBYID")
                         )
-=======
-                            new DatabaseChangeLogLock(
-                                    ((Number) columnMap.get("ID")).intValue(),
-                                    (Date) columnMap.get("LOCKGRANTED"),
-                                    (String) columnMap.get("LOCKEDBY")
-                            )
->>>>>>> 00fc3a11
                     );
                 }
             }
@@ -597,19 +444,6 @@
     @Override
     public void destroy() throws DatabaseException {
         try {
-<<<<<<< HEAD
-            if (SnapshotGeneratorFactory
-                .getInstance()
-                .has(new Table()
-                    .setName(database.getDatabaseChangeLogLockTableName())
-                    .setSchema(database.getLiquibaseCatalogName(), database.getLiquibaseSchemaName()), database)) {
-                ExecutorService
-                    .getInstance()
-                    .getExecutor(database)
-                    .execute(new DropTableStatement(database.getLiquibaseCatalogName(), database.getLiquibaseSchemaName(), database
-                        .getDatabaseChangeLogLockTableName(), false));
-                hasDatabaseChangeLogLockTable = null;
-=======
             //
             // This code now uses the ChangeGeneratorFactory to
             // allow extension code to be called in order to
@@ -622,15 +456,14 @@
             //
             //
             DatabaseObject example =
-                    new Table().setName(database.getDatabaseChangeLogLockTableName())
-                               .setSchema(database.getLiquibaseCatalogName(), database.getLiquibaseSchemaName());
+                new Table().setName(database.getDatabaseChangeLogLockTableName())
+                    .setSchema(database.getLiquibaseCatalogName(), database.getLiquibaseSchemaName());
             if (SnapshotGeneratorFactory.getInstance().has(example, database)) {
                 DatabaseObject table = SnapshotGeneratorFactory.getInstance().createSnapshot(example, database);
                 DiffOutputControl diffOutputControl = new DiffOutputControl(true, true, false, null);
                 Change[] change = ChangeGeneratorFactory.getInstance().fixUnexpected(table, diffOutputControl, database, database);
                 SqlStatement[] sqlStatement = change[0].generateStatements(database);
                 ExecutorService.getInstance().getExecutor("jdbc", database).execute(sqlStatement[0]);
->>>>>>> 00fc3a11
             }
             reset();
         } catch (InvalidExampleException e) {
