package liquibase.lockservice;

import liquibase.Scope;
import liquibase.change.Change;
import liquibase.GlobalConfiguration;
import liquibase.database.Database;
import liquibase.database.ObjectQuotingStrategy;
import liquibase.database.core.DB2Database;
import liquibase.database.core.DerbyDatabase;
import liquibase.database.core.MSSQLDatabase;
import liquibase.database.core.PostgresDatabase;
import liquibase.diff.output.DiffOutputControl;
import liquibase.diff.output.changelog.ChangeGeneratorFactory;
import liquibase.exception.DatabaseException;
import liquibase.exception.LiquibaseException;
import liquibase.exception.LockException;
import liquibase.exception.UnexpectedLiquibaseException;
import liquibase.executor.Executor;
import liquibase.executor.ExecutorService;
import liquibase.snapshot.InvalidExampleException;
import liquibase.snapshot.SnapshotGeneratorFactory;
import liquibase.sql.Sql;
import liquibase.sqlgenerator.SqlGeneratorFactory;
import liquibase.statement.SqlStatement;
import liquibase.statement.core.*;
import liquibase.structure.DatabaseObject;
import liquibase.structure.core.Table;

<<<<<<< HEAD
import java.security.SecureRandom;
=======
import java.sql.SQLException;
>>>>>>> a53302ce
import java.text.DateFormat;
import java.time.LocalDateTime;
import java.time.ZoneId;
import java.util.*;

import static java.util.ResourceBundle.getBundle;

public class StandardLockService implements LockService {
    private static ResourceBundle coreBundle = getBundle("liquibase/i18n/liquibase-core");

    protected Database database;

    protected boolean hasChangeLogLock;

    private Long changeLogLockPollRate;
    private Long changeLogLockRecheckTime;

    private Boolean hasDatabaseChangeLogLockTable;
    private boolean isDatabaseChangeLogLockTableInitialized;
    private ObjectQuotingStrategy quotingStrategy;
    private final SecureRandom random = new SecureRandom();


    public StandardLockService() {
    }

    @Override
    public int getPriority() {
        return PRIORITY_DEFAULT;
    }

    @Override
    public boolean supports(Database database) {
        return true;
    }

    @Override
    public void setDatabase(Database database) {
        this.database = database;
    }

    public Long getChangeLogLockWaitTime() {
        if (changeLogLockPollRate != null) {
            return changeLogLockPollRate;
        }
        return GlobalConfiguration.CHANGELOGLOCK_WAIT_TIME.getCurrentValue();
    }

    @Override
    public void setChangeLogLockWaitTime(long changeLogLockWaitTime) {
        this.changeLogLockPollRate = changeLogLockWaitTime;
    }

    public Long getChangeLogLockRecheckTime() {
        if (changeLogLockRecheckTime != null) {
            return changeLogLockRecheckTime;
        }
        return GlobalConfiguration.CHANGELOGLOCK_POLL_RATE.getCurrentValue();
    }

    @Override
    public void setChangeLogLockRecheckTime(long changeLogLockRecheckTime) {
        this.changeLogLockRecheckTime = changeLogLockRecheckTime;
    }

    @Override
    public void init() throws DatabaseException {
        boolean createdTable = false;
        Executor executor = Scope.getCurrentScope().getSingleton(ExecutorService.class).getExecutor("jdbc",  database);

        int maxIterations = 10;
        for (int i = 0; i < maxIterations; i++) {
            try {
                if (!hasDatabaseChangeLogLockTable(true)) {
                    executor.comment("Create Database Lock Table");
                    executor.execute(new CreateDatabaseChangeLogLockTableStatement());
                    database.commit();
                    Scope.getCurrentScope().getLog(getClass()).fine(
                            "Created database lock table with name: " +
                                    database.escapeTableName(
                                            database.getLiquibaseCatalogName(),
                                            database.getLiquibaseSchemaName(),
                                            database.getDatabaseChangeLogLockTableName()
                                    )
                    );
                    this.hasDatabaseChangeLogLockTable = true;
                    createdTable = true;
                    hasDatabaseChangeLogLockTable = true;
                }

                if (!isDatabaseChangeLogLockTableInitialized(createdTable, true)) {
                    executor.comment("Initialize Database Lock Table");
                    executor.execute(new InitializeDatabaseChangeLogLockTableStatement());
                    database.commit();
                }

                if (executor.updatesDatabase() && (database instanceof DerbyDatabase) && ((DerbyDatabase) database)
                        .supportsBooleanDataType() || database.getClass().isAssignableFrom(DB2Database.class) && ((DB2Database) database)
                        .supportsBooleanDataType()) {
                    //check if the changelog table is of an old smallint vs. boolean format
                    String lockTable = database.escapeTableName(
                            database.getLiquibaseCatalogName(),
                            database.getLiquibaseSchemaName(),
                            database.getDatabaseChangeLogLockTableName()
                    );
                    Object obj = executor.queryForObject(
                            new RawSqlStatement(
                                    "SELECT MIN(locked) AS test FROM " + lockTable + " FETCH FIRST ROW ONLY"
                            ), Object.class
                    );
                    if (!(obj instanceof Boolean)) { //wrong type, need to recreate table
                        executor.execute(
                                new DropTableStatement(
                                        database.getLiquibaseCatalogName(),
                                        database.getLiquibaseSchemaName(),
                                        database.getDatabaseChangeLogLockTableName(),
                                        false
                                )
<<<<<<< HEAD
                        );
                        executor.execute(new CreateDatabaseChangeLogLockTableStatement());
                        executor.execute(new InitializeDatabaseChangeLogLockTableStatement());
                    }
                }
            } catch (Exception e) {
                if (i == maxIterations - 1) {
=======
                );
            } catch (DatabaseException e) {
                if (isLockTableExistsException(e)) {
                    //hit a race condition where the table got created by another node.
                    Scope.getCurrentScope().getLog(getClass()).fine("Database lock table already appears to exist " +
                            "due to exception: " + e.getMessage() + ". Continuing on");
                }  else {
>>>>>>> a53302ce
                    throw e;
                } else {
                    Scope.getCurrentScope().getLog(getClass()).fine("Failed to create or initialize the lock table, trying again, iteration " + (i + 1) + " of " + maxIterations, e);
                    // If another node already created the table, then we need to rollback this current transaction,
                    // otherwise servers like Postgres will not allow continued use of the same connection, failing with
                    // a message like "current transaction is aborted, commands ignored until end of transaction block"
                    database.rollback();
                    try {
                        Thread.sleep(random.nextInt(1000));
                    } catch (InterruptedException ex) {
                        Scope.getCurrentScope().getLog(getClass()).warning("Lock table retry loop thread sleep interrupted", ex);
                    }
                }
            }
        }
    }

<<<<<<< HEAD
    public boolean isDatabaseChangeLogLockTableInitialized(final boolean tableJustCreated) {
        return isDatabaseChangeLogLockTableInitialized(tableJustCreated, false);
=======
    /**
     * @return true if the given exception is because the lock table already exists. Used for better logging and handling of race conditions.
     */
    protected boolean isLockTableExistsException(final DatabaseException e) {
        final Throwable cause = e.getCause();
        if (cause instanceof SQLException) {
            // now database specific error code evaluation can follow, currently for sqlserver, only
            if (database instanceof MSSQLDatabase) {
                // see https://docs.microsoft.com/en-us/sql/relational-databases/errors-events/database-engine-events-and-errors?view=sql-server-ver15
                return ((SQLException) cause).getErrorCode() == 2714;
            }
        }
        // fallback to default
        return e.getMessage() != null && e.getMessage().toLowerCase().contains("exists");
>>>>>>> a53302ce
    }

    /**
     * Determine whether the databasechangeloglock table has been initialized.
     * @param forceRecheck if true, do not use any cached information, and recheck the actual database
     */
    private boolean isDatabaseChangeLogLockTableInitialized(final boolean tableJustCreated, final boolean forceRecheck) {
        if (!isDatabaseChangeLogLockTableInitialized || forceRecheck) {
            Executor executor = Scope.getCurrentScope().getSingleton(ExecutorService.class).getExecutor("jdbc", database);

            try {
                isDatabaseChangeLogLockTableInitialized = executor.queryForInt(
                        new RawSqlStatement("SELECT COUNT(*) FROM " +
                                database.escapeTableName(
                                        database.getLiquibaseCatalogName(),
                                        database.getLiquibaseSchemaName(),
                                        database.getDatabaseChangeLogLockTableName()
                                )
                        )
                ) > 0;
            } catch (LiquibaseException e) {
                if (executor.updatesDatabase()) {
                    throw new UnexpectedLiquibaseException(e);
                } else {
                    //probably didn't actually create the table yet.
                    isDatabaseChangeLogLockTableInitialized = !tableJustCreated;
                }
            }
        }
        return isDatabaseChangeLogLockTableInitialized;
    }

    @Override
    public boolean hasChangeLogLock() {
        return hasChangeLogLock;
    }

    /**
     * Check whether the databasechangeloglock table exists in the database.
     * @param forceRecheck if true, do not use any cached information and check the actual database
     */
    private boolean hasDatabaseChangeLogLockTable(boolean forceRecheck) {
        if (forceRecheck || hasDatabaseChangeLogLockTable == null) {
            try {
                hasDatabaseChangeLogLockTable = SnapshotGeneratorFactory.getInstance()
                        .hasDatabaseChangeLogLockTable(database);
            } catch (LiquibaseException e) {
                throw new UnexpectedLiquibaseException(e);
            }
        }
        return hasDatabaseChangeLogLockTable;
    }

    public boolean hasDatabaseChangeLogLockTable() throws DatabaseException {
        return hasDatabaseChangeLogLockTable(false);
    }

    @Override
    public void waitForLock() throws LockException {

        boolean locked = false;
        long timeToGiveUp = new Date().getTime() + (getChangeLogLockWaitTime() * 1000 * 60);
        while (!locked && (new Date().getTime() < timeToGiveUp)) {
            locked = acquireLock();
            if (!locked) {
                Scope.getCurrentScope().getLog(getClass()).info("Waiting for changelog lock....");
                try {
                    Thread.sleep(getChangeLogLockRecheckTime() * 1000);
                } catch (InterruptedException e) {
                    // Restore thread interrupt status
                    Thread.currentThread().interrupt();
                }
            }
        }

        if (!locked) {
            DatabaseChangeLogLock[] locks = listLocks();
            String lockedBy;
            if (locks.length > 0) {
                DatabaseChangeLogLock lock = locks[0];
                lockedBy = lock.getLockedBy() + " since " +
                        DateFormat.getDateTimeInstance(DateFormat.SHORT, DateFormat.SHORT)
                                .format(lock.getLockGranted());
            } else {
                lockedBy = "UNKNOWN";
            }
            throw new LockException("Could not acquire change log lock.  Currently locked by " + lockedBy);
        }
    }

    @Override
    public boolean acquireLock() throws LockException {
        if (hasChangeLogLock) {
            return true;
        }

        quotingStrategy = database.getObjectQuotingStrategy();

        Executor executor = Scope.getCurrentScope().getSingleton(ExecutorService.class).getExecutor("jdbc", database);

        try {
            database.rollback();
            this.init();

            Boolean locked = Scope.getCurrentScope().getSingleton(ExecutorService.class).getExecutor("jdbc", database).queryForObject(
                    new SelectFromDatabaseChangeLogLockStatement("LOCKED"), Boolean.class
            );

            if (locked) {
                return false;
            } else {

                executor.comment("Lock Database");
                int rowsUpdated = executor.update(new LockDatabaseChangeLogStatement());
                if ((rowsUpdated == -1) && (database instanceof MSSQLDatabase)) {
                    Scope.getCurrentScope().getLog(getClass()).fine(
                            "Database did not return a proper row count (Might have NOCOUNT enabled)"
                    );
                    database.rollback();
                    Sql[] sql = SqlGeneratorFactory.getInstance().generateSql(
                            new LockDatabaseChangeLogStatement(), database
                    );
                    if (sql.length != 1) {
                        throw new UnexpectedLiquibaseException("Did not expect "+sql.length+" statements");
                    }
                    rowsUpdated = executor.update(new RawSqlStatement("EXEC sp_executesql N'SET NOCOUNT OFF " +
                            sql[0].toSql().replace("'", "''") + "'"));
                }
                if (rowsUpdated > 1) {
                    throw new LockException("Did not update change log lock correctly");
                }
                if (rowsUpdated == 0)
                {
                    // another node was faster
                    return false;
                }
                database.commit();
                Scope.getCurrentScope().getLog(getClass()).info(coreBundle.getString("successfully.acquired.change.log.lock"));

                hasChangeLogLock = true;

                database.setCanCacheLiquibaseTableInfo(true);
                return true;
            }
        } catch (Exception e) {
            throw new LockException(e);
        } finally {
            try {
                database.rollback();
            } catch (DatabaseException e) {
            }
        }

    }

    @Override
    public void releaseLock() throws LockException {

        ObjectQuotingStrategy incomingQuotingStrategy = null;
        if (this.quotingStrategy != null) {
            incomingQuotingStrategy = database.getObjectQuotingStrategy();
            database.setObjectQuotingStrategy(this.quotingStrategy);
        }

        Executor executor = Scope.getCurrentScope().getSingleton(ExecutorService.class).getExecutor("jdbc", database);
        try {
            if (this.hasDatabaseChangeLogLockTable()) {
                executor.comment("Release Database Lock");
                database.rollback();
                int updatedRows = executor.update(new UnlockDatabaseChangeLogStatement());
                if ((updatedRows == -1) && (database instanceof MSSQLDatabase)) {
                    Scope.getCurrentScope().getLog(getClass()).fine(
                            "Database did not return a proper row count (Might have NOCOUNT enabled.)"
                    );
                    database.rollback();
                    Sql[] sql = SqlGeneratorFactory.getInstance().generateSql(
                            new UnlockDatabaseChangeLogStatement(), database
                    );
                    if (sql.length != 1) {
                        throw new UnexpectedLiquibaseException("Did not expect "+sql.length+" statements");
                    }
                    updatedRows = executor.update(
                            new RawSqlStatement(
                                    "EXEC sp_executesql N'SET NOCOUNT OFF " +
                                            sql[0].toSql().replace("'", "''") + "'"
                            )
                    );
                }
                if (updatedRows != 1) {
                    throw new LockException(
                            "Did not update change log lock correctly.\n\n" +
                                    updatedRows +
                                    " rows were updated instead of the expected 1 row using executor " +
                                    executor.getClass().getName() + "" +
                                    " there are " +
                                    executor.queryForInt(
                                            new RawSqlStatement(
                                                    "SELECT COUNT(*) FROM " +
                                                            database.getDatabaseChangeLogLockTableName()
                                            )
                                    ) +
                                    " rows in the table"
                    );
                }
                database.commit();
            }
        } catch (Exception e) {
            throw new LockException(e);
        } finally {
            try {
                hasChangeLogLock = false;

                database.setCanCacheLiquibaseTableInfo(false);
                Scope.getCurrentScope().getLog(getClass()).info("Successfully released change log lock");
                database.rollback();
            } catch (DatabaseException e) {
            }
            if (incomingQuotingStrategy != null) {
                database.setObjectQuotingStrategy(incomingQuotingStrategy);
            }
        }
    }

    @Override
    public DatabaseChangeLogLock[] listLocks() throws LockException {
        try {
            if (!this.hasDatabaseChangeLogLockTable()) {
                return new DatabaseChangeLogLock[0];
            }

            List<DatabaseChangeLogLock> allLocks = new ArrayList<>();
            SqlStatement sqlStatement = new SelectFromDatabaseChangeLogLockStatement(
                    "ID", "LOCKED", "LOCKGRANTED", "LOCKEDBY"
            );
            List<Map<String, ?>> rows = Scope.getCurrentScope().getSingleton(ExecutorService.class).getExecutor("jdbc", database).queryForList(sqlStatement);
            for (Map columnMap : rows) {
                Object lockedValue = columnMap.get("LOCKED");
                Boolean locked;
                if (lockedValue instanceof Number) {
                    locked = ((Number) lockedValue).intValue() == 1;
                } else {
                    locked = (Boolean) lockedValue;
                }
                if ((locked != null) && locked) {
                    Object lockGranted = columnMap.get("LOCKGRANTED");
                    final Date castedLockGranted;
                    if (lockGranted instanceof LocalDateTime) {
                        castedLockGranted = Date.from(((LocalDateTime) lockGranted).atZone(ZoneId.systemDefault()).toInstant());
                    } else {
                        castedLockGranted = (Date)lockGranted;
                    }
                    allLocks.add(
                            new DatabaseChangeLogLock(
                                    ((Number) columnMap.get("ID")).intValue(),
                                    castedLockGranted,
                                    (String) columnMap.get("LOCKEDBY")
                            )
                    );
                }
            }
            return allLocks.toArray(new DatabaseChangeLogLock[allLocks.size()]);
        } catch (Exception e) {
            throw new LockException(e);
        }
    }

    @Override
    public void forceReleaseLock() throws LockException, DatabaseException {
        this.init();
        releaseLock();
        /*try {
            releaseLock();
        } catch (LockException e) {
            // ignore ?
            Scope.getCurrentScope().getLog(getClass()).info("Ignored exception in forceReleaseLock: " + e.getMessage());
        }*/
    }

    @Override
    public void reset() {
        hasChangeLogLock = false;
        hasDatabaseChangeLogLockTable = null;
        isDatabaseChangeLogLockTableInitialized = false;
    }

    @Override
    public void destroy() throws DatabaseException {
        try {
            //
            // This code now uses the ChangeGeneratorFactory to
            // allow extension code to be called in order to
            // delete the changelog lock table.
            //
            // To implement the extension, you will need to override:
            // DropTableStatement
            // DropTableChange
            // DropTableGenerator
            //
            //
            DatabaseObject example =
                    new Table().setName(database.getDatabaseChangeLogLockTableName())
                               .setSchema(database.getLiquibaseCatalogName(), database.getLiquibaseSchemaName());
            if (SnapshotGeneratorFactory.getInstance().has(example, database)) {
                DatabaseObject table = SnapshotGeneratorFactory.getInstance().createSnapshot(example, database);
                DiffOutputControl diffOutputControl = new DiffOutputControl(true, true, false, null);
                Change[] change = ChangeGeneratorFactory.getInstance().fixUnexpected(table, diffOutputControl, database, database);
                SqlStatement[] sqlStatement = change[0].generateStatements(database);
                Scope.getCurrentScope().getSingleton(ExecutorService.class).getExecutor("jdbc", database).execute(sqlStatement[0]);
            }
            reset();
        } catch (InvalidExampleException e) {
            throw new UnexpectedLiquibaseException(e);
        }
    }
}<|MERGE_RESOLUTION|>--- conflicted
+++ resolved
@@ -26,11 +26,8 @@
 import liquibase.structure.DatabaseObject;
 import liquibase.structure.core.Table;
 
-<<<<<<< HEAD
 import java.security.SecureRandom;
-=======
 import java.sql.SQLException;
->>>>>>> a53302ce
 import java.text.DateFormat;
 import java.time.LocalDateTime;
 import java.time.ZoneId;
@@ -149,7 +146,6 @@
                                         database.getDatabaseChangeLogLockTableName(),
                                         false
                                 )
-<<<<<<< HEAD
                         );
                         executor.execute(new CreateDatabaseChangeLogLockTableStatement());
                         executor.execute(new InitializeDatabaseChangeLogLockTableStatement());
@@ -157,15 +153,6 @@
                 }
             } catch (Exception e) {
                 if (i == maxIterations - 1) {
-=======
-                );
-            } catch (DatabaseException e) {
-                if (isLockTableExistsException(e)) {
-                    //hit a race condition where the table got created by another node.
-                    Scope.getCurrentScope().getLog(getClass()).fine("Database lock table already appears to exist " +
-                            "due to exception: " + e.getMessage() + ". Continuing on");
-                }  else {
->>>>>>> a53302ce
                     throw e;
                 } else {
                     Scope.getCurrentScope().getLog(getClass()).fine("Failed to create or initialize the lock table, trying again, iteration " + (i + 1) + " of " + maxIterations, e);
@@ -183,25 +170,8 @@
         }
     }
 
-<<<<<<< HEAD
     public boolean isDatabaseChangeLogLockTableInitialized(final boolean tableJustCreated) {
         return isDatabaseChangeLogLockTableInitialized(tableJustCreated, false);
-=======
-    /**
-     * @return true if the given exception is because the lock table already exists. Used for better logging and handling of race conditions.
-     */
-    protected boolean isLockTableExistsException(final DatabaseException e) {
-        final Throwable cause = e.getCause();
-        if (cause instanceof SQLException) {
-            // now database specific error code evaluation can follow, currently for sqlserver, only
-            if (database instanceof MSSQLDatabase) {
-                // see https://docs.microsoft.com/en-us/sql/relational-databases/errors-events/database-engine-events-and-errors?view=sql-server-ver15
-                return ((SQLException) cause).getErrorCode() == 2714;
-            }
-        }
-        // fallback to default
-        return e.getMessage() != null && e.getMessage().toLowerCase().contains("exists");
->>>>>>> a53302ce
     }
 
     /**
