--- conflicted
+++ resolved
@@ -1,258 +1,40 @@
-<<<<<<< HEAD
-package liquibase.lockservice;
-
-import liquibase.database.Database;
-import liquibase.exception.DatabaseException;
-import liquibase.exception.LockException;
-import liquibase.executor.Executor;
-import liquibase.executor.ExecutorService;
-import liquibase.logging.LogFactory;
-import liquibase.statement.SqlStatement;
-import liquibase.statement.core.LockDatabaseChangeLogStatement;
-import liquibase.statement.core.SelectFromDatabaseChangeLogLockStatement;
-import liquibase.statement.core.UnlockDatabaseChangeLogStatement;
-import liquibase.statement.core.RawSqlStatement;
-
-import java.text.DateFormat;
-import java.util.ArrayList;
-import java.util.Date;
-import java.util.List;
-import java.util.Map;
-import java.util.concurrent.ConcurrentHashMap;
-
-public class LockService {
-
-    private Database database;
-
-    private boolean hasChangeLogLock = false;
-
-    private long changeLogLockWaitTime = 1000 * 60 * 5;  //default to 5 mins
-    private long changeLogLocRecheckTime = 1000 * 10;  //default to every 10 seconds
-
-    private static Map<Database, LockService> instances = new ConcurrentHashMap<Database, LockService>();
-
-    private LockService(Database database) {
-        this.database = database;
-    }
-
-    public static LockService getInstance(Database database) {
-        if (!instances.containsKey(database)) {
-            instances.put(database, new LockService(database));
-        }
-        return instances.get(database);
-    }
-
-    public void setChangeLogLockWaitTime(long changeLogLockWaitTime) {
-        this.changeLogLockWaitTime = changeLogLockWaitTime;
-    }
-
-    public void setChangeLogLockRecheckTime(long changeLogLocRecheckTime) {
-        this.changeLogLocRecheckTime = changeLogLocRecheckTime;
-    }
-
-    public boolean hasChangeLogLock() {
-        return hasChangeLogLock;
-    }
-
-    public void waitForLock() throws LockException, DatabaseException {
-
-        boolean locked = false;
-        long timeToGiveUp = new Date().getTime() + changeLogLockWaitTime;
-        while (!locked && new Date().getTime() < timeToGiveUp) {
-            locked = acquireLock();
-            if (!locked) {
-                LogFactory.getLogger().info("Waiting for changelog lock....");
-                try {
-                    Thread.sleep(changeLogLocRecheckTime);
-                } catch (InterruptedException e) {
-                    ;
-                }
-            }
-        }
-
-        if (!locked) {
-            DatabaseChangeLogLock[] locks = listLocks();
-            String lockedBy;
-            if (locks.length > 0) {
-                DatabaseChangeLogLock lock = locks[0];
-                lockedBy = lock.getLockedBy() + " since " + DateFormat.getDateTimeInstance(DateFormat.SHORT, DateFormat.SHORT).format(lock.getLockGranted());
-            } else {
-                lockedBy = "UNKNOWN";
-            }
-            throw new LockException("Could not acquire change log lock.  Currently locked by " + lockedBy);
-        }
-    }
-
-    public boolean acquireLock() throws DatabaseException, LockException
-    {
-        if (hasChangeLogLock) {
-            return true;
-        }
-
-        Executor executor = ExecutorService.getInstance().getExecutor(database);
-
-        try {
-            database.rollback();
-            database.checkDatabaseChangeLogLockTable();
-
-            Boolean locked = (Boolean) ExecutorService.getInstance().getExecutor(database).queryForObject(new SelectFromDatabaseChangeLogLockStatement("LOCKED"), Boolean.class);
-
-            if (locked)
-            {
-                return false;
-            } else {
-
-                executor.comment("Lock Database");
-                int rowsUpdated = executor.update(new LockDatabaseChangeLogStatement());
-                if (rowsUpdated > 1) {
-                    throw new LockException("Did not update change log lock correctly");
-                }
-                if (rowsUpdated == 0)
-                {
-                    // another node was faster
-                    return false;
-                }
-                database.commit();
-                LogFactory.getLogger().info("Successfully acquired change log lock");
-
-                hasChangeLogLock = true;
-
-                database.setCanCacheLiquibaseTableInfo(true);
-                return true;
-            }
-        }
-        finally
-        {
-            database.rollback();
-        }
-
-    }
-
-    public void releaseLock() throws DatabaseException, LockException {
-        Executor executor = ExecutorService.getInstance().getExecutor(database);
-        try {
-            if (database.hasDatabaseChangeLogLockTable()) {
-                executor.comment("Release Database Lock");
-                database.rollback();
-                int updatedRows = executor.update(new UnlockDatabaseChangeLogStatement());
-                if (updatedRows != 1) {
-                    throw new LockException("Did not update change log lock correctly.\n\n" + updatedRows + " rows were updated instead of the expected 1 row using executor " + executor.getClass().getName()+" there are "+executor.queryForInt(new RawSqlStatement("select count(*) from "+database.getDatabaseChangeLogLockTableName()))+" rows in the table");
-                }
-                database.commit();
-            }
-        } catch (Exception e) {
-            throw new LockException(e);
-        } finally {
-            try {
-                hasChangeLogLock = false;
-
-                instances.remove(this.database);
-
-                database.setCanCacheLiquibaseTableInfo(false);
-
-                LogFactory.getLogger().info("Successfully released change log lock");
-                database.rollback();
-            } catch (DatabaseException e) {
-                ;
-            }
-        }
-    }
-
-    public DatabaseChangeLogLock[] listLocks() throws DatabaseException {
-        try {
-            if (!database.hasDatabaseChangeLogLockTable()) {
-                return new DatabaseChangeLogLock[0];
-            }
-
-            List<DatabaseChangeLogLock> allLocks = new ArrayList<DatabaseChangeLogLock>();
-            SqlStatement sqlStatement = new SelectFromDatabaseChangeLogLockStatement("ID", "LOCKED", "LOCKGRANTED", "LOCKEDBY");
-            List<Map> rows = ExecutorService.getInstance().getExecutor(database).queryForList(sqlStatement);
-            for (Map columnMap : rows) {
-                Object lockedValue = columnMap.get("LOCKED");
-                Boolean locked;
-                if (lockedValue instanceof Number) {
-                    locked = ((Number) lockedValue).intValue() == 1;
-                } else {
-                    locked = (Boolean) lockedValue;
-                }
-                if (locked != null && locked) {
-                    allLocks.add(new DatabaseChangeLogLock(((Number) columnMap.get("ID")).intValue(), (Date) columnMap.get("LOCKGRANTED"), (String) columnMap.get("LOCKEDBY")));
-                }
-            }
-            return allLocks.toArray(new DatabaseChangeLogLock[allLocks.size()]);
-        }
-        finally
-        {
-            database.rollback(); //Rollback to make sure any database explicitly imposed lock from the above SELECT statement gets released. CORE-1219 incident.
-        }
-    }
-
-    /**
-     * Releases whatever locks are on the database change log table
-     */
-    public void forceReleaseLock() throws LockException, DatabaseException {
-        database.checkDatabaseChangeLogLockTable();
-        releaseLock();
-        /*try {
-            releaseLock();
-        } catch (LockException e) {
-            // ignore ?
-            LogFactory.getLogger().info("Ignored exception in forceReleaseLock: " + e.getMessage());
-        }*/
-    }
-
-    /**
-     * Clears information the lock handler knows about the tables.  Should only be called by Liquibase internal calls
-     */
-    public void reset() {
-        hasChangeLogLock = false;
-    }
-
-    public static void resetAll() {
-        for (Map.Entry<Database, LockService> entity : instances.entrySet()) {
-            entity.getValue().reset();
-        }
-    }
-}
-=======
-package liquibase.lockservice;
-
-import liquibase.database.Database;
-import liquibase.exception.DatabaseException;
-import liquibase.exception.LockException;
-import liquibase.servicelocator.PrioritizedService;
-
-/**
- * @author John Sanda
- */
-public interface LockService extends PrioritizedService {
-
-    boolean supports(Database database);
-
-    void setDatabase(Database database);
-
-    void setChangeLogLockWaitTime(long changeLogLockWaitTime);
-
-    void setChangeLogLockRecheckTime(long changeLogLocRecheckTime);
-
-    boolean hasChangeLogLock();
-
-    void waitForLock() throws LockException;
-
-    boolean acquireLock() throws LockException;
-
-    void releaseLock() throws LockException;
-
-    DatabaseChangeLogLock[] listLocks() throws LockException;
-
-    /**
-     * Releases whatever locks are on the database change log table
-     */
-    void forceReleaseLock() throws LockException, DatabaseException;
-
-    /**
-     * Clears information the lock handler knows about the tables.  Should only be called by Liquibase internal calls
-     */
-    void reset();
-}
->>>>>>> 0a6dae83
+package liquibase.lockservice;
+
+import liquibase.database.Database;
+import liquibase.exception.DatabaseException;
+import liquibase.exception.LockException;
+import liquibase.servicelocator.PrioritizedService;
+
+/**
+ * @author John Sanda
+ */
+public interface LockService extends PrioritizedService {
+
+    boolean supports(Database database);
+
+    void setDatabase(Database database);
+
+    void setChangeLogLockWaitTime(long changeLogLockWaitTime);
+
+    void setChangeLogLockRecheckTime(long changeLogLocRecheckTime);
+
+    boolean hasChangeLogLock();
+
+    void waitForLock() throws LockException;
+
+    boolean acquireLock() throws LockException;
+
+    void releaseLock() throws LockException;
+
+    DatabaseChangeLogLock[] listLocks() throws LockException;
+
+    /**
+     * Releases whatever locks are on the database change log table
+     */
+    void forceReleaseLock() throws LockException, DatabaseException;
+
+    /**
+     * Clears information the lock handler knows about the tables.  Should only be called by Liquibase internal calls
+     */
+    void reset();
+}