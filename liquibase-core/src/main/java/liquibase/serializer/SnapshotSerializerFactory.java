package liquibase.serializer;

public class SnapshotSerializerFactory extends BaseSerializerFactory<SnapshotSerializer> {
    private static SnapshotSerializerFactory instance;

    public static synchronized void reset() {
        instance = new SnapshotSerializerFactory();
    }

    public static synchronized SnapshotSerializerFactory getInstance() {
        if (instance == null) {
            instance = new SnapshotSerializerFactory();
        }

        return instance;
    }

    private SnapshotSerializerFactory() {
<<<<<<< HEAD
        try {
            for (SnapshotSerializer serializer : Scope.getCurrentScope().getServiceLocator().findInstances(SnapshotSerializer.class)) {
                register(serializer);
            }
        } catch (Exception e) {
            throw new UnexpectedLiquibaseException(e);
        }
    }

    public Map<String, List<SnapshotSerializer>> getSerializers() {
        return serializers;
    }

    public List<SnapshotSerializer> getSerializers(String fileNameOrExtension) {
        fileNameOrExtension = fileNameOrExtension.replaceAll(".*\\.", ""); //just need the extension
        List<SnapshotSerializer> snapshotSerializers = serializers.get(fileNameOrExtension);
        if (snapshotSerializers == null) {
            return Collections.emptyList();
        }
        return snapshotSerializers;
    }

    public SnapshotSerializer getSerializer(String fileNameOrExtension) {
        List<SnapshotSerializer> snapshotSerializers = getSerializers(fileNameOrExtension);
        if (snapshotSerializers.isEmpty()) {
            throw new RuntimeException("No serializers associated with the filename or extension '" + fileNameOrExtension + "'");
        }
        return snapshotSerializers.get(0);
    }

    public void register(SnapshotSerializer snapshotSerializer) {
        for (String extension : snapshotSerializer.getValidFileExtensions()) {
            List<SnapshotSerializer> snapshotSerializers = serializers.computeIfAbsent(extension, k -> new ArrayList<>());
            snapshotSerializers.add(snapshotSerializer);
            Collections.sort(snapshotSerializers, PrioritizedService.COMPARATOR);
        }
    }

    public void unregister(SnapshotSerializer snapshotSerializer) {
        for (Iterator<Map.Entry<String, List<SnapshotSerializer>>> entryIterator = serializers.entrySet().iterator(); entryIterator.hasNext();) {
            Map.Entry<String, List<SnapshotSerializer>> entry = entryIterator.next();
            List<SnapshotSerializer> snapshotSerializers = entry.getValue();
            for (Iterator<SnapshotSerializer> iterator = snapshotSerializers.iterator(); iterator.hasNext();) {
                SnapshotSerializer value = iterator.next();
                if (value.equals(snapshotSerializer)) {
                    iterator.remove();
                }
            }
            if (snapshotSerializers.isEmpty()) {
                entryIterator.remove();
            }
        }
=======
        super(SnapshotSerializer.class);
>>>>>>> 69b243e4
    }
}<|MERGE_RESOLUTION|>--- conflicted
+++ resolved
@@ -16,61 +16,6 @@
     }
 
     private SnapshotSerializerFactory() {
-<<<<<<< HEAD
-        try {
-            for (SnapshotSerializer serializer : Scope.getCurrentScope().getServiceLocator().findInstances(SnapshotSerializer.class)) {
-                register(serializer);
-            }
-        } catch (Exception e) {
-            throw new UnexpectedLiquibaseException(e);
-        }
-    }
-
-    public Map<String, List<SnapshotSerializer>> getSerializers() {
-        return serializers;
-    }
-
-    public List<SnapshotSerializer> getSerializers(String fileNameOrExtension) {
-        fileNameOrExtension = fileNameOrExtension.replaceAll(".*\\.", ""); //just need the extension
-        List<SnapshotSerializer> snapshotSerializers = serializers.get(fileNameOrExtension);
-        if (snapshotSerializers == null) {
-            return Collections.emptyList();
-        }
-        return snapshotSerializers;
-    }
-
-    public SnapshotSerializer getSerializer(String fileNameOrExtension) {
-        List<SnapshotSerializer> snapshotSerializers = getSerializers(fileNameOrExtension);
-        if (snapshotSerializers.isEmpty()) {
-            throw new RuntimeException("No serializers associated with the filename or extension '" + fileNameOrExtension + "'");
-        }
-        return snapshotSerializers.get(0);
-    }
-
-    public void register(SnapshotSerializer snapshotSerializer) {
-        for (String extension : snapshotSerializer.getValidFileExtensions()) {
-            List<SnapshotSerializer> snapshotSerializers = serializers.computeIfAbsent(extension, k -> new ArrayList<>());
-            snapshotSerializers.add(snapshotSerializer);
-            Collections.sort(snapshotSerializers, PrioritizedService.COMPARATOR);
-        }
-    }
-
-    public void unregister(SnapshotSerializer snapshotSerializer) {
-        for (Iterator<Map.Entry<String, List<SnapshotSerializer>>> entryIterator = serializers.entrySet().iterator(); entryIterator.hasNext();) {
-            Map.Entry<String, List<SnapshotSerializer>> entry = entryIterator.next();
-            List<SnapshotSerializer> snapshotSerializers = entry.getValue();
-            for (Iterator<SnapshotSerializer> iterator = snapshotSerializers.iterator(); iterator.hasNext();) {
-                SnapshotSerializer value = iterator.next();
-                if (value.equals(snapshotSerializer)) {
-                    iterator.remove();
-                }
-            }
-            if (snapshotSerializers.isEmpty()) {
-                entryIterator.remove();
-            }
-        }
-=======
         super(SnapshotSerializer.class);
->>>>>>> 69b243e4
     }
 }