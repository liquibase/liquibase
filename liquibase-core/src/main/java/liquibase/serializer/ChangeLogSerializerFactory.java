--- conflicted
+++ resolved
@@ -25,48 +25,4 @@
     Map<String, List<ChangeLogSerializer>> getSerializers() {
         return serializers;
     }
-<<<<<<< HEAD
-
-    public List<ChangeLogSerializer> getSerializers(String fileNameOrExtension) {
-        fileNameOrExtension = fileNameOrExtension.replaceAll(".*\\.", ""); //just need the extension
-        List<ChangeLogSerializer> changeLogSerializers = serializers.get(fileNameOrExtension);
-        if (changeLogSerializers == null) {
-            return Collections.emptyList();
-        }
-        return changeLogSerializers;
-    }
-
-    public ChangeLogSerializer getSerializer(String fileNameOrExtension) {
-        List<ChangeLogSerializer> changeLogSerializers = getSerializers(fileNameOrExtension);
-        if (changeLogSerializers.isEmpty()) {
-            throw new RuntimeException("No serializers associated with the filename or extension '" + fileNameOrExtension + "'");
-        }
-        return changeLogSerializers.get(0);
-    }
-
-    public void register(ChangeLogSerializer changeLogSerializer) {
-        for (String extension : changeLogSerializer.getValidFileExtensions()) {
-            List<ChangeLogSerializer> changeLogSerializers = serializers.computeIfAbsent(extension, k -> new ArrayList<>());
-            changeLogSerializers.add(changeLogSerializer);
-            Collections.sort(changeLogSerializers, PrioritizedService.COMPARATOR);
-        }
-    }
-
-    public void unregister(ChangeLogSerializer changeLogSerializer) {
-        for (Iterator<Map.Entry<String, List<ChangeLogSerializer>>> entryIterator = serializers.entrySet().iterator(); entryIterator.hasNext();) {
-            Map.Entry<String, List<ChangeLogSerializer>> entry = entryIterator.next();
-            List<ChangeLogSerializer> changeLogSerializers = entry.getValue();
-            for (Iterator<ChangeLogSerializer> iterator = changeLogSerializers.iterator(); iterator.hasNext();) {
-                ChangeLogSerializer value = iterator.next();
-                if (value.equals(changeLogSerializer)) {
-                    iterator.remove();
-                }
-            }
-            if (changeLogSerializers.isEmpty()) {
-                entryIterator.remove();
-            }
-        }
-    }
-=======
->>>>>>> 69b243e4
 }