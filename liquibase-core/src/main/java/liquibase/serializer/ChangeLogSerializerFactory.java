package liquibase.serializer;

import java.util.List;
import java.util.Map;

<<<<<<< HEAD
public class ChangeLogSerializerFactory extends BaseSerializerFactory<ChangeLogSerializer> {
    private static ChangeLogSerializerFactory instance;

=======
import java.util.*;
import java.util.concurrent.ConcurrentHashMap;

public class ChangeLogSerializerFactory {
    private static ChangeLogSerializerFactory instance;

    private Map<String, List<ChangeLogSerializer>> serializers = new ConcurrentHashMap<>();

>>>>>>> 615f636f
    public static synchronized void reset() {
        instance = new ChangeLogSerializerFactory();
    }

    public static synchronized ChangeLogSerializerFactory getInstance() {
        if (instance == null) {
            instance = new ChangeLogSerializerFactory();
        }

        return instance;
    }

    private ChangeLogSerializerFactory() {
        super(ChangeLogSerializer.class);
    }

    Map<String, List<ChangeLogSerializer>> getSerializers() {
        return serializers;
    }
}<|MERGE_RESOLUTION|>--- conflicted
+++ resolved
@@ -2,21 +2,13 @@
 
 import java.util.List;
 import java.util.Map;
-
-<<<<<<< HEAD
-public class ChangeLogSerializerFactory extends BaseSerializerFactory<ChangeLogSerializer> {
-    private static ChangeLogSerializerFactory instance;
-
-=======
-import java.util.*;
 import java.util.concurrent.ConcurrentHashMap;
 
-public class ChangeLogSerializerFactory {
+public class ChangeLogSerializerFactory extends BaseSerializerFactory<ChangeLogSerializer> {
     private static ChangeLogSerializerFactory instance;
 
     private Map<String, List<ChangeLogSerializer>> serializers = new ConcurrentHashMap<>();
 
->>>>>>> 615f636f
     public static synchronized void reset() {
         instance = new ChangeLogSerializerFactory();
     }
