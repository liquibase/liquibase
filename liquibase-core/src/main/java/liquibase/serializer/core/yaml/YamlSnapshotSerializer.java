--- conflicted
+++ resolved
@@ -95,14 +95,9 @@
         return super.toMap(object);
     }
 
-<<<<<<< HEAD
+    @Override
     protected LiquibaseRepresenter getLiquibaseRepresenter(DumperOptions options) {
         return new SnapshotLiquibaseRepresenter(options);
-=======
-    @Override
-    protected LiquibaseRepresenter getLiquibaseRepresenter() {
-        return new SnapshotLiquibaseRepresenter();
->>>>>>> 524f50d8
     }
 
     @Override
@@ -112,14 +107,11 @@
 
     public static class SnapshotLiquibaseRepresenter extends LiquibaseRepresenter {
 
-<<<<<<< HEAD
         public SnapshotLiquibaseRepresenter(DumperOptions options) {
             super(options);
         }
 
-=======
         @Override
->>>>>>> 524f50d8
         protected void init() {
             multiRepresenters.put(DatabaseFunction.class, new TypeStoringAsStringRepresenter());
             multiRepresenters.put(SequenceNextValueFunction.class, new TypeStoringAsStringRepresenter());
