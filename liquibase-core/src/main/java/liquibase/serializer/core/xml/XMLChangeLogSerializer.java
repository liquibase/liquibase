--- conflicted
+++ resolved
@@ -107,26 +107,16 @@
         }
 
         for (Map.Entry<String, String> entry : shortNameByNamespace.entrySet()) {
-<<<<<<< HEAD
             if (!"".equals(entry.getValue())) {
-                changeLogElement.setAttribute("xmlns:"+entry.getValue(), entry.getKey());
-=======
-            if (!entry.getValue().equals("")) {
                 changeLogElement.setAttribute("xmlns:" + entry.getValue(), entry.getKey());
->>>>>>> fd1c7e1f
             }
         }
 
 
         String schemaLocationAttribute = "";
         for (Map.Entry<String, String> entry : urlByNamespace.entrySet()) {
-<<<<<<< HEAD
             if (!"".equals(entry.getValue())) {
-                schemaLocationAttribute += entry.getKey()+" "+entry.getValue()+" ";
-=======
-            if (!entry.getValue().equals("")) {
                 schemaLocationAttribute += entry.getKey() + " " + entry.getValue() + " ";
->>>>>>> fd1c7e1f
             }
         }
 
@@ -174,13 +164,8 @@
         String nodeName = object.getSerializedObjectName();
 
         NamespaceDetails details = NamespaceDetailsFactory.getInstance().getNamespaceDetails(this, namespace);
-<<<<<<< HEAD
         if ((details != null) && !"".equals(details.getShortName(namespace))) {
-            nodeName = details.getShortName(namespace)+":"+nodeName;
-=======
-        if (details != null && !details.getShortName(namespace).equals("")) {
             nodeName = details.getShortName(namespace) + ":" + nodeName;
->>>>>>> fd1c7e1f
         }
         Element node = currentChangeLogFileDOM.createElementNS(namespace, nodeName);
 
@@ -481,13 +466,8 @@
             }
         }
 
-<<<<<<< HEAD
         if (!sawChildren && "".equals(textContent)) {
-            buffer.replace(buffer.length()-1, buffer.length(), "/>");
-=======
-        if (!sawChildren && textContent.equals("")) {
             buffer.replace(buffer.length() - 1, buffer.length(), "/>");
->>>>>>> fd1c7e1f
         } else {
             buffer.append("</").append(node.getNodeName()).append(">");
         }
