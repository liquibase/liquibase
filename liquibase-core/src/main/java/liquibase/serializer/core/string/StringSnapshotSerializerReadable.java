--- conflicted
+++ resolved
@@ -184,26 +184,13 @@
     }
 
     private List sort(Collection objects) {
-<<<<<<< HEAD
-        return sort(objects, new Comparator() {
-            @Override
-            public int compare(Object o1, Object o2) {
-                if (o1 instanceof Comparable) {
-                    return ((Comparable) o1).compareTo(o2);
-                } else if (o1 instanceof Class) {
-                    return ((Class<?>) o1).getName().compareTo(((Class<?>) o2).getName());
-                } else {
-                    throw new ClassCastException(o1.getClass().getName()+" cannot be cast to java.lang.Comparable or java.lang.Class");
-                }
-=======
         return sort(objects, (Comparator) (o1, o2) -> {
             if (o1 instanceof Comparable) {
                 return ((Comparable) o1).compareTo(o2);
             } else if (o1 instanceof Class) {
-                return ((Class) o1).getName().compareTo(((Class) o2).getName());
+                return ((Class<?>) o1).getName().compareTo(((Class<?>) o2).getName());
             } else {
                 throw new ClassCastException(o1.getClass().getName()+" cannot be cast to java.lang.Comparable or java.lang.Class");
->>>>>>> 5ac168ae
             }
         });
     }
