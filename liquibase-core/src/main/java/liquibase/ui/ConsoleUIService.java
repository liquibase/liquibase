--- conflicted
+++ resolved
@@ -107,15 +107,9 @@
             } catch (IllegalArgumentException e) {
                 String message;
                 if (e.getCause() != null && e.getCause().getMessage() != null) {
-<<<<<<< HEAD
                     message = "Invalid value: '" + input + "': " + e.getCause().getMessage();
                 } else if (e.getMessage() != null) {
                     message = "Invalid value: '" + input + "': " + e.getMessage();
-=======
-                    message = String.format("Invalid value: %s", e.getCause().getMessage());
-                } else if (e.getMessage() != null) {
-                    message = String.format("Invalid value: %s", e.getMessage());
->>>>>>> 28038b7a
                 } else {
                     message = "Invalid value: \"" + input + "\"";
                 }
