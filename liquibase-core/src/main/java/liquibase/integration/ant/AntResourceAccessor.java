package liquibase.integration.ant;

<<<<<<< HEAD
=======
import liquibase.Scope;
>>>>>>> cef7a29a
import liquibase.resource.CompositeResourceAccessor;
import liquibase.resource.DirectoryResourceAccessor;
import liquibase.resource.ZipResourceAccessor;
import liquibase.util.StringUtil;
import org.apache.tools.ant.AntClassLoader;

import java.io.File;
<<<<<<< HEAD
=======
import java.io.FileNotFoundException;
>>>>>>> cef7a29a
import java.nio.file.Paths;

public class AntResourceAccessor extends CompositeResourceAccessor {

    public AntResourceAccessor(AntClassLoader classLoader, String changeLogDirectory) {

        if (changeLogDirectory != null) {
            changeLogDirectory = changeLogDirectory.replace("\\", "/");
        }

        if (changeLogDirectory == null) {
<<<<<<< HEAD
            this.addResourceAccessor(new DirectoryResourceAccessor(Paths.get(".").toAbsolutePath()));
            this.addResourceAccessor(new DirectoryResourceAccessor(Paths.get("/").toAbsolutePath()));
        } else {
            this.addResourceAccessor(new DirectoryResourceAccessor(new File(changeLogDirectory).toPath().toAbsolutePath()));
=======
            try {
                this.addResourceAccessor(new DirectoryResourceAccessor(Paths.get(".").toAbsolutePath()));
            } catch (FileNotFoundException e) {
                Scope.getCurrentScope().getLog(getClass()).fine(e.getMessage(), e);
            }

            try {
                this.addResourceAccessor(new DirectoryResourceAccessor(Paths.get("/").toAbsolutePath()));
            } catch (FileNotFoundException e) {
                Scope.getCurrentScope().getLog(getClass()).fine(e.getMessage(), e);
            }

        } else {
            try {
                this.addResourceAccessor(new DirectoryResourceAccessor(new File(changeLogDirectory).toPath().toAbsolutePath()));
            } catch (FileNotFoundException e) {
                Scope.getCurrentScope().getLog(getClass()).fine(e.getMessage(), e);
            }

>>>>>>> cef7a29a
        }

        final String classpath = StringUtil.trimToNull(classLoader.getClasspath());
        if (classpath != null) {
            for (String path : classpath.split(System.getProperty("path.separator"))) {
<<<<<<< HEAD
                String lowercasePath = path.toLowerCase();
                if (lowercasePath.endsWith(".jar") || lowercasePath.endsWith(".zip")) {
                    this.addResourceAccessor(new ZipResourceAccessor(Paths.get(path).toAbsolutePath()));
                } else {
                    this.addResourceAccessor(new DirectoryResourceAccessor(Paths.get(path).toAbsolutePath()));
=======
                try {
                    String lowercasePath = path.toLowerCase();
                    if (lowercasePath.endsWith(".jar") || lowercasePath.endsWith(".zip")) {
                        this.addResourceAccessor(new ZipResourceAccessor(Paths.get(path).toAbsolutePath()));
                    } else {
                        this.addResourceAccessor(new DirectoryResourceAccessor(Paths.get(path).toAbsolutePath()));
                    }
                } catch (FileNotFoundException e) {
                    Scope.getCurrentScope().getLog(getClass()).fine(e.getMessage(), e);
>>>>>>> cef7a29a
                }
            }
        }
    }
}<|MERGE_RESOLUTION|>--- conflicted
+++ resolved
@@ -1,9 +1,6 @@
 package liquibase.integration.ant;
 
-<<<<<<< HEAD
-=======
 import liquibase.Scope;
->>>>>>> cef7a29a
 import liquibase.resource.CompositeResourceAccessor;
 import liquibase.resource.DirectoryResourceAccessor;
 import liquibase.resource.ZipResourceAccessor;
@@ -11,10 +8,7 @@
 import org.apache.tools.ant.AntClassLoader;
 
 import java.io.File;
-<<<<<<< HEAD
-=======
 import java.io.FileNotFoundException;
->>>>>>> cef7a29a
 import java.nio.file.Paths;
 
 public class AntResourceAccessor extends CompositeResourceAccessor {
@@ -26,12 +20,6 @@
         }
 
         if (changeLogDirectory == null) {
-<<<<<<< HEAD
-            this.addResourceAccessor(new DirectoryResourceAccessor(Paths.get(".").toAbsolutePath()));
-            this.addResourceAccessor(new DirectoryResourceAccessor(Paths.get("/").toAbsolutePath()));
-        } else {
-            this.addResourceAccessor(new DirectoryResourceAccessor(new File(changeLogDirectory).toPath().toAbsolutePath()));
-=======
             try {
                 this.addResourceAccessor(new DirectoryResourceAccessor(Paths.get(".").toAbsolutePath()));
             } catch (FileNotFoundException e) {
@@ -51,19 +39,11 @@
                 Scope.getCurrentScope().getLog(getClass()).fine(e.getMessage(), e);
             }
 
->>>>>>> cef7a29a
         }
 
         final String classpath = StringUtil.trimToNull(classLoader.getClasspath());
         if (classpath != null) {
             for (String path : classpath.split(System.getProperty("path.separator"))) {
-<<<<<<< HEAD
-                String lowercasePath = path.toLowerCase();
-                if (lowercasePath.endsWith(".jar") || lowercasePath.endsWith(".zip")) {
-                    this.addResourceAccessor(new ZipResourceAccessor(Paths.get(path).toAbsolutePath()));
-                } else {
-                    this.addResourceAccessor(new DirectoryResourceAccessor(Paths.get(path).toAbsolutePath()));
-=======
                 try {
                     String lowercasePath = path.toLowerCase();
                     if (lowercasePath.endsWith(".jar") || lowercasePath.endsWith(".zip")) {
@@ -73,7 +53,6 @@
                     }
                 } catch (FileNotFoundException e) {
                     Scope.getCurrentScope().getLog(getClass()).fine(e.getMessage(), e);
->>>>>>> cef7a29a
                 }
             }
         }
