--- conflicted
+++ resolved
@@ -250,14 +250,8 @@
 	 * Executed automatically when the bean is initialized.
 	 */
 	@Override
-<<<<<<< HEAD
-  public void afterPropertiesSet() throws LiquibaseException {
+    public void afterPropertiesSet() throws LiquibaseException {
 		final CurrentValue<Boolean> shouldRunProperty = GlobalConfiguration.SHOULD_RUN.getCurrentValueDetails();
-=======
-    public void afterPropertiesSet() throws LiquibaseException {
-        ConfigurationProperty shouldRunProperty = LiquibaseConfiguration.getInstance()
-            .getProperty(GlobalConfiguration.class, GlobalConfiguration.SHOULD_RUN);
->>>>>>> c6ca2a5d
 
 		if (!shouldRunProperty.getValue()) {
             Scope.getCurrentScope().getLog(getClass()).info("Liquibase did not run because " +shouldRunProperty.getSource() + " was set to false");
@@ -290,15 +284,8 @@
 
             try (
                 FileOutputStream fileOutputStream = new FileOutputStream(rollbackFile);
-<<<<<<< HEAD
-                Writer output = new OutputStreamWriter(fileOutputStream, GlobalConfiguration.OUTPUT_ENCODING.getCurrentValue())
-
-            ) {
-=======
-                Writer output = new OutputStreamWriter(fileOutputStream, LiquibaseConfiguration.getInstance()
-                    .getConfiguration(GlobalConfiguration.class).getOutputEncoding()) )
+                Writer output = new OutputStreamWriter(fileOutputStream, GlobalConfiguration.OUTPUT_ENCODING.getCurrentValue()) )
 			{
->>>>>>> c6ca2a5d
 
                 if (tag != null) {
                     liquibase.futureRollbackSQL(tag, new Contexts(getContexts()),
