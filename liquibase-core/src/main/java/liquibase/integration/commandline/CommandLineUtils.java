package liquibase.integration.commandline;

import liquibase.CatalogAndSchema;
import liquibase.Scope;
import liquibase.command.CommandExecutionException;
import liquibase.command.DiffCommand;
import liquibase.command.DiffToChangeLogCommand;
import liquibase.command.GenerateChangeLogCommand;
import liquibase.database.Database;
import liquibase.database.DatabaseFactory;
import liquibase.diff.DiffStatusListener;
import liquibase.diff.compare.CompareControl;
import liquibase.diff.output.DiffOutputControl;
import liquibase.exception.DatabaseException;
import liquibase.exception.LiquibaseException;
import liquibase.resource.ClassLoaderResourceAccessor;
import liquibase.resource.ResourceAccessor;
import liquibase.snapshot.InvalidExampleException;
import liquibase.util.StringUtils;
import org.slf4j.LoggerFactory;

import javax.xml.parsers.ParserConfigurationException;
import java.io.IOException;

/**
 * Common Utilitiy methods used in the CommandLine application and the Maven plugin.
 * These methods were orignally moved from {@link Main} so they could be shared.
 *
 * @author Peter Murray
 */
public class CommandLineUtils {

    /**
     * @deprecated Use ResourceAccessor version
     */
    public static Database createDatabaseObject(ClassLoader classLoader,
                                                String url,
                                                String username,
                                                String password,
                                                String driver,
                                                String defaultCatalogName,
                                                String defaultSchemaName,
                                                boolean outputDefaultCatalog,
                                                boolean outputDefaultSchema,
                                                String databaseClass,
                                                String driverPropertiesFile,
                                                String propertyProviderClass,
                                                String liquibaseCatalogName,
                                                String liquibaseSchemaName,
                                                String databaseChangeLogTableName,
                                                String databaseChangeLogLockTableName) throws DatabaseException {

            return createDatabaseObject(new ClassLoaderResourceAccessor(classLoader), url, username, password, driver, defaultCatalogName, defaultSchemaName, outputDefaultCatalog, outputDefaultSchema, databaseClass, driverPropertiesFile, propertyProviderClass, liquibaseCatalogName, liquibaseSchemaName, databaseChangeLogTableName, databaseChangeLogLockTableName);
    }

        public static Database createDatabaseObject(ResourceAccessor resourceAccessor,
                                                String url,
                                                String username,
                                                String password,
                                                String driver,
                                                String defaultCatalogName,
                                                String defaultSchemaName,
                                                boolean outputDefaultCatalog,
                                                boolean outputDefaultSchema,
                                                String databaseClass,
                                                String driverPropertiesFile,
                                                String propertyProviderClass,
                                                String liquibaseCatalogName,
                                                String liquibaseSchemaName,
                                                String databaseChangeLogTableName,
                                                String databaseChangeLogLockTableName) throws DatabaseException {
        try {
            liquibaseCatalogName = StringUtils.trimToNull(liquibaseCatalogName);
            liquibaseSchemaName = StringUtils.trimToNull(liquibaseSchemaName);
            defaultCatalogName = StringUtils.trimToNull(defaultCatalogName);
            defaultSchemaName = StringUtils.trimToNull(defaultSchemaName);
            databaseChangeLogTableName = StringUtils.trimToNull(databaseChangeLogTableName);
            databaseChangeLogLockTableName = StringUtils.trimToNull(databaseChangeLogLockTableName);

            Database database = DatabaseFactory.getInstance().openDatabase(url, username, password, driver, databaseClass, driverPropertiesFile, propertyProviderClass, resourceAccessor);

            if (database.getMaxSnapshotContainerDepth() == 0) {
                if (defaultSchemaName != null && defaultCatalogName == null) {
                    defaultCatalogName = defaultSchemaName;
                }
                if (liquibaseSchemaName != null && liquibaseCatalogName == null) {
                    liquibaseCatalogName = liquibaseSchemaName;
                }
            }
            
            defaultCatalogName = StringUtils.trimToNull(defaultCatalogName);
            defaultSchemaName = StringUtils.trimToNull(defaultSchemaName);

            database.setDefaultCatalogName(defaultCatalogName);
            database.setDefaultSchemaName(defaultSchemaName);
            database.setOutputDefaultCatalog(outputDefaultCatalog);
            database.setOutputDefaultSchema(outputDefaultSchema);
            database.setLiquibaseCatalogName(liquibaseCatalogName);
            database.setLiquibaseSchemaName(liquibaseSchemaName);
            if (databaseChangeLogTableName!=null) {
                database.setDatabaseChangeLogTableName(databaseChangeLogTableName);
                if (databaseChangeLogLockTableName!=null) {
                    database.setDatabaseChangeLogLockTableName(databaseChangeLogLockTableName);
                } else {
                    database.setDatabaseChangeLogLockTableName(databaseChangeLogTableName+"LOCK");
                }
            }
            
            //Todo: move to database object methods in 4.0
<<<<<<< HEAD
//            if ((defaultCatalogName != null || defaultSchemaName != null) && !(database.getConnection() instanceof OfflineConnection)) {
//                if (database instanceof OracleDatabase) {
//                    String schema = defaultCatalogName;
//                    if (schema == null) {
//                        schema = defaultSchemaName;
//                    }
//                    ExecutorService.getInstance().getExecutor(database).execute(new RawSqlStatement("ALTER SESSION SET CURRENT_SCHEMA="+schema));
//                } else if (database instanceof MSSQLDatabase && defaultSchemaName != null) {
//                    ExecutorService.getInstance().getExecutor(database).execute(new RawSqlStatement("ALTER USER " + database.escapeObjectName(username, DatabaseObject.class) + " WITH DEFAULT_SCHEMA = " + database.escapeObjectName(defaultSchemaName, Schema.class)));
//                } else if (database instanceof PostgresDatabase && defaultSchemaName != null) {
//                    ExecutorService.getInstance().getExecutor(database).execute(new RawSqlStatement("SET SEARCH_PATH TO " + defaultSchemaName));
//                } else if (database instanceof DB2Database) {
//                    String schema = defaultCatalogName;
//                    if (schema == null) {
//                        schema = defaultSchemaName;
//                    }
//                    ExecutorService.getInstance().getExecutor(database).execute(new RawSqlStatement("SET CURRENT SCHEMA "+schema));
//                } else if (database instanceof MySQLDatabase) {
//                    String schema = defaultCatalogName;
//                    if (schema == null) {
//                        schema = defaultSchemaName;
//                    }
//                    ExecutorService.getInstance().getExecutor(database).execute(new RawSqlStatement("USE "+schema));
//                }
//
//            }
=======
            if ((defaultCatalogName != null || defaultSchemaName != null) && !(database.getConnection() instanceof OfflineConnection)) {
                if (database instanceof OracleDatabase) {
                    String schema = defaultCatalogName;
                    if (schema == null) {
                        schema = defaultSchemaName;
                    }
                    ExecutorService.getInstance().getExecutor(database).execute(new RawSqlStatement("ALTER SESSION SET CURRENT_SCHEMA="+schema));
                } else if (database instanceof MSSQLDatabase && defaultSchemaName != null) {
                    ExecutorService.getInstance().getExecutor(database).execute(new RawSqlStatement("ALTER USER " + database.escapeObjectName(username, DatabaseObject.class) + " WITH DEFAULT_SCHEMA = " + database.escapeObjectName(defaultSchemaName, Schema.class)));
                } else if (database instanceof PostgresDatabase && defaultSchemaName != null) {
                    ExecutorService.getInstance().getExecutor(database).execute(new RawSqlStatement("SET SEARCH_PATH TO " + database.escapeObjectName(defaultSchemaName, Schema.class)));
                } else if (database instanceof DB2Database) {
                    String schema = defaultCatalogName;
                    if (schema == null) {
                        schema = defaultSchemaName;
                    }
                    ExecutorService.getInstance().getExecutor(database).execute(new RawSqlStatement("SET CURRENT SCHEMA "+schema));
                } else if (database instanceof MySQLDatabase) {
                    String schema = defaultCatalogName;
                    if (schema == null) {
                        schema = defaultSchemaName;
                    }
                    ExecutorService.getInstance().getExecutor(database).execute(new RawSqlStatement("USE "+schema));
                }

            }
>>>>>>> 182e6078
            return database;
        } catch (Exception e) {
            throw new DatabaseException(e);
        }
    }

    public static void doDiff(Database referenceDatabase, Database targetDatabase, String snapshotTypes) throws LiquibaseException {
        doDiff(referenceDatabase, targetDatabase, snapshotTypes, null);
    }

    public static void doDiff(Database referenceDatabase, Database targetDatabase, String snapshotTypes, CompareControl.SchemaComparison[] schemaComparisons) throws LiquibaseException {
        DiffCommand diffCommand = new DiffCommand()
                .setReferenceDatabase(referenceDatabase)
                .setTargetDatabase(targetDatabase)
                .setCompareControl(new CompareControl(schemaComparisons, snapshotTypes))
                .setSnapshotTypes(snapshotTypes)
                .setOutputStream(System.out);

        System.out.println("");
        System.out.println("Diff Results:");
        try {
            diffCommand.execute(null);
        } catch (CommandExecutionException e) {
            throw new LiquibaseException(e);
        }
    }

    public static void doDiffToChangeLog(String changeLogFile,
                                         Database referenceDatabase,
                                         Database targetDatabase,
                                         DiffOutputControl diffOutputControl,
                                         String snapshotTypes)
            throws LiquibaseException, IOException, ParserConfigurationException {
        doDiffToChangeLog(changeLogFile, referenceDatabase, targetDatabase, diffOutputControl, snapshotTypes, null);
    }

        public static void doDiffToChangeLog(String changeLogFile,
                                         Database referenceDatabase,
                                         Database targetDatabase,
                                         DiffOutputControl diffOutputControl,
                                         String snapshotTypes,
                                         CompareControl.SchemaComparison[] schemaComparisons)
            throws LiquibaseException, IOException, ParserConfigurationException {

        DiffToChangeLogCommand command = new DiffToChangeLogCommand();
        command.setReferenceDatabase(referenceDatabase)
                .setTargetDatabase(targetDatabase)
                .setSnapshotTypes(snapshotTypes)
                .setCompareControl(new CompareControl(schemaComparisons, snapshotTypes))
                .setOutputStream(System.out);
        command.setChangeLogFile(changeLogFile)
                .setDiffOutputControl(diffOutputControl);

        try {
            command.execute(null);
        } catch (CommandExecutionException e) {
            throw new LiquibaseException(e);
        }

    }

    public static void doGenerateChangeLog(String changeLogFile, Database originalDatabase, String catalogName, String schemaName, String snapshotTypes, String author, String context, String dataDir, DiffOutputControl diffOutputControl) throws DatabaseException, IOException, ParserConfigurationException, InvalidExampleException, LiquibaseException {
        doGenerateChangeLog(changeLogFile, originalDatabase, new CatalogAndSchema[] {new CatalogAndSchema(catalogName, schemaName)}, snapshotTypes, author, context, dataDir, diffOutputControl);
    }

    public static void doGenerateChangeLog(String changeLogFile, Database originalDatabase, CatalogAndSchema[] schemas, String snapshotTypes, String author, String context, String dataDir, DiffOutputControl diffOutputControl) throws DatabaseException, IOException, ParserConfigurationException, InvalidExampleException, LiquibaseException {
        CompareControl.SchemaComparison[] comparisons = new CompareControl.SchemaComparison[schemas.length];
        int i=0;
        for (CatalogAndSchema schema : schemas) {
            comparisons[i++] = new CompareControl.SchemaComparison(schema, schema);
        }
        CompareControl compareControl = new CompareControl(comparisons, snapshotTypes);
        diffOutputControl.setDataDir(dataDir);

        GenerateChangeLogCommand command = new GenerateChangeLogCommand();

        command.setReferenceDatabase(originalDatabase)
                .setSnapshotTypes(snapshotTypes)
                .setOutputStream(System.out)
                .setCompareControl(compareControl);
        command.setChangeLogFile(changeLogFile)
                .setDiffOutputControl(diffOutputControl);
        command.setAuthor(author)
                .setContext(context);

        try {
            command.execute(null);
        } catch (CommandExecutionException e) {
            throw new LiquibaseException(e);
        }

    }

    private static class OutDiffStatusListener implements DiffStatusListener {

        @Override
        public void statusUpdate(String message) {
            LoggerFactory.getLogger(getClass()).info(message);

        }

    }

}<|MERGE_RESOLUTION|>--- conflicted
+++ resolved
@@ -107,7 +107,6 @@
             }
             
             //Todo: move to database object methods in 4.0
-<<<<<<< HEAD
 //            if ((defaultCatalogName != null || defaultSchemaName != null) && !(database.getConnection() instanceof OfflineConnection)) {
 //                if (database instanceof OracleDatabase) {
 //                    String schema = defaultCatalogName;
@@ -118,7 +117,7 @@
 //                } else if (database instanceof MSSQLDatabase && defaultSchemaName != null) {
 //                    ExecutorService.getInstance().getExecutor(database).execute(new RawSqlStatement("ALTER USER " + database.escapeObjectName(username, DatabaseObject.class) + " WITH DEFAULT_SCHEMA = " + database.escapeObjectName(defaultSchemaName, Schema.class)));
 //                } else if (database instanceof PostgresDatabase && defaultSchemaName != null) {
-//                    ExecutorService.getInstance().getExecutor(database).execute(new RawSqlStatement("SET SEARCH_PATH TO " + defaultSchemaName));
+//                    ExecutorService.getInstance().getExecutor(database).execute(new RawSqlStatement("SET SEARCH_PATH TO " + database.escapeObjectName(defaultSchemaName, Schema.class)));
 //                } else if (database instanceof DB2Database) {
 //                    String schema = defaultCatalogName;
 //                    if (schema == null) {
@@ -134,34 +133,6 @@
 //                }
 //
 //            }
-=======
-            if ((defaultCatalogName != null || defaultSchemaName != null) && !(database.getConnection() instanceof OfflineConnection)) {
-                if (database instanceof OracleDatabase) {
-                    String schema = defaultCatalogName;
-                    if (schema == null) {
-                        schema = defaultSchemaName;
-                    }
-                    ExecutorService.getInstance().getExecutor(database).execute(new RawSqlStatement("ALTER SESSION SET CURRENT_SCHEMA="+schema));
-                } else if (database instanceof MSSQLDatabase && defaultSchemaName != null) {
-                    ExecutorService.getInstance().getExecutor(database).execute(new RawSqlStatement("ALTER USER " + database.escapeObjectName(username, DatabaseObject.class) + " WITH DEFAULT_SCHEMA = " + database.escapeObjectName(defaultSchemaName, Schema.class)));
-                } else if (database instanceof PostgresDatabase && defaultSchemaName != null) {
-                    ExecutorService.getInstance().getExecutor(database).execute(new RawSqlStatement("SET SEARCH_PATH TO " + database.escapeObjectName(defaultSchemaName, Schema.class)));
-                } else if (database instanceof DB2Database) {
-                    String schema = defaultCatalogName;
-                    if (schema == null) {
-                        schema = defaultSchemaName;
-                    }
-                    ExecutorService.getInstance().getExecutor(database).execute(new RawSqlStatement("SET CURRENT SCHEMA "+schema));
-                } else if (database instanceof MySQLDatabase) {
-                    String schema = defaultCatalogName;
-                    if (schema == null) {
-                        schema = defaultSchemaName;
-                    }
-                    ExecutorService.getInstance().getExecutor(database).execute(new RawSqlStatement("USE "+schema));
-                }
-
-            }
->>>>>>> 182e6078
             return database;
         } catch (Exception e) {
             throw new DatabaseException(e);
