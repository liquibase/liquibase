--- conflicted
+++ resolved
@@ -306,15 +306,9 @@
             coreBundle.getString("starting.liquibase.at.timestamp"), dateFormat.format(calendar.getTime())
         ));
 
-<<<<<<< HEAD
         if (StringUtil.isNotEmpty(myVersion) && StringUtil.isNotEmpty(buildTimeString)) {
-            banner.append(String.format(coreBundle.getString("liquibase.version.builddate"), myVersion,
-                buildTimeString));
-=======
-        if (StringUtils.isNotEmpty(myVersion) && StringUtils.isNotEmpty(buildTimeString)) {
             myVersion = myVersion + " #"+ LiquibaseUtil.getBuildNumber();
             banner.append(String.format(coreBundle.getString("liquibase.version.builddate"), myVersion, buildTimeString));
->>>>>>> 28bb83c1
         }
 
         return banner.toString();
