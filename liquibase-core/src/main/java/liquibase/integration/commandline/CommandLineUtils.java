--- conflicted
+++ resolved
@@ -42,11 +42,6 @@
                                                 String liquibaseCatalogName,
                                                 String liquibaseSchemaName) throws DatabaseException {
         try {
-<<<<<<< HEAD
-            Database database = DatabaseFactory.getInstance().openDatabase(url, username, password, driver, databaseClass, driverPropertiesFile, propertyProviderClass, new ClassLoaderResourceAccessor(classLoader));
-            database.setDefaultCatalogName(StringUtils.trimToNull(defaultCatalogName));
-            database.setDefaultSchemaName(StringUtils.trimToNull(defaultSchemaName));
-=======
             liquibaseCatalogName = StringUtils.trimToNull(liquibaseCatalogName);
             liquibaseSchemaName = StringUtils.trimToNull(liquibaseSchemaName);
             defaultCatalogName = StringUtils.trimToNull(defaultCatalogName);
@@ -65,7 +60,6 @@
 
             database.setDefaultCatalogName(defaultCatalogName);
             database.setDefaultSchemaName(defaultSchemaName);
->>>>>>> 9241b695
             database.setOutputDefaultCatalog(outputDefaultCatalog);
             database.setOutputDefaultSchema(outputDefaultSchema);
             database.setLiquibaseCatalogName(liquibaseCatalogName);
