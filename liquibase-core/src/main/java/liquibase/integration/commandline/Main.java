--- conflicted
+++ resolved
@@ -129,7 +129,9 @@
     protected String liquibaseProLicenseKey;
     private Boolean managingLogConfig = null;
     private boolean outputsLogMessages = false;
-<<<<<<< HEAD
+    protected String sqlFile;
+    protected String delimiter;
+    protected String rollbackScript;
 
     private static int[] suspiciousCodePoints = {160, 225, 226, 227, 228, 229, 230, 198, 200, 201, 202, 203,
                                                  204, 205, 206, 207, 209, 210, 211, 212, 213, 214, 217, 218, 219,
@@ -142,11 +144,6 @@
         public int position;
         public char ch;
     }
-=======
-    protected String sqlFile;
-    protected String delimiter;
-    protected String rollbackScript;
->>>>>>> cd95249a
 
     /**
      * Entry point. This is what gets executes when starting this program from the command line. This is actually
