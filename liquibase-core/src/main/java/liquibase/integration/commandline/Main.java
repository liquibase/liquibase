--- conflicted
+++ resolved
@@ -140,11 +140,8 @@
     protected String rollbackScript;
     protected Boolean rollbackOnError = false;
     protected List<CatalogAndSchema> schemaList = new ArrayList<>();
-<<<<<<< HEAD
     protected String format;
-=======
     protected String showSummary;
->>>>>>> 9b7d78c7
 
     private static final int[] suspiciousCodePoints = {160, 225, 226, 227, 228, 229, 230, 198, 200, 201, 202, 203,
             204, 205, 206, 207, 209, 210, 211, 212, 213, 214, 217, 218, 219,
