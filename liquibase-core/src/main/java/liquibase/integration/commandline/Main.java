package liquibase.integration.commandline;

import liquibase.*;
import liquibase.changelog.ChangeLogParameters;
import liquibase.changelog.visitor.ChangeExecListener;
import liquibase.changelog.visitor.DefaultChangeExecListener;
import liquibase.command.CommandResults;
import liquibase.command.CommandScope;
import liquibase.command.core.*;
import liquibase.command.core.helpers.DbUrlConnectionCommandStep;
import liquibase.command.core.helpers.DiffOutputControlCommandStep;
import liquibase.command.core.helpers.PreCompareCommandStep;
import liquibase.command.core.helpers.ReferenceDbUrlConnectionCommandStep;
import liquibase.configuration.ConfiguredValue;
import liquibase.configuration.LiquibaseConfiguration;
import liquibase.configuration.core.DeprecatedConfigurationValueProvider;
import liquibase.database.Database;
import liquibase.diff.compare.CompareControl;
import liquibase.diff.output.DiffOutputControl;
import liquibase.diff.output.ObjectChangeFilter;
import liquibase.exception.*;
import liquibase.hub.HubConfiguration;
import liquibase.hub.HubServiceFactory;
import liquibase.integration.IntegrationDetails;
import liquibase.license.LicenseInstallResult;
import liquibase.license.LicenseService;
import liquibase.license.LicenseServiceFactory;
import liquibase.license.Location;
import liquibase.lockservice.LockService;
import liquibase.lockservice.LockServiceFactory;
import liquibase.logging.LogService;
import liquibase.logging.Logger;
import liquibase.logging.core.JavaLogService;
import liquibase.logging.mdc.MdcKey;
import liquibase.resource.*;
import liquibase.ui.ConsoleUIService;
import liquibase.util.ISODateFormat;
import liquibase.util.LiquibaseUtil;
import liquibase.util.StringUtil;
import liquibase.util.SystemUtil;

import java.io.*;
import java.lang.reflect.Field;
import java.net.MalformedURLException;
import java.net.URL;
import java.net.URLClassLoader;
import java.nio.file.Files;
import java.nio.file.Paths;
import java.security.AccessController;
import java.security.PrivilegedAction;
import java.text.MessageFormat;
import java.text.ParseException;
import java.util.*;
import java.util.jar.JarEntry;
import java.util.jar.JarFile;
import java.util.logging.*;

import static java.util.ResourceBundle.getBundle;

/**
 * Class for executing Liquibase via the command line.
 *
 * @deprecated use liquibase.integration.commandline.LiquibaseCommandLine.
 */
public class Main {

    //set by new CLI to signify it is handling some of the configuration
    public static boolean runningFromNewCli;

    //temporary work-around to pass -D changelog parameters from new CLI to here
    public static Map<String, String> newCliChangelogParameters;

    private static PrintStream outputStream = System.out;

    private static final String ERRORMSG_UNEXPECTED_PARAMETERS = "unexpected.command.parameters";
    private static final Logger LOG = Scope.getCurrentScope().getLog(Main.class);
    private static ResourceBundle coreBundle = getBundle("liquibase/i18n/liquibase-core");

    protected ClassLoader classLoader;
    protected String driver;
    protected String username;
    protected String password;
    protected String url;
    protected String hubConnectionId;
    protected String hubProjectId;
    protected String hubProjectName;
    protected String databaseClass;
    protected String defaultSchemaName;
    protected String outputDefaultSchema;
    protected String outputDefaultCatalog;
    protected String liquibaseCatalogName;
    protected String liquibaseSchemaName;
    protected String databaseChangeLogTableName;
    protected String databaseChangeLogLockTableName;
    protected String databaseChangeLogTablespaceName;
    protected String defaultCatalogName;
    protected String changeLogFile;
    protected String overwriteOutputFile;
    protected String classpath;
    protected String contexts;
    protected String labels;
    protected String labelFilter;
    protected String driverPropertiesFile;
    protected String propertyProviderClass;
    protected String changeExecListenerClass;
    protected String changeExecListenerPropertiesFile;
    protected Boolean promptForNonLocalDatabase;
    protected Boolean includeSystemClasspath;
    protected String defaultsFile = "liquibase.properties";
    protected String diffTypes;
    protected String changeSetAuthor;
    protected String changeSetContext;
    protected String dataOutputDirectory;
    protected String referenceDriver;
    protected String referenceUrl;
    protected String referenceUsername;
    protected String referencePassword;
    protected String referenceDefaultCatalogName;
    protected String referenceDefaultSchemaName;
    protected String currentDateTimeFunction;
    protected String command;
    protected Set<String> commandParams = new LinkedHashSet<>();
    protected String logLevel;
    protected String logFile;
    protected Map<String, Object> changeLogParameters = new HashMap<>();
    protected String outputFile;
    protected String excludeObjects;
    protected Boolean includeCatalog;
    protected String includeObjects;
    protected Boolean includeSchema;
    protected Boolean includeTablespace;
    protected Boolean deactivate;
    protected String outputSchemasAs;
    protected String referenceSchemas;
    protected String schemas;
    protected String snapshotFormat;
    protected String liquibaseProLicenseKey;
    private boolean liquibaseProLicenseValid = false;
    protected String liquibaseHubApiKey;
    protected String liquibaseHubUrl;
    private Boolean managingLogConfig = null;
    private boolean outputsLogMessages = false;
    protected String sqlFile;
    protected String delimiter;
    protected String rollbackScript;
    protected Boolean rollbackOnError = false;
    protected List<CatalogAndSchema> schemaList = new ArrayList<>();
    protected String format;
    protected String showSummary;

    private static final int[] suspiciousCodePoints = {160, 225, 226, 227, 228, 229, 230, 198, 200, 201, 202, 203,
            204, 205, 206, 207, 209, 210, 211, 212, 213, 214, 217, 218, 219,
            220, 222, 223, 232, 233, 234, 235, 236, 237, 238, 239, 241,
            249, 250, 251, 252, 255, 284, 332, 333, 334, 335, 336, 337, 359,
            360, 361, 362, 363, 364, 365, 366, 367, 377, 399,
            8192, 8193, 8194, 8196, 8197, 8199, 8200, 8201, 8202, 8203, 8211, 8287
    };

    protected static class CodePointCheck {
        public int position;
        public char ch;
    }

    /**
     * Entry point. This is what gets executes when starting this program from the command line. This is actually
     * a simple wrapper so that an errorlevel of != 0 is guaranteed in case of an uncaught exception.
     *
     * @param args the command line arguments
     */
    public static void main(String[] args) {
        int errorLevel = 0;
        try {
            errorLevel = run(args);
        } catch (Throwable e) {
            System.exit(-1);
        }

        System.exit(errorLevel);
    }


    /**
     * Process the command line arguments and perform the appropriate main action (update, rollback etc.)
     *
     * @param args the command line arguments
     * @return the errorlevel to be returned to the operating system, e.g. for further processing by scripts
     * @throws LiquibaseException a runtime exception
     */
    public static int run(String[] args) throws Exception {
        Map<String, Object> scopeObjects = new HashMap<>();
        final IntegrationDetails integrationDetails = new IntegrationDetails();
        integrationDetails.setName("cli");
        final ListIterator<String> argIterator = Arrays.asList(args).listIterator();
        while (argIterator.hasNext()) {
            final String arg = argIterator.next();
            if (arg.startsWith("--")) {
                if (arg.contains("=")) {
                    String[] splitArg = arg.split("=", 2);
                    String argKey = "argument__" + splitArg[0].replaceFirst("^--", "");
                    if (splitArg.length == 2) {
                        integrationDetails.setParameter(argKey, splitArg[1]);
                    } else {
                        integrationDetails.setParameter(argKey, "true");
                    }
                } else {
                    String argKey = "argument__" + arg.replaceFirst("^--", "");
                    if (argIterator.hasNext()) {
                        final String next = argIterator.next();
                        if (next.startsWith("--") || isCommand(next)) {
                            integrationDetails.setParameter(argKey, "true");
                            argIterator.previous(); //put value back
                        } else {
                            integrationDetails.setParameter(argKey, next);
                        }
                    } else {
                        integrationDetails.setParameter(argKey, "true");
                    }
                }
            }
        }

        scopeObjects.put("integrationDetails", integrationDetails);

        if (!Main.runningFromNewCli) {
            ConsoleUIService ui = new ConsoleUIService();
            ui.setAllowPrompt(true);
            scopeObjects.put(Scope.Attr.ui.name(), ui);
        }

        //TODO: Reformat
            return Scope.child(scopeObjects, new Scope.ScopedRunnerWithReturn<Integer>() {
                @Override
                public Integer run() throws Exception {
                    Main main = new Main();

                    try {
                        if ((args.length == 0) || ((args.length == 1) && ("--" + OPTIONS.HELP).equals(args[0]))) {
                            main.printHelp(outputStream);
                            return Integer.valueOf(0);
                        } else if (("--" + OPTIONS.VERSION).equals(args[0])) {
                            main.command = "";
                            main.parseDefaultPropertyFiles();
                            Scope.getCurrentScope().getUI().sendMessage(CommandLineUtils.getBanner());
                            Scope.getCurrentScope().getUI().sendMessage(String.format(coreBundle.getString("version.number"), LiquibaseUtil.getBuildVersionInfo()));

                            LicenseService licenseService = Scope.getCurrentScope().getSingleton(LicenseServiceFactory.class).getLicenseService();
                            if (licenseService != null && main.liquibaseProLicenseKey != null) {
                                Location licenseKeyLocation =
                                        new Location("property liquibaseProLicenseKey", main.liquibaseProLicenseKey);
                                LicenseInstallResult result = licenseService.installLicense(licenseKeyLocation);
                                if (result.code != 0) {
                                    String allMessages = String.join("\n", result.messages);
                                    Scope.getCurrentScope().getUI().sendErrorMessage(allMessages);
                                }
                            }
                            if (licenseService != null) {
                                Scope.getCurrentScope().getUI().sendMessage(licenseService.getLicenseInfo());
                            }


                            Scope.getCurrentScope().getUI().sendMessage(String.format("Running Java under %s (Version %s)",
                                    System.getProperties().getProperty("java.home"),
                                    SystemUtil.getJavaVersion()
                            ));
                            return Integer.valueOf(0);
                        }

                        //
                        // Look for characters which cannot be handled
                        //
                        for (int i = 0; i < args.length; i++) {
                            CodePointCheck codePointCheck = checkArg(args[i]);
                            if (codePointCheck != null) {
                                String message =
                                        "A non-standard character '" + codePointCheck.ch +
                                                "' was detected on the command line at position " +
                                                (codePointCheck.position + 1) + " of argument number " + (i + 1) +
                                                ".\nIf problems occur, please remove the character and try again.";
                                LOG.warning(message);
                                System.err.println(message);
                            }
                        }

                        try {
                            main.parseOptions(args);
                            if (main.command == null) {
                                main.printHelp(outputStream);
                                return Integer.valueOf(0);
                            }
                        } catch (CommandLineParsingException e) {
                            Scope.getCurrentScope().getUI().sendMessage(CommandLineUtils.getBanner());
                            Scope.getCurrentScope().getUI().sendMessage(coreBundle.getString("how.to.display.help"));
                            throw e;
                        }

                        if (!Main.runningFromNewCli) {
                            final ConsoleUIService ui = (ConsoleUIService) Scope.getCurrentScope().getUI();
                            System.setProperty("java.util.logging.SimpleFormatter.format", "[%1$tF %1$tT] %4$s [%2$s] %5$s%6$s%n");

                            java.util.logging.Logger rootLogger = java.util.logging.Logger.getLogger("");
                            java.util.logging.Logger liquibaseLogger = java.util.logging.Logger.getLogger("liquibase");
                            liquibaseLogger.setParent(rootLogger);

                            LogService logService = Scope.getCurrentScope().get(Scope.Attr.logService, LogService.class);
                            if (logService instanceof JavaLogService) {
                                ((JavaLogService) logService).setParent(liquibaseLogger);
                            }

                            if (main.logLevel == null) {
                                String defaultLogLevel = System.getProperty("liquibase.log.level");
                                if (defaultLogLevel == null) {
                                    setLogLevel(logService, rootLogger, liquibaseLogger, Level.OFF);
                                } else {
                                    setLogLevel(logService, rootLogger, liquibaseLogger, parseLogLevel(defaultLogLevel, ui));
                                }
                            } else {
                                setLogLevel(logService, rootLogger, liquibaseLogger, parseLogLevel(main.logLevel, ui));
                            }

                            if (main.logFile != null) {
                                FileHandler fileHandler = new FileHandler(main.logFile, true);
                                fileHandler.setFormatter(new SimpleFormatter());
                                if (liquibaseLogger.getLevel() == Level.OFF) {
                                    fileHandler.setLevel(Level.FINE);
                                }

                                rootLogger.addHandler(fileHandler);
                                for (Handler handler : rootLogger.getHandlers()) {
                                    if (handler instanceof ConsoleHandler) {
                                        handler.setLevel(Level.OFF);
                                    }
                                }
                            }

                            if (main.command != null && main.command.toLowerCase().endsWith("sql")) {
                                ui.setOutputStream(System.err);
                            }
                        }


                        LicenseService licenseService = Scope.getCurrentScope().getSingleton(LicenseServiceFactory.class).getLicenseService();
                        if (licenseService != null) {
                            if (main.liquibaseProLicenseKey == null) {
                                if (!Main.runningFromNewCli) {
                                    Scope.getCurrentScope().getLog(getClass()).info("No Liquibase Pro license key supplied. Please set liquibaseProLicenseKey on command line or in liquibase.properties to use Liquibase Pro features.");
                                }
                            } else {
                                Location licenseKeyLocation = new Location("property liquibaseProLicenseKey", main.liquibaseProLicenseKey);
                                LicenseInstallResult result = licenseService.installLicense(licenseKeyLocation);
                                if (result.code != 0) {
                                    String allMessages = String.join("\n", result.messages);
                                    if (!Main.runningFromNewCli) {
                                        Scope.getCurrentScope().getUI().sendMessage(allMessages);
                                    }
                                } else {
                                    main.liquibaseProLicenseValid = true;
                                }
                            }

                            //
                            // Check to see if we have an expired license
                            //
                            if (licenseService.daysTilExpiration() < 0) {
                                main.liquibaseProLicenseValid = false;
                            }
                            if (!Main.runningFromNewCli) {
                                Scope.getCurrentScope().getUI().sendMessage(licenseService.getLicenseInfo());
                            }
                        }

                        if (!Main.runningFromNewCli) {
                            Scope.getCurrentScope().getUI().sendMessage(CommandLineUtils.getBanner());
                        }

                        if (!LiquibaseCommandLineConfiguration.SHOULD_RUN.getCurrentValue()) {
                            Scope.getCurrentScope().getUI().sendErrorMessage((
                                    String.format(coreBundle.getString("did.not.run.because.param.was.set.to.false"),
                                            LiquibaseCommandLineConfiguration.SHOULD_RUN.getCurrentConfiguredValue().getProvidedValue().getActualKey())));
                            return Integer.valueOf(0);
                        }

                        if (setupNeeded(main)) {
                            List<String> setupMessages = main.checkSetup();
                            if (!setupMessages.isEmpty()) {
                                main.printHelp(setupMessages, isStandardOutputRequired(main.command) ? System.err : outputStream);
                                return Integer.valueOf(1);
                            }
                        }

                        //
                        // Store the Hub API key for later use
                        //
                        if (StringUtil.isNotEmpty(main.liquibaseHubApiKey)) {
                            DeprecatedConfigurationValueProvider.setData(HubConfiguration.LIQUIBASE_HUB_API_KEY, main.liquibaseHubApiKey);
                        }

                        //
                        // Store the Hub URL for later use
                        //
                        if (StringUtil.isNotEmpty(main.liquibaseHubUrl)) {
                            DeprecatedConfigurationValueProvider.setData(HubConfiguration.LIQUIBASE_HUB_URL, main.liquibaseHubUrl);
                        }

                        main.applyDefaults();
                        Map<String, Object> innerScopeObjects = new HashMap<>();
                        innerScopeObjects.put("defaultsFile", LiquibaseCommandLineConfiguration.DEFAULTS_FILE.getCurrentValue());
                        if (!Main.runningFromNewCli) {
                            innerScopeObjects.put(Scope.Attr.resourceAccessor.name(), new CompositeResourceAccessor(
                                    new DirectoryResourceAccessor(Paths.get(".").toAbsolutePath().toFile()),
                                    new ClassLoaderResourceAccessor(main.configureClassLoader())
                            ));
                        }

                        Scope.child(innerScopeObjects, () -> {
                            main.doMigration();
                            if (!Main.runningFromNewCli) {
                                if (COMMANDS.UPDATE.equals(main.command)) {
                                    Scope.getCurrentScope().getUI().sendMessage(coreBundle.getString("update.successful"));
                                } else if (main.command.startsWith(COMMANDS.ROLLBACK)) {
                                    Scope.getCurrentScope().getUI().sendMessage(coreBundle.getString("rollback.successful"));
                                } else {
                                    Scope.getCurrentScope().getUI().sendMessage(String.format(coreBundle.getString("command.successful"), main.command));
                                }
                            }
                        });
                        Scope.getCurrentScope().getMdcManager().clear();
                    } catch (Throwable e) {
                        String message = e.getMessage();
                        if (e.getCause() != null) {
                            message = e.getCause().getMessage();
                        }
                        if (message == null) {
                            message = coreBundle.getString("unknown.reason");
                        }
                        // At a minimum, log the message.  We don't need to print the stack
                        // trace because the logger already did that upstream.
                        try {
                            if (e.getCause() instanceof ValidationFailedException) {
                                ((ValidationFailedException) e.getCause()).printDescriptiveError(outputStream);
                            } else {
                                if (!Main.runningFromNewCli) {
                                    if (main.outputsLogMessages) {
                                        Scope.getCurrentScope().getUI().sendErrorMessage((String.format(coreBundle.getString("unexpected.error"), message)), e);
                                    } else {
                                        Scope.getCurrentScope().getUI().sendMessage((String.format(coreBundle.getString("unexpected.error"), message)));
                                        Scope.getCurrentScope().getUI().sendMessage(coreBundle.getString("for.more.information.use.loglevel.flag"));

                                        //send it to the LOG in case we're using logFile
                                        Scope.getCurrentScope().getLog(getClass()).severe((String.format(coreBundle.getString("unexpected.error"), message)), e);
                                    }
                                }
                            }
                        } catch (IllegalFormatException e1) {
                            if (Main.runningFromNewCli) {
                                throw e1;
                            }

                            e1.printStackTrace();
                        }
                        if (runningFromNewCli) {
                            throw e;
                        } else {
                            throw new LiquibaseException(String.format(coreBundle.getString("unexpected.error"), message), e);
                        }
                    }

                    if (isHubEnabled(main.command) &&
                            HubConfiguration.LIQUIBASE_HUB_API_KEY.getCurrentValue() != null &&
                            !Scope.getCurrentScope().getSingleton(HubServiceFactory.class).isOnline()) {
                        Scope.getCurrentScope().getUI().sendMessage("WARNING: The command " + main.command + " operations were not synced with your Liquibase Hub account because: " + StringUtil.lowerCaseFirst(Scope.getCurrentScope().getSingleton(HubServiceFactory.class).getOfflineReason()));
                    }

                    return Integer.valueOf(0);
                }
            });
    }

    private static boolean setupNeeded(Main main) throws CommandLineParsingException {
        if (main.command.toLowerCase().startsWith(COMMANDS.REGISTER_CHANGELOG.toLowerCase()) ||
                main.command.toLowerCase().startsWith(COMMANDS.DEACTIVATE_CHANGELOG.toLowerCase())) {
            return false;
        }
        if (!main.commandParams.contains("--help")) {
            return true;
        }
        return !main.command.toLowerCase().startsWith(COMMANDS.ROLLBACK_ONE_CHANGE_SET.toLowerCase()) &&
                !main.command.toLowerCase().startsWith(COMMANDS.ROLLBACK_ONE_UPDATE.toLowerCase()) &&
                (!main.command.toLowerCase().startsWith(COMMANDS.DIFF.toLowerCase()) || !main.isFormattedDiff());
    }

    protected static void setLogLevel(LogService logService, java.util.logging.Logger rootLogger, java.util.logging.Logger liquibaseLogger, Level level) {
        if (Main.runningFromNewCli) {
            //new CLI configures logging
            return;
        }

        if (level.intValue() < Level.INFO.intValue()) {
            //limit non-liquibase logging to INFO at a minimum to avoid too much logs
            rootLogger.setLevel(Level.INFO);
        } else {
            rootLogger.setLevel(level);
        }
        liquibaseLogger.setLevel(level);

        for (Handler handler : rootLogger.getHandlers()) {
            handler.setLevel(level);
        }
        //
        // Set the Liquibase Hub log level if logging is not OFF
        //
        if (level != Level.OFF) {
            DeprecatedConfigurationValueProvider.setData(HubConfiguration.LIQUIBASE_HUB_LOGLEVEL, level);
        }
    }

    private static Level parseLogLevel(String logLevelName, ConsoleUIService ui) {
        logLevelName = logLevelName.toUpperCase();
        Level logLevel;
        if (logLevelName.equals("DEBUG")) {
            logLevel = Level.FINE;
        } else if (logLevelName.equals("WARN")) {
            logLevel = Level.WARNING;
        } else if (logLevelName.equals("ERROR")) {
            logLevel = Level.SEVERE;
        } else {
            try {
                logLevel = Level.parse(logLevelName);
            } catch (IllegalArgumentException e) {
                ui.sendErrorMessage("Unknown log level " + logLevelName);
                logLevel = Level.OFF;
            }
        }
        return logLevel;
    }

    /**
     * Warns the user that some logging was suppressed because the --logLevel command line switch was not set high
     * enough
     *
     * @param outputLoggingEnabled if a warning should be printed
     * @return the warning message (if outputLoggingEnabled==true), an empty String otherwise
     */
    private static String generateLogLevelWarningMessage(boolean outputLoggingEnabled) {
        if (outputLoggingEnabled) {
            return "";
        } else {
            return "\n\n" + coreBundle.getString("for.more.information.use.loglevel.flag");
        }
    }

    /**
     * Splits a String of the form "key=value" into the respective parts.
     *
     * @param arg The String expression to split
     * @return An array of exactly 2 entries
     * @throws CommandLineParsingException if the string cannot be split into exactly 2 parts
     */
    // What the number 2 stands for is obvious from the context
    @SuppressWarnings("squid:S109")
    private static String[] splitArg(String arg) throws CommandLineParsingException {
        String[] splitArg = arg.split("=", 2);
        if (splitArg.length < 2) {
            throw new CommandLineParsingException(
                    String.format(coreBundle.getString("could.not.parse.expression"), arg)
            );
        }

        splitArg[0] = splitArg[0].replaceFirst("--", "");
        return splitArg;
    }

    /**
     * Returns true if the given command is Hub-enabled
     *
     * @param command the command to check
     * @return true if this command has Hub integration false if not
     */
    private static boolean isHubEnabled(String command) {
        return COMMANDS.CHANGELOG_SYNC_SQL.equalsIgnoreCase(command)
                || COMMANDS.UPDATE_COUNT.equalsIgnoreCase(command)
                || COMMANDS.UPDATE_TO_TAG.equalsIgnoreCase(command)
                || COMMANDS.UPDATE.equalsIgnoreCase(command)
                || COMMANDS.ROLLBACK.equalsIgnoreCase(command)
                || COMMANDS.ROLLBACK_TO_DATE.equalsIgnoreCase(command)
                || COMMANDS.ROLLBACK_COUNT.equalsIgnoreCase(command)
                || COMMANDS.ROLLBACK_ONE_CHANGE_SET.equalsIgnoreCase(command)
                || COMMANDS.ROLLBACK_ONE_UPDATE.equalsIgnoreCase(command)
                || COMMANDS.DROP_ALL.equalsIgnoreCase(command);
    }

    /**
     * Returns true if the given command requires stdout
     *
     * @param command the command to check
     * @return true if stdout needs for a command, false if not
     */
    private static boolean isStandardOutputRequired(String command) {
        return COMMANDS.SNAPSHOT.equalsIgnoreCase(command)
                || COMMANDS.SNAPSHOT_REFERENCE.equalsIgnoreCase(command)
                || COMMANDS.CHANGELOG_SYNC_SQL.equalsIgnoreCase(command)
                || COMMANDS.CHANGELOG_SYNC_TO_TAG_SQL.equalsIgnoreCase(command)
                || COMMANDS.MARK_NEXT_CHANGESET_RAN_SQL.equalsIgnoreCase(command)
                || COMMANDS.UPDATE_COUNT_SQL.equalsIgnoreCase(command)
                || COMMANDS.UPDATE_TO_TAG_SQL.equalsIgnoreCase(command)
                || COMMANDS.UPDATE_SQL.equalsIgnoreCase(command)
                || COMMANDS.ROLLBACK_SQL.equalsIgnoreCase(command)
                || COMMANDS.ROLLBACK_TO_DATE_SQL.equalsIgnoreCase(command)
                || COMMANDS.ROLLBACK_COUNT_SQL.equalsIgnoreCase(command)
                || COMMANDS.FUTURE_ROLLBACK_SQL.equalsIgnoreCase(command)
                || COMMANDS.FUTURE_ROLLBACK_COUNT_SQL.equalsIgnoreCase(command)
                || COMMANDS.FUTURE_ROLLBACK_FROM_TAG_SQL.equalsIgnoreCase(command);
    }

    /**
     * Returns true if the parameter --changeLogFile is requited for a given command
     *
     * @param command the command to test
     * @return true if a ChangeLog is required, false if not.
     */
    private static boolean isChangeLogRequired(String command) {
        return command.toLowerCase().startsWith(COMMANDS.UPDATE)
                || (command.toLowerCase().startsWith(COMMANDS.ROLLBACK) &&
                (!command.equalsIgnoreCase(COMMANDS.ROLLBACK_ONE_CHANGE_SET) &&
                        !command.equalsIgnoreCase(COMMANDS.ROLLBACK_ONE_UPDATE)))
                || COMMANDS.REGISTER_CHANGELOG.equalsIgnoreCase(command)
                || COMMANDS.DEACTIVATE_CHANGELOG.equalsIgnoreCase(command)
                || COMMANDS.CALCULATE_CHECKSUM.equalsIgnoreCase(command)
                || COMMANDS.STATUS.equalsIgnoreCase(command)
                || COMMANDS.VALIDATE.equalsIgnoreCase(command)
                || COMMANDS.CHANGELOG_SYNC.equalsIgnoreCase(command)
                || COMMANDS.CHANGELOG_SYNC_SQL.equalsIgnoreCase(command)
                || COMMANDS.CHANGELOG_SYNC_TO_TAG.equalsIgnoreCase(command)
                || COMMANDS.CHANGELOG_SYNC_TO_TAG_SQL.equalsIgnoreCase(command)
                || COMMANDS.GENERATE_CHANGELOG.equalsIgnoreCase(command)
                || COMMANDS.UNEXPECTED_CHANGESETS.equalsIgnoreCase(command)
                || COMMANDS.DIFF_CHANGELOG.equalsIgnoreCase(command)
                || COMMANDS.ROLLBACK_ONE_CHANGE_SET.equalsIgnoreCase(command)
                || COMMANDS.ROLLBACK_ONE_UPDATE.equalsIgnoreCase(command);
    }

    /**
     * Returns true if the given arg is a valid main command of Liquibase.
     *
     * @param arg the String to test
     * @return true if it is a valid main command, false if not
     */
    private static boolean isCommand(String arg) {
        return COMMANDS.MIGRATE.equals(arg)
                || COMMANDS.MIGRATE_SQL.equalsIgnoreCase(arg)
                || COMMANDS.UPDATE.equalsIgnoreCase(arg)
                || COMMANDS.UPDATE_SQL.equalsIgnoreCase(arg)
                || COMMANDS.UPDATE_COUNT.equalsIgnoreCase(arg)
                || COMMANDS.UPDATE_COUNT_SQL.equalsIgnoreCase(arg)
                || COMMANDS.UPDATE_TO_TAG.equalsIgnoreCase(arg)
                || COMMANDS.UPDATE_TO_TAG_SQL.equalsIgnoreCase(arg)
                || COMMANDS.ROLLBACK.equalsIgnoreCase(arg)
                || COMMANDS.ROLLBACK_TO_DATE.equalsIgnoreCase(arg)
                || COMMANDS.ROLLBACK_COUNT.equalsIgnoreCase(arg)
                || COMMANDS.ROLLBACK_SQL.equalsIgnoreCase(arg)
                || COMMANDS.ROLLBACK_TO_DATE_SQL.equalsIgnoreCase(arg)
                || COMMANDS.ROLLBACK_COUNT_SQL.equalsIgnoreCase(arg)
                || COMMANDS.REGISTER_CHANGELOG.equalsIgnoreCase(arg)
                || COMMANDS.DEACTIVATE_CHANGELOG.equalsIgnoreCase(arg)
                || COMMANDS.FUTURE_ROLLBACK_SQL.equalsIgnoreCase(arg)
                || COMMANDS.FUTURE_ROLLBACK_COUNT_SQL.equalsIgnoreCase(arg)
                || COMMANDS.FUTURE_ROLLBACK_FROM_TAG_SQL.equalsIgnoreCase(arg)
                || COMMANDS.UPDATE_TESTING_ROLLBACK.equalsIgnoreCase(arg)
                || COMMANDS.TAG.equalsIgnoreCase(arg)
                || COMMANDS.TAG_EXISTS.equalsIgnoreCase(arg)
                || COMMANDS.LIST_LOCKS.equalsIgnoreCase(arg)
                || COMMANDS.HISTORY.equalsIgnoreCase(arg)
                || COMMANDS.DROP_ALL.equalsIgnoreCase(arg)
                || COMMANDS.RELEASE_LOCKS.equalsIgnoreCase(arg)
                || COMMANDS.STATUS.equalsIgnoreCase(arg)
                || COMMANDS.UNEXPECTED_CHANGESETS.equalsIgnoreCase(arg)
                || COMMANDS.VALIDATE.equalsIgnoreCase(arg)
                || COMMANDS.HELP.equalsIgnoreCase(arg)
                || COMMANDS.DIFF.equalsIgnoreCase(arg)
                || COMMANDS.DIFF_CHANGELOG.equalsIgnoreCase(arg)
                || COMMANDS.GENERATE_CHANGELOG.equalsIgnoreCase(arg)
                || COMMANDS.SNAPSHOT.equalsIgnoreCase(arg)
                || COMMANDS.SNAPSHOT_REFERENCE.equalsIgnoreCase(arg)
                || COMMANDS.SYNC_HUB.equalsIgnoreCase(arg)
                || COMMANDS.EXECUTE_SQL.equalsIgnoreCase(arg)
                || COMMANDS.CALCULATE_CHECKSUM.equalsIgnoreCase(arg)
                || COMMANDS.CLEAR_CHECKSUMS.equalsIgnoreCase(arg)
                || COMMANDS.DB_DOC.equalsIgnoreCase(arg)
                || COMMANDS.CHANGELOG_SYNC.equalsIgnoreCase(arg)
                || COMMANDS.CHANGELOG_SYNC_SQL.equalsIgnoreCase(arg)
                || COMMANDS.CHANGELOG_SYNC_TO_TAG.equalsIgnoreCase(arg)
                || COMMANDS.CHANGELOG_SYNC_TO_TAG_SQL.equalsIgnoreCase(arg)
                || COMMANDS.MARK_NEXT_CHANGESET_RAN.equalsIgnoreCase(arg)
                || COMMANDS.MARK_NEXT_CHANGESET_RAN_SQL.equalsIgnoreCase(arg)
                || COMMANDS.ROLLBACK_ONE_CHANGE_SET.equalsIgnoreCase(arg)
                || COMMANDS.ROLLBACK_ONE_CHANGE_SET_SQL.equalsIgnoreCase(arg)
                || COMMANDS.ROLLBACK_ONE_UPDATE.equalsIgnoreCase(arg)
                || COMMANDS.ROLLBACK_ONE_UPDATE_SQL.equalsIgnoreCase(arg);
    }

    /**
     * Returns true if the given main command arg needs no special parameters.
     *
     * @param arg the main command to test
     * @return true if arg is a valid main command and needs no special parameters, false in all other cases
     */
    private static boolean isNoArgCommand(String arg) {
        return COMMANDS.MIGRATE.equals(arg)
                || COMMANDS.MIGRATE_SQL.equalsIgnoreCase(arg)
                || COMMANDS.UPDATE.equalsIgnoreCase(arg)
                || COMMANDS.UPDATE_SQL.equalsIgnoreCase(arg)
                || COMMANDS.UPDATE_TESTING_ROLLBACK.equalsIgnoreCase(arg)
                || COMMANDS.LIST_LOCKS.equalsIgnoreCase(arg)
                || COMMANDS.RELEASE_LOCKS.equalsIgnoreCase(arg)
                || COMMANDS.VALIDATE.equalsIgnoreCase(arg)
                || COMMANDS.HELP.equalsIgnoreCase(arg)
                || COMMANDS.CLEAR_CHECKSUMS.equalsIgnoreCase(arg)
                || COMMANDS.CHANGELOG_SYNC.equalsIgnoreCase(arg)
                || COMMANDS.CHANGELOG_SYNC_SQL.equalsIgnoreCase(arg);
    }

    private static void addWarFileClasspathEntries(File classPathFile, List<URL> urls) throws IOException {
        URL jarUrl = new URL("jar:" + classPathFile.toURI().toURL() + "!/WEB-INF/classes/");
        LOG.info("adding '" + jarUrl + "' to classpath");
        urls.add(jarUrl);

        try (
                JarFile warZip = new JarFile(classPathFile)
        ) {
            Enumeration<? extends JarEntry> entries = warZip.entries();
            while (entries.hasMoreElements()) {
                JarEntry entry = entries.nextElement();
                if (entry.getName().startsWith("WEB-INF/lib")
                        && entry.getName().toLowerCase().endsWith(".jar")) {
                    File jar = extract(warZip, entry);
                    URL newUrl = new URL("jar:" + jar.toURI().toURL() + "!/");
                    LOG.info("adding '" + newUrl + "' to classpath");
                    urls.add(newUrl);
                    jar.deleteOnExit();
                }
            }
        }
    }

    /**
     * Extract a single object from a JAR file into a temporary file.
     *
     * @param jar   the JAR file from which we will extract
     * @param entry the object inside the JAR file that to be extracted
     * @return a File object with the temporary file containing the extracted object
     * @throws IOException if an I/O problem occurs
     */
    private static File extract(JarFile jar, JarEntry entry) throws IOException {
        // expand to temp dir and add to list
        File tempFile = File.createTempFile("liquibase.tmp", null);
        // read from jar and write to the tempJar file
        try (
                BufferedInputStream inStream = new BufferedInputStream(jar.getInputStream(entry));
                BufferedOutputStream outStream = new BufferedOutputStream(Files.newOutputStream(tempFile.toPath()))
        ) {
            int status;
            while ((status = inStream.read()) != -1) {
                outStream.write(status);
            }
        }

        return tempFile;
    }

    /**
     * Search for both liquibase.properties (or whatever the name of the current
     * defaultsFile is) and the "local" variant liquibase.local.properties. The contents of the local
     * variant overwrite parameters with the same name in the regular properties file.
     *
     * @throws CommandLineParsingException if an error occurs during parsing
     */
    protected void parseDefaultPropertyFiles() throws CommandLineParsingException {
        LinkedHashSet<File> potentialPropertyFiles = new LinkedHashSet<>();

        potentialPropertyFiles.add(new File(defaultsFile));
        String localDefaultsPathName = defaultsFile.replaceFirst("(\\.[^\\.]+)$", ".local$1");
        potentialPropertyFiles.add(new File(localDefaultsPathName));

        final ConfiguredValue<String> currentConfiguredValue = LiquibaseCommandLineConfiguration.DEFAULTS_FILE.getCurrentConfiguredValue();
        if (currentConfiguredValue.found()) {
            potentialPropertyFiles.add(new File(currentConfiguredValue.getValue()));
        }

        for (File potentialPropertyFile : potentialPropertyFiles) {

            try {
                if (potentialPropertyFile.exists()) {
                    parseDefaultPropertyFileFromFile(potentialPropertyFile);
                } else {
                    parseDefaultPropertyFileFromResource(potentialPropertyFile);
                }
            } catch (IOException e) {
                throw new CommandLineParsingException(e);
            }
        }
    }

    /**
     * Open a property file that is embedded as a Java resource and parse it.
     *
     * @param potentialPropertyFile location and file name of the property file
     * @throws IOException                 if the file cannot be opened
     * @throws CommandLineParsingException if an error occurs during parsing
     */
    private void parseDefaultPropertyFileFromResource(File potentialPropertyFile) throws IOException,
            CommandLineParsingException {
        try (InputStream resourceAsStream = getClass().getClassLoader().getResourceAsStream
                (potentialPropertyFile.getPath())) {
            if (resourceAsStream != null) {
                parsePropertiesFile(resourceAsStream);
            }
        }
    }

    /**
     * Open a regular property file (not embedded in a resource - use {@link #parseDefaultPropertyFileFromResource}
     * for that) and parse it.
     *
     * @param potentialPropertyFile path and file name to the the property file
     * @throws IOException                 if the file cannot be opened
     * @throws CommandLineParsingException if an error occurs during parsing
     */
    private void parseDefaultPropertyFileFromFile(final File potentialPropertyFile) throws IOException,
            CommandLineParsingException {
        try (InputStream stream = Files.newInputStream(potentialPropertyFile.toPath())) {
            parsePropertiesFile(stream);
        }
    }

    /**
     * On windows machines, it splits args on '=' signs.  Put it back like it was.
     */
    protected String[] fixupArgs(String[] args) {
        List<String> fixedArgs = new ArrayList<>();

        for (int i = 0; i < args.length; i++) {
            String arg = args[i];
            if ((arg.startsWith("--") || arg.startsWith("-D")) && !arg.contains("=")) {
                String nextArg = null;
                if ((i + 1) < args.length) {
                    nextArg = args[i + 1];
                }
                if ((nextArg != null) && !nextArg.startsWith("--") && !isCommand(nextArg)) {
                    arg = arg + "=" + nextArg;
                    i++;
                }
            }

            // Sometimes, commas are still escaped as \, at this point, fix it:
            arg = arg.replace("\\,", ",");
            fixedArgs.add(arg);
        }

        return fixedArgs.toArray(new String[0]);
    }

    /**
     * After parsing, checks if the given combination of main command and can be executed.
     *
     * @return an empty List if successful, or a list of error messages
     */
    protected List<String> checkSetup() {
        List<String> messages = new ArrayList<>();
        if (command == null) {
            messages.add(coreBundle.getString("command.not.passed"));
        } else if (!isCommand(command)) {
            messages.add(String.format(coreBundle.getString("command.unknown"), command));
        } else {
            if (StringUtil.trimToNull(url) == null && StringUtil.trimToNull(referenceUrl) == null) {
                messages.add(String.format(coreBundle.getString("option.required"), "--" + OPTIONS.URL));
            }

            if (isChangeLogRequired(command) && (StringUtil.trimToNull(changeLogFile) == null)) {
                messages.add(String.format(coreBundle.getString("option.required"), "--" + OPTIONS.CHANGELOG_FILE));
            }

            if (isNoArgCommand(command) && !commandParams.isEmpty()) {
                messages.add(coreBundle.getString(ERRORMSG_UNEXPECTED_PARAMETERS) + commandParams);
            } else {
                validateCommandParameters(messages);
            }
        }
        return messages;
    }

    /**
     * Checks for unexpected (unknown) command line parameters and, if any problems are found,
     * returns the list of issues in String form.
     *
     * @param messages an array of Strings to which messages for issues found will be added
     */
    private void checkForUnexpectedCommandParameter(List<String> messages) {
        if (COMMANDS.UPDATE_COUNT.equalsIgnoreCase(command)
                || COMMANDS.UPDATE_COUNT_SQL.equalsIgnoreCase(command)
                || COMMANDS.UPDATE_TO_TAG.equalsIgnoreCase(command)
                || COMMANDS.UPDATE_TO_TAG_SQL.equalsIgnoreCase(command)
                || COMMANDS.CALCULATE_CHECKSUM.equalsIgnoreCase(command)
                || COMMANDS.DB_DOC.equalsIgnoreCase(command)
                || COMMANDS.TAG.equalsIgnoreCase(command)
                || COMMANDS.TAG_EXISTS.equalsIgnoreCase(command)
                || COMMANDS.CHANGELOG_SYNC_TO_TAG.equalsIgnoreCase(command)
                || COMMANDS.CHANGELOG_SYNC_TO_TAG_SQL.equalsIgnoreCase(command)) {

            if ((!commandParams.isEmpty()) && commandParams.iterator().next().startsWith("-")) {
                messages.add(coreBundle.getString(ERRORMSG_UNEXPECTED_PARAMETERS) + commandParams);
            }
        } else if (COMMANDS.STATUS.equalsIgnoreCase(command)
                || COMMANDS.UNEXPECTED_CHANGESETS.equalsIgnoreCase(command)) {
            if ((!commandParams.isEmpty())
                    && !commandParams.iterator().next().equalsIgnoreCase("--" + OPTIONS.VERBOSE)) {
                messages.add(coreBundle.getString(ERRORMSG_UNEXPECTED_PARAMETERS) + commandParams);
            }
        } else if (COMMANDS.DIFF.equalsIgnoreCase(command)
                || COMMANDS.DIFF_CHANGELOG.equalsIgnoreCase(command)) {
            if ((!commandParams.isEmpty())) {
                for (String cmdParm : commandParams) {
                    String caseInsensitiveCommandParam = cmdParm.toLowerCase();
                    if (!caseInsensitiveCommandParam.startsWith("--" + OPTIONS.REFERENCE_USERNAME.toLowerCase())
                            && !caseInsensitiveCommandParam.startsWith("--" + OPTIONS.REFERENCE_PASSWORD.toLowerCase())
                            && !caseInsensitiveCommandParam.startsWith("--" + OPTIONS.REFERENCE_DRIVER.toLowerCase())
                            && !caseInsensitiveCommandParam.startsWith("--" + OPTIONS.REFERENCE_DEFAULT_CATALOG_NAME.toLowerCase())
                            && !caseInsensitiveCommandParam.startsWith("--" + OPTIONS.REFERENCE_DEFAULT_SCHEMA_NAME.toLowerCase())
                            && !caseInsensitiveCommandParam.startsWith("--" + OPTIONS.INCLUDE_SCHEMA.toLowerCase())
                            && !caseInsensitiveCommandParam.startsWith("--" + OPTIONS.INCLUDE_CATALOG.toLowerCase())
                            && !caseInsensitiveCommandParam.startsWith("--" + OPTIONS.INCLUDE_TABLESPACE.toLowerCase())
                            && !caseInsensitiveCommandParam.startsWith("--" + OPTIONS.SCHEMAS.toLowerCase())
                            && !caseInsensitiveCommandParam.startsWith("--" + OPTIONS.OUTPUT_SCHEMAS_AS.toLowerCase())
                            && !caseInsensitiveCommandParam.startsWith("--" + OPTIONS.REFERENCE_SCHEMAS.toLowerCase())
                            && !caseInsensitiveCommandParam.startsWith("--" + OPTIONS.REFERENCE_URL.toLowerCase())
                            && !caseInsensitiveCommandParam.startsWith("--" + OPTIONS.EXCLUDE_OBJECTS.toLowerCase())
                            && !caseInsensitiveCommandParam.startsWith("--" + OPTIONS.INCLUDE_OBJECTS.toLowerCase())
                            && !caseInsensitiveCommandParam.startsWith("--" + OPTIONS.DIFF_TYPES.toLowerCase())
                            && !caseInsensitiveCommandParam.startsWith("--" + OPTIONS.FORMAT.toLowerCase())
                            && !caseInsensitiveCommandParam.startsWith("--" + OPTIONS.HELP.toLowerCase())
                            && !caseInsensitiveCommandParam.startsWith("--" + OPTIONS.SNAPSHOT_FORMAT.toLowerCase())) {
                        messages.add(String.format(coreBundle.getString("unexpected.command.parameter"), cmdParm));
                    }
                    if (COMMANDS.DIFF_CHANGELOG.equalsIgnoreCase(command) && cmdParm.toLowerCase().startsWith("--" + OPTIONS.FORMAT.toLowerCase())) {
                        messages.add(String.format(coreBundle.getString("unexpected.command.parameter"), cmdParm));
                    }
                }
            }
        } else if ((COMMANDS.SNAPSHOT.equalsIgnoreCase(command)
                || COMMANDS.GENERATE_CHANGELOG.equalsIgnoreCase(command))
                && (!commandParams.isEmpty())) {
            for (String cmdParm : commandParams) {
                String caseInsensitiveCommandParam = cmdParm.toLowerCase();
                if (!caseInsensitiveCommandParam.startsWith("--" + OPTIONS.INCLUDE_SCHEMA.toLowerCase())
                        && !caseInsensitiveCommandParam.startsWith("--" + OPTIONS.INCLUDE_CATALOG.toLowerCase())
                        && !caseInsensitiveCommandParam.startsWith("--" + OPTIONS.INCLUDE_TABLESPACE.toLowerCase())
                        && !caseInsensitiveCommandParam.startsWith("--" + OPTIONS.SCHEMAS.toLowerCase())
                        && !caseInsensitiveCommandParam.startsWith("--" + OPTIONS.SNAPSHOT_FORMAT.toLowerCase())
                        && !caseInsensitiveCommandParam.startsWith("--" + OPTIONS.DATA_OUTPUT_DIRECTORY.toLowerCase())
                        && !caseInsensitiveCommandParam.startsWith("--" + OPTIONS.OUTPUT_SCHEMAS_AS.toLowerCase())) {
                    messages.add(String.format(coreBundle.getString("unexpected.command.parameter"), cmdParm));
                }
            }
        } else if (COMMANDS.ROLLBACK_ONE_CHANGE_SET.equalsIgnoreCase(command)) {
            for (String cmdParm : commandParams) {
                String caseInsensitiveCommandParam = cmdParm.toLowerCase();
                if (!caseInsensitiveCommandParam.startsWith("--" + OPTIONS.CHANGE_SET_ID.toLowerCase())
                        && !caseInsensitiveCommandParam.startsWith("--" + OPTIONS.HELP.toLowerCase())
                        && !caseInsensitiveCommandParam.startsWith("--" + OPTIONS.FORCE.toLowerCase())
                        && !caseInsensitiveCommandParam.startsWith("--" + OPTIONS.CHANGE_SET_PATH.toLowerCase())
                        && !caseInsensitiveCommandParam.startsWith("--" + OPTIONS.CHANGE_SET_AUTHOR.toLowerCase())
                        && !caseInsensitiveCommandParam.startsWith("--" + OPTIONS.ROLLBACK_SCRIPT.toLowerCase())) {
                    messages.add(String.format(coreBundle.getString("unexpected.command.parameter"), cmdParm));
                }
            }
        } else if (COMMANDS.ROLLBACK_ONE_CHANGE_SET_SQL.equalsIgnoreCase(command)) {
            for (String cmdParm : commandParams) {
                String caseInsensitiveCommandParam = cmdParm.toLowerCase();
                if (!caseInsensitiveCommandParam.startsWith("--" + OPTIONS.CHANGE_SET_ID.toLowerCase())
                        && !caseInsensitiveCommandParam.startsWith("--" + OPTIONS.HELP.toLowerCase())
                        && !caseInsensitiveCommandParam.startsWith("--" + OPTIONS.FORCE.toLowerCase())
                        && !caseInsensitiveCommandParam.startsWith("--" + OPTIONS.CHANGE_SET_PATH.toLowerCase())
                        && !caseInsensitiveCommandParam.startsWith("--" + OPTIONS.CHANGE_SET_AUTHOR.toLowerCase())
                        && !caseInsensitiveCommandParam.startsWith("--" + OPTIONS.ROLLBACK_SCRIPT.toLowerCase())) {
                    messages.add(String.format(coreBundle.getString("unexpected.command.parameter"), cmdParm));
                }
            }
        } else if (COMMANDS.ROLLBACK_ONE_UPDATE.equalsIgnoreCase(command)) {
            for (String cmdParm : commandParams) {
                String caseInsensitiveCommandParam = cmdParm.toLowerCase();
                if (!caseInsensitiveCommandParam.startsWith("--" + OPTIONS.DEPLOYMENT_ID.toLowerCase())
                        && !caseInsensitiveCommandParam.startsWith("--" + OPTIONS.HELP.toLowerCase())
                        && !caseInsensitiveCommandParam.startsWith("--" + OPTIONS.FORCE.toLowerCase())) {
                    messages.add(String.format(coreBundle.getString("unexpected.command.parameter"), cmdParm));
                }
            }
        } else if (COMMANDS.ROLLBACK_ONE_UPDATE_SQL.equalsIgnoreCase(command)) {
            for (String cmdParm : commandParams) {
                String caseInsensitiveCommandParam = cmdParm.toLowerCase();

                if (!caseInsensitiveCommandParam.startsWith("--" + OPTIONS.DEPLOYMENT_ID.toLowerCase())
                        && !caseInsensitiveCommandParam.startsWith("--" + OPTIONS.HELP.toLowerCase())
                        && !caseInsensitiveCommandParam.startsWith("--" + OPTIONS.FORCE.toLowerCase())) {
                    messages.add(String.format(coreBundle.getString("unexpected.command.parameter"), cmdParm));
                }
            }
        }
    }

    /**
     * Checks the command line for correctness and reports on unexpected, missing and/or malformed parameters.
     *
     * @param messages an array of Strings to which messages for issues found will be added
     */
    private void validateCommandParameters(final List<String> messages) {
        checkForUnexpectedCommandParameter(messages);
        checkForMissingCommandParameters(messages);
        checkForMalformedCommandParameters(messages);
    }

    /**
     * Checks for missing command line parameters and, if any problems are found,
     * returns the list of issues in String form.
     *
     * @param messages an array of Strings to which messages for issues found will be added
     */
    private void checkForMissingCommandParameters(final List<String> messages) {
        if ((commandParams.isEmpty() || commandParams.iterator().next().startsWith("-"))
                && (COMMANDS.CALCULATE_CHECKSUM.equalsIgnoreCase(command))) {
            messages.add(coreBundle.getString("changeset.identifier.missing"));
        }
    }

    /**
     * Checks for incorrectly written command line parameters and, if any problems are found,
     * returns the list of issues in String form.
     *
     * @param messages an array of Strings to which messages for issues found will be added
     */
    private void checkForMalformedCommandParameters(final List<String> messages) {
        if (commandParams.isEmpty()) {
            return;
        }

        final int CHANGESET_MINIMUM_IDENTIFIER_PARTS = 3;

        if (COMMANDS.CALCULATE_CHECKSUM.equalsIgnoreCase(command)) {
            for (final String param : commandParams) {
                if ((param != null) && !param.startsWith("-")) {
                    final String[] parts = param.split("::");
                    if (parts.length < CHANGESET_MINIMUM_IDENTIFIER_PARTS) {
                        messages.add(coreBundle.getString("changeset.identifier.must.have.form.filepath.id.author"));
                        break;
                    }
                }
            }
        } else if (COMMANDS.DIFF_CHANGELOG.equalsIgnoreCase(command) && (diffTypes != null) && diffTypes.toLowerCase
                ().contains("data")) {
            messages.add(String.format(coreBundle.getString("including.data.diffchangelog.has.no.effect"),
                    OPTIONS.DIFF_TYPES, COMMANDS.GENERATE_CHANGELOG
            ));
        }
    }

    /**
     * Reads various execution parameters from an InputStream and sets our internal state according to the values
     * found.
     *
     * @param propertiesInputStream an InputStream from a Java properties file
     * @throws IOException                 if there is a problem reading the InputStream
     * @throws CommandLineParsingException if an invalid property is encountered
     */
    protected void parsePropertiesFile(InputStream propertiesInputStream) throws IOException,
            CommandLineParsingException {
        final IntegrationDetails integrationDetails = Scope.getCurrentScope().get("integrationDetails", IntegrationDetails.class);

        Properties props = new Properties();
        props.load(propertiesInputStream);

        if (Main.runningFromNewCli) {
            parsePropertiesFileForNewCli(props);
            return;
        }

        boolean strict = GlobalConfiguration.STRICT.getCurrentValue();

        //
        // Load property values into
        //   changeLogParameters
        //   ConfigurationContainer
        //   local member variable
        //
        for (Map.Entry entry : props.entrySet()) {
            String entryValue = null;
            if (entry.getValue() != null) {
                entryValue = String.valueOf(entry.getValue());
            }
            if (integrationDetails != null) {
                integrationDetails.setParameter("defaultsFile__" + entry.getKey(), entryValue);
            }

            try {
                if ("promptOnNonLocalDatabase".equals(entry.getKey())) {
                    continue;
                }
                if (((String) entry.getKey()).startsWith("parameter.")) {
                    changeLogParameters.put(((String) entry.getKey()).replaceFirst("^parameter.", ""), entry.getValue());
                } else if (((String) entry.getKey()).contains(".")) {
                    if (Scope.getCurrentScope().getSingleton(LiquibaseConfiguration.class).getRegisteredDefinition((String) entry.getKey()) == null) {
                        if (strict) {
                            throw new CommandLineParsingException(
                                    String.format(coreBundle.getString("parameter.unknown"), entry.getKey())
                            );
                        } else {
                            Scope.getCurrentScope().getLog(getClass()).warning(
                                    String.format(coreBundle.getString("parameter.ignored"), entry.getKey())
                            );
                        }
                    }
                    if (System.getProperty((String) entry.getKey()) == null) {
                        DeprecatedConfigurationValueProvider.setData((String) entry.getKey(), entry.getValue());
                    }
                } else {
                    Field field = getDeclaredField((String) entry.getKey());
                    Object currentValue = field.get(this);

                    if (currentValue == null) {
                        String value = entry.getValue().toString().trim();
                        if (field.getType().equals(Boolean.class)) {
                            field.set(this, Boolean.valueOf(value));
                        } else {
                            field.set(this, value);
                        }
                    }
                }
            } catch (NoSuchFieldException ignored) {
                if (strict) {
                    throw new CommandLineParsingException(
                            String.format(coreBundle.getString("parameter.unknown"), entry.getKey())
                    );
                } else {
                    Scope.getCurrentScope().getLog(getClass()).warning(
                            String.format(coreBundle.getString("parameter.ignored"), entry.getKey())
                    );
                }
            } catch (IllegalAccessException e) {
                throw new UnexpectedLiquibaseException(
                        String.format(coreBundle.getString("parameter.unknown"), entry.getKey())
                );
            }
        }
    }

    /**
     * Most of the properties file is handled by the new CLI. But, for now we have to handle changelog parameter values still
     */
    private void parsePropertiesFileForNewCli(Properties props) {
        for (Map.Entry entry : props.entrySet()) {
            if (((String) entry.getKey()).startsWith("parameter.")) {
                changeLogParameters.put(((String) entry.getKey()).replaceFirst("^parameter.", ""), entry.getValue());
            }
        }
    }

    /**
     * If any errors have been found, print the list of errors first, then print the command line help text.
     *
     * @param errorMessages List of error messages
     * @param stream        the output stream to write the text to
     */
    protected void printHelp(List<String> errorMessages, PrintStream stream) {
        stream.println(coreBundle.getString("errors"));
        for (String message : errorMessages) {
            stream.println("  " + message);
        }
        stream.println();
    }

    /**
     * Print instructions on how to use this program from the command line.
     *
     * @param stream the output stream to write the help text to
     */
    protected void printHelp(PrintStream stream) {
        this.logLevel = Level.WARNING.toString();

        String helpText = "Help not available when running liquibase.integration.commandline.Main directly. Use liquibase.integration.commandline.LiquibaseCommandLine";
        stream.println(helpText);
    }

    /**
     * Check the string for known characters which cannot be handled
     *
     * @param arg Input parameter to check
     * @return int             A CodePointCheck object, or null to indicate all good
     */
    protected static CodePointCheck checkArg(String arg) {
        char[] chars = arg.toCharArray();
        for (int i = 0; i < chars.length; i++) {
            for (int j = 0; j < suspiciousCodePoints.length; j++) {
                if (suspiciousCodePoints[j] == chars[i]) {
                    CodePointCheck codePointCheck = new CodePointCheck();
                    codePointCheck.position = i;
                    codePointCheck.ch = chars[i];
                    return codePointCheck;
                }
            }
        }
        return null;
    }

    /**
     * Parses the command line options. If an invalid argument is given, a CommandLineParsingException is thrown.
     *
     * @param paramArgs the arguments to parse
     * @throws CommandLineParsingException thrown if an invalid argument is passed
     */
    protected void parseOptions(String[] paramArgs) throws CommandLineParsingException {
        String[] args = fixupArgs(paramArgs);

        boolean seenCommand = false;
        for (String arg : args) {

            if (isCommand(arg)) {
                this.command = arg;
                if (this.command.equalsIgnoreCase(COMMANDS.MIGRATE)) {
                    this.command = COMMANDS.UPDATE;
                } else if (this.command.equalsIgnoreCase(COMMANDS.MIGRATE_SQL)) {
                    this.command = COMMANDS.UPDATE_SQL;
                }
                seenCommand = true;
            } else if (seenCommand) {
                // ChangeLog parameter:
                if (arg.startsWith("-D")) {
                    String[] splitArg = splitArg(arg);

                    String attributeName = splitArg[0].replaceFirst("^-D", "");
                    String value = splitArg[1];

                    changeLogParameters.put(attributeName, value);
                } else {
                    commandParams.add(arg);
                    if (arg.startsWith("--")) {
                        parseOptionArgument(arg, true);
                    }
                }
            } else if (arg.startsWith("--")) {
                parseOptionArgument(arg, false);
            } else {
                throw new CommandLineParsingException(
                        String.format(coreBundle.getString("unexpected.value"), arg));
            }
        }

        // Now apply default values from the default property files. We waited with this until this point
        // since command line parameters might have changed the location where we will look for them.
        parseDefaultPropertyFiles();

        //
        // Check the licensing keys to see if they are being set from properties
        //
        if (liquibaseProLicenseKey == null) {
            liquibaseProLicenseKey = (String) Scope.getCurrentScope().getSingleton(LiquibaseConfiguration.class).getCurrentConfiguredValue(null, null, "liquibase.licenseKey").getValue();
        }
        if (liquibaseHubApiKey == null) {
            liquibaseHubApiKey = HubConfiguration.LIQUIBASE_HUB_API_KEY.getCurrentValue();
        }

        //
        // Property provider class
        //
        if (propertyProviderClass == null) {
            Class clazz = LiquibaseCommandLineConfiguration.PROPERTY_PROVIDER_CLASS.getCurrentValue();
            if (clazz != null) {
                propertyProviderClass = clazz.getName();
            }
        }

        //
        // Database class
        //
        if (databaseClass == null) {
            Class clazz = LiquibaseCommandLineConfiguration.DATABASE_CLASS.getCurrentValue();
            if (clazz != null) {
                databaseClass = clazz.getName();
            }
        }
    }

    /**
     * Parses an option ("--someOption") from the command line
     *
     * @param arg the option to parse (including the "--")
     * @throws CommandLineParsingException if a problem occurs
     */
    private void parseOptionArgument(String arg, boolean okIfNotAField) throws CommandLineParsingException {
        final String PROMPT_FOR_VALUE = "PROMPT";

        if (arg.toLowerCase().startsWith("--" + OPTIONS.VERBOSE) ||
                arg.toLowerCase().startsWith("--" + OPTIONS.HELP)) {
            return;
        }

        if (arg.toLowerCase().equals("--" + OPTIONS.FORCE) || arg.toLowerCase().equals("--" + OPTIONS.HELP)) {
            arg = arg + "=true";
        }

        String[] splitArg = splitArg(arg);

        String attributeName = splitArg[0];
        String value = splitArg[1];

        if (PROMPT_FOR_VALUE.equalsIgnoreCase(StringUtil.trimToEmpty(value))) {
            Console c = System.console();
            if (c == null) {
                throw new CommandLineParsingException(
                        String.format(MessageFormat.format(coreBundle.getString(
                                "cannot.prompt.for.the.value.no.console"), attributeName))
                );
            }
            //Prompt for value
            if (attributeName.toLowerCase().contains("password")) {
                value = new String(c.readPassword(attributeName + ": "));
            } else {
                value = c.readLine(attributeName + ": ");
            }
        }

        try {
            Field field = getDeclaredField(attributeName); //getClass().getDeclaredField(attributeName);
            if (field.getType().equals(Boolean.class)) {
                field.set(this, Boolean.valueOf(value));
            } else {
                field.set(this, value);
            }
        } catch (IllegalAccessException | NoSuchFieldException e) {
            if (!okIfNotAField) {
                throw new CommandLineParsingException(
                        String.format(coreBundle.getString("option.unknown"), attributeName)
                );
            }
        }
    }

    private Field getDeclaredField(String attributeName) throws NoSuchFieldException {
        Field[] fields = getClass().getDeclaredFields();
        for (Field field : fields) {
            if (field.getName().equalsIgnoreCase(attributeName)) {
                return field;
            }
        }
        throw new NoSuchFieldException();
    }

    @SuppressWarnings("HardCodedStringLiteral")
    /**
     * Set (hopefully) sensible defaults for command line parameters
     */
    protected void applyDefaults() {
        if (this.promptForNonLocalDatabase == null) {
            this.promptForNonLocalDatabase = Boolean.FALSE;
        }
        if (this.logLevel == null) {
            this.logLevel = "off";
        }
        if (this.includeSystemClasspath == null) {
            this.includeSystemClasspath = Boolean.TRUE;
        }
        if (this.outputDefaultCatalog == null) {
            this.outputDefaultCatalog = "true";
        }
        if (this.outputDefaultSchema == null) {
            this.outputDefaultSchema = "true";
        }
        if (this.defaultsFile == null) {
            this.defaultsFile = "liquibase.properties";
        }
        if (this.includeSchema == null) {
            this.includeSchema = Boolean.FALSE;
        }
        if (this.includeCatalog == null) {
            this.includeCatalog = Boolean.FALSE;
        }
        if (this.includeTablespace == null) {
            this.includeTablespace = Boolean.FALSE;
        }

    }

    protected ClassLoader configureClassLoader() throws CommandLineParsingException {
        final List<URL> urls = new ArrayList<>();
        if (this.classpath != null) {
            String[] classpathSoFar;
            if (isWindows()) {
                classpathSoFar = this.classpath.split(";");
            } else {
                classpathSoFar = this.classpath.split(":");
            }

            for (String classpathEntry : classpathSoFar) {
                File classPathFile = new File(classpathEntry);
                if (!classPathFile.exists()) {
                    throw new CommandLineParsingException(
                            String.format(coreBundle.getString("does.not.exist"), classPathFile.getAbsolutePath()));
                }

                if (classpathEntry.endsWith(FILE_SUFFIXES.WAR_FILE_SUFFIX)) {
                    try {
                        addWarFileClasspathEntries(classPathFile, urls);
                    } catch (IOException e) {
                        throw new CommandLineParsingException(e);
                    }
                } else if (classpathEntry.endsWith(FILE_SUFFIXES.FILE_SUFFIX_EAR)) {
                    try (JarFile earZip = new JarFile(classPathFile)) {
                        Enumeration<? extends JarEntry> entries = earZip.entries();
                        while (entries.hasMoreElements()) {
                            JarEntry entry = entries.nextElement();
                            if (entry.getName().toLowerCase().endsWith(".jar")) {
                                File jar = extract(earZip, entry);
                                URL newUrl = new URL("jar:" + jar.toURI().toURL() + "!/");
                                urls.add(newUrl);
                                LOG.fine(String.format(coreBundle.getString("adding.to.classpath"), newUrl));
                                jar.deleteOnExit();
                            } else if (entry.getName().toLowerCase().endsWith("war")) {
                                File warFile = extract(earZip, entry);
                                addWarFileClasspathEntries(warFile, urls);
                            }
                        }
                    } catch (IOException e) {
                        throw new CommandLineParsingException(e);
                    }

                } else {
                    URL newUrl = null;
                    try {
                        newUrl = new File(classpathEntry).toURI().toURL();
                    } catch (MalformedURLException e) {
                        throw new CommandLineParsingException(e);
                    }
                    LOG.fine(String.format(coreBundle.getString("adding.to.classpath"), newUrl));
                    urls.add(newUrl);
                }
            }
        }
        if (includeSystemClasspath) {
            classLoader = AccessController.doPrivileged(new PrivilegedAction<URLClassLoader>() {
                @Override
                public URLClassLoader run() {
                    return new URLClassLoader(urls.toArray(new URL[0]), Thread.currentThread()
                            .getContextClassLoader());
                }
            });

        } else {
            classLoader = AccessController.doPrivileged(new PrivilegedAction<URLClassLoader>() {
                @Override
                public URLClassLoader run() {
                    return new URLClassLoader(urls.toArray(new URL[0]), null);
                }
            });
        }

        Thread.currentThread().setContextClassLoader(classLoader);

        return classLoader;
    }


    /**
     * Do the actual database migration, i.e. apply the ChangeSets.
     *
     * @throws Exception
     */
    @SuppressWarnings("java:S2095")
    protected void doMigration() throws Exception {
        Scope.getCurrentScope().addMdcValue(MdcKey.LIQUIBASE_COMMAND_NAME, command);
        if (COMMANDS.HELP.equalsIgnoreCase(command)) {
            printHelp(System.err);
            return;
        }

        //
        // Log setting for Hub properties
        //
        if (StringUtil.isNotEmpty(HubConfiguration.LIQUIBASE_HUB_API_KEY.getCurrentValue())) {
            LOG.fine("Liquibase Hub API Key:  " + HubConfiguration.LIQUIBASE_HUB_API_KEY.getCurrentValueObfuscated());
        }
        if (StringUtil.isNotEmpty(HubConfiguration.LIQUIBASE_HUB_URL.getCurrentValue())) {
            LOG.fine("Liquibase Hub URL:      " + HubConfiguration.LIQUIBASE_HUB_URL.getCurrentValue());
        }
        LOG.fine("Liquibase Hub Mode:     " + HubConfiguration.LIQUIBASE_HUB_MODE.getCurrentValue());

        final ResourceAccessor fileOpener = this.getFileOpenerResourceAccessor();

        if (COMMANDS.DIFF.equalsIgnoreCase(command) || COMMANDS.DIFF_CHANGELOG.equalsIgnoreCase(command)
            || COMMANDS.GENERATE_CHANGELOG.equalsIgnoreCase(command) || COMMANDS.UPDATE.equalsIgnoreCase(command)) {
            this.runUsingCommandFramework();
            return;
        }

        Database database = null;
        if (dbConnectionNeeded(command) && this.url != null) {
            database = CommandLineUtils.createDatabaseObject(fileOpener, this.url,
                    this.username, this.password, this.driver, this.defaultCatalogName, this.defaultSchemaName,
                    Boolean.parseBoolean(outputDefaultCatalog), Boolean.parseBoolean(outputDefaultSchema),
                    this.databaseClass, this.driverPropertiesFile, this.propertyProviderClass,
                    this.liquibaseCatalogName, this.liquibaseSchemaName, this.databaseChangeLogTableName,
                    this.databaseChangeLogLockTableName);
            if (this.databaseChangeLogTablespaceName != null) {
                database.setLiquibaseTablespaceName(this.databaseChangeLogTablespaceName);
            } else {
                database.setLiquibaseTablespaceName(GlobalConfiguration.LIQUIBASE_TABLESPACE_NAME.getCurrentConfiguredValue().getValue());
            }
        }

        if (GlobalConfiguration.SHOULD_SNAPSHOT_DATA.getCurrentValue().equals(false) && dataOutputDirectory != null) {
            // If we are not otherwise going to snapshot data, still snapshot data if dataOutputDirectory is set
            DeprecatedConfigurationValueProvider.setData(GlobalConfiguration.SHOULD_SNAPSHOT_DATA, true);
        }

        try {
            if (COMMANDS.SNAPSHOT.equalsIgnoreCase(command)) {
                CommandScope snapshotCommand = new CommandScope("internalSnapshot");
                snapshotCommand
                        .addArgumentValue(InternalSnapshotCommandStep.DATABASE_ARG, database)
                        .addArgumentValue(InternalSnapshotCommandStep.SCHEMAS_ARG, InternalSnapshotCommandStep.parseSchemas(database, getSchemaParams(database)))
                        .addArgumentValue(InternalSnapshotCommandStep.SERIALIZER_FORMAT_ARG, getCommandParam(OPTIONS.SNAPSHOT_FORMAT, null));

                //
                // If we find a ResultsBuilder in the current scope then
                // we will add the snapshot object to it
                // otherwise, we will print the output
                //
                Writer outputWriter = getOutputWriter();
                CommandResults commandResults = snapshotCommand.execute();
                String result = InternalSnapshotCommandStep.printSnapshot(snapshotCommand, commandResults);
                outputWriter.write(result);
                outputWriter.flush();
                return;
            } else if (COMMANDS.EXECUTE_SQL.equalsIgnoreCase(command)) {
                CommandScope executeSqlCommand = new CommandScope("internalExecuteSql")
                        .addArgumentValue(InternalExecuteSqlCommandStep.DATABASE_ARG, database)
                        .addArgumentValue(InternalExecuteSqlCommandStep.SQL_ARG, getCommandParam("sql", null))
                        .addArgumentValue(InternalExecuteSqlCommandStep.SQLFILE_ARG, getCommandParam("sqlFile", null))
                        .addArgumentValue(InternalExecuteSqlCommandStep.DELIMITER_ARG, getCommandParam("delimiter", ";"));
                CommandResults results = executeSqlCommand.execute();
                Writer outputWriter = getOutputWriter();
                String output = (String) results.getResult("output");
                outputWriter.write(output);
                outputWriter.flush();
                return;
            } else if (COMMANDS.SNAPSHOT_REFERENCE.equalsIgnoreCase(command)) {
                CommandScope snapshotCommand = new CommandScope("internalSnapshot");
                Database referenceDatabase = createReferenceDatabaseFromCommandParams(commandParams, fileOpener);
                snapshotCommand
                        .addArgumentValue(InternalSnapshotCommandStep.DATABASE_ARG, referenceDatabase)
                        .addArgumentValue(InternalSnapshotCommandStep.SCHEMAS_ARG, InternalSnapshotCommandStep.parseSchemas(referenceDatabase, getSchemaParams(referenceDatabase)))
                        .addArgumentValue(InternalSnapshotCommandStep.SERIALIZER_FORMAT_ARG, getCommandParam(OPTIONS.SNAPSHOT_FORMAT, null));

                Writer outputWriter = getOutputWriter();
                outputWriter.write(InternalSnapshotCommandStep.printSnapshot(snapshotCommand, snapshotCommand.execute()));
                outputWriter.flush();

                return;
            }

            Liquibase liquibase = new Liquibase(changeLogFile, fileOpener, database);
            if (Main.newCliChangelogParameters != null) {
                for (Map.Entry<String, String> param : Main.newCliChangelogParameters.entrySet()) {
                    liquibase.setChangeLogParameter(param.getKey(), param.getValue());
                }
            }
            try {
                if (hubConnectionId != null) {
                    try {
                        liquibase.setHubConnectionId(UUID.fromString(hubConnectionId));
                    } catch (IllegalArgumentException e) {
                        throw new LiquibaseException("The command '" + command + "' failed because parameter 'hubConnectionId' has invalid value '" + hubConnectionId + "' Learn more at https://hub.liquibase.com");
                    }
                }
            } catch (IllegalArgumentException e) {
                throw new LiquibaseException("Unexpected hubConnectionId format: " + hubConnectionId, e);
            }
            ChangeExecListener listener = ChangeExecListenerUtils.getChangeExecListener(
                    liquibase.getDatabase(), liquibase.getResourceAccessor(),
                    changeExecListenerClass, changeExecListenerPropertiesFile);
            DefaultChangeExecListener defaultChangeExecListener = liquibase.getDefaultChangeExecListener();
            defaultChangeExecListener.addListener(listener);
            liquibase.setChangeExecListener(defaultChangeExecListener);
            if (database != null) {
                database.setCurrentDateTimeFunction(currentDateTimeFunction);
            }
            for (Map.Entry<String, Object> entry : changeLogParameters.entrySet()) {
                liquibase.setChangeLogParameter(entry.getKey(), entry.getValue());
            }

            if (COMMANDS.LIST_LOCKS.equalsIgnoreCase(command)) {
                liquibase.reportLocks(System.err);
                return;
            } else if (COMMANDS.RELEASE_LOCKS.equalsIgnoreCase(command)) {
                LockService lockService = LockServiceFactory.getInstance().getLockService(database);
                lockService.forceReleaseLock();
                Scope.getCurrentScope().getUI().sendMessage(String.format(
                                coreBundle.getString("successfully.released.database.change.log.locks"),
                                liquibase.getDatabase().getConnection().getConnectionUserName() +
                                        "@" + liquibase.getDatabase().getConnection().getURL()
                        )
                );
                return;
            } else if (COMMANDS.TAG.equalsIgnoreCase(command)) {
                liquibase.tag(getCommandArgument());
                return;
            } else if (COMMANDS.TAG_EXISTS.equalsIgnoreCase(command)) {
                String tag = commandParams.iterator().next();
                liquibase.tagExists(tag);
                return;
            } else if (COMMANDS.ROLLBACK_ONE_CHANGE_SET.equalsIgnoreCase(command)) {
                Map<String, Object> argsMap = new HashMap<>();
                loadChangeSetInfoToMap(argsMap);
                argsMap.put("changeLogFile", changeLogFile);
                CommandScope liquibaseCommand = createLiquibaseCommand(database, liquibase, "internalRollbackOneChangeSet", argsMap);
                liquibaseCommand.execute();
                return;
            } else if (COMMANDS.ROLLBACK_ONE_CHANGE_SET_SQL.equalsIgnoreCase(command)) {
                Writer outputWriter = getOutputWriter();
                Map<String, Object> argsMap = new HashMap<>();
                loadChangeSetInfoToMap(argsMap);
                argsMap.put("changeLogFile", changeLogFile);
                argsMap.put("outputWriter", outputWriter);
                argsMap.put("force", Boolean.TRUE);
                CommandScope liquibaseCommand = createLiquibaseCommand(database, liquibase, "internalRollbackOneChangeSetSQL", argsMap);
                liquibaseCommand.execute();
                return;
            } else if (COMMANDS.ROLLBACK_ONE_UPDATE.equalsIgnoreCase(command)) {
                Map<String, Object> argsMap = new HashMap<>();
                argsMap.put("changeLogFile", changeLogFile);
                argsMap.put("deploymentId", getCommandParam(OPTIONS.DEPLOYMENT_ID, null));
                CommandScope liquibaseCommand = createLiquibaseCommand(database, liquibase, "internalRollbackOneUpdate", argsMap);
                liquibaseCommand.execute();
                return;
            } else if (COMMANDS.ROLLBACK_ONE_UPDATE_SQL.equalsIgnoreCase(command)) {
                Writer outputWriter = getOutputWriter();
                Map<String, Object> argsMap = new HashMap<>();
                argsMap.put("deploymentId", getCommandParam(OPTIONS.DEPLOYMENT_ID, null));
                argsMap.put("force", Boolean.TRUE);
                argsMap.put("outputWriter", outputWriter);
                CommandScope liquibaseCommand = createLiquibaseCommand(database, liquibase, "internalRollbackOneUpdateSQL", argsMap);
                liquibaseCommand.execute();
                return;
            } else if (COMMANDS.DEACTIVATE_CHANGELOG.equalsIgnoreCase(command)) {
                Map<String, Object> argsMap = new HashMap<>();
                CommandScope liquibaseCommand = createLiquibaseCommand(database, liquibase, COMMANDS.DEACTIVATE_CHANGELOG, argsMap);

                liquibaseCommand.addArgumentValue(DeactivateChangelogCommandStep.CHANGELOG_FILE_ARG, changeLogFile);

                liquibaseCommand.execute();

                return;
            } else if (COMMANDS.REGISTER_CHANGELOG.equalsIgnoreCase(command)) {
                Map<String, Object> argsMap = new HashMap<>();
                CommandScope liquibaseCommand = createLiquibaseCommand(database, liquibase, COMMANDS.REGISTER_CHANGELOG, argsMap);
                if (hubProjectId != null && hubProjectName != null) {
                    throw new LiquibaseException("\nThe 'registerchangelog' command failed because too many parameters were provided. Command expects a Hub project ID or new Hub project name, but not both.\n");
                }
                try {
                    if (hubProjectId != null) {
                        try {
                            liquibaseCommand.addArgumentValue(RegisterChangelogCommandStep.HUB_PROJECT_ID_ARG, UUID.fromString(hubProjectId));
                        } catch (IllegalArgumentException e) {
                            throw new LiquibaseException("The command '" + command +
                                    "' failed because parameter 'hubProjectId' has invalid value '" + hubProjectId + "'. Learn more at https://hub.liquibase.com");
                        }
                    }
                } catch (IllegalArgumentException e) {
                    throw new LiquibaseException("Unexpected hubProjectId format: " + hubProjectId, e);
                }
                if (hubProjectName != null) {
                    liquibaseCommand.addArgumentValue(RegisterChangelogCommandStep.HUB_PROJECT_NAME_ARG.getName(), hubProjectName);
                }
                liquibaseCommand.execute();

                return;
            } else if (COMMANDS.SYNC_HUB.equalsIgnoreCase(command)) {
                executeSyncHub(database, liquibase);
                return;
            } else if (COMMANDS.DROP_ALL.equalsIgnoreCase(command)) {
                CommandScope dropAllCommand = new CommandScope("internalDropAll");
                if (hubConnectionId != null) {
                    dropAllCommand.addArgumentValue(InternalDropAllCommandStep.HUB_CONNECTION_ID_ARG, UUID.fromString(hubConnectionId));
                }
                if (hubProjectId != null) {
                    dropAllCommand.addArgumentValue(InternalDropAllCommandStep.HUB_PROJECT_ID_ARG, UUID.fromString(hubProjectId));
                }
                dropAllCommand
                        .addArgumentValue(InternalDropAllCommandStep.DATABASE_ARG, liquibase.getDatabase())
                        .addArgumentValue(InternalDropAllCommandStep.SCHEMAS_ARG, InternalSnapshotCommandStep.parseSchemas(database, getSchemaParams(database)))
                        .addArgumentValue(InternalDropAllCommandStep.CHANGELOG_FILE_ARG, changeLogFile);

                dropAllCommand.execute();
                return;
            } else if (COMMANDS.STATUS.equalsIgnoreCase(command)) {
                boolean runVerbose = false;

                if (commandParams.contains("--" + OPTIONS.VERBOSE)) {
                    runVerbose = true;
                }
                liquibase.reportStatus(runVerbose, new Contexts(contexts), new LabelExpression(getLabelFilter()),
                        getOutputWriter());
                return;
            } else if (COMMANDS.UNEXPECTED_CHANGESETS.equalsIgnoreCase(command)) {
                boolean runVerbose = false;

                if (commandParams.contains("--" + OPTIONS.VERBOSE)) {
                    runVerbose = true;
                }
                liquibase.reportUnexpectedChangeSets(runVerbose, contexts, getOutputWriter());
                return;
            } else if (COMMANDS.VALIDATE.equalsIgnoreCase(command)) {
                liquibase.validate();
                Scope.getCurrentScope().getUI().sendMessage(coreBundle.getString("no.validation.errors.found"));
                return;
            } else if (COMMANDS.CLEAR_CHECKSUMS.equalsIgnoreCase(command)) {
                liquibase.clearCheckSums();
                return;
            } else if (COMMANDS.CALCULATE_CHECKSUM.equalsIgnoreCase(command)) {
                liquibase.calculateCheckSum(commandParams.iterator().next());
                return;
            } else if (COMMANDS.DB_DOC.equalsIgnoreCase(command)) {
                if (commandParams.isEmpty()) {
                    throw new CommandLineParsingException(coreBundle.getString("dbdoc.requires.output.directory"));
                }
                if (changeLogFile == null) {
                    throw new CommandLineParsingException(coreBundle.getString("dbdoc.requires.changelog.parameter"));
                }

                if (schemas != null) {
                    for (String schema : schemas.split(",")) {
                        schemaList.add(new CatalogAndSchema(null, schema).customize(database));
                    }

                    CatalogAndSchema[] schemaArr = schemaList.stream().toArray(CatalogAndSchema[]::new);

                    liquibase.generateDocumentation(commandParams.iterator().next(), contexts, schemaArr);
                }
                else {
                    liquibase.generateDocumentation(commandParams.iterator().next(), contexts);
                }

                return;
            }

            try {
<<<<<<< HEAD
                if (COMMANDS.CHANGELOG_SYNC.equalsIgnoreCase(command)) {
=======
                if (COMMANDS.UPDATE.equalsIgnoreCase(command)) {
                    Scope.getCurrentScope().addMdcValue(MdcKey.LIQUIBASE_OPERATION, COMMANDS.UPDATE);
                    try {
                        Map<String, Object> updateScopedObjects = new HashMap<>();
                        updateScopedObjects.put("showSummary", showSummary);
                        Scope.child(updateScopedObjects, () -> {
                            liquibase.update(new Contexts(contexts), new LabelExpression(getLabelFilter()));
                        });
                    } catch (LiquibaseException updateException) {
                        handleUpdateException(database, updateException, defaultChangeExecListener, rollbackOnError);
                    }
                } else if (COMMANDS.CHANGELOG_SYNC.equalsIgnoreCase(command)) {
>>>>>>> fd07dbf1
                    liquibase.changeLogSync(new Contexts(contexts), new LabelExpression(getLabelFilter()));
                } else if (COMMANDS.CHANGELOG_SYNC_SQL.equalsIgnoreCase(command)) {
                    liquibase.changeLogSync(new Contexts(contexts), new LabelExpression(getLabelFilter()), getOutputWriter());
                } else if (COMMANDS.CHANGELOG_SYNC_TO_TAG.equalsIgnoreCase(command)) {
                    liquibase.changeLogSync(commandParams.iterator().next(), new Contexts(contexts), new LabelExpression(getLabelFilter()));
                } else if (COMMANDS.CHANGELOG_SYNC_TO_TAG_SQL.equalsIgnoreCase(command)) {
                    liquibase.changeLogSync(commandParams.iterator().next(), new Contexts(contexts), new LabelExpression(getLabelFilter()), getOutputWriter());
                } else if (COMMANDS.MARK_NEXT_CHANGESET_RAN.equalsIgnoreCase(command)) {
                    liquibase.markNextChangeSetRan(new Contexts(contexts), new LabelExpression(getLabelFilter()));
                } else if (COMMANDS.MARK_NEXT_CHANGESET_RAN_SQL.equalsIgnoreCase(command)) {
                    liquibase.markNextChangeSetRan(new Contexts(contexts), new LabelExpression(getLabelFilter()),
                            getOutputWriter());
                } else if (COMMANDS.UPDATE_COUNT.equalsIgnoreCase(command)) {
                    try {
                        Map<String, Object> updateScopedObjects = new HashMap<>();
                        updateScopedObjects.put("showSummary", showSummary);
                        Scope.child(updateScopedObjects, () -> {
                            liquibase.update(Integer.parseInt(commandParams.iterator().next()), new Contexts(contexts), new
                                    LabelExpression(getLabelFilter()));
                        });
                    } catch (LiquibaseException updateException) {
                        handleUpdateException(database, updateException, defaultChangeExecListener, rollbackOnError);
                    }
                } else if (COMMANDS.UPDATE_COUNT_SQL.equalsIgnoreCase(command)) {
                    liquibase.update(Integer.parseInt(commandParams.iterator().next()), new Contexts(contexts), new
                            LabelExpression(getLabelFilter()), getOutputWriter());
                } else if (COMMANDS.UPDATE_TO_TAG.equalsIgnoreCase(command)) {
                    if ((commandParams == null) || commandParams.isEmpty()) {
                        throw new CommandLineParsingException(
                                String.format(coreBundle.getString("command.requires.tag"), COMMANDS.UPDATE_TO_TAG));
                    }
                    try {
                        Map<String, Object> updateScopedObjects = new HashMap<>();
                        updateScopedObjects.put("showSummary", showSummary);
                        Scope.child(updateScopedObjects, () -> {
                            liquibase.update(commandParams.iterator().next(), new Contexts(contexts), new LabelExpression(getLabelFilter()));
                        });
                    } catch (LiquibaseException updateException) {
                        handleUpdateException(database, updateException, defaultChangeExecListener, rollbackOnError);
                    }
                } else if (COMMANDS.UPDATE_TO_TAG_SQL.equalsIgnoreCase(command)) {
                    if ((commandParams == null) || commandParams.isEmpty()) {
                        throw new CommandLineParsingException(
                                String.format(coreBundle.getString("command.requires.tag"),
                                        COMMANDS.UPDATE_TO_TAG_SQL));
                    }

                    liquibase.update(commandParams.iterator().next(), new Contexts(contexts), new LabelExpression
                            (getLabelFilter()), getOutputWriter());
                } else if (COMMANDS.UPDATE_SQL.equalsIgnoreCase(command)) {
                    liquibase.update(new Contexts(contexts), new LabelExpression(getLabelFilter()), getOutputWriter());
                } else if (COMMANDS.ROLLBACK.equalsIgnoreCase(command)) {
                    Scope.getCurrentScope().addMdcValue(MdcKey.LIQUIBASE_OPERATION, COMMANDS.ROLLBACK);
                    if (getCommandArgument() == null) {
                        throw new CommandLineParsingException(
                                String.format(coreBundle.getString("command.requires.tag"), COMMANDS.ROLLBACK));
                    }
                    liquibase.rollback(getCommandArgument(), getCommandParam(COMMANDS.ROLLBACK_SCRIPT, null), new
                            Contexts(contexts), new LabelExpression(getLabelFilter()));
                } else if (COMMANDS.ROLLBACK_TO_DATE.equalsIgnoreCase(command)) {
                    if (getCommandArgument() == null) {
                        throw new CommandLineParsingException(
                                String.format(coreBundle.getString("command.requires.timestamp"),
                                        COMMANDS.ROLLBACK_TO_DATE));
                    }
                    liquibase.rollback(new ISODateFormat().parse(getCommandArgument()), getCommandParam
                            (COMMANDS.ROLLBACK_SCRIPT, null), new Contexts(contexts), new LabelExpression(getLabelFilter()));
                } else if (COMMANDS.ROLLBACK_COUNT.equalsIgnoreCase(command)) {
                    Scope.getCurrentScope().addMdcValue(MdcKey.LIQUIBASE_OPERATION, COMMANDS.ROLLBACK_COUNT);
                    liquibase.rollback(Integer.parseInt(getCommandArgument()), getCommandParam
                            (COMMANDS.ROLLBACK_SCRIPT, null), new Contexts(contexts), new LabelExpression(getLabelFilter()));

                } else if (COMMANDS.ROLLBACK_SQL.equalsIgnoreCase(command)) {
                    if (getCommandArgument() == null) {
                        throw new CommandLineParsingException(
                                String.format(coreBundle.getString("command.requires.tag"),
                                        COMMANDS.ROLLBACK_SQL));
                    }
                    liquibase.rollback(getCommandArgument(), getCommandParam(COMMANDS.ROLLBACK_SCRIPT, null), new
                            Contexts(contexts), new LabelExpression(getLabelFilter()), getOutputWriter());
                } else if (COMMANDS.ROLLBACK_TO_DATE_SQL.equalsIgnoreCase(command)) {
                    if (getCommandArgument() == null) {
                        throw new CommandLineParsingException(
                                String.format(coreBundle.getString("command.requires.timestamp"),
                                        COMMANDS.ROLLBACK_TO_DATE_SQL));
                    }
                    liquibase.rollback(new ISODateFormat().parse(getCommandArgument()), getCommandParam
                                    (COMMANDS.ROLLBACK_SCRIPT, null), new Contexts(contexts), new LabelExpression
                                    (getLabelFilter()),
                            getOutputWriter());
                } else if (COMMANDS.ROLLBACK_COUNT_SQL.equalsIgnoreCase(command)) {
                    if (getCommandArgument() == null) {
                        throw new CommandLineParsingException(
                                String.format(coreBundle.getString("command.requires.count"),
                                        COMMANDS.ROLLBACK_COUNT_SQL));
                    }

                    liquibase.rollback(Integer.parseInt(getCommandArgument()), getCommandParam
                                    (COMMANDS.ROLLBACK_SCRIPT, null), new Contexts(contexts),
                            new LabelExpression(getLabelFilter()),
                            getOutputWriter()
                    );
                } else if (COMMANDS.FUTURE_ROLLBACK_SQL.equalsIgnoreCase(command)) {
                    liquibase.futureRollbackSQL(new Contexts(contexts), new LabelExpression(getLabelFilter()), getOutputWriter());
                } else if (COMMANDS.FUTURE_ROLLBACK_COUNT_SQL.equalsIgnoreCase(command)) {
                    if (getCommandArgument() == null) {
                        throw new CommandLineParsingException(
                                String.format(coreBundle.getString("command.requires.count"),
                                        COMMANDS.FUTURE_ROLLBACK_COUNT_SQL));
                    }

                    liquibase.futureRollbackSQL(Integer.valueOf(getCommandArgument()), new Contexts(contexts), new
                            LabelExpression(getLabelFilter()), getOutputWriter());
                } else if (COMMANDS.FUTURE_ROLLBACK_FROM_TAG_SQL.equalsIgnoreCase(command)) {
                    if (getCommandArgument() == null) {
                        throw new CommandLineParsingException(
                                String.format(coreBundle.getString("command.requires.tag"),
                                        COMMANDS.FUTURE_ROLLBACK_FROM_TAG_SQL));
                    }

                    liquibase.futureRollbackSQL(getCommandArgument(), new Contexts(contexts), new LabelExpression
                            (getLabelFilter()), getOutputWriter());
                } else if (COMMANDS.UPDATE_TESTING_ROLLBACK.equalsIgnoreCase(command)) {
                    try {
                        liquibase.updateTestingRollback(new Contexts(contexts), new LabelExpression(getLabelFilter()));
                    } catch (LiquibaseException updateException) {
                        handleUpdateException(database, updateException, defaultChangeExecListener, rollbackOnError);
                    }
                } else if (COMMANDS.HISTORY.equalsIgnoreCase(command)) {
                    CommandScope historyCommand = new CommandScope("internalHistory");
                    historyCommand.addArgumentValue(InternalHistoryCommandStep.DATABASE_ARG, database);
                    historyCommand.setOutput(getOutputStream());

                    historyCommand.execute();
                } else {
                    throw new CommandLineParsingException(
                            String.format(coreBundle.getString("command.unknown"), command));
                }
            } catch (ParseException ignored) {
                throw new CommandLineParsingException(
                        coreBundle.getString("timeformat.invalid"));
            }
        } finally {
            try {
                if (database != null) {
                    database.rollback();
                    database.close();
                }
            } catch (DatabaseException e) {
                Scope.getCurrentScope().getLog(getClass()).warning(
                    coreBundle.getString("problem.closing.connection"), e);
            }
        }
    }

    /**
     * Run commands using the CommandFramework instead of directly setting up and calling other classes
     */
    private void runUsingCommandFramework() throws CommandLineParsingException, LiquibaseException, IOException {
        if (COMMANDS.DIFF.equalsIgnoreCase(command)) {
            runDiffCommandStep();
        } else if (COMMANDS.DIFF_CHANGELOG.equalsIgnoreCase(command)) {
            runDiffChangelogCommandStep();
        } else if (COMMANDS.GENERATE_CHANGELOG.equalsIgnoreCase(command)) {
            runGenerateChangelogCommandStep();
        } else if (COMMANDS.UPDATE.equalsIgnoreCase(command)) {
            runUpdateCommandStep();
        }
    }

    private void runGenerateChangelogCommandStep() throws LiquibaseException, IOException, CommandLineParsingException {
        final boolean shouldOverwriteOutputFile = Boolean.parseBoolean(overwriteOutputFile);

        CommandScope generateChangelogCommand = new CommandScope(GenerateChangelogCommandStep.COMMAND_NAME[0])
                .addArgumentValue(GenerateChangelogCommandStep.CHANGELOG_FILE_ARG, changeLogFile)
                .addArgumentValue(DiffOutputControlCommandStep.INCLUDE_CATALOG_ARG, includeCatalog)
                .addArgumentValue(DiffOutputControlCommandStep.INCLUDE_SCHEMA_ARG, includeSchema)
                .addArgumentValue(DiffOutputControlCommandStep.INCLUDE_TABLESPACE_ARG, includeTablespace)
                .addArgumentValue(GenerateChangelogCommandStep.AUTHOR_ARG, StringUtil.trimToNull(changeSetAuthor))
                .addArgumentValue(GenerateChangelogCommandStep.CONTEXT_ARG, StringUtil.trimToNull(changeSetContext))
                .addArgumentValue(GenerateChangelogCommandStep.DATA_OUTPUT_DIR_ARG, StringUtil.trimToNull(dataOutputDirectory))
                .addArgumentValue(GenerateChangelogCommandStep.OVERWRITE_OUTPUT_FILE_ARG, shouldOverwriteOutputFile)
                .setOutput(System.out);

        this.setDatabaseArgumentsToCommand(generateChangelogCommand);
        this.setPreCompareArgumentsToCommand(generateChangelogCommand);
    }

    private void runDiffChangelogCommandStep() throws CommandExecutionException, CommandLineParsingException, IOException {
        CommandScope diffChangelogCommand = new CommandScope("diffChangelog")
                .addArgumentValue(DiffChangelogCommandStep.CHANGELOG_FILE_ARG, changeLogFile)
                .addArgumentValue(DiffOutputControlCommandStep.INCLUDE_CATALOG_ARG, includeCatalog)
                .addArgumentValue(DiffOutputControlCommandStep.INCLUDE_SCHEMA_ARG, includeSchema)
                .addArgumentValue(DiffOutputControlCommandStep.INCLUDE_TABLESPACE_ARG, includeTablespace)
                .setOutput(getOutputStream());

        this.setPreCompareArgumentsToCommand(diffChangelogCommand);
        this.setDatabaseArgumentsToCommand(diffChangelogCommand);
        this.setReferenceDatabaseArgumentsToCommand(diffChangelogCommand);

        diffChangelogCommand.execute();
    }

    private void runDiffCommandStep() throws CommandLineParsingException, CommandExecutionException, IOException {
        CommandScope diffCommand = new CommandScope("diff")
            .addArgumentValue(DiffCommandStep.FORMAT_ARG, getCommandParam(OPTIONS.FORMAT, "TXT"))
            .setOutput(getOutputStream());

        this.setPreCompareArgumentsToCommand(diffCommand);
        this.setDatabaseArgumentsToCommand(diffCommand);
        this.setReferenceDatabaseArgumentsToCommand(diffCommand);

        diffCommand.execute();
    }

    private void runUpdateCommandStep() throws CommandLineParsingException, CommandExecutionException, IOException {
        CommandScope updateCommand = new CommandScope("update");
        updateCommand.addArgumentValue(UpdateCommandStep.CONTEXTS_ARG, contexts);
        updateCommand.addArgumentValue(UpdateCommandStep.LABEL_FILTER_ARG, labelFilter);
        updateCommand.addArgumentValue(UpdateCommandStep.CHANGE_EXEC_LISTENER_CLASS_ARG, changeExecListenerClass);
        updateCommand.addArgumentValue(UpdateCommandStep.CHANGE_EXEC_LISTENER_PROPERTIES_FILE_ARG, changeExecListenerPropertiesFile);
        setDatabaseArgumentsToCommand(updateCommand);
        updateCommand.execute();
    }

    /**
     * Set database arguments values received by Main class to the provided command scope.
     */
    private void setDatabaseArgumentsToCommand(CommandScope command) {
        command.addArgumentValue(DbUrlConnectionCommandStep.DEFAULT_SCHEMA_NAME_ARG, defaultSchemaName)
                .addArgumentValue(DbUrlConnectionCommandStep.DEFAULT_CATALOG_NAME_ARG, defaultCatalogName)
                .addArgumentValue(DbUrlConnectionCommandStep.DRIVER_ARG, driver)
                .addArgumentValue(DbUrlConnectionCommandStep.DRIVER_PROPERTIES_FILE_ARG, driverPropertiesFile)
                .addArgumentValue(DbUrlConnectionCommandStep.USERNAME_ARG, username)
                .addArgumentValue(DbUrlConnectionCommandStep.PASSWORD_ARG, password)
                .addArgumentValue(DbUrlConnectionCommandStep.URL_ARG, url);
    }

    /**
     * Set database compare arguments values received by Main class to the provided command scope.
     */
    private void setPreCompareArgumentsToCommand(CommandScope command) {
        command.addArgumentValue(PreCompareCommandStep.EXCLUDE_OBJECTS_ARG, excludeObjects)
                .addArgumentValue(PreCompareCommandStep.INCLUDE_OBJECTS_ARG, includeObjects)
                .addArgumentValue(PreCompareCommandStep.DIFF_TYPES_ARG, diffTypes)
                .addArgumentValue(PreCompareCommandStep.SCHEMAS_ARG, schemas)
                .addArgumentValue(PreCompareCommandStep.OUTPUT_SCHEMAS_ARG, outputSchemasAs)
                .addArgumentValue(PreCompareCommandStep.REFERENCE_SCHEMAS_ARG, referenceSchemas);
    }

    /**
     * Set reference database arguments values received by Main class to the provided command scope.
     */
    private void setReferenceDatabaseArgumentsToCommand(CommandScope command) throws CommandLineParsingException {
        String refDriver = referenceDriver;
        String refUrl = referenceUrl;
        String refUsername = referenceUsername;
        String refPassword = referencePassword;
        String refSchemaName = this.referenceDefaultSchemaName;
        String refCatalogName = this.referenceDefaultCatalogName;

        for (String param : commandParams) {
            String[] splitArg = splitArg(param);

            String attributeName = splitArg[0];
            String value = splitArg[1];
            if (OPTIONS.REFERENCE_DRIVER.equalsIgnoreCase(attributeName)) {
                refDriver = value;
            } else if (OPTIONS.REFERENCE_URL.equalsIgnoreCase(attributeName)) {
                refUrl = value;
            } else if (OPTIONS.REFERENCE_USERNAME.equalsIgnoreCase(attributeName)) {
                refUsername = value;
            } else if (OPTIONS.REFERENCE_PASSWORD.equalsIgnoreCase(attributeName)) {
                refPassword = value;
            } else if (OPTIONS.REFERENCE_DEFAULT_CATALOG_NAME.equalsIgnoreCase(attributeName)) {
                refCatalogName = value;
            } else if (OPTIONS.REFERENCE_DEFAULT_SCHEMA_NAME.equalsIgnoreCase(attributeName)) {
                refSchemaName = value;
            } else if (OPTIONS.DATA_OUTPUT_DIRECTORY.equalsIgnoreCase(attributeName)) {
                dataOutputDirectory = value;
            }
        }

        if (refUrl == null) {
            throw new CommandLineParsingException(
                    String.format(coreBundle.getString("option.required"), "--referenceUrl"));
        }

        command.addArgumentValue(ReferenceDbUrlConnectionCommandStep.REFERENCE_DEFAULT_SCHEMA_NAME_ARG, refSchemaName)
                .addArgumentValue(ReferenceDbUrlConnectionCommandStep.REFERENCE_URL_ARG, refUrl)
                .addArgumentValue(ReferenceDbUrlConnectionCommandStep.REFERENCE_DEFAULT_CATALOG_NAME_ARG, refCatalogName)
                .addArgumentValue(ReferenceDbUrlConnectionCommandStep.REFERENCE_DRIVER_ARG, refDriver)
                .addArgumentValue(ReferenceDbUrlConnectionCommandStep.REFERENCE_DRIVER_PROPERTIES_FILE_ARG, null)
                .addArgumentValue(ReferenceDbUrlConnectionCommandStep.REFERENCE_USERNAME_ARG, refUsername)
                .addArgumentValue(ReferenceDbUrlConnectionCommandStep.REFERENCE_PASSWORD_ARG, refPassword);
    }

    /**
     * Encapsulate code used to load the correct resource accessor providing legacy Cli compatibility
     */
    private ResourceAccessor getFileOpenerResourceAccessor() throws FileNotFoundException {
        ResourceAccessor fileOpener;
        if (Main.runningFromNewCli) {
            fileOpener = Scope.getCurrentScope().getResourceAccessor();
        } else {
            fileOpener = new CompositeResourceAccessor(
                    new DirectoryResourceAccessor(Paths.get(".").toAbsolutePath().toFile()),
                    new ClassLoaderResourceAccessor(classLoader)
            );
        }
        return fileOpener;
    }

    /**
     * Creates a new DiffOutputControl object based on the parameters received
     */
    private DiffOutputControl getDiffOutputControl(CompareControl.SchemaComparison[] finalSchemaComparisons, ObjectChangeFilter objectChangeFilter) {
        DiffOutputControl diffOutputControl = new DiffOutputControl(
                includeCatalog, includeSchema, includeTablespace, finalSchemaComparisons);
        for (CompareControl.SchemaComparison schema : finalSchemaComparisons) {
            diffOutputControl.addIncludedSchema(schema.getReferenceSchema());
            diffOutputControl.addIncludedSchema(schema.getComparisonSchema());
        }

        if (objectChangeFilter != null) {
            diffOutputControl.setObjectChangeFilter(objectChangeFilter);
        }

        return diffOutputControl;
    }

    private String getLabelFilter() {
        if (labelFilter == null) {
            return labels;
        }
        return labelFilter;
    }

    private void executeSyncHub(Database database, Liquibase liquibase) throws CommandLineParsingException, LiquibaseException, CommandExecutionException {
        Map<String, Object> argsMap = new HashMap<>();
        CommandScope liquibaseCommand = createLiquibaseCommand(database, liquibase, "internalSyncHub", argsMap);

        liquibaseCommand
                .addArgumentValue(InternalSyncHubCommandStep.HUB_CONNECTION_ID_ARG, hubConnectionId == null ? null : UUID.fromString(hubConnectionId))
                .addArgumentValue(InternalSyncHubCommandStep.URL_ARG, url)
                .addArgumentValue(InternalSyncHubCommandStep.DATABASE_ARG, database)
                .addArgumentValue(InternalSyncHubCommandStep.HUB_PROJECT_ID_ARG, hubProjectId == null ? null : UUID.fromString(hubProjectId));

        liquibaseCommand.execute();
    }

    private boolean dbConnectionNeeded(String command) {
        return !COMMANDS.REGISTER_CHANGELOG.equalsIgnoreCase(command) &&
                !COMMANDS.DEACTIVATE_CHANGELOG.equalsIgnoreCase(command);
    }

    private void loadChangeSetInfoToMap(Map<String, Object> argsMap) throws CommandLineParsingException {
        argsMap.put("changeSetId", getCommandParam(OPTIONS.CHANGE_SET_ID, null));
        argsMap.put("changeSetAuthor", getCommandParam(OPTIONS.CHANGE_SET_AUTHOR, null));
        argsMap.put("changeSetPath", getCommandParam(OPTIONS.CHANGE_SET_PATH, null));
    }

    private boolean isFormattedDiff() throws CommandLineParsingException {
        String formatValue = getCommandParam(OPTIONS.FORMAT, "txt");
        return !formatValue.equalsIgnoreCase("txt") && !formatValue.isEmpty();
    }

    private String getSchemaParams(Database database) throws CommandLineParsingException {
        String schemaParams = getCommandParam(OPTIONS.SCHEMAS, schemas);
        if (schemaParams == null || schemaParams.isEmpty()) {
            return database.getDefaultSchema().getSchemaName();
        }
        return schemaParams;
    }

    private CommandScope createLiquibaseCommand(Database database, Liquibase liquibase, String commandName, Map<String, Object> argsMap)
            throws LiquibaseException {
        argsMap.put("rollbackScript", rollbackScript);
        argsMap.put("changeLogFile", changeLogFile);
        argsMap.put("database", database);
        argsMap.put("liquibase", liquibase);
        if (!commandParams.contains("--help")) {
            argsMap.put("changeLog", liquibase.getDatabaseChangeLog());
        }
        ChangeLogParameters clp = new ChangeLogParameters(database);
        for (Map.Entry<String, Object> entry : changeLogParameters.entrySet()) {
            clp.set(entry.getKey(), entry.getValue());
        }
        argsMap.put("changeLogParameters", clp);

        if (this.commandParams.contains("--force") || this.commandParams.contains("--force=true")) {
            argsMap.put("force", Boolean.TRUE);
        }
        if (this.commandParams.contains("--help")) {
            argsMap.put("help", Boolean.TRUE);
        }
        if (liquibaseProLicenseKey != null) {
            argsMap.put("liquibaseProLicenseKey", liquibaseProLicenseKey);
        }
        String liquibaseHubApiKey = HubConfiguration.LIQUIBASE_HUB_API_KEY.getCurrentValue();
        if (liquibaseHubApiKey != null) {
            argsMap.put("liquibaseHubApiKey", liquibaseHubApiKey);
        }
        CommandScope liquibaseCommand = new CommandScope(commandName);
        for (Map.Entry<String, Object> entry : argsMap.entrySet()) {
            liquibaseCommand.addArgumentValue(entry.getKey(), entry.getValue());
        }

        return liquibaseCommand;
    }

    /**
     * Return the first "parameter" from the command line that does NOT have the form of parameter=value. A parameter
     * is a command line argument that follows the main action (e.g. update/rollback/...). Example:
     * For the main action "updateToTagSQL &lt;tag&gt;", &lt;tag&gt; would be the command argument.
     *
     * @return the command argument, if one is given. Otherwise null.
     */
    private String getCommandArgument() {
        for (String param : commandParams) {
            if (!param.contains("=")) {
                return param;
            }
        }

        return null;
    }

    /**
     * Returns the value for a command line parameter of the form parameterName=value, or defaultValue if that
     * parameter has not been specified by the user.
     *
     * @param paramName    name of the parameter
     * @param defaultValue return value if parameter is not given
     * @return the user-specified value for paramName, or defaultValue
     * @throws CommandLineParsingException if a parameter on the command line is un-parsable
     */
    private String getCommandParam(String paramName, String defaultValue) throws CommandLineParsingException {
        for (String param : commandParams) {
            if (!param.contains("=")) {
                continue;
            }
            String[] splitArg = splitArg(param);

            String attributeName = splitArg[0];
            String value = splitArg[1];
            if (attributeName.equalsIgnoreCase(paramName)) {
                return value;
            }
        }

        return defaultValue;
    }

    private Database createReferenceDatabaseFromCommandParams(
            Set<String> commandParams, ResourceAccessor resourceAccessor)
            throws CommandLineParsingException, DatabaseException {
        String refDriver = referenceDriver;
        String refUrl = referenceUrl;
        String refUsername = referenceUsername;
        String refPassword = referencePassword;
        String defSchemaName = this.referenceDefaultSchemaName;
        String defCatalogName = this.referenceDefaultCatalogName;

        for (String param : commandParams) {
            String[] splitArg = splitArg(param);

            String attributeName = splitArg[0];
            String value = splitArg[1];
            if (OPTIONS.REFERENCE_DRIVER.equalsIgnoreCase(attributeName)) {
                refDriver = value;
            } else if (OPTIONS.REFERENCE_URL.equalsIgnoreCase(attributeName)) {
                refUrl = value;
            } else if (OPTIONS.REFERENCE_USERNAME.equalsIgnoreCase(attributeName)) {
                refUsername = value;
            } else if (OPTIONS.REFERENCE_PASSWORD.equalsIgnoreCase(attributeName)) {
                refPassword = value;
            } else if (OPTIONS.REFERENCE_DEFAULT_CATALOG_NAME.equalsIgnoreCase(attributeName)) {
                defCatalogName = value;
            } else if (OPTIONS.REFERENCE_DEFAULT_SCHEMA_NAME.equalsIgnoreCase(attributeName)) {
                defSchemaName = value;
            } else if (OPTIONS.DATA_OUTPUT_DIRECTORY.equalsIgnoreCase(attributeName)) {
                dataOutputDirectory = value;
            }
        }

        if (refUrl == null) {
            throw new CommandLineParsingException(
                    String.format(coreBundle.getString("option.required"), "--referenceUrl"));
        }

        return CommandLineUtils.createDatabaseObject(resourceAccessor, refUrl, refUsername, refPassword, refDriver,
                defCatalogName, defSchemaName, Boolean.parseBoolean(outputDefaultCatalog), Boolean.parseBoolean
                        (outputDefaultSchema), null, null, this.propertyProviderClass, this.liquibaseCatalogName,
                this.liquibaseSchemaName, this.databaseChangeLogTableName, this.databaseChangeLogLockTableName);
    }

    private OutputStream getOutputStream() throws IOException {
        if (outputStream != null) {
            return outputStream;
        }

        if (outputFile != null) {
            FileOutputStream fileOut;
            try {
                fileOut = new FileOutputStream(outputFile, false);
                return fileOut;
            } catch (IOException e) {
                Scope.getCurrentScope().getLog(getClass()).severe(String.format(
                        coreBundle.getString("could.not.create.output.file"),
                        outputFile));
                throw e;
            }
        } else {
            return outputStream;
        }
    }

    private void handleUpdateException(Database database, LiquibaseException exception, DefaultChangeExecListener defaultChangeExecListener, boolean rollbackOnError) throws LiquibaseException {
        try {
            CommandScope commandScope = new CommandScope("internalRollbackOnError");
            commandScope.addArgumentValue("database", database);
            commandScope.addArgumentValue("exception", exception);
            commandScope.addArgumentValue("listener", defaultChangeExecListener);
            commandScope.addArgumentValue("rollbackOnError", rollbackOnError);
            commandScope.execute();
        } catch (IllegalArgumentException ignoredCommandNotFound) {
            throw exception;
        }
    }

    /**
     * Sets the default outputstream to use. Mainly useful for testing and the Command wrappers.
     */
    public static PrintStream setOutputStream(PrintStream outputStream) {
        Main.outputStream = outputStream;

        return outputStream;
    }

    private Writer getOutputWriter() throws IOException {
        String charsetName = GlobalConfiguration.OUTPUT_FILE_ENCODING.getCurrentValue();

        return new OutputStreamWriter(getOutputStream(), charsetName);
    }

    /**
     * Determines if this program is executed on a Microsoft Windows-type of operating system.
     *
     * @return true if running under some variant of MS Windows, false otherwise.
     */
    public boolean isWindows() {
        return System.getProperty("os.name").startsWith("Windows ");
    }

    @SuppressWarnings("HardCodedStringLiteral")
    private enum FILE_SUFFIXES {
        ;
        private static final String FILE_SUFFIX_EAR = ".ear";
        private static final String WAR_FILE_SUFFIX = ".war";
    }

    @SuppressWarnings("HardCodedStringLiteral")
    private enum COMMANDS {
        ;
        private static final String CALCULATE_CHECKSUM = "calculateCheckSum";
        private static final String CHANGELOG_SYNC = "changelogSync";
        private static final String CHANGELOG_SYNC_SQL = "changelogSyncSQL";
        private static final String CHANGELOG_SYNC_TO_TAG = "changelogSyncToTag";
        private static final String CHANGELOG_SYNC_TO_TAG_SQL = "changelogSyncToTagSQL";
        private static final String CLEAR_CHECKSUMS = "clearCheckSums";
        private static final String DB_DOC = "dbDoc";
        private static final String DIFF = "diff";
        private static final String DIFF_CHANGELOG = "diffChangeLog";
        private static final String DROP_ALL = "dropAll";
        private static final String EXECUTE_SQL = "executeSql";
        private static final String FUTURE_ROLLBACK_COUNT_SQL = "futureRollbackCountSQL";
        private static final String FUTURE_ROLLBACK_FROM_TAG_SQL = "futureRollbackFromTagSQL";
        private static final String FUTURE_ROLLBACK_SQL = "futureRollbackSQL";
        private static final String GENERATE_CHANGELOG = "generateChangeLog";
        private static final String HELP = OPTIONS.HELP;
        private static final String HISTORY = "history";
        private static final String LIST_LOCKS = "listLocks";
        private static final String MARK_NEXT_CHANGESET_RAN = "markNextChangeSetRan";
        private static final String MARK_NEXT_CHANGESET_RAN_SQL = "markNextChangeSetRanSQL";
        private static final String MIGRATE = "migrate";
        private static final String MIGRATE_SQL = "migrateSQL";
        private static final String RELEASE_LOCKS = "releaseLocks";
        private static final String ROLLBACK_ONE_CHANGE_SET = "rollbackOneChangeSet";
        private static final String ROLLBACK_ONE_CHANGE_SET_SQL = "rollbackOneChangeSetSQL";
        private static final String ROLLBACK_ONE_UPDATE = "rollbackOneUpdate";
        private static final String ROLLBACK_ONE_UPDATE_SQL = "rollbackOneUpdateSQL";
        private static final String REGISTER_CHANGELOG = "registerChangeLog";
        private static final String DEACTIVATE_CHANGELOG = "deactivateChangeLog";
        private static final String FORMATTED_DIFF = "formattedDiff";
        private static final String ROLLBACK = "rollback";
        private static final String ROLLBACK_COUNT = "rollbackCount";
        private static final String ROLLBACK_COUNT_SQL = "rollbackCountSQL";
        private static final String ROLLBACK_SCRIPT = "rollbackScript";
        private static final String ROLLBACK_SQL = "rollbackSQL";
        private static final String ROLLBACK_TO_DATE = "rollbackToDate";
        private static final String ROLLBACK_TO_DATE_SQL = "rollbackToDateSQL";
        private static final String SNAPSHOT = "snapshot";
        private static final String SNAPSHOT_REFERENCE = "snapshotReference";
        private static final String STATUS = "status";
        private static final String SYNC_HUB = "syncHub";
        private static final String TAG = "tag";
        private static final String TAG_EXISTS = "tagExists";
        private static final String UNEXPECTED_CHANGESETS = "unexpectedChangeSets";
        private static final String UPDATE = "update";
        private static final String UPDATE_COUNT = "updateCount";
        private static final String UPDATE_COUNT_SQL = "updateCountSQL";
        private static final String UPDATE_SQL = "updateSQL";
        private static final String UPDATE_TESTING_ROLLBACK = "updateTestingRollback";
        private static final String UPDATE_TO_TAG = "updateToTag";
        private static final String UPDATE_TO_TAG_SQL = "updateToTagSQL";
        private static final String VALIDATE = "validate";
    }

    @SuppressWarnings("HardCodedStringLiteral")
    private enum OPTIONS {
        ;
        private static final String VERBOSE = "verbose";
        private static final String CHANGELOG_FILE = "changeLogFile";
        private static final String DATA_OUTPUT_DIRECTORY = "dataOutputDirectory";
        private static final String DIFF_TYPES = "diffTypes";
        private static final String CHANGE_SET_ID = "changeSetId";
        private static final String CHANGE_SET_AUTHOR = "changeSetAuthor";
        private static final String CHANGE_SET_PATH = "changeSetPath";
        private static final String DEPLOYMENT_ID = "deploymentId";
        private static final String OUTPUT_FILE = "outputFile";
        private static final String FORCE = "force";
        private static final String FORMAT = "format";
        private static final String ROLLBACK_SCRIPT = "rollbackScript";
        private static final String EXCLUDE_OBJECTS = "excludeObjects";
        private static final String INCLUDE_CATALOG = "includeCatalog";
        private static final String INCLUDE_OBJECTS = "includeObjects";
        private static final String INCLUDE_SCHEMA = "includeSchema";
        private static final String INCLUDE_TABLESPACE = "includeTablespace";
        private static final String DEACTIVATE = "deactivate";
        private static final String OUTPUT_SCHEMAS_AS = "outputSchemasAs";
        private static final String REFERENCE_DEFAULT_CATALOG_NAME = "referenceDefaultCatalogName";
        private static final String REFERENCE_DEFAULT_SCHEMA_NAME = "referenceDefaultSchemaName";
        private static final String REFERENCE_DRIVER = "referenceDriver";
        // SONAR confuses this constant name with a hard-coded password:
        @SuppressWarnings("squid:S2068")
        private static final String REFERENCE_PASSWORD = "referencePassword";
        private static final String REFERENCE_SCHEMAS = "referenceSchemas";
        private static final String REFERENCE_URL = "referenceUrl";
        private static final String REFERENCE_USERNAME = "referenceUsername";
        private static final String SCHEMAS = "schemas";
        private static final String URL = "url";
        private static final String HELP = "help";
        private static final String VERSION = "version";
        private static final String SNAPSHOT_FORMAT = "snapshotFormat";
        private static final String LOG_FILE = "logFile";
        private static final String LOG_LEVEL = "logLevel";
    }
}<|MERGE_RESOLUTION|>--- conflicted
+++ resolved
@@ -1748,22 +1748,7 @@
             }
 
             try {
-<<<<<<< HEAD
                 if (COMMANDS.CHANGELOG_SYNC.equalsIgnoreCase(command)) {
-=======
-                if (COMMANDS.UPDATE.equalsIgnoreCase(command)) {
-                    Scope.getCurrentScope().addMdcValue(MdcKey.LIQUIBASE_OPERATION, COMMANDS.UPDATE);
-                    try {
-                        Map<String, Object> updateScopedObjects = new HashMap<>();
-                        updateScopedObjects.put("showSummary", showSummary);
-                        Scope.child(updateScopedObjects, () -> {
-                            liquibase.update(new Contexts(contexts), new LabelExpression(getLabelFilter()));
-                        });
-                    } catch (LiquibaseException updateException) {
-                        handleUpdateException(database, updateException, defaultChangeExecListener, rollbackOnError);
-                    }
-                } else if (COMMANDS.CHANGELOG_SYNC.equalsIgnoreCase(command)) {
->>>>>>> fd07dbf1
                     liquibase.changeLogSync(new Contexts(contexts), new LabelExpression(getLabelFilter()));
                 } else if (COMMANDS.CHANGELOG_SYNC_SQL.equalsIgnoreCase(command)) {
                     liquibase.changeLogSync(new Contexts(contexts), new LabelExpression(getLabelFilter()), getOutputWriter());
