--- conflicted
+++ resolved
@@ -12,11 +12,8 @@
     public static final ConfigurationDefinition<Boolean> USE_PROCEDURE_SCHEMA;
     public static final ConfigurationDefinition<MissingPropertyMode> MISSING_PROPERTY_MODE;
     public static final ConfigurationDefinition<ChangelogParseMode> CHANGELOG_PARSE_MODE;
-<<<<<<< HEAD
     public static final ConfigurationDefinition<MissingIncludeConfiguration> ON_MISSING_INCLUDE_FILE;
-=======
     public static final ConfigurationDefinition<Boolean> ERROR_ON_CIRCULAR_INCLUDE_ALL;
->>>>>>> 5611f54d
 
 
     static {
@@ -44,18 +41,15 @@
                 .setDefaultValue(ChangelogParseMode.STRICT)
                 .build();
 
-<<<<<<< HEAD
-        ON_MISSING_INCLUDE_FILE = builder.define("onMissingInclude", MissingIncludeConfiguration.class)
-                .setDescription("If set to WARN, then liquibase will not throw exception on missing changelog file, instead will show a warning message.")
-                .setDefaultValue(MissingIncludeConfiguration.FAIL)
-                .build();
-=======
         ERROR_ON_CIRCULAR_INCLUDE_ALL = builder.define("errorOnCircularIncludeAll", Boolean.class)
                 .setDescription("Throw an error if Liquibase detects that an includeAll will cause a circular reference (and thus a changelog parse error).")
                 .setDefaultValue(true)
                 .build();
 
->>>>>>> 5611f54d
+        ON_MISSING_INCLUDE_FILE = builder.define("onMissingInclude", MissingIncludeConfiguration.class)
+                .setDescription("If set to WARN, then liquibase will not throw exception on missing changelog file, instead will show a warning message.")
+                .setDefaultValue(MissingIncludeConfiguration.FAIL)
+                .build();
     }
 
     public enum MissingPropertyMode {
