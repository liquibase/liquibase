--- conflicted
+++ resolved
@@ -25,11 +25,7 @@
 
         try {
             Resource changelog = resourceAccessor.get(physicalChangeLogLocation);
-<<<<<<< HEAD
-            if (changelog == null) {
-=======
             if (!changelog.exists()) {
->>>>>>> 443bc7fd
                 throw new ChangeLogParseException(physicalChangeLogLocation + " does not exist");
             }
 
