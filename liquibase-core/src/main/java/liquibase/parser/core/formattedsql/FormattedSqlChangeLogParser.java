package liquibase.parser.core.formattedsql;

import liquibase.Labels;
import liquibase.change.core.EmptyChange;
import liquibase.change.core.RawSQLChange;
import liquibase.changelog.ChangeLogParameters;
import liquibase.changelog.ChangeSet;
import liquibase.changelog.DatabaseChangeLog;
import liquibase.exception.ChangeLogParseException;
import liquibase.logging.LogFactory;
import liquibase.parser.ChangeLogParser;
import liquibase.precondition.core.PreconditionContainer;
import liquibase.precondition.core.SqlPrecondition;
import liquibase.resource.ResourceAccessor;
import liquibase.resource.UtfBomAwareReader;
import liquibase.util.StreamUtil;
import liquibase.util.StringUtils;
import liquibase.util.SystemUtils;

import java.io.BufferedReader;
import java.io.IOException;
import java.io.InputStream;
import java.util.regex.Matcher;
import java.util.regex.Pattern;

public class FormattedSqlChangeLogParser implements ChangeLogParser {
	private enum ChangeSetBlock {
		SQL, ROLLBACK;
	}

	@Override
	public boolean supports(String changeLogFile, ResourceAccessor resourceAccessor) {
		BufferedReader reader = null;
		try {
			if (changeLogFile.endsWith(".sql")) {
				InputStream fileStream = openChangeLogFile(changeLogFile, resourceAccessor);
				if (fileStream == null) {
					return false;
				}
				reader = new BufferedReader(new UtfBomAwareReader(fileStream));

				String line = reader.readLine();
				return line != null && line.matches("\\-\\-\\s*liquibase formatted.*");
			} else {
				return false;
			}
		} catch (IOException e) {
			LogFactory.getInstance().getLog().debug("Exception reading " + changeLogFile, e);
			return false;
		} finally {
			if (reader != null) {
				try {
					reader.close();
				} catch (IOException e) {
					LogFactory.getInstance().getLog().debug("Exception closing " + changeLogFile, e);
				}
			}
		}
	}

	@Override
	public int getPriority() {
		return PRIORITY_DEFAULT + 5;
	}

	@Override
    public DatabaseChangeLog parse(String physicalChangeLogLocation, ChangeLogParameters changeLogParameters, ResourceAccessor resourceAccessor) throws ChangeLogParseException {

<<<<<<< HEAD
		DatabaseChangeLog changeLog = new DatabaseChangeLog();
		changeLog.setChangeLogParameters(changeLogParameters);

		changeLog.setPhysicalFilePath(physicalChangeLogLocation);

		BufferedReader reader = null;

		try {
			reader = new BufferedReader(new UtfBomAwareReader(openChangeLogFile(physicalChangeLogLocation, resourceAccessor)));
			StringBuffer currentSql = new StringBuffer();
			StringBuffer currentRollbackSql = new StringBuffer();
			ChangeSetBlock activeBlock = ChangeSetBlock.SQL;
			boolean currentChangeHasRollback = false;

			ChangeSet changeSet = null;
			RawSQLChange change = null;
			Pattern changeLogPattern = Pattern.compile("\\-\\-\\s*liquibase formatted.*", Pattern.CASE_INSENSITIVE);
			Pattern changeSetPattern = Pattern.compile("\\-\\-[\\s]*changeset\\s+([^:]+):(\\S+).*", Pattern.CASE_INSENSITIVE);
			Pattern rollbackPattern = Pattern.compile("\\s*\\-\\-[\\s]*rollback (.*)", Pattern.CASE_INSENSITIVE);
			Pattern rollbackPattern2 = Pattern.compile("\\s*\\-\\-[\\s]*rollback\\s*", Pattern.CASE_INSENSITIVE);
			Pattern preconditionsPattern = Pattern.compile("\\s*\\-\\-[\\s]*preconditions(.*)", Pattern.CASE_INSENSITIVE);
			Pattern preconditionPattern = Pattern.compile("\\s*\\-\\-[\\s]*precondition\\-([a-zA-Z0-9-]+) (.*)", Pattern.CASE_INSENSITIVE);
			Pattern stripCommentsPattern = Pattern.compile(".*stripComments:(\\w+).*", Pattern.CASE_INSENSITIVE);
			Pattern splitStatementsPattern = Pattern.compile(".*splitStatements:(\\w+).*", Pattern.CASE_INSENSITIVE);
			Pattern endDelimiterPattern = Pattern.compile(".*endDelimiter:(\\S*).*", Pattern.CASE_INSENSITIVE);
			Pattern commentPattern = Pattern.compile("\\-\\-[\\s]*comment: (.*)", Pattern.CASE_INSENSITIVE);

			Pattern runOnChangePattern = Pattern.compile(".*runOnChange:(\\w+).*", Pattern.CASE_INSENSITIVE);
			Pattern runAlwaysPattern = Pattern.compile(".*runAlways:(\\w+).*", Pattern.CASE_INSENSITIVE);
			Pattern contextPattern = Pattern.compile(".*context:(\\S*).*", Pattern.CASE_INSENSITIVE);
			Pattern logicalFilePathPattern = Pattern.compile(".*logicalFilePath:(\\S*).*", Pattern.CASE_INSENSITIVE);
			Pattern labelsPattern = Pattern.compile(".*labels:(\\S*).*", Pattern.CASE_INSENSITIVE);
			Pattern runInTransactionPattern = Pattern.compile(".*runInTransaction:(\\w+).*", Pattern.CASE_INSENSITIVE);
			Pattern dbmsPattern = Pattern.compile(".*dbms:([^,][\\w!,]+).*", Pattern.CASE_INSENSITIVE);
			Pattern failOnErrorPattern = Pattern.compile(".*failOnError:(\\w+).*", Pattern.CASE_INSENSITIVE);
			Pattern onFailPattern = Pattern.compile(".*onFail:(\\w+).*", Pattern.CASE_INSENSITIVE);
			Pattern onErrorPattern = Pattern.compile(".*onError:(\\w+).*", Pattern.CASE_INSENSITIVE);
			Pattern onUpdateSqlPattern = Pattern.compile(".*onUpdateSQL:(\\w+).*", Pattern.CASE_INSENSITIVE);

			String line;
			while ((line = reader.readLine()) != null) {

				Matcher changeLogPatterMatcher = changeLogPattern.matcher(line);
				if (changeLogPatterMatcher.matches()) {
					Matcher logicalFilePathMatcher = logicalFilePathPattern.matcher(line);
					changeLog.setLogicalFilePath(parseString(logicalFilePathMatcher));
				}

				Matcher changeSetPatternMatcher = changeSetPattern.matcher(line);
				if (changeSetPatternMatcher.matches()) {
					if (changeSet != null) {
						finishChangeSet(changeLogParameters, currentSql, currentRollbackSql, currentChangeHasRollback, changeSet, change);
					}

					Matcher stripCommentsPatternMatcher = stripCommentsPattern.matcher(line);
					Matcher splitStatementsPatternMatcher = splitStatementsPattern.matcher(line);
					Matcher endDelimiterPatternMatcher = endDelimiterPattern.matcher(line);

					Matcher logicalFilePathMatcher = logicalFilePathPattern.matcher(line);
					Matcher runOnChangePatternMatcher = runOnChangePattern.matcher(line);
					Matcher runAlwaysPatternMatcher = runAlwaysPattern.matcher(line);
					Matcher contextPatternMatcher = contextPattern.matcher(line);
					Matcher labelsPatternMatcher = labelsPattern.matcher(line);
					Matcher runInTransactionPatternMatcher = runInTransactionPattern.matcher(line);
					Matcher dbmsPatternMatcher = dbmsPattern.matcher(line);
					Matcher failOnErrorPatternMatcher = failOnErrorPattern.matcher(line);

					boolean stripComments = parseBoolean(stripCommentsPatternMatcher, changeSet, true);
					boolean splitStatements = parseBoolean(splitStatementsPatternMatcher, changeSet, true);
					boolean runOnChange = parseBoolean(runOnChangePatternMatcher, changeSet, false);
					boolean runAlways = parseBoolean(runAlwaysPatternMatcher, changeSet, false);
					boolean runInTransaction = parseBoolean(runInTransactionPatternMatcher, changeSet, true);
					boolean failOnError = parseBoolean(failOnErrorPatternMatcher, changeSet, true);

					String endDelimiter = parseString(endDelimiterPatternMatcher);
					String context = parseString(contextPatternMatcher);
					String labels = parseString(labelsPatternMatcher);
					String logicalFilePath = parseString(logicalFilePathMatcher);
					if (logicalFilePath == null || "".equals(logicalFilePath)) {
						logicalFilePath = changeLog.getLogicalFilePath();
					}
					String dbms = parseString(dbmsPatternMatcher);


                    changeSet = new ChangeSet(changeSetPatternMatcher.group(2), changeSetPatternMatcher.group(1), runAlways, runOnChange, logicalFilePath, context, dbms, runInTransaction, changeLog.getObjectQuotingStrategy(), changeLog);
					changeSet.setLabels(new Labels(labels));
					changeSet.setFailOnError(failOnError);
					changeLog.addChangeSet(changeSet);

					change = new RawSQLChange();
					change.setResourceAccessor(resourceAccessor);
					change.setSplitStatements(splitStatements);
					change.setStripComments(stripComments);
					change.setEndDelimiter(endDelimiter);
					changeSet.addChange(change);

					currentSql = new StringBuffer();
					currentRollbackSql = new StringBuffer();
					activeBlock = ChangeSetBlock.SQL;
					currentChangeHasRollback = false;
				} else {
					if (changeSet != null) {
						Matcher commentMatcher = commentPattern.matcher(line);
						Matcher rollbackMatcher = rollbackPattern.matcher(line);
						Matcher preconditionsMatcher = preconditionsPattern.matcher(line);
						Matcher preconditionMatcher = preconditionPattern.matcher(line);

						if (commentMatcher.matches()) {
							if (commentMatcher.groupCount() == 1) {
								changeSet.setComments(commentMatcher.group(1));
							}
							activeBlock = ChangeSetBlock.SQL;
						} else if (rollbackMatcher.matches()) {
							if (rollbackMatcher.groupCount() == 1) {
								currentRollbackSql.append(rollbackMatcher.group(1)).append("\n");
							}
							activeBlock = ChangeSetBlock.ROLLBACK;
							currentChangeHasRollback = true;
						} else if (rollbackPattern2.matcher(line).matches()) {
							activeBlock = ChangeSetBlock.ROLLBACK;
							currentChangeHasRollback = true;
						} else if (preconditionsMatcher.matches()) {
							if (preconditionsMatcher.groupCount() == 1) {
								String body = preconditionsMatcher.group(1);
								Matcher onFailMatcher = onFailPattern.matcher(body);
								Matcher onErrorMatcher = onErrorPattern.matcher(body);
								Matcher onUpdateSqlMatcher = onUpdateSqlPattern.matcher(body);

								PreconditionContainer pc = new PreconditionContainer();
								pc.setOnFail(StringUtils.trimToNull(parseString(onFailMatcher)));
								pc.setOnError(StringUtils.trimToNull(parseString(onErrorMatcher)));
								pc.setOnSqlOutput(StringUtils.trimToNull(parseString(onUpdateSqlMatcher)));
								changeSet.setPreconditions(pc);
							}
							activeBlock = ChangeSetBlock.SQL;
						} else if (preconditionMatcher.matches()) {
							if (changeSet.getPreconditions() == null) {
								// create the defaults
								changeSet.setPreconditions(new PreconditionContainer());
							}
							if (preconditionMatcher.groupCount() == 2) {
								String name = StringUtils.trimToNull(preconditionMatcher.group(1));
								if (name != null) {
									String body = preconditionMatcher.group(2).trim();
									if ("sql-check".equals(name)) {
										changeSet.getPreconditions().addNestedPrecondition(parseSqlCheckCondition(body));
									} else {
										throw new ChangeLogParseException("The '" + name + "' precondition type is not supported.");
									}
								}
							}
							activeBlock = ChangeSetBlock.SQL;
						} else {
							switch (activeBlock) {
							case SQL:
							default:
								currentSql.append(line).append("\n");
								break;
							case ROLLBACK:
								currentRollbackSql.append(line).append("\n");
								break;
							}
						}
					}
				}
			}

			if (changeSet != null) {
				finishChangeSet(changeLogParameters, currentSql, currentRollbackSql, currentChangeHasRollback, changeSet, change);
			}
		} catch (IOException e) {
			throw new ChangeLogParseException(e);
		} finally {
			if (reader != null) {
				try {
					reader.close();
=======
        DatabaseChangeLog changeLog = new DatabaseChangeLog();
        changeLog.setChangeLogParameters(changeLogParameters);

        changeLog.setPhysicalFilePath(physicalChangeLogLocation);

        BufferedReader reader = null;

        try {
            reader = new BufferedReader(new UtfBomAwareReader(openChangeLogFile(physicalChangeLogLocation, resourceAccessor)));
            StringBuffer currentSql = new StringBuffer();
            StringBuffer currentRollbackSql = new StringBuffer();

            ChangeSet changeSet = null;
            RawSQLChange change = null;
            Pattern changeLogPattern = Pattern.compile("\\-\\-\\s*liquibase formatted.*", Pattern.CASE_INSENSITIVE);
            Pattern changeSetPattern = Pattern.compile("\\-\\-[\\s]*changeset\\s+([^:]+):(\\S+).*", Pattern.CASE_INSENSITIVE);
            Pattern rollbackPattern = Pattern.compile("\\s*\\-\\-[\\s]*rollback (.*)", Pattern.CASE_INSENSITIVE);
            Pattern preconditionsPattern = Pattern.compile("\\s*\\-\\-[\\s]*preconditions(.*)", Pattern.CASE_INSENSITIVE);
            Pattern preconditionPattern = Pattern.compile("\\s*\\-\\-[\\s]*precondition\\-([a-zA-Z0-9-]+) (.*)", Pattern.CASE_INSENSITIVE);
            Pattern stripCommentsPattern = Pattern.compile(".*stripComments:(\\w+).*", Pattern.CASE_INSENSITIVE);
            Pattern splitStatementsPattern = Pattern.compile(".*splitStatements:(\\w+).*", Pattern.CASE_INSENSITIVE);
            Pattern rollbackSplitStatementsPattern = Pattern.compile(".*rollbackSplitStatements:(\\w+).*", Pattern.CASE_INSENSITIVE);
            Pattern endDelimiterPattern = Pattern.compile(".*endDelimiter:(\\S*).*", Pattern.CASE_INSENSITIVE);
            Pattern rollbackEndDelimiterPattern = Pattern.compile(".*rollbackEndDelimiter:(\\S*).*", Pattern.CASE_INSENSITIVE);
            Pattern commentPattern = Pattern.compile("\\-\\-[\\s]*comment:? (.*)", Pattern.CASE_INSENSITIVE);
            Pattern validCheckSumPattern = Pattern.compile("\\-\\-[\\s]*validCheckSum:? (.*)", Pattern.CASE_INSENSITIVE);

            Pattern runOnChangePattern = Pattern.compile(".*runOnChange:(\\w+).*", Pattern.CASE_INSENSITIVE);
            Pattern runAlwaysPattern = Pattern.compile(".*runAlways:(\\w+).*", Pattern.CASE_INSENSITIVE);
            Pattern contextPattern = Pattern.compile(".*context:(\".*\"|\\S*).*", Pattern.CASE_INSENSITIVE);
            Pattern logicalFilePathPattern = Pattern.compile(".*logicalFilePath:(\\S*).*", Pattern.CASE_INSENSITIVE);
            Pattern labelsPattern = Pattern.compile(".*labels:(\\S*).*", Pattern.CASE_INSENSITIVE);
            Pattern runInTransactionPattern = Pattern.compile(".*runInTransaction:(\\w+).*", Pattern.CASE_INSENSITIVE);
            Pattern dbmsPattern = Pattern.compile(".*dbms:([^,][\\w!,]+).*", Pattern.CASE_INSENSITIVE);
            Pattern failOnErrorPattern = Pattern.compile(".*failOnError:(\\w+).*", Pattern.CASE_INSENSITIVE);
            Pattern onFailPattern = Pattern.compile(".*onFail:(\\w+).*", Pattern.CASE_INSENSITIVE);
            Pattern onErrorPattern = Pattern.compile(".*onError:(\\w+).*", Pattern.CASE_INSENSITIVE);
            Pattern onUpdateSqlPattern = Pattern.compile(".*onUpdateSQL:(\\w+).*", Pattern.CASE_INSENSITIVE);

            boolean rollbackSplitStatements = true;
            String rollbackEndDelimiter = null;

            String line;
            while ((line = reader.readLine()) != null) {

                Matcher changeLogPatterMatcher = changeLogPattern.matcher (line);
                if (changeLogPatterMatcher.matches ()) {
                   Matcher logicalFilePathMatcher = logicalFilePathPattern.matcher (line);
                   changeLog.setLogicalFilePath (parseString(logicalFilePathMatcher));
                }

                Matcher changeSetPatternMatcher = changeSetPattern.matcher(line);
                if (changeSetPatternMatcher.matches()) {
                    String finalCurrentSql = changeLogParameters.expandExpressions(StringUtils.trimToNull(currentSql.toString()), changeLog);
                    if (changeSet != null) {

                        if (finalCurrentSql == null) {
                            throw new ChangeLogParseException("No SQL for changeset " + changeSet.toString(false));
                        }

                        change.setSql(finalCurrentSql);

                        if (StringUtils.trimToNull(currentRollbackSql.toString()) != null) {
                            if (currentRollbackSql.toString().trim().toLowerCase().matches("^not required.*")) {
                                changeSet.addRollbackChange(new EmptyChange());
                            } else {
                                RawSQLChange rollbackChange = new RawSQLChange();
                                rollbackChange.setSql(changeLogParameters.expandExpressions(currentRollbackSql.toString(), changeLog));
                                changeSet.addRollbackChange(rollbackChange);
                            }
                        }
                    }

                    Matcher stripCommentsPatternMatcher = stripCommentsPattern.matcher(line);
                    Matcher splitStatementsPatternMatcher = splitStatementsPattern.matcher(line);
                    Matcher rollbackSplitStatementsPatternMatcher = rollbackSplitStatementsPattern.matcher(line);
                    Matcher endDelimiterPatternMatcher = endDelimiterPattern.matcher(line);
                    Matcher rollbackEndDelimiterPatternMatcher = rollbackEndDelimiterPattern.matcher(line);

                    Matcher logicalFilePathMatcher = logicalFilePathPattern.matcher (line);
                    Matcher runOnChangePatternMatcher = runOnChangePattern.matcher(line);
                    Matcher runAlwaysPatternMatcher = runAlwaysPattern.matcher(line);
                    Matcher contextPatternMatcher = contextPattern.matcher(line);
                    Matcher labelsPatternMatcher = labelsPattern.matcher(line);
                    Matcher runInTransactionPatternMatcher = runInTransactionPattern.matcher(line);
                    Matcher dbmsPatternMatcher = dbmsPattern.matcher(line);
                    Matcher failOnErrorPatternMatcher = failOnErrorPattern.matcher(line);

                    boolean stripComments = parseBoolean(stripCommentsPatternMatcher, changeSet, true);
                    boolean splitStatements = parseBoolean(splitStatementsPatternMatcher, changeSet, true);
                    rollbackSplitStatements = parseBoolean(rollbackSplitStatementsPatternMatcher, changeSet, true);
                    boolean runOnChange = parseBoolean(runOnChangePatternMatcher, changeSet, false);
                    boolean runAlways = parseBoolean(runAlwaysPatternMatcher, changeSet, false);
                    boolean runInTransaction = parseBoolean(runInTransactionPatternMatcher, changeSet, true);
                    boolean failOnError = parseBoolean(failOnErrorPatternMatcher, changeSet, true);

                    String endDelimiter = parseString(endDelimiterPatternMatcher);
                    rollbackEndDelimiter = parseString(rollbackEndDelimiterPatternMatcher);
                    String context = StringUtils.trimToNull(
                            StringUtils.trimToEmpty(parseString(contextPatternMatcher)).replaceFirst("^\"", "").replaceFirst("\"$", "") //remove surrounding quotes if they're in there
                    );
                    String labels = parseString(labelsPatternMatcher);
                    String logicalFilePath = parseString(logicalFilePathMatcher);
                    if (logicalFilePath == null || "".equals (logicalFilePath)) {
                       logicalFilePath = changeLog.getLogicalFilePath ();
                    }
                    String dbms = parseString(dbmsPatternMatcher);


                    changeSet = new ChangeSet(changeSetPatternMatcher.group(2), changeSetPatternMatcher.group(1), runAlways, runOnChange, logicalFilePath, context, dbms, runInTransaction, changeLog.getObjectQuotingStrategy(), changeLog);
                    changeSet.setLabels(new Labels(labels));
                    changeSet.setFailOnError(failOnError);
                    changeLog.addChangeSet(changeSet);

                    change = new RawSQLChange();
                    change.setSql(finalCurrentSql);
                    change.setResourceAccessor(resourceAccessor);
                    change.setSplitStatements(splitStatements);
                    change.setStripComments(stripComments);
                    change.setEndDelimiter(endDelimiter);
                    changeSet.addChange(change);

                    currentSql = new StringBuffer();
                    currentRollbackSql = new StringBuffer();
                } else {
                    if (changeSet != null) {
                        Matcher commentMatcher = commentPattern.matcher(line);
                        Matcher rollbackMatcher = rollbackPattern.matcher(line);
                        Matcher preconditionsMatcher = preconditionsPattern.matcher(line);
                        Matcher preconditionMatcher = preconditionPattern.matcher(line);
                        Matcher validCheckSumMatcher = validCheckSumPattern.matcher(line);

                        if (commentMatcher.matches()) {
                            if (commentMatcher.groupCount() == 1) {
                                changeSet.setComments(commentMatcher.group(1));
                            }
                        } else if (validCheckSumMatcher.matches()) {
                            if (validCheckSumMatcher.groupCount() == 1) {
                                changeSet.addValidCheckSum(validCheckSumMatcher.group(1));
                            }
                        } else if (rollbackMatcher.matches()) {
                            if (rollbackMatcher.groupCount() == 1) {
                                currentRollbackSql.append(rollbackMatcher.group(1)).append(SystemUtils.LINE_SEPARATOR);
                            }
                        } else if (preconditionsMatcher.matches()) {
                            if (preconditionsMatcher.groupCount() == 1) {
                                String body = preconditionsMatcher.group(1);
                                Matcher onFailMatcher = onFailPattern.matcher(body);
                                Matcher onErrorMatcher = onErrorPattern.matcher(body);
                                Matcher onUpdateSqlMatcher = onUpdateSqlPattern.matcher(body);

                                PreconditionContainer pc = new PreconditionContainer();
                                pc.setOnFail(StringUtils.trimToNull(parseString(onFailMatcher)));
                                pc.setOnError(StringUtils.trimToNull(parseString(onErrorMatcher)));
                                pc.setOnSqlOutput(StringUtils.trimToNull(parseString(onUpdateSqlMatcher)));
                                changeSet.setPreconditions(pc);
                            }
                        } else if (preconditionMatcher.matches()) {
                            if (changeSet.getPreconditions() == null) {
                                // create the defaults
                                changeSet.setPreconditions(new PreconditionContainer());
                            }
                            if (preconditionMatcher.groupCount() == 2) {
                                String name = StringUtils.trimToNull(preconditionMatcher.group(1));
                                if (name != null) {
                                    String body = preconditionMatcher.group(2).trim();
                                    if ("sql-check".equals(name)) {
                                        changeSet.getPreconditions().addNestedPrecondition(parseSqlCheckCondition(changeLogParameters.expandExpressions(StringUtils.trimToNull(body), changeSet.getChangeLog())));
                                    } else {
                                        throw new ChangeLogParseException("The '" + name + "' precondition type is not supported.");
                                    }
                                }
                            }
                        } else {
                            currentSql.append(line).append(SystemUtils.LINE_SEPARATOR);
                        }
                    }
                }
            }

            if (changeSet != null) {
                change.setSql(changeLogParameters.expandExpressions(StringUtils.trimToNull(currentSql.toString()), changeSet.getChangeLog()));

                if (change.getEndDelimiter() == null && StringUtils.trimToEmpty(change.getSql()).endsWith("\n/")) {
                    change.setEndDelimiter("\n/$");
                }

                if (StringUtils.trimToNull(currentRollbackSql.toString()) != null) {
                    if (currentRollbackSql.toString().trim().toLowerCase().matches("^not required.*")) {
                        changeSet.addRollbackChange(new EmptyChange());
                    } else {
                        RawSQLChange rollbackChange = new RawSQLChange();
                        rollbackChange.setSql(changeLogParameters.expandExpressions(currentRollbackSql.toString(), changeSet.getChangeLog()));
                        rollbackChange.setSplitStatements(rollbackSplitStatements);
                        if (rollbackEndDelimiter != null) {
                            rollbackChange.setEndDelimiter(rollbackEndDelimiter);
                        }
                        changeSet.addRollbackChange(rollbackChange);
                    }
                }
            }

        } catch (IOException e) {
            throw new ChangeLogParseException(e);
        } finally {
            if (reader != null) {
                try {
                    reader.close();
>>>>>>> 9ae7f90a
                } catch (IOException ignore) { }
			}
		}

		return changeLog;
	}

	/** Executes SQL generation from either next changeset or end of file. TODO Refactor this logic into a ChangeBuilder class */
	private void finishChangeSet(ChangeLogParameters changeLogParameters, StringBuffer currentSql, StringBuffer currentRollbackSql,
			boolean currentChangeHasRollback, ChangeSet changeSet, RawSQLChange change) throws ChangeLogParseException {
		String finalCurrentSql = changeLogParameters.expandExpressions(StringUtils.trimToNull(currentSql.toString()));

		if (finalCurrentSql == null) {
			throw new ChangeLogParseException("No SQL for changeset " + changeSet.toString(false));
		}

		change.setSql(finalCurrentSql);
		if (StringUtils.trimToNull(currentRollbackSql.toString()) != null) {
			if (currentRollbackSql.toString().trim().toLowerCase().matches("^not required.*")) {
				changeSet.addRollbackChange(new EmptyChange());
			} else {
				RawSQLChange rollbackChange = new RawSQLChange();
				rollbackChange.setSql(changeLogParameters.expandExpressions(currentRollbackSql.toString()));
				changeSet.addRollbackChange(rollbackChange);
			}
		} else if (currentChangeHasRollback) {
			changeSet.addRollbackChange(new EmptyChange());
		}
	}

	private SqlPrecondition parseSqlCheckCondition(String body) throws ChangeLogParseException {
        Pattern[] patterns = new Pattern[] {
            Pattern.compile("^(?:expectedResult:)?(\\w+) (.*)", Pattern.CASE_INSENSITIVE),
				Pattern.compile("^(?:expectedResult:)?'([^']+)' (.*)", Pattern.CASE_INSENSITIVE),
            Pattern.compile("^(?:expectedResult:)?\"([^\"]+)\" (.*)", Pattern.CASE_INSENSITIVE)
        };
		for (Pattern pattern : patterns) {
			Matcher matcher = pattern.matcher(body);
			if (matcher.matches() && matcher.groupCount() == 2) {
				SqlPrecondition p = new SqlPrecondition();
				p.setExpectedResult(matcher.group(1));
				p.setSql(matcher.group(2));
				return p;
			}
		}
		throw new ChangeLogParseException("Could not parse a SqlCheck precondition from '" + body + "'.");
	}

	private String parseString(Matcher matcher) {
		String endDelimiter = null;
		if (matcher.matches()) {
			endDelimiter = matcher.group(1);
		}
		return endDelimiter;
	}

	private boolean parseBoolean(Matcher matcher, ChangeSet changeSet, boolean defaultValue) throws ChangeLogParseException {
		boolean stripComments = defaultValue;
		if (matcher.matches()) {
			try {
				stripComments = Boolean.parseBoolean(matcher.group(1));
			} catch (Exception e) {
				throw new ChangeLogParseException("Cannot parse " + changeSet + " " + matcher.toString().replaceAll("\\.*", "") + " as a boolean");
			}
		}
		return stripComments;
	}

	protected InputStream openChangeLogFile(String physicalChangeLogLocation, ResourceAccessor resourceAccessor) throws IOException {
		InputStream resourceAsStream = StreamUtil.singleInputStream(physicalChangeLogLocation, resourceAccessor);
		if (resourceAsStream == null) {
			throw new IOException("File does not exist: " + physicalChangeLogLocation);
		}
		return resourceAsStream;
	}
}<|MERGE_RESOLUTION|>--- conflicted
+++ resolved
@@ -66,184 +66,6 @@
 	@Override
     public DatabaseChangeLog parse(String physicalChangeLogLocation, ChangeLogParameters changeLogParameters, ResourceAccessor resourceAccessor) throws ChangeLogParseException {
 
-<<<<<<< HEAD
-		DatabaseChangeLog changeLog = new DatabaseChangeLog();
-		changeLog.setChangeLogParameters(changeLogParameters);
-
-		changeLog.setPhysicalFilePath(physicalChangeLogLocation);
-
-		BufferedReader reader = null;
-
-		try {
-			reader = new BufferedReader(new UtfBomAwareReader(openChangeLogFile(physicalChangeLogLocation, resourceAccessor)));
-			StringBuffer currentSql = new StringBuffer();
-			StringBuffer currentRollbackSql = new StringBuffer();
-			ChangeSetBlock activeBlock = ChangeSetBlock.SQL;
-			boolean currentChangeHasRollback = false;
-
-			ChangeSet changeSet = null;
-			RawSQLChange change = null;
-			Pattern changeLogPattern = Pattern.compile("\\-\\-\\s*liquibase formatted.*", Pattern.CASE_INSENSITIVE);
-			Pattern changeSetPattern = Pattern.compile("\\-\\-[\\s]*changeset\\s+([^:]+):(\\S+).*", Pattern.CASE_INSENSITIVE);
-			Pattern rollbackPattern = Pattern.compile("\\s*\\-\\-[\\s]*rollback (.*)", Pattern.CASE_INSENSITIVE);
-			Pattern rollbackPattern2 = Pattern.compile("\\s*\\-\\-[\\s]*rollback\\s*", Pattern.CASE_INSENSITIVE);
-			Pattern preconditionsPattern = Pattern.compile("\\s*\\-\\-[\\s]*preconditions(.*)", Pattern.CASE_INSENSITIVE);
-			Pattern preconditionPattern = Pattern.compile("\\s*\\-\\-[\\s]*precondition\\-([a-zA-Z0-9-]+) (.*)", Pattern.CASE_INSENSITIVE);
-			Pattern stripCommentsPattern = Pattern.compile(".*stripComments:(\\w+).*", Pattern.CASE_INSENSITIVE);
-			Pattern splitStatementsPattern = Pattern.compile(".*splitStatements:(\\w+).*", Pattern.CASE_INSENSITIVE);
-			Pattern endDelimiterPattern = Pattern.compile(".*endDelimiter:(\\S*).*", Pattern.CASE_INSENSITIVE);
-			Pattern commentPattern = Pattern.compile("\\-\\-[\\s]*comment: (.*)", Pattern.CASE_INSENSITIVE);
-
-			Pattern runOnChangePattern = Pattern.compile(".*runOnChange:(\\w+).*", Pattern.CASE_INSENSITIVE);
-			Pattern runAlwaysPattern = Pattern.compile(".*runAlways:(\\w+).*", Pattern.CASE_INSENSITIVE);
-			Pattern contextPattern = Pattern.compile(".*context:(\\S*).*", Pattern.CASE_INSENSITIVE);
-			Pattern logicalFilePathPattern = Pattern.compile(".*logicalFilePath:(\\S*).*", Pattern.CASE_INSENSITIVE);
-			Pattern labelsPattern = Pattern.compile(".*labels:(\\S*).*", Pattern.CASE_INSENSITIVE);
-			Pattern runInTransactionPattern = Pattern.compile(".*runInTransaction:(\\w+).*", Pattern.CASE_INSENSITIVE);
-			Pattern dbmsPattern = Pattern.compile(".*dbms:([^,][\\w!,]+).*", Pattern.CASE_INSENSITIVE);
-			Pattern failOnErrorPattern = Pattern.compile(".*failOnError:(\\w+).*", Pattern.CASE_INSENSITIVE);
-			Pattern onFailPattern = Pattern.compile(".*onFail:(\\w+).*", Pattern.CASE_INSENSITIVE);
-			Pattern onErrorPattern = Pattern.compile(".*onError:(\\w+).*", Pattern.CASE_INSENSITIVE);
-			Pattern onUpdateSqlPattern = Pattern.compile(".*onUpdateSQL:(\\w+).*", Pattern.CASE_INSENSITIVE);
-
-			String line;
-			while ((line = reader.readLine()) != null) {
-
-				Matcher changeLogPatterMatcher = changeLogPattern.matcher(line);
-				if (changeLogPatterMatcher.matches()) {
-					Matcher logicalFilePathMatcher = logicalFilePathPattern.matcher(line);
-					changeLog.setLogicalFilePath(parseString(logicalFilePathMatcher));
-				}
-
-				Matcher changeSetPatternMatcher = changeSetPattern.matcher(line);
-				if (changeSetPatternMatcher.matches()) {
-					if (changeSet != null) {
-						finishChangeSet(changeLogParameters, currentSql, currentRollbackSql, currentChangeHasRollback, changeSet, change);
-					}
-
-					Matcher stripCommentsPatternMatcher = stripCommentsPattern.matcher(line);
-					Matcher splitStatementsPatternMatcher = splitStatementsPattern.matcher(line);
-					Matcher endDelimiterPatternMatcher = endDelimiterPattern.matcher(line);
-
-					Matcher logicalFilePathMatcher = logicalFilePathPattern.matcher(line);
-					Matcher runOnChangePatternMatcher = runOnChangePattern.matcher(line);
-					Matcher runAlwaysPatternMatcher = runAlwaysPattern.matcher(line);
-					Matcher contextPatternMatcher = contextPattern.matcher(line);
-					Matcher labelsPatternMatcher = labelsPattern.matcher(line);
-					Matcher runInTransactionPatternMatcher = runInTransactionPattern.matcher(line);
-					Matcher dbmsPatternMatcher = dbmsPattern.matcher(line);
-					Matcher failOnErrorPatternMatcher = failOnErrorPattern.matcher(line);
-
-					boolean stripComments = parseBoolean(stripCommentsPatternMatcher, changeSet, true);
-					boolean splitStatements = parseBoolean(splitStatementsPatternMatcher, changeSet, true);
-					boolean runOnChange = parseBoolean(runOnChangePatternMatcher, changeSet, false);
-					boolean runAlways = parseBoolean(runAlwaysPatternMatcher, changeSet, false);
-					boolean runInTransaction = parseBoolean(runInTransactionPatternMatcher, changeSet, true);
-					boolean failOnError = parseBoolean(failOnErrorPatternMatcher, changeSet, true);
-
-					String endDelimiter = parseString(endDelimiterPatternMatcher);
-					String context = parseString(contextPatternMatcher);
-					String labels = parseString(labelsPatternMatcher);
-					String logicalFilePath = parseString(logicalFilePathMatcher);
-					if (logicalFilePath == null || "".equals(logicalFilePath)) {
-						logicalFilePath = changeLog.getLogicalFilePath();
-					}
-					String dbms = parseString(dbmsPatternMatcher);
-
-
-                    changeSet = new ChangeSet(changeSetPatternMatcher.group(2), changeSetPatternMatcher.group(1), runAlways, runOnChange, logicalFilePath, context, dbms, runInTransaction, changeLog.getObjectQuotingStrategy(), changeLog);
-					changeSet.setLabels(new Labels(labels));
-					changeSet.setFailOnError(failOnError);
-					changeLog.addChangeSet(changeSet);
-
-					change = new RawSQLChange();
-					change.setResourceAccessor(resourceAccessor);
-					change.setSplitStatements(splitStatements);
-					change.setStripComments(stripComments);
-					change.setEndDelimiter(endDelimiter);
-					changeSet.addChange(change);
-
-					currentSql = new StringBuffer();
-					currentRollbackSql = new StringBuffer();
-					activeBlock = ChangeSetBlock.SQL;
-					currentChangeHasRollback = false;
-				} else {
-					if (changeSet != null) {
-						Matcher commentMatcher = commentPattern.matcher(line);
-						Matcher rollbackMatcher = rollbackPattern.matcher(line);
-						Matcher preconditionsMatcher = preconditionsPattern.matcher(line);
-						Matcher preconditionMatcher = preconditionPattern.matcher(line);
-
-						if (commentMatcher.matches()) {
-							if (commentMatcher.groupCount() == 1) {
-								changeSet.setComments(commentMatcher.group(1));
-							}
-							activeBlock = ChangeSetBlock.SQL;
-						} else if (rollbackMatcher.matches()) {
-							if (rollbackMatcher.groupCount() == 1) {
-								currentRollbackSql.append(rollbackMatcher.group(1)).append("\n");
-							}
-							activeBlock = ChangeSetBlock.ROLLBACK;
-							currentChangeHasRollback = true;
-						} else if (rollbackPattern2.matcher(line).matches()) {
-							activeBlock = ChangeSetBlock.ROLLBACK;
-							currentChangeHasRollback = true;
-						} else if (preconditionsMatcher.matches()) {
-							if (preconditionsMatcher.groupCount() == 1) {
-								String body = preconditionsMatcher.group(1);
-								Matcher onFailMatcher = onFailPattern.matcher(body);
-								Matcher onErrorMatcher = onErrorPattern.matcher(body);
-								Matcher onUpdateSqlMatcher = onUpdateSqlPattern.matcher(body);
-
-								PreconditionContainer pc = new PreconditionContainer();
-								pc.setOnFail(StringUtils.trimToNull(parseString(onFailMatcher)));
-								pc.setOnError(StringUtils.trimToNull(parseString(onErrorMatcher)));
-								pc.setOnSqlOutput(StringUtils.trimToNull(parseString(onUpdateSqlMatcher)));
-								changeSet.setPreconditions(pc);
-							}
-							activeBlock = ChangeSetBlock.SQL;
-						} else if (preconditionMatcher.matches()) {
-							if (changeSet.getPreconditions() == null) {
-								// create the defaults
-								changeSet.setPreconditions(new PreconditionContainer());
-							}
-							if (preconditionMatcher.groupCount() == 2) {
-								String name = StringUtils.trimToNull(preconditionMatcher.group(1));
-								if (name != null) {
-									String body = preconditionMatcher.group(2).trim();
-									if ("sql-check".equals(name)) {
-										changeSet.getPreconditions().addNestedPrecondition(parseSqlCheckCondition(body));
-									} else {
-										throw new ChangeLogParseException("The '" + name + "' precondition type is not supported.");
-									}
-								}
-							}
-							activeBlock = ChangeSetBlock.SQL;
-						} else {
-							switch (activeBlock) {
-							case SQL:
-							default:
-								currentSql.append(line).append("\n");
-								break;
-							case ROLLBACK:
-								currentRollbackSql.append(line).append("\n");
-								break;
-							}
-						}
-					}
-				}
-			}
-
-			if (changeSet != null) {
-				finishChangeSet(changeLogParameters, currentSql, currentRollbackSql, currentChangeHasRollback, changeSet, change);
-			}
-		} catch (IOException e) {
-			throw new ChangeLogParseException(e);
-		} finally {
-			if (reader != null) {
-				try {
-					reader.close();
-=======
         DatabaseChangeLog changeLog = new DatabaseChangeLog();
         changeLog.setChangeLogParameters(changeLogParameters);
 
@@ -452,7 +274,6 @@
             if (reader != null) {
                 try {
                     reader.close();
->>>>>>> 9ae7f90a
                 } catch (IOException ignore) { }
 			}
 		}
