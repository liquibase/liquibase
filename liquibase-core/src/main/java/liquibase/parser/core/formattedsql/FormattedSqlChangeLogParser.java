--- conflicted
+++ resolved
@@ -81,11 +81,8 @@
             ChangeSet changeSet = null;
             RawSQLChange change = null;
             Pattern changeLogPattern = Pattern.compile("\\-\\-\\s*liquibase formatted.*", Pattern.CASE_INSENSITIVE);
-<<<<<<< HEAD
             Pattern changeSetPattern = Pattern.compile("\\s*\\-\\-[\\s]*changeset\\s+(\"[^\"]+\"|[^:]+):(\"[^\"]+\"|\\S+).*", Pattern.CASE_INSENSITIVE);
-=======
-            Pattern changeSetPattern = Pattern.compile("\\s*\\-\\-[\\s]*changeset\\s+([^:]+):\\s*(\\S+).*", Pattern.CASE_INSENSITIVE);
->>>>>>> d212d493
+
             Pattern rollbackPattern = Pattern.compile("\\s*\\-\\-[\\s]*rollback (.*)", Pattern.CASE_INSENSITIVE);
             Pattern preconditionsPattern = Pattern.compile("\\s*\\-\\-[\\s]*preconditions(.*)", Pattern.CASE_INSENSITIVE);
             Pattern preconditionPattern = Pattern.compile("\\s*\\-\\-[\\s]*precondition\\-([a-zA-Z0-9-]+) (.*)", Pattern.CASE_INSENSITIVE);
