--- conflicted
+++ resolved
@@ -140,19 +140,6 @@
             int count = 0;
             String line;
             while ((line = reader.readLine()) != null) {
-<<<<<<< HEAD
-
-                Matcher changeLogPatterMatcher = changeLogPattern.matcher(line);
-                if (changeLogPatterMatcher.matches()) {
-                    Matcher logicalFilePathMatcher = logicalFilePathPattern.matcher(line);
-                    changeLog.setLogicalFilePath(parseString(logicalFilePathMatcher));
-                }
-
-                Matcher ignoreLinesMatcher = ignoreLinesPattern.matcher(line);
-                if (ignoreLinesMatcher.matches()) {
-                    if ("start".equals(ignoreLinesMatcher.group(1))) {
-                        while ((line = reader.readLine()) != null) {
-=======
                 count++;
                 Matcher commentMatcher = commentPattern.matcher(line);
                 Matcher propertyPatternMatcher = propertyPattern.matcher(line);
@@ -181,7 +168,6 @@
                         while ((line = reader.readLine()) != null){
                             altIgnoreLinesOneDashMatcher = altIgnoreLinesOneDashPattern.matcher(line);
                             count++;
->>>>>>> 665a3112
                             ignoreLinesMatcher = ignoreLinesPattern.matcher(line);
                             if (ignoreLinesMatcher.matches()) {
                                 if ("end".equals(ignoreLinesMatcher.group(1))) {
@@ -329,14 +315,10 @@
                     }
                     String logicalFilePath = parseString(logicalFilePathMatcher);
                     if ((logicalFilePath == null) || "".equals(logicalFilePath)) {
-<<<<<<< HEAD
-                        logicalFilePath = changeLog.getLogicalFilePath();
-=======
                        logicalFilePath = changeLog.getLogicalFilePath();
                     }
                     if (logicalFilePath != null) {
                         logicalFilePath = changeLogParameters.expandExpressions(logicalFilePath, changeLog);
->>>>>>> 665a3112
                     }
                     String dbms = parseString(dbmsPatternMatcher);
                     if (dbms != null) {
@@ -368,11 +350,7 @@
                         changeLogParameters.expandExpressions(StringUtil.stripEnclosingQuotes(authorGroup), changeLog);
 
                     changeSet =
-<<<<<<< HEAD
-                            new ChangeSet(changeSetPatternMatcher.group(2), changeSetPatternMatcher.group(1), runAlways, runOnChange, logicalFilePath, context, dbms, runWith, runInTransaction, changeLog.getObjectQuotingStrategy(), changeLog);
-=======
                        new ChangeSet(changeSetId, changeSetAuthor, runAlways, runOnChange, logicalFilePath, context, dbms, runWith, runInTransaction, changeLog.getObjectQuotingStrategy(), changeLog);
->>>>>>> 665a3112
                     changeSet.setLabels(new Labels(labels));
                     changeSet.setFailOnError(failOnError);
                     changeLog.addChangeSet(changeSet);
@@ -405,11 +383,8 @@
                         Matcher preconditionMatcher = preconditionPattern.matcher(line);
                         Matcher altPreconditionOneDashMatcher = altPreconditionOneDashPattern.matcher(line);
                         Matcher validCheckSumMatcher = validCheckSumPattern.matcher(line);
-<<<<<<< HEAD
+                        Matcher altValidCheckSumOneDashMatcher = altValidCheckSumOneDashPattern.matcher(line);
                         Matcher rollbackMultiLineStartMatcher = rollbackMultiLineStartPattern.matcher(line);
-=======
-                        Matcher altValidCheckSumOneDashMatcher = altValidCheckSumOneDashPattern.matcher(line);
->>>>>>> 665a3112
 
                         if (commentMatcher.matches()) {
                             if (commentMatcher.groupCount() == 0) {
@@ -437,17 +412,17 @@
                                 String message = String.format("Unexpected formatting at line %d. Formatted SQL changelogs require known formats, such as '--rollback <rollback SQL>' and others to be recognized and run. Learn all the options at https://docs.liquibase.com/concepts/changelogs/sql-format.html", count);
                                 throw new ChangeLogParseException("\n" + message);
                             }
-<<<<<<< HEAD
-                        } else if (rollbackMultiLineStartMatcher.matches()) {
-                            if (rollbackMultiLineStartMatcher.groupCount() == 0) {
-                                currentRollbackSql.append(extractMultiLineRollBackSQL(reader));
-                            }
-=======
                             currentRollbackSql.append(rollbackMatcher.group(1)).append(System.lineSeparator());
                         } else if (altRollbackMatcher.matches()) {
                             String message = String.format("Unexpected formatting at line %d. Formatted SQL changelogs require known formats, such as '--rollback <rollback SQL>' and others to be recognized and run. Learn all the options at https://docs.liquibase.com/concepts/changelogs/sql-format.html", count);
                             throw new ChangeLogParseException("\n" + message);
->>>>>>> 665a3112
+                            if (rollbackMatcher.groupCount() == 1) {
+                                currentRollbackSql.append(rollbackMatcher.group(1)).append(System.lineSeparator());
+                            }
+                        } else if (rollbackMultiLineStartMatcher.matches()) {
+                            if (rollbackMultiLineStartMatcher.groupCount() == 0) {
+                                currentRollbackSql.append(extractMultiLineRollBackSQL(reader));
+                            }
                         } else if (preconditionsMatcher.matches()) {
                             if (preconditionsMatcher.groupCount() == 0) {
                                 String message = String.format("Unexpected formatting at line %d. Formatted SQL changelogs require known formats, such as '--preconditions <onFail>|<onError>|<onUpdate>' and others to be recognized and run. Learn all the options at https://docs.liquibase.com/concepts/changelogs/sql-format.html", count);
@@ -527,7 +502,7 @@
                         Matcher authorMatcher = rollbackChangeSetAuthorPattern.matcher(rollbackString);
                         Matcher idMatcher = rollbackChangeSetIdPattern.matcher(rollbackString);
                         Matcher pathMatcher = rollbackChangeSetPathPattern.matcher(rollbackString);
-                        
+
                         String changeSetAuthor = StringUtil.trimToNull(parseString(authorMatcher));
                         String changeSetId = StringUtil.trimToNull(parseString(idMatcher));
                         String changeSetPath = StringUtil.trimToNull(parseString(pathMatcher));
@@ -580,23 +555,6 @@
         return changeLog;
     }
 
-<<<<<<< HEAD
-    private StringBuilder extractMultiLineRollBackSQL(BufferedReader reader) throws IOException, ChangeLogParseException {
-        StringBuilder multiLineRollbackSQL = new StringBuilder();
-        Pattern rollbackMultiLineEndPattern = Pattern.compile("\\s*\\*\\/\\s*$", Pattern.CASE_INSENSITIVE);
-
-        String line;
-        if (reader != null) {
-            while ((line = reader.readLine()) != null) {
-                if (rollbackMultiLineEndPattern.matcher(line).matches()) {
-                    return multiLineRollbackSQL;
-                }
-                multiLineRollbackSQL.append(line);
-            }
-            throw new ChangeLogParseException("The multi line rollback end not found.");
-        }
-        return multiLineRollbackSQL;
-=======
     private void handleProperty(ChangeLogParameters changeLogParameters, DatabaseChangeLog changeLog, Matcher propertyPatternMatcher) {
         String name = null;
         String value = null;
@@ -631,17 +589,31 @@
         }
         changeLogParameters.set(name, value, context, labels, dbms, global, changeLog);
     }
-
+    private StringBuilder extractMultiLineRollBackSQL(BufferedReader reader) throws IOException, ChangeLogParseException {
+        StringBuilder multiLineRollbackSQL = new StringBuilder();
+        Pattern rollbackMultiLineEndPattern = Pattern.compile("\\s*\\*\\/\\s*$", Pattern.CASE_INSENSITIVE);
+
+        String line;
+        if (reader != null) {
+            while ((line = reader.readLine()) != null) {
+                if (rollbackMultiLineEndPattern.matcher(line).matches()) {
+                    return multiLineRollbackSQL;
+                }
+                multiLineRollbackSQL.append(line);
+            }
+            throw new ChangeLogParseException("The multi line rollback end not found.");
+        }
+        return multiLineRollbackSQL;
+    }
     protected boolean supportsExtension(String changelogFile){
         return changelogFile.toLowerCase().endsWith(".sql");
->>>>>>> 665a3112
-    }
-
-    private SqlPrecondition parseSqlCheckCondition(String body) throws ChangeLogParseException {
-        Pattern[] patterns = new Pattern[]{
-                Pattern.compile("^(?:expectedResult:)?(\\w+) (.*)", Pattern.CASE_INSENSITIVE),
-                Pattern.compile("^(?:expectedResult:)?'([^']+)' (.*)", Pattern.CASE_INSENSITIVE),
-                Pattern.compile("^(?:expectedResult:)?\"([^\"]+)\" (.*)", Pattern.CASE_INSENSITIVE)
+    }
+
+    private SqlPrecondition parseSqlCheckCondition(String body) throws ChangeLogParseException{
+        Pattern[] patterns = new Pattern[] {
+            Pattern.compile("^(?:expectedResult:)?(\\w+) (.*)", Pattern.CASE_INSENSITIVE),
+            Pattern.compile("^(?:expectedResult:)?'([^']+)' (.*)", Pattern.CASE_INSENSITIVE),
+            Pattern.compile("^(?:expectedResult:)?\"([^\"]+)\" (.*)", Pattern.CASE_INSENSITIVE)
         };
         for (Pattern pattern : patterns) {
             Matcher matcher = pattern.matcher(body);
