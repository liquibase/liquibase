--- conflicted
+++ resolved
@@ -65,13 +65,8 @@
             resolved = tryResolveLiquibaseSchema(systemId, publicId);
        }
 
-<<<<<<< HEAD
-	   if(resolved==null && resourceAccessor!=null && basePath!=null && systemId!=null) {
-            resolved=tryResolveFromResourceAccessor(systemId);
-=======
 	   if(resolved==null && resourceAccessor!=null && basePath!=null) {
             resolved =  tryResolveFromResourceAccessor(systemId);
->>>>>>> cab63c81
        }
 
        if (resolved == null) {
