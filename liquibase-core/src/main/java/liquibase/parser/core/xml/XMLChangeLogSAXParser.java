package liquibase.parser.core.xml;

import liquibase.GlobalConfiguration;
import liquibase.Scope;
import liquibase.changelog.ChangeLogParameters;
import liquibase.exception.ChangeLogParseException;
import liquibase.parser.core.ParsedNode;
import liquibase.resource.Resource;
import liquibase.resource.ResourceAccessor;
import liquibase.util.BomAwareInputStream;
import liquibase.util.FileUtil;
import liquibase.util.LiquibaseUtil;
import org.xml.sax.*;

import javax.xml.XMLConstants;
import javax.xml.parsers.SAXParser;
import javax.xml.parsers.SAXParserFactory;
import java.io.IOException;
import java.io.InputStream;

public class XMLChangeLogSAXParser extends AbstractChangeLogParser {

    public static final String LIQUIBASE_SCHEMA_VERSION;
    private SAXParserFactory saxParserFactory;

    static {
        LIQUIBASE_SCHEMA_VERSION = computeSchemaVersion(LiquibaseUtil.getBuildVersion());
    }

    private final LiquibaseEntityResolver resolver = new LiquibaseEntityResolver();

    public XMLChangeLogSAXParser() {
        saxParserFactory = SAXParserFactory.newInstance();
        saxParserFactory.setValidating(true);
        saxParserFactory.setNamespaceAware(true);
        if (GlobalConfiguration.SECURE_PARSING.getCurrentValue()) {
            try {
                saxParserFactory.setFeature(XMLConstants.FEATURE_SECURE_PROCESSING, true);
            } catch (Throwable e) {
                Scope.getCurrentScope().getLog(getClass()).fine("Cannot enable FEATURE_SECURE_PROCESSING: " + e.getMessage(), e);
            }
        }
    }

    @Override
    public int getPriority() {
        return PRIORITY_DEFAULT;
    }

    public static String getSchemaVersion() {
        return LIQUIBASE_SCHEMA_VERSION;
    }

    @Override
    public boolean supports(String changeLogFile, ResourceAccessor resourceAccessor) {
        return changeLogFile.toLowerCase().endsWith("xml");
    }

    protected SAXParserFactory getSaxParserFactory() {
        return saxParserFactory;
    }

    /**
     * When set to true, a warning will be printed to the console if the XSD version used does not match the version
     * of Liquibase. If "latest" is used as the XSD version, no warning is printed.
     */
    public void setShouldWarnOnMismatchedXsdVersion(boolean shouldWarnOnMismatchedXsdVersion) {
        resolver.setShouldWarnOnMismatchedXsdVersion(shouldWarnOnMismatchedXsdVersion);
    }

    @Override
    protected ParsedNode parseToNode(String physicalChangeLogLocation, ChangeLogParameters changeLogParameters, ResourceAccessor resourceAccessor) throws ChangeLogParseException {
        try  {
            Resource resource = resourceAccessor.get(physicalChangeLogLocation);
            SAXParser parser = saxParserFactory.newSAXParser();
            if (GlobalConfiguration.SECURE_PARSING.getCurrentValue()) {
                try {
                    parser.setProperty(XMLConstants.ACCESS_EXTERNAL_SCHEMA, "http,https"); //need to allow external schemas on http/https to support the liquibase.org xsd files
                } catch (SAXException e) {
                    Scope.getCurrentScope().getLog(getClass()).fine("Cannot enable ACCESS_EXTERNAL_SCHEMA: " + e.getMessage(), e);
                }
            }
            trySetSchemaLanguageProperty(parser);

            XMLReader xmlReader = parser.getXMLReader();
            xmlReader.setEntityResolver(resolver);
            xmlReader.setErrorHandler(new ErrorHandler() {
                @Override
                public void warning(SAXParseException exception) throws SAXException {
                    Scope.getCurrentScope().getLog(getClass()).warning(exception.getMessage());
                    throw exception;
                }

                @Override
                public void error(SAXParseException exception) throws SAXException {
                    Scope.getCurrentScope().getLog(getClass()).severe(exception.getMessage());
                    throw exception;
                }

                @Override
                public void fatalError(SAXParseException exception) throws SAXException {
                    Scope.getCurrentScope().getLog(getClass()).severe(exception.getMessage());
                    throw exception;
                }
            });

<<<<<<< HEAD
            if (resource == null) {
=======
            if (!resource.exists()) {
>>>>>>> 443bc7fd
                if (physicalChangeLogLocation.startsWith("WEB-INF/classes/")) {
                    // Correct physicalChangeLogLocation and try again.
                    return parseToNode(
                            physicalChangeLogLocation.replaceFirst("WEB-INF/classes/", ""),
                            changeLogParameters, resourceAccessor);
                } else {
                    throw new ChangeLogParseException(FileUtil.getFileNotFoundMessage(physicalChangeLogLocation));
                }
            }

            XMLChangeLogSAXHandler contentHandler = new XMLChangeLogSAXHandler(physicalChangeLogLocation, resourceAccessor, changeLogParameters);
            xmlReader.setContentHandler(contentHandler);
            try (InputStream stream = resource.openInputStream()) {
                xmlReader.parse(new InputSource(new BomAwareInputStream(stream)));
            }

            return contentHandler.getDatabaseChangeLogTree();
        } catch (ChangeLogParseException e) {
            throw e;
        } catch (IOException e) {
            throw new ChangeLogParseException("Error Reading Changelog File: " + e.getMessage(), e);
        } catch (SAXParseException e) {
            throw new ChangeLogParseException("Error parsing line " + e.getLineNumber() + " column " + e.getColumnNumber() + " of " + physicalChangeLogLocation + ": " + e.getMessage(), e);
        } catch (SAXException e) {
            Throwable parentCause = e.getException();
            while (parentCause != null) {
                if (parentCause instanceof ChangeLogParseException) {
                    throw ((ChangeLogParseException) parentCause);
                }
                parentCause = parentCause.getCause();
            }
            String reason = e.getMessage();
            String causeReason = null;
            if (e.getCause() != null) {
                causeReason = e.getCause().getMessage();
            }
            if (reason == null) {
                if (causeReason != null) {
                    reason = causeReason;
                } else {
                    reason = "Unknown Reason";
                }
            }

            throw new ChangeLogParseException("Invalid Migration File: " + reason, e);
        } catch (Exception e) {
            throw new ChangeLogParseException(e);
        }
    }

    /**
     * Try to set the parser property "schemaLanguage", but do not mind if the parser does not understand it.
     *
     * @param parser the parser to configure
     * @todo If we do not mind, why do we set it in the first place? Need to resarch in git...
     */
    private void trySetSchemaLanguageProperty(SAXParser parser) {
        try {
            parser.setProperty("http://java.sun.com/xml/jaxp/properties/schemaLanguage", "http://www.w3.org/2001/XMLSchema");
        } catch (SAXNotRecognizedException | SAXNotSupportedException ignored) {
            //ok, parser need not support it
        }
    }

    static String computeSchemaVersion(String version) {
        String finalVersion = null;

        if (version != null && version.contains(".")) {
            String[] splitVersion = version.split("\\.");
            finalVersion = splitVersion[0] + "." + splitVersion[1];
        }
        if (finalVersion == null) {
            finalVersion = "latest";
        }
        return finalVersion;
    }
}<|MERGE_RESOLUTION|>--- conflicted
+++ resolved
@@ -104,11 +104,7 @@
                 }
             });
 
-<<<<<<< HEAD
-            if (resource == null) {
-=======
             if (!resource.exists()) {
->>>>>>> 443bc7fd
                 if (physicalChangeLogLocation.startsWith("WEB-INF/classes/")) {
                     // Correct physicalChangeLogLocation and try again.
                     return parseToNode(
