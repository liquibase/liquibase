--- conflicted
+++ resolved
@@ -21,11 +21,7 @@
 
 public class XMLChangeLogSAXParser extends AbstractChangeLogParser {
 
-<<<<<<< HEAD
-    public static final String LIQUIBASE_SCHEMA_VERSION = "3.7";
-=======
     public static final String LIQUIBASE_SCHEMA_VERSION = "3.9";
->>>>>>> 71906e08
     private static final boolean PREFER_INTERNAL_XSD = Boolean.getBoolean("liquibase.prefer.internal.xsd");
     private static final String XSD_FILE = "dbchangelog-" + LIQUIBASE_SCHEMA_VERSION + ".xsd";
     private SAXParserFactory saxParserFactory;
