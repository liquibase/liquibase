--- conflicted
+++ resolved
@@ -23,44 +23,6 @@
     }
 
     /**
-<<<<<<< HEAD
-     * Initialize this property with values in the given ConfigurationProvers. If the configurationValueProviders do not contain
-     * a default value, the property is initialized with the value set by {@link #setDefaultValue(Object)}.
-     * If multiple configurationValueProviders contain values, the first in the list wins.
-     */
-    protected void init(ConfigurationValueProvider[] configurationValueProviders) {
-        Object containerValue = null;
-
-        for (ConfigurationValueProvider container : configurationValueProviders) {
-            containerValue = container.getValue(namespace, name);
-            for (String alias : aliases) {
-                if (containerValue != null) {
-                    break;
-                }
-                containerValue = container.getValue(namespace, alias);
-            }
-        }
-
-        if (containerValue == null) {
-            value = defaultValue;
-        } else {
-            try {
-                if (valueHandler == null) {
-                    value = valueOf(containerValue);
-                } else {
-                    value = valueHandler.convert(containerValue);
-                }
-                wasOverridden = true;
-            } catch (NumberFormatException e) {
-                throw new UnexpectedLiquibaseException("Error parsing "+containerValue+" as a "+type.getSimpleName());
-            }
-        }
-    }
-
-
-    /**
-=======
->>>>>>> 9fd6ea48
      * Returns the property name.
      *
      * @deprecated
