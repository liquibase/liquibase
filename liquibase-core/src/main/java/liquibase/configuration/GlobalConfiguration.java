package liquibase.configuration;

/**
 * Configuration container for global properties.
 */
public class GlobalConfiguration extends AbstractConfigurationContainer {

    public static final String SHOULD_RUN = "shouldRun";
    public static final String DATABASECHANGELOG_TABLE_NAME = "databaseChangeLogTableName";
    public static final String DATABASECHANGELOGLOCK_TABLE_NAME = "databaseChangeLogLockTableName";
    public static final String LIQUIBASE_TABLESPACE_NAME = "tablespaceName";
    public static final String LIQUIBASE_CATALOG_NAME = "catalogName";
    public static final String LIQUIBASE_SCHEMA_NAME = "schemaName";
    public static final String OUTPUT_LINE_SEPARATOR = "outputLineSeparator";
    public static final String OUTPUT_ENCODING = "outputFileEncoding";
    public static final String CHANGELOGLOCK_WAIT_TIME = "changeLogLockWaitTimeInMinutes";
    public static final String CHANGELOGLOCK_POLL_RATE = "changeLogLockPollRate";
    public static final String CONVERT_DATA_TYPES = "convertDataTypes";
    public static final String GENERATE_CHANGESET_CREATED_VALUES = "generateChangeSetCreatedValues";
    public static final String AUTO_REORG = "autoReorg";
    public static final String DIFF_COLUMN_ORDER = "diffColumnOrder";
<<<<<<< HEAD
    public static final String ALWAYS_OVERRIDE_STORED_LOGIC_SCHEMA = "alwaysOverrideStoredLogicSchema";
=======
    public static final String GENERATED_CHANGESET_IDS_INCLUDE_DESCRIPTION = "generatedChangeSetIdsContainsDescription";
>>>>>>> 936b617d

    public GlobalConfiguration() {
        super("liquibase");

        getContainer().addProperty(SHOULD_RUN, Boolean.class)
                .setDescription("Should Liquibase commands execute")
                .setDefaultValue(true)
                .addAlias("should.run");

        getContainer().addProperty(DATABASECHANGELOG_TABLE_NAME, String.class)
                .setDescription("Name of table to use for tracking change history")
                .setDefaultValue("DATABASECHANGELOG");

        getContainer().addProperty(DATABASECHANGELOGLOCK_TABLE_NAME, String.class)
                .setDescription("Name of table to use for tracking concurrent liquibase usage")
                .setDefaultValue("DATABASECHANGELOGLOCK");

        getContainer().addProperty(CHANGELOGLOCK_WAIT_TIME, Long.class)
                .setDescription("Number of minutes to wait for the changelog lock to be available before giving up")
                .setDefaultValue(5);

        getContainer().addProperty(CHANGELOGLOCK_POLL_RATE, Long.class)
                .setDescription("Number of seconds wait between checks to the changelog lock when it is locked")
                .setDefaultValue(10);

        getContainer().addProperty(LIQUIBASE_TABLESPACE_NAME, String.class)
                .setDescription("Tablespace to use for liquibase objects");

        getContainer().addProperty(LIQUIBASE_CATALOG_NAME, String.class)
                .setDescription("Catalog to use for liquibase objects");

        getContainer().addProperty(LIQUIBASE_SCHEMA_NAME, String.class)
                .setDescription("Schema to use for liquibase objects");

        getContainer().addProperty(OUTPUT_LINE_SEPARATOR, String.class)
                .setDescription("Line separator for output. Defaults to OS default")
                .setDefaultValue(System.getProperty("line.separator"));

        getContainer().addProperty(OUTPUT_ENCODING, String.class)
                .setDescription("Encoding to output text in. Defaults to file.encoding system property or UTF-8")
                .setDefaultValue("UTF-8")
                .addAlias("file.encoding");

        getContainer().addProperty(CONVERT_DATA_TYPES, Boolean.class)
                .setDescription("Should Liquibase convert to/from standard data types. Applies to both snapshot and update commands.")
                .setDefaultValue(true);

        getContainer().addProperty(GENERATE_CHANGESET_CREATED_VALUES, Boolean.class)
                .setDescription("Should Liquibase include a 'created' attribute in diff/generateChangeLog changeSets with the current datetime")
                .setDefaultValue(false);

        getContainer().addProperty(AUTO_REORG, Boolean.class)
                .setDescription("Should Liquibase automatically include REORG TABLE commands when needed?")
                .setDefaultValue(true);

        getContainer().addProperty(DIFF_COLUMN_ORDER, Boolean.class)
                .setDescription("Should Liquibase compare column order in diff operation?")
                .setDefaultValue(true);

<<<<<<< HEAD
        getContainer().addProperty(ALWAYS_OVERRIDE_STORED_LOGIC_SCHEMA, Boolean.class)
                .setDescription("When generating SQL for createProcedure, should the procedure schema be forced to the default schema if no schemaName attribute is set?")
=======

        getContainer().addProperty(GENERATED_CHANGESET_IDS_INCLUDE_DESCRIPTION, Boolean.class)
                .setDescription("Should Liquibase include the change description in the id when generating changeSets?")
>>>>>>> 936b617d
                .setDefaultValue(false);
    }

    /**
     * Should Liquibase execute
     */
    public boolean getShouldRun() {
        return getContainer().getValue(SHOULD_RUN, Boolean.class);
    }

    public GlobalConfiguration setShouldRun(boolean shouldRun) {
        getContainer().setValue(SHOULD_RUN, shouldRun);
        return this;
    }

    /**
     * Table name to use for DATABASECHANGELOG
     */
    public String getDatabaseChangeLogTableName() {
        return getContainer().getValue(DATABASECHANGELOG_TABLE_NAME, String.class);
    }

    public GlobalConfiguration setDatabaseChangeLogTableName(String name) {
        getContainer().setValue(DATABASECHANGELOG_TABLE_NAME, name);
        return this;
    }

    /**
     * Table name to use for DATABASECHANGELOGLOCK
     */
    public String getDatabaseChangeLogLockTableName() {
        return getContainer().getValue(DATABASECHANGELOGLOCK_TABLE_NAME, String.class);
    }

    public GlobalConfiguration setDatabaseChangeLogLockTableName(String name) {
        getContainer().setValue(DATABASECHANGELOGLOCK_TABLE_NAME, name);
        return this;
    }

    /**
     * Wait time (in minutes) to wait to receive the changelog lock before giving up.
     */
    public Long getDatabaseChangeLogLockWaitTime() {
        return getContainer().getValue(CHANGELOGLOCK_WAIT_TIME, Long.class);
    }

    public GlobalConfiguration setDatabaseChangeLogLockWaitTime(Long minutes) {
        getContainer().setValue(CHANGELOGLOCK_WAIT_TIME, minutes);
        return this;
    }

    /**
     * Wait time (in seconds) between polling requests to the changelog lock system.
     */
    public Long getDatabaseChangeLogLockPollRate() {
        return getContainer().getValue(CHANGELOGLOCK_POLL_RATE, Long.class);
    }

    public GlobalConfiguration setDatabaseChangeLogLockPollRate(Long seconds) {
        getContainer().setValue(CHANGELOGLOCK_POLL_RATE, seconds);
        return this;
    }

    /**
     * Name of the tablespace to use for liquibase database objects
     */
    public String getLiquibaseTablespaceName() {
        return getContainer().getValue(LIQUIBASE_TABLESPACE_NAME, String.class);
    }

    public GlobalConfiguration setLiquibaseTablespaceName(String name) {
        getContainer().setValue(LIQUIBASE_TABLESPACE_NAME, name);
        return this;
    }

    /**
     * Name of the catalog to use for liquibase database objects
     */
    public String getLiquibaseCatalogName() {
        return getContainer().getValue(LIQUIBASE_CATALOG_NAME, String.class);
    }

    public GlobalConfiguration setLiquibaseCatalogName(String name) {
        getContainer().setValue(LIQUIBASE_CATALOG_NAME, name);
        return this;
    }

    /**
     * Name of the schema to use for liquibase database objects
     */
    public String getLiquibaseSchemaName() {
        return getContainer().getValue(LIQUIBASE_SCHEMA_NAME, String.class);
    }

    public GlobalConfiguration setLiquibaseSchemaName(String name) {
        getContainer().setValue(LIQUIBASE_SCHEMA_NAME, name);
        return this;
    }

    /**
     * Line separator to use in output
     */
    public String getOutputLineSeparator() {
        return getContainer().getValue(OUTPUT_LINE_SEPARATOR, String.class);
    }

    public GlobalConfiguration setOutputLineSeparator(String name) {
        getContainer().setValue(OUTPUT_LINE_SEPARATOR, name);
        return this;
    }

    /**
     * String encoding to use in output.
     */
    public String getOutputEncoding() {
        return getContainer().getValue(OUTPUT_ENCODING, String.class);
    }

    public GlobalConfiguration setOutputEncoding(String name) {
        getContainer().setValue(OUTPUT_ENCODING, name);
        return this;
    }

    public Boolean getDiffColumnOrder() {
        return getContainer().getValue(DIFF_COLUMN_ORDER, Boolean.class);
    }

    public GlobalConfiguration setDiffColumnOrder(boolean diff) {
        getContainer().setValue(DIFF_COLUMN_ORDER, diff);
        return this;
    }


<<<<<<< HEAD
    public Boolean getAlwaysOverrideStoredLogicSchema() {
        return getContainer().getValue(ALWAYS_OVERRIDE_STORED_LOGIC_SCHEMA, Boolean.class);
    }

    public GlobalConfiguration setAlwaysOverrideStoredLogicSchema(boolean override) {
        getContainer().setValue(ALWAYS_OVERRIDE_STORED_LOGIC_SCHEMA, override);
=======
    public Boolean getGeneratedChangeSetIdsContainDescription() {
        return getContainer().getValue(GENERATED_CHANGESET_IDS_INCLUDE_DESCRIPTION, Boolean.class);
    }

    public GlobalConfiguration setGeneratedChangeSetIdsContainDescription(boolean containDescription) {
        getContainer().setValue(GENERATED_CHANGESET_IDS_INCLUDE_DESCRIPTION, containDescription);
>>>>>>> 936b617d
        return this;
    }
}<|MERGE_RESOLUTION|>--- conflicted
+++ resolved
@@ -19,11 +19,8 @@
     public static final String GENERATE_CHANGESET_CREATED_VALUES = "generateChangeSetCreatedValues";
     public static final String AUTO_REORG = "autoReorg";
     public static final String DIFF_COLUMN_ORDER = "diffColumnOrder";
-<<<<<<< HEAD
     public static final String ALWAYS_OVERRIDE_STORED_LOGIC_SCHEMA = "alwaysOverrideStoredLogicSchema";
-=======
     public static final String GENERATED_CHANGESET_IDS_INCLUDE_DESCRIPTION = "generatedChangeSetIdsContainsDescription";
->>>>>>> 936b617d
 
     public GlobalConfiguration() {
         super("liquibase");
@@ -83,14 +80,13 @@
                 .setDescription("Should Liquibase compare column order in diff operation?")
                 .setDefaultValue(true);
 
-<<<<<<< HEAD
         getContainer().addProperty(ALWAYS_OVERRIDE_STORED_LOGIC_SCHEMA, Boolean.class)
                 .setDescription("When generating SQL for createProcedure, should the procedure schema be forced to the default schema if no schemaName attribute is set?")
-=======
+                .setDefaultValue(false);
+
 
         getContainer().addProperty(GENERATED_CHANGESET_IDS_INCLUDE_DESCRIPTION, Boolean.class)
                 .setDescription("Should Liquibase include the change description in the id when generating changeSets?")
->>>>>>> 936b617d
                 .setDefaultValue(false);
     }
 
@@ -224,21 +220,22 @@
     }
 
 
-<<<<<<< HEAD
     public Boolean getAlwaysOverrideStoredLogicSchema() {
         return getContainer().getValue(ALWAYS_OVERRIDE_STORED_LOGIC_SCHEMA, Boolean.class);
     }
 
     public GlobalConfiguration setAlwaysOverrideStoredLogicSchema(boolean override) {
         getContainer().setValue(ALWAYS_OVERRIDE_STORED_LOGIC_SCHEMA, override);
-=======
+        return this;
+    }
+
+
     public Boolean getGeneratedChangeSetIdsContainDescription() {
         return getContainer().getValue(GENERATED_CHANGESET_IDS_INCLUDE_DESCRIPTION, Boolean.class);
     }
 
     public GlobalConfiguration setGeneratedChangeSetIdsContainDescription(boolean containDescription) {
         getContainer().setValue(GENERATED_CHANGESET_IDS_INCLUDE_DESCRIPTION, containDescription);
->>>>>>> 936b617d
         return this;
     }
 }