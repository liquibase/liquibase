package liquibase.configuration;

import liquibase.Scope;
import liquibase.SingletonObject;
import liquibase.exception.UnexpectedLiquibaseException;
import liquibase.servicelocator.ServiceLocator;
import liquibase.util.StringUtil;

import java.util.*;

/**
 * Provides unified management of configuration properties within Liquibase core and in extensions.
 * <p>
 * Because this class focuses on raw/untyped access to what is actually configured, it is usually best to interact with {@link ConfigurationDefinition} instances
 * which provide type safety, standardized key naming, default values, and more.
 * <p>
 * "Registered" configuration definitions will be available for generated help.
 * <p>
 * This class will search through the configured {@link ConfigurationValueProvider}s. Standard value providers are auto-loaded on startup, but more can be added/removed at runtime.
 * <p>
 */
public class LiquibaseConfiguration implements SingletonObject {

    private final SortedSet<ConfigurationValueProvider> configurationValueProviders;
    private final SortedSet<ConfigurationDefinition<?>> definitions = new TreeSet<>();

    /**
     * Track looked up values we have logged to avoid infinite loops between this and the log system using configurations
     * and to limit logged messages.
     * Only re-log when values changed from the last time they were logged.
     */
    private final Map<String, String> lastLoggedKeyValues = new HashMap<>();

    protected LiquibaseConfiguration() {
        configurationValueProviders = new TreeSet<>((o1, o2) -> {
            if (o1.getPrecedence() < o2.getPrecedence()) {
                return -1;
            } else if (o1.getPrecedence() > o2.getPrecedence()) {
                return 1;
            }

            return o1.getClass().getName().compareTo(o2.getClass().getName());
        });

<<<<<<< HEAD

        //ensure this configuration gets loaded
        instance.getConfiguration(SqlConfiguration.class);

        return instance;
=======
>>>>>>> 9fd6ea48
    }

    /**
     * @deprecated use {@link Scope#getSingleton(Class)}
     */
    public static LiquibaseConfiguration getInstance() {
        return Scope.getCurrentScope().getSingleton(LiquibaseConfiguration.class);
    }

    /**
     * Finishes configuration of this service. Called as the root scope is set up, should not be called elsewhere.
     */
    public void init(Scope scope) {
        configurationValueProviders.clear();
        ServiceLocator serviceLocator = scope.getServiceLocator();
        final List<AutoloadedConfigurations> containers = serviceLocator.findInstances(AutoloadedConfigurations.class);
        for (AutoloadedConfigurations container : containers) {
            Scope.getCurrentScope().getLog(getClass()).fine("Found ConfigurationDefinitions in " + container.getClass().getName());
        }

        configurationValueProviders.addAll(serviceLocator.findInstances(ConfigurationValueProvider.class));
    }

    /**
     * Adds a new {@link ConfigurationValueProvider} to the active collection of providers.
     */
    public void registerProvider(ConfigurationValueProvider valueProvider) {
        this.configurationValueProviders.add(valueProvider);
    }

    /**
     * Removes the given {@link ConfigurationValueProvider} from the active collection of providers.
     *
     * @return true if the given provider was previously registered.
     */
    public boolean unregisterProvider(ConfigurationValueProvider valueProvider) {
        return this.configurationValueProviders.remove(valueProvider);
    }

    /**
     * Removes a specific {@link ConfigurationValueProvider} from the active collection of providers.
     *
     * @return true if the provider was removed.
     */
    public boolean removeProvider(ConfigurationValueProvider provider) {
        return this.configurationValueProviders.remove(provider);
    }

    /**
     * @deprecated use {@link ConfigurationDefinition} instances directly
     */
    public <T extends ConfigurationContainer> T getConfiguration(Class<T> type) {
        try {
            return type.newInstance();
        } catch (Throwable e) {
            throw new UnexpectedLiquibaseException(e);
        }
    }

    public SortedSet<ConfigurationValueProvider> getProviders() {
        return Collections.unmodifiableSortedSet(this.configurationValueProviders);
    }


    /**
     * Searches for the given keys in the current providers.
     *
     * @param keyAndAliases The first element should be the canonical key name, with later elements being aliases. At least one element must be provided.
     * @return the value for the key, or null if not configured.
     */
    public <DataType> ConfiguredValue<DataType> getCurrentConfiguredValue(ConfigurationValueConverter<DataType> converter, ConfigurationValueObfuscator<DataType> obfuscator, String... keyAndAliases) {
        if (keyAndAliases == null || keyAndAliases.length == 0) {
            throw new IllegalArgumentException("Must specify at least one key");
        }

        ConfiguredValue<DataType> details = new ConfiguredValue<>(keyAndAliases[0], converter, obfuscator);

        for (ConfigurationValueProvider provider : configurationValueProviders) {
            final ProvidedValue providerValue = provider.getProvidedValue(keyAndAliases);

            if (providerValue != null) {
                details.override(providerValue);
            }
        }

        final String foundValue = String.valueOf(details.getValue());
        if (!foundValue.equals(lastLoggedKeyValues.get(keyAndAliases[0]))) {
            lastLoggedKeyValues.put(keyAndAliases[0], foundValue);

            //avoid infinite loop when logging is getting set up
            if (details.found()) {
                StringBuilder logMessage = new StringBuilder("Found '" + keyAndAliases[0] + "' configuration of '" + details.getValueObfuscated() + "'");
                boolean foundFirstValue = false;
                for (ProvidedValue providedValue : details.getProvidedValues()) {
                    logMessage.append("\n    ");
                    if (foundFirstValue) {
                        logMessage.append("Overrides ");
                    }
                    logMessage.append(StringUtil.lowerCaseFirst(providedValue.describe()));
                    Object value = providedValue.getValue();
                    if (value != null) {
                        if (converter != null) {
                            value = converter.convert(value);
                        }
                        if (obfuscator != null) {
                            try {
                                value = obfuscator.obfuscate((DataType) value);
                            } catch (ClassCastException e) {
                                value = "*****";
                            }
                        }
                        logMessage.append(" of '").append(value).append("'");
                    }
                    foundFirstValue = true;
                }

                Scope.getCurrentScope().getLog(getClass()).fine(logMessage.toString());
            } else {
                Scope.getCurrentScope().getLog(getClass()).fine("No configuration value for " + StringUtil.join(keyAndAliases, " aka ") + " found");
            }
        }

        return details;
    }

    /**
     * Registers a {@link ConfigurationDefinition} so it will be returned by {@link #getRegisteredDefinitions(boolean)}
     */
    public void registerDefinition(ConfigurationDefinition<?> definition) {
        this.definitions.add(definition);
    }

    /**
     * Returns all registered {@link ConfigurationDefinition}s. Registered definitions are used for generated help documentation.
     * @param includeInternal if true, include {@link ConfigurationDefinition#isInternal()} definitions.
     */
    public SortedSet<ConfigurationDefinition<?>> getRegisteredDefinitions(boolean includeInternal) {
        SortedSet<ConfigurationDefinition<?>> returnSet = new TreeSet<>();
        for (ConfigurationDefinition<?> definition : this.definitions) {
            if (includeInternal || !definition.isInternal()) {
                returnSet.add(definition);
            }
        }

        return Collections.unmodifiableSortedSet(returnSet);
    }

    /**
     * @return the registered {@link ConfigurationDefinition} asssociated with this key. Null if none match.
     */
    public ConfigurationDefinition<?> getRegisteredDefinition(String key) {
        for (ConfigurationDefinition<?> def : getRegisteredDefinitions(true)) {
            if (def.getKey().equalsIgnoreCase(key)) {
                return def;
            }
            final Set<String> aliasKeys = def.getAliasKeys();
            if (aliasKeys != null && aliasKeys.contains(def.getKey())) {
                return def;
            }
            if(def.getKey().replace(".","").equalsIgnoreCase(key)) {
                return def;
            }
        }
        return null;
    }
}<|MERGE_RESOLUTION|>--- conflicted
+++ resolved
@@ -42,14 +42,6 @@
             return o1.getClass().getName().compareTo(o2.getClass().getName());
         });
 
-<<<<<<< HEAD
-
-        //ensure this configuration gets loaded
-        instance.getConfiguration(SqlConfiguration.class);
-
-        return instance;
-=======
->>>>>>> 9fd6ea48
     }
 
     /**
