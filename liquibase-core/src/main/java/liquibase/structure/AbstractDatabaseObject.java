--- conflicted
+++ resolved
@@ -57,10 +57,7 @@
     @Override
     public int compareTo(Object o) {
         AbstractDatabaseObject that = (AbstractDatabaseObject) o;
-<<<<<<< HEAD
         if ((this.getSchema() != null) && (that.getSchema() != null)) {
-=======
-        if (this.getSchema() != null && that.getSchema() != null) {
             if (shouldIncludeCatalogInSpecification()) {
                 String thisCatalogName = this.getSchema().getCatalogName();
                 String thatCatalogName = that.getSchema().getCatalogName();
@@ -77,7 +74,6 @@
                 } // if they are both null, it will continue with rest
             }
             // now compare schema name
->>>>>>> ae5bc9b7
             int compare = StringUtils.trimToEmpty(this.getSchema().getName()).compareToIgnoreCase(StringUtils.trimToEmpty(that.getSchema().getName()));
             if (compare != 0) {
                 return compare;
