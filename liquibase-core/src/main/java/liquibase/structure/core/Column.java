package liquibase.structure.core;

import liquibase.change.ColumnConfig;
import liquibase.change.ConstraintsConfig;
import liquibase.parser.core.ParsedNode;
import liquibase.parser.core.ParsedNodeException;
import liquibase.resource.ResourceAccessor;
import liquibase.serializer.AbstractLiquibaseSerializable;
import liquibase.structure.AbstractDatabaseObject;
import liquibase.structure.DatabaseObject;
import liquibase.structure.ObjectName;
import liquibase.util.StringUtils;

import java.math.BigInteger;
import java.util.Arrays;
import java.util.List;

public class Column extends AbstractDatabaseObject {

    public Boolean computed;
    public Boolean descending;
    public Boolean certainDataType;
    public DataType type;
    public AutoIncrementInformation autoIncrementInformation;
    public Boolean nullable;
    public Object defaultValue;
    public String remarks;

    public Column() {
    }

    public Column(ObjectName name) {
        super(name);
    }

    public Column(ColumnConfig columnConfig) {
        super(new ObjectName(columnConfig.getName()));
        this.descending = columnConfig.getDescending();
        this.type = new DataType(columnConfig.getType());

        if (columnConfig.getDefaultValue() != null) {
            this.defaultValue = columnConfig.getDefaultValueObject();
        }

        if (columnConfig.isAutoIncrement() != null && columnConfig.isAutoIncrement()) {
            this.autoIncrementInformation = new AutoIncrementInformation(columnConfig.getStartWith(), columnConfig.getIncrementBy());
        }

        ConstraintsConfig constraints = columnConfig.getConstraints();
        if (constraints != null) {
            this.nullable = constraints.isNullable();
        }

        this.remarks = columnConfig.getRemarks();
    }

    @Override
    public DatabaseObject[] getContainingObjects() {
        return null; // new DatabaseObject[]{ relation };
    }

//    @Override
    public Schema getSchema() {
//        if (relation == null) {
            return null;
//        }
//        return relation.getSchema();
    }

    public Column setName(String name, boolean computed) {
        setName(new ObjectName(name));
        this.computed = computed;

        return this;
    }

    public boolean isAutoIncrement() {
        return autoIncrementInformation != null;
    }

    public String toString(boolean includeRelation) {
        if (includeRelation) {
            return toString();
        } else {
            return getName().toShortString()  + (descending != null && descending ? " DESC" : "");
        }
    }

    @Override
    public String toString() {
        return getName().toString() + (descending != null && descending ? " DESC" : "");
    }


    @Override
    public int compareTo(Object other) {
        return this.getName().compareTo(((Column) other).getName());
    }


    @Override
    public boolean equals(Object o) {
        if (!(o instanceof Column)) {
            return false;
        }
        return this.toString().equals(o.toString());
    }

    @Override
    public int hashCode() {
        return toString().hashCode();
    }

    public boolean isDataTypeDifferent(Column otherColumn) {
        if (!this.certainDataType || !otherColumn.certainDataType) {
            return false;
        } else {
            return !this.type.equals(otherColumn.type);
        }
    }

    @SuppressWarnings({"SimplifiableIfStatement"})
    public boolean isNullabilityDifferent(Column otherColumn) {
        if (this.nullable == null && otherColumn.nullable == null) {
            return false;
        }
        if (this.nullable == null && otherColumn.nullable != null) {
            return true;
        }
        if (this.nullable != null && otherColumn.nullable == null) {
            return true;
        }
        return !this.nullable.equals(otherColumn.nullable);
    }

    public boolean isDifferent(Column otherColumn) {
        return isDataTypeDifferent(otherColumn) || isNullabilityDifferent(otherColumn);
    }


    public static Column fromName(String columnName) {
        columnName = columnName.trim();
        Boolean descending = null;
        if (columnName.matches("(?i).*\\s+DESC")) {
            columnName = columnName.replaceFirst("(?i)\\s+DESC$", "");
            descending = true;
        } else if (columnName.matches("(?i).*\\s+ASC")) {
            columnName = columnName.replaceFirst("(?i)\\s+ASC$", "");
            descending = false;
        }
        Column column = new Column(new ObjectName(columnName));
        column.descending = descending;
        return column;
    }

    public static Column[] arrayFromNames(String columnNames) {
        if (columnNames == null) {
            return null;
        }

        List<String> columnNameList = StringUtils.splitAndTrim(columnNames, ",");
        Column[] returnArray = new Column[columnNameList.size()];
        for (int i = 0; i < columnNameList.size(); i++) {
            returnArray[i] = fromName(columnNameList.get(i));
        }
        return returnArray;
    }

    public static List<Column> listFromNames(String columnNames) {
        if (columnNames == null) {
            return null;
        }
        return Arrays.asList(arrayFromNames(columnNames));
    }

    @Override
    public void load(ParsedNode parsedNode, ResourceAccessor resourceAccessor) throws ParsedNodeException {
        super.load(parsedNode, resourceAccessor);
        ParsedNode typeNode = parsedNode.getChild(null, "type");
        if (typeNode != null) {
            DataType type = new DataType();
            type.load(typeNode, resourceAccessor);
            this.type = type;
        }
        ParsedNode autoIncrementInformation = parsedNode.getChild(null, "autoIncrementInformation");
        if (autoIncrementInformation != null) {
            AutoIncrementInformation info = new AutoIncrementInformation();
            info.load(autoIncrementInformation, resourceAccessor);
            setAutoIncrementInformation(info);
        }
    }

<<<<<<< HEAD
    public String getRelationName() {
        return name.asList(2).get(1);
    }

    public String getSchemaName() {
        return name.asList(3).get(2);
    }

    public String getCatalogName() {
        return name.asList(4).get(3);
    }

    public static class AutoIncrementInformation {
=======
    public static class AutoIncrementInformation extends AbstractLiquibaseSerializable {
>>>>>>> 826425aa
        private BigInteger startWith;
        private BigInteger incrementBy;

        public AutoIncrementInformation() {
            this(1, 1);
        }

        public AutoIncrementInformation(Number startWith, Number incrementBy) {
            this.startWith = startWith == null ? null : BigInteger.valueOf(startWith.longValue());
            this.incrementBy = incrementBy == null ? null : BigInteger.valueOf(incrementBy.longValue());
        }

        public BigInteger getStartWith() {
            return startWith;
        }

        public BigInteger getIncrementBy() {
            return incrementBy;
        }

        @Override
        public String toString() {
            return "AUTO INCREMENT START WITH " + startWith + " INCREMENT BY " + incrementBy;
        }

        @Override
        public String getSerializedObjectName() {
            return "autoIncrementInformation";
        }

        @Override
        public String getSerializedObjectNamespace() {
            return STANDARD_CHANGELOG_NAMESPACE;
        }

        @Override
        public void load(ParsedNode parsedNode, ResourceAccessor resourceAccessor) throws ParsedNodeException {
            this.startWith = (BigInteger) convertEscaped(parsedNode.getChildValue(null, "startWith"));
            this.incrementBy = (BigInteger) convertEscaped(parsedNode.getChildValue(null, "incrementBy"));
        }
    }
}
<|MERGE_RESOLUTION|>--- conflicted
+++ resolved
@@ -182,15 +182,16 @@
             type.load(typeNode, resourceAccessor);
             this.type = type;
         }
+
         ParsedNode autoIncrementInformation = parsedNode.getChild(null, "autoIncrementInformation");
         if (autoIncrementInformation != null) {
             AutoIncrementInformation info = new AutoIncrementInformation();
             info.load(autoIncrementInformation, resourceAccessor);
             setAutoIncrementInformation(info);
         }
-    }
-
-<<<<<<< HEAD
+
+    }
+
     public String getRelationName() {
         return name.asList(2).get(1);
     }
@@ -203,10 +204,7 @@
         return name.asList(4).get(3);
     }
 
-    public static class AutoIncrementInformation {
-=======
     public static class AutoIncrementInformation extends AbstractLiquibaseSerializable {
->>>>>>> 826425aa
         private BigInteger startWith;
         private BigInteger incrementBy;
 
