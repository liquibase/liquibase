package liquibase.structure.core;

import liquibase.change.ColumnConfig;
import liquibase.change.ConstraintsConfig;
import liquibase.parser.core.ParsedNode;
import liquibase.parser.core.ParsedNodeException;
import liquibase.resource.ResourceAccessor;
import liquibase.serializer.AbstractLiquibaseSerializable;
import liquibase.structure.AbstractDatabaseObject;
import liquibase.structure.DatabaseObject;
import liquibase.util.StringUtils;

import java.math.BigInteger;
import java.util.Arrays;
import java.util.List;

public class Column extends AbstractDatabaseObject {

    private String name;
    private Boolean computed;
    private Boolean descending;

    public Column() {
    }

    public Column(String columnName) {
        setName(columnName);
    }

    public Column(Class<? extends Relation> relationType, String catalogName, String schemaName, String tableName, String columnName) {
        if (Table.class.isAssignableFrom(relationType)) {
            this.setRelation(new Table(catalogName, schemaName, tableName));
        } else if (View.class.isAssignableFrom(relationType)) {
            this.setRelation(new View(catalogName, schemaName, tableName));
        }
        setName(columnName);
    }

    public Column(ColumnConfig columnConfig) {
        setName(columnConfig.getName());
        setDescending(columnConfig.getDescending());
        setType(new DataType(columnConfig.getType()));

        if (columnConfig.getDefaultValue() != null) {
            setDefaultValue(columnConfig.getDefaultValueObject());
        }

        if (columnConfig.isAutoIncrement() != null && columnConfig.isAutoIncrement()) {
            setAutoIncrementInformation(new AutoIncrementInformation(columnConfig.getStartWith(), columnConfig.getIncrementBy()));
        }

        ConstraintsConfig constraints = columnConfig.getConstraints();
        if (constraints != null) {
            setNullable(constraints.isNullable());
        }

        setRemarks(columnConfig.getRemarks());
    }

    public Relation getRelation() {
        return getAttribute("relation", Relation.class);
    }

    @Override
    public DatabaseObject[] getContainingObjects() {
        return new DatabaseObject[]{
                getRelation()
        };
    }

    public Column setRelation(Relation relation) {
        setAttribute("relation", relation);

        return this;
    }


    @Override
    public Schema getSchema() {
        Relation relation = getRelation();
        if (relation == null) {
            return null;
        }
        return relation.getSchema();
    }

    @Override
    public String getName() {
        return name;
    }

    @Override
    public Column setName(String name) {
        this.name = name;
        setAttribute("name", name);

        return this;
    }

    public Column setName(String name, boolean computed) {
        setName(name);
        setComputed(computed);

        return this;
    }



    public Boolean getComputed() {
        return computed;
    }

    public Column setComputed(Boolean computed) {
        this.computed = computed;
        setAttribute("computed", computed);

        return this;
    }

    public Boolean isNullable() {
        return getAttribute("nullable", Boolean.class);
    }

    public Column setNullable(Boolean nullable) {
        setAttribute("nullable", nullable);

        return this;
    }


    public DataType getType() {
        return getAttribute("type", DataType.class);
    }

    public Column setType(DataType type) {
        setAttribute("type", type);

        return this;
    }

    public Object getDefaultValue() {
        return getAttribute("defaultValue", Object.class);
    }

    public Column setDefaultValue(Object defaultValue) {
        setAttribute("defaultValue", defaultValue);

        return this;
    }

    public boolean isAutoIncrement() {
        return getAutoIncrementInformation() != null;
    }

    public AutoIncrementInformation getAutoIncrementInformation() {
        return getAttribute("autoIncrementInformation", AutoIncrementInformation.class);
    }

    public void setAutoIncrementInformation(AutoIncrementInformation autoIncrementInformation) {
        setAttribute("autoIncrementInformation", autoIncrementInformation);
    }

    public Boolean getDescending() {
        return descending;
    }

    public Column setDescending(Boolean descending) {
        this.descending = descending;
        setAttribute("descending", descending);

        return this;
    }

    public String toString(boolean includeRelation) {
        if (includeRelation) {
            return toString();
        } else {
            return getName() + (getDescending() != null && getDescending() ? " DESC" : "");
        }
    }

    @Override
    public String toString() {
        if (getRelation() == null) {
            return getName() + (getDescending() != null && getDescending() ? " DESC" : "");
        } else {
            String tableOrViewName = getRelation().getName();
<<<<<<< HEAD
            return tableOrViewName + "." + getName() + (getDescending() != null && getDescending() ? " DESC" : "");
=======
            if (getRelation().getSchema() != null && getRelation().getSchema().getName() != null) {
                tableOrViewName = getRelation().getSchema().getName()+"."+tableOrViewName;
            }
            return tableOrViewName + "." + getName();
>>>>>>> cab63c81
        }
    }


    @Override
    public int compareTo(Object other) {
        Column o = (Column) other;
        try {
            //noinspection UnusedAssignment
            int returnValue = 0;
            if (this.getRelation() != null && o.getRelation() == null) {
                return 1;
            } else if (this.getRelation() == null && o.getRelation() != null) {
                return -1;
            } else {
                returnValue = this.getRelation().compareTo(o.getRelation());
                if (returnValue == 0 && this.getRelation().getSchema() != null && o.getRelation().getSchema() != null) {
                    returnValue = StringUtils.trimToEmpty(this.getSchema().getName()).compareTo(StringUtils.trimToEmpty(o.getRelation().getSchema().getName()));
                }
            }

            if (returnValue == 0) {
                returnValue = this.toString().compareTo(o.toString());
            }

            return returnValue;
        } catch (Exception e) {
            throw new RuntimeException(e);
        }
    }


    @Override
    public boolean equals(Object o) {
        try {
            if (this == o) return true;
            if (o == null || getClass() != o.getClass()) return false;

            Column column = (Column) o;

            return toString().equalsIgnoreCase(column.toString());
        } catch (Exception e) {
            throw new RuntimeException(e);
        }

    }

    @Override
    public int hashCode() {
        return toString().toUpperCase().hashCode();
    }

    public boolean isDataTypeDifferent(Column otherColumn) {
        if (!this.isCertainDataType() || !otherColumn.isCertainDataType()) {
            return false;
        } else {
            return !this.getType().equals(otherColumn.getType());
        }
    }

    @SuppressWarnings({"SimplifiableIfStatement"})
    public boolean isNullabilityDifferent(Column otherColumn) {
        if (this.isNullable() == null && otherColumn.isNullable() == null) {
            return false;
        }
        if (this.isNullable() == null && otherColumn.isNullable() != null) {
            return true;
        }
        if (this.isNullable() != null && otherColumn.isNullable() == null) {
            return true;
        }
        return !this.isNullable().equals(otherColumn.isNullable());
    }

    public boolean isDifferent(Column otherColumn) {
        return isDataTypeDifferent(otherColumn) || isNullabilityDifferent(otherColumn);
    }


    public boolean isCertainDataType() {
        return getAttribute("certainDataType", Boolean.class);
    }

    public Column setCertainDataType(boolean certainDataType) {
        setAttribute("certainDataType", certainDataType);

        return this;
    }

    public String getRemarks() {
        return getAttribute("remarks", String.class);
    }

    public Column setRemarks(String remarks) {
        setAttribute("remarks", remarks);

        return this;
    }

    public static Column fromName(String columnName) {
        columnName = columnName.trim();
        Boolean descending = null;
        if (columnName.matches("(?i).*\\s+DESC")) {
            columnName = columnName.replaceFirst("(?i)\\s+DESC$", "");
            descending = true;
        } else if (columnName.matches("(?i).*\\s+ASC")) {
            columnName = columnName.replaceFirst("(?i)\\s+ASC$", "");
            descending = false;
        }
        return new Column(columnName)
                .setDescending(descending);
    }

<<<<<<< HEAD
=======
    public Integer getOrder() {
        return getAttribute("order", Integer.class);
    }

    public Column setOrder(Integer order) {
        setAttribute("order", order);
        return this;
    }

>>>>>>> cab63c81
    public static Column[] arrayFromNames(String columnNames) {
        if (columnNames == null) {
            return null;
        }

        List<String> columnNameList = StringUtils.splitAndTrim(columnNames, ",");
        Column[] returnArray = new Column[columnNameList.size()];
        for (int i = 0; i < columnNameList.size(); i++) {
            returnArray[i] = fromName(columnNameList.get(i));
        }
        return returnArray;
    }

    public static List<Column> listFromNames(String columnNames) {
        if (columnNames == null) {
            return null;
        }
        return Arrays.asList(arrayFromNames(columnNames));
    }

    @Override
    public void load(ParsedNode parsedNode, ResourceAccessor resourceAccessor) throws ParsedNodeException {
        super.load(parsedNode, resourceAccessor);
        ParsedNode typeNode = parsedNode.getChild(null, "type");
        if (typeNode != null) {
            DataType type = new DataType();
            type.load(typeNode, resourceAccessor);
            setType(type);
        }
        ParsedNode autoIncrementInformation = parsedNode.getChild(null, "autoIncrementInformation");
        if (autoIncrementInformation != null) {
            AutoIncrementInformation info = new AutoIncrementInformation();
            info.load(autoIncrementInformation, resourceAccessor);
            setAutoIncrementInformation(info);
        }
    }

    public static class AutoIncrementInformation extends AbstractLiquibaseSerializable {
        private BigInteger startWith;
        private BigInteger incrementBy;

        public AutoIncrementInformation() {
            this(1, 1);
        }

        public AutoIncrementInformation(Number startWith, Number incrementBy) {
            this.startWith = startWith == null ? null : BigInteger.valueOf(startWith.longValue());
            this.incrementBy = incrementBy == null ? null : BigInteger.valueOf(incrementBy.longValue());
        }

        public BigInteger getStartWith() {
            return startWith;
        }

        public BigInteger getIncrementBy() {
            return incrementBy;
        }

        @Override
        public String toString() {
            return "AUTO INCREMENT START WITH " + startWith + " INCREMENT BY " + incrementBy;
        }

        @Override
        public String getSerializedObjectName() {
            return "autoIncrementInformation";
        }

        @Override
        public String getSerializedObjectNamespace() {
            return STANDARD_CHANGELOG_NAMESPACE;
        }

        @Override
        public void load(ParsedNode parsedNode, ResourceAccessor resourceAccessor) throws ParsedNodeException {
            this.startWith = (BigInteger) convertEscaped(parsedNode.getChildValue(null, "startWith"));
            this.incrementBy = (BigInteger) convertEscaped(parsedNode.getChildValue(null, "incrementBy"));
        }
    }
}
<|MERGE_RESOLUTION|>--- conflicted
+++ resolved
@@ -185,14 +185,10 @@
             return getName() + (getDescending() != null && getDescending() ? " DESC" : "");
         } else {
             String tableOrViewName = getRelation().getName();
-<<<<<<< HEAD
-            return tableOrViewName + "." + getName() + (getDescending() != null && getDescending() ? " DESC" : "");
-=======
             if (getRelation().getSchema() != null && getRelation().getSchema().getName() != null) {
                 tableOrViewName = getRelation().getSchema().getName()+"."+tableOrViewName;
             }
             return tableOrViewName + "." + getName();
->>>>>>> cab63c81
         }
     }
 
@@ -306,8 +302,6 @@
                 .setDescending(descending);
     }
 
-<<<<<<< HEAD
-=======
     public Integer getOrder() {
         return getAttribute("order", Integer.class);
     }
@@ -317,7 +311,6 @@
         return this;
     }
 
->>>>>>> cab63c81
     public static Column[] arrayFromNames(String columnNames) {
         if (columnNames == null) {
             return null;
