package liquibase.structure.core;

import liquibase.change.ColumnConfig;
import liquibase.change.ConstraintsConfig;
import liquibase.parser.core.ParsedNode;
import liquibase.parser.core.ParsedNodeException;
import liquibase.resource.ResourceAccessor;
import liquibase.serializer.AbstractLiquibaseSerializable;
import liquibase.structure.AbstractDatabaseObject;
import liquibase.structure.DatabaseObject;
import liquibase.util.StringUtil;

import java.math.BigInteger;
import java.util.Arrays;
import java.util.List;

public class Column extends AbstractDatabaseObject {

    private String name;
    private Boolean computed;
    private Boolean descending;

    public Column() {
    }

    public Column(String columnName) {
        setName(columnName);
    }

    public Column(Class<? extends Relation> relationType, String catalogName, String schemaName, String tableName, String columnName) {
        if (Table.class.isAssignableFrom(relationType)) {
            this.setRelation(new Table(catalogName, schemaName, tableName));
        } else if (View.class.isAssignableFrom(relationType)) {
            this.setRelation(new View(catalogName, schemaName, tableName));
        }
        setName(columnName);
    }

    public Column(ColumnConfig columnConfig) {
        setName(columnConfig.getName());
        setDescending(columnConfig.getDescending());
        setType(new DataType(columnConfig.getType()));

        if (columnConfig.getDefaultValueObject() != null) {
            setDefaultValue(columnConfig.getDefaultValueObject());
        }

        if ((columnConfig.isAutoIncrement() != null) && columnConfig.isAutoIncrement()) {
            setAutoIncrementInformation(new AutoIncrementInformation(columnConfig.getStartWith(), columnConfig.getIncrementBy()));
        }

        ConstraintsConfig constraints = columnConfig.getConstraints();
        if (constraints != null) {
            setNullable(constraints.isNullable());
            setShouldValidateNullable(constraints.shouldValidateNullable());
        }

        setRemarks(columnConfig.getRemarks());
    }

    public Relation getRelation() {
        return getAttribute("relation", Relation.class);
    }

    @Override
    public DatabaseObject[] getContainingObjects() {
        return new DatabaseObject[]{
                getRelation()
        };
    }

    public Column setRelation(Relation relation) {
        setAttribute("relation", relation);

        return this;
    }


    @Override
    public Schema getSchema() {
        Relation relation = getRelation();
        if (relation == null) {
            return null;
        }
        return relation.getSchema();
    }

    @Override
    public String getName() {
        return name;
    }

    @Override
    public Column setName(String name) {
        this.name = name;
        setAttribute("name", name);

        return this;
    }

    public Column setName(String name, boolean computed) {
        setName(name);
        setComputed(computed);

        return this;
    }



    public Boolean getComputed() {
        return computed;
    }

    public Column setComputed(Boolean computed) {
        this.computed = computed;
        setAttribute("computed", computed);

        return this;
    }

    public Boolean isNullable() {
        return getAttribute("nullable", Boolean.class);
    }

    public Column setNullable(Boolean nullable) {
        setAttribute("nullable", nullable);

        return this;
    }


    public DataType getType() {
        return getAttribute("type", DataType.class);
    }

    public Column setType(DataType type) {
        setAttribute("type", type);

        return this;
    }

    public Object getDefaultValue() {
        return getAttribute("defaultValue", Object.class);
    }

    public Column setDefaultValue(Object defaultValue) {
        setAttribute("defaultValue", defaultValue);

        return this;
    }


    public String getDefaultValueConstraintName() {
        return getAttribute("defaultValueConstraintName", String.class);
    }

    public Column setDefaultValueConstraintName(String defaultValueConstraintName) {
        setAttribute("defaultValueConstraintName", defaultValueConstraintName);

        return this;
    }


    public boolean isAutoIncrement() {
        return getAutoIncrementInformation() != null;
    }

    public AutoIncrementInformation getAutoIncrementInformation() {
        return getAttribute("autoIncrementInformation", AutoIncrementInformation.class);
    }

    public void setAutoIncrementInformation(AutoIncrementInformation autoIncrementInformation) {
        setAttribute("autoIncrementInformation", autoIncrementInformation);
    }

    public Boolean getDescending() {
        return descending;
    }

    public Column setDescending(Boolean descending) {
        this.descending = descending;
        setAttribute("descending", descending);

        return this;
    }

    /**
     * VALIDATE keyword defines whether a all constraints on a column in a table
     * should be checked if it refers to a valid row or not.
     * @return true if ENABLE VALIDATE (this is the default), or false if ENABLE NOVALIDATE.
     */
    public boolean shouldValidate() {
        return getAttribute("validate", true);
    }

    /**
     * @param shouldValidateNullable - if shouldValidateNullable is set to FALSE then the constraint will be created
     * with the 'ENABLE NOVALIDATE' mode. This means the constraint would be created, but that no
     * check will be done to ensure old data has valid not null constraint - only new data would be checked
     * to see if it complies with the constraint logic. The default state for not null constraint is to
     * have 'ENABLE VALIDATE' set.
     */
    public Column setShouldValidateNullable(Boolean shouldValidateNullable) {
        this.setAttribute("validateNullable", shouldValidateNullable);
        return this;
    }

    /**
     * This returns false for Not Null constraints created with ENABLE NOVALIDATE mode,
     * otherwise returns true.
     * @return
     */
    public boolean shouldValidateNullable() {
        return getAttribute("validateNullable", true);
    }

    public String toString(boolean includeRelation) {
        if (includeRelation) {
            return toString();
        } else {
            return getName() + (getDescending() != null && getDescending() ? " DESC" : "");
        }
    }

    @Override
    public String toString() {
        String columnOrder = getDescending() != null && getDescending() ? " DESC" : "";
        if (getRelation() == null) {
            return getName() + columnOrder;
        } else {
            String tableOrViewName = getRelation().getName();
            if ((getRelation().getSchema() != null) && (getRelation().getSchema().getName() != null)) {
                tableOrViewName = getRelation().getSchema().getName()+"."+tableOrViewName;
            }
            return tableOrViewName + "." + getName() + columnOrder;
        }
    }


    @Override
    public int compareTo(Object other) {
        Column o = (Column) other;
        try {
            //noinspection UnusedAssignment
            int returnValue = 0;
            if ((this.getRelation() != null) && (o.getRelation() == null)) {
                return 1;
            } else if ((this.getRelation() == null) && (o.getRelation() != null)) {
                return -1;
            } else if (this.getRelation() != null && o.getRelation() != null) {
                returnValue = this.getRelation().compareTo(o.getRelation());
                if ((returnValue == 0) && (this.getRelation().getSchema() != null) && (o.getRelation().getSchema() !=
                    null)) {
<<<<<<< HEAD
                    returnValue = StringUtil.trimToEmpty(this.getSchema().getName()).compareTo(StringUtil.trimToEmpty(o.getRelation().getSchema().getName()));
=======
                    returnValue = this.getSchema().compareTo(o.getRelation().getSchema());
>>>>>>> 3a073b32
                }
            }

            if (returnValue == 0) {
                returnValue = this.toString().toUpperCase().compareTo(o.toString().toUpperCase());
            }

            return returnValue;
        } catch (Exception e) {
            throw new RuntimeException(e);
        }
    }


    @Override
    public boolean equals(Object o) {
        try {
            if (this == o) return true;
            if ((o == null) || (getClass() != o.getClass())) return false;

            Column column = (Column) o;

            return this.compareTo(column) == 0;
        } catch (Exception e) {
            throw new RuntimeException(e);
        }

    }

    @Override
    public int hashCode() {
        return toString().toUpperCase().hashCode();
    }

    public boolean isDataTypeDifferent(Column otherColumn) {
        if (!this.isCertainDataType() || !otherColumn.isCertainDataType()) {
            return false;
        } else {
            return !this.getType().equals(otherColumn.getType());
        }
    }

    @SuppressWarnings({"SimplifiableIfStatement"})
    public boolean isNullabilityDifferent(Column otherColumn) {
        if ((this.isNullable() == null) && (otherColumn.isNullable() == null)) {
            return false;
        }
        if ((this.isNullable() == null) && (otherColumn.isNullable() != null)) {
            return true;
        }
        if ((this.isNullable() != null) && (otherColumn.isNullable() == null)) {
            return true;
        }
        return !this.isNullable().equals(otherColumn.isNullable());
    }

    public boolean isDifferent(Column otherColumn) {
        return isDataTypeDifferent(otherColumn) || isNullabilityDifferent(otherColumn);
    }


    public boolean isCertainDataType() {
        return getAttribute("certainDataType", Boolean.class);
    }

    public Column setCertainDataType(boolean certainDataType) {
        setAttribute("certainDataType", certainDataType);

        return this;
    }

    public String getRemarks() {
        return getAttribute("remarks", String.class);
    }

    public Column setRemarks(String remarks) {
        setAttribute("remarks", remarks);

        return this;
    }

    public static Column fromName(String columnName) {
        columnName = columnName.trim();
        Boolean descending = null;
        if (columnName.matches("(?i).*\\s+DESC")) {
            columnName = columnName.replaceFirst("(?i)\\s+DESC$", "");
            descending = true;
        } else if (columnName.matches("(?i).*\\s+ASC")) {
            columnName = columnName.replaceFirst("(?i)\\s+ASC$", "");
            descending = false;
        }
        return new Column(columnName)
                .setDescending(descending);
    }

    public Integer getOrder() {
        return getAttribute("order", Integer.class);
    }

    public Column setOrder(Integer order) {
        setAttribute("order", order);
        return this;
    }

    public static Column[] arrayFromNames(String columnNames) {
        if (columnNames == null) {
            return null;
        }

        List<String> columnNameList = StringUtil.splitAndTrim(columnNames, ",");
        Column[] returnArray = new Column[columnNameList.size()];
        for (int i = 0; i < columnNameList.size(); i++) {
            returnArray[i] = fromName(columnNameList.get(i));
        }
        return returnArray;
    }

    public static List<Column> listFromNames(String columnNames) {
        if (columnNames == null) {
            return null;
        }
        return Arrays.asList(arrayFromNames(columnNames));
    }

    @Override
    public void load(ParsedNode parsedNode, ResourceAccessor resourceAccessor) throws ParsedNodeException {
        super.load(parsedNode, resourceAccessor);
        ParsedNode typeNode = parsedNode.getChild(null, "type");
        if (typeNode != null) {
            DataType type = new DataType();
            type.load(typeNode, resourceAccessor);
            setType(type);
        }
        ParsedNode autoIncrementInformation = parsedNode.getChild(null, "autoIncrementInformation");
        if (autoIncrementInformation != null) {
            AutoIncrementInformation info = new AutoIncrementInformation();
            info.load(autoIncrementInformation, resourceAccessor);
            setAutoIncrementInformation(info);
        }
    }

    public static class AutoIncrementInformation extends AbstractLiquibaseSerializable {
        private BigInteger startWith;
        private BigInteger incrementBy;
        private Boolean defaultOnNull;
        private String generationType;

        public AutoIncrementInformation() {
            this(1, 1);
        }

        public AutoIncrementInformation(Number startWith, Number incrementBy) {
            this.startWith = (startWith == null) ? null : BigInteger.valueOf(startWith.longValue());
            this.incrementBy = (incrementBy == null) ? null : BigInteger.valueOf(incrementBy.longValue());
        }

        public BigInteger getStartWith() {
            return startWith;
        }

        public BigInteger getIncrementBy() {
            return incrementBy;
        }

        public void setDefaultOnNull(Boolean defaultOnNull) {
            this.defaultOnNull = defaultOnNull;
        }

        public Boolean getDefaultOnNull() {
            return defaultOnNull;
        }

        public void setGenerationType(String generationType) {
            this.generationType = generationType;
        }

        public String getGenerationType() {
            return generationType;
        }

        @Override
        public String toString() {
            return String.format("GENERATED %s %sAUTO INCREMENT START WITH %d INCREMENT BY %d",
                    this.generationType, Boolean.TRUE.equals(this.defaultOnNull) ? "ON NULL " : "", startWith, incrementBy);
        }

        @Override
        public String getSerializedObjectName() {
            return "autoIncrementInformation";
        }

        @Override
        public String getSerializedObjectNamespace() {
            return STANDARD_CHANGELOG_NAMESPACE;
        }

        @Override
        public void load(ParsedNode parsedNode, ResourceAccessor resourceAccessor) throws ParsedNodeException {
            this.startWith = (BigInteger) convertEscaped(parsedNode.getChildValue(null, "startWith"));
            this.incrementBy = (BigInteger) convertEscaped(parsedNode.getChildValue(null, "incrementBy"));
            this.defaultOnNull = parsedNode.getChildValue(null, "defaultOnNull", Boolean.class);
            this.generationType = parsedNode.getChildValue(null, "generationType", String.class);
        }
    }
}
<|MERGE_RESOLUTION|>--- conflicted
+++ resolved
@@ -251,11 +251,7 @@
                 returnValue = this.getRelation().compareTo(o.getRelation());
                 if ((returnValue == 0) && (this.getRelation().getSchema() != null) && (o.getRelation().getSchema() !=
                     null)) {
-<<<<<<< HEAD
                     returnValue = StringUtil.trimToEmpty(this.getSchema().getName()).compareTo(StringUtil.trimToEmpty(o.getRelation().getSchema().getName()));
-=======
-                    returnValue = this.getSchema().compareTo(o.getRelation().getSchema());
->>>>>>> 3a073b32
                 }
             }
 
