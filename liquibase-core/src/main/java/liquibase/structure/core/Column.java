package liquibase.structure.core;

import liquibase.change.ColumnConfig;
import liquibase.change.ConstraintsConfig;
import liquibase.parser.core.ParsedNode;
import liquibase.parser.core.ParsedNodeException;
import liquibase.resource.ResourceAccessor;
import liquibase.serializer.AbstractLiquibaseSerializable;
import liquibase.structure.AbstractDatabaseObject;
import liquibase.structure.DatabaseObject;
import liquibase.util.StringUtils;

import java.math.BigInteger;
import java.util.Arrays;
import java.util.List;

public class Column extends AbstractDatabaseObject {

    private String name;
    private Boolean computed;
    private Boolean descending;

    public Column() {
    }

    public Column(String columnName) {
        setName(columnName);
    }

    public Column(Class<? extends Relation> relationType, String catalogName, String schemaName, String tableName, String columnName) {
        if (Table.class.isAssignableFrom(relationType)) {
            this.setRelation(new Table(catalogName, schemaName, tableName));
        } else if (View.class.isAssignableFrom(relationType)) {
            this.setRelation(new View(catalogName, schemaName, tableName));
        }
        setName(columnName);
    }

    public Column(ColumnConfig columnConfig) {
        setName(columnConfig.getName());
        setDescending(columnConfig.getDescending());
        setType(new DataType(columnConfig.getType()));

        if (columnConfig.getDefaultValue() != null) {
            setDefaultValue(columnConfig.getDefaultValueObject());
        }

        if (columnConfig.isAutoIncrement() != null && columnConfig.isAutoIncrement()) {
            setAutoIncrementInformation(new AutoIncrementInformation(columnConfig.getStartWith(), columnConfig.getIncrementBy()));
        }

        ConstraintsConfig constraints = columnConfig.getConstraints();
        if (constraints != null) {
            setNullable(constraints.isNullable());
        }

        setRemarks(columnConfig.getRemarks());
    }

    public Relation getRelation() {
        return getAttribute("relation", Relation.class);
    }

    @Override
    public DatabaseObject[] getContainingObjects() {
        return new DatabaseObject[]{
                getRelation()
        };
    }

    public Column setRelation(Relation relation) {
        setAttribute("relation", relation);

        return this;
    }


    @Override
    public Schema getSchema() {
        Relation relation = getRelation();
        if (relation == null) {
            return null;
        }
        return relation.getSchema();
    }

    @Override
    public String getName() {
        return name;
    }

    @Override
    public Column setName(String name) {
        this.name = name;
        setAttribute("name", name);

        return this;
    }

    public Column setName(String name, boolean computed) {
        setName(name);
        setComputed(computed);

        return this;
    }



    public Boolean getComputed() {
        return computed;
    }

    public Column setComputed(Boolean computed) {
        this.computed = computed;
        setAttribute("computed", computed);

        return this;
    }

    public Boolean isNullable() {
        return getAttribute("nullable", Boolean.class);
    }

    public Column setNullable(Boolean nullable) {
        setAttribute("nullable", nullable);

        return this;
    }


    public DataType getType() {
        return getAttribute("type", DataType.class);
    }

    public Column setType(DataType type) {
        setAttribute("type", type);

        return this;
    }

    public Object getDefaultValue() {
        return getAttribute("defaultValue", Object.class);
    }

    public Column setDefaultValue(Object defaultValue) {
        setAttribute("defaultValue", defaultValue);

        return this;
    }

    public boolean isAutoIncrement() {
        return getAutoIncrementInformation() != null;
    }

    public AutoIncrementInformation getAutoIncrementInformation() {
        return getAttribute("autoIncrementInformation", AutoIncrementInformation.class);
    }

    public void setAutoIncrementInformation(AutoIncrementInformation autoIncrementInformation) {
        setAttribute("autoIncrementInformation", autoIncrementInformation);
    }

    public Boolean getDescending() {
        return descending;
    }

    public Column setDescending(Boolean descending) {
        this.descending = descending;
        setAttribute("descending", descending);

        return this;
    }

    public String toString(boolean includeRelation) {
        if (includeRelation) {
            return toString();
        } else {
            return getName() + (getDescending() != null && getDescending() ? " DESC" : "");
        }
    }

    @Override
    public String toString() {
        if (getRelation() == null) {
            return getName() + (getDescending() != null && getDescending() ? " DESC" : "");
        } else {
            String tableOrViewName = getRelation().getName();
<<<<<<< HEAD
            if (getRelation().getSchema() != null) {
                tableOrViewName = getRelation().getSchema().toString()+"."+tableOrViewName + (getDescending() != null && getDescending() ? " DESC" : "");;
=======
            if (getRelation().getSchema() != null && getRelation().getSchema().getName() != null) {
                tableOrViewName = getRelation().getSchema().getName()+"."+tableOrViewName;
>>>>>>> 83bbe2b3
            }
            return tableOrViewName + "." + getName();
        }
    }


    @Override
    public int compareTo(Object other) {
        Column o = (Column) other;
        try {
            //noinspection UnusedAssignment
            int returnValue = 0;
            if (this.getRelation() != null && o.getRelation() == null) {
                return 1;
            } else if (this.getRelation() == null && o.getRelation() != null) {
                return -1;
            } else {
                returnValue = this.getRelation().compareTo(o.getRelation());
                if (returnValue == 0 && this.getRelation().getSchema() != null && o.getRelation().getSchema() != null) {
                    returnValue = StringUtils.trimToEmpty(this.getSchema().getName()).compareTo(StringUtils.trimToEmpty(o.getRelation().getSchema().getName()));
                }
            }

            if (returnValue == 0) {
                returnValue = this.toString().compareTo(o.toString());
            }

            return returnValue;
        } catch (Exception e) {
            throw new RuntimeException(e);
        }
    }


    @Override
    public boolean equals(Object o) {
        try {
            if (this == o) return true;
            if (o == null || getClass() != o.getClass()) return false;

            Column column = (Column) o;

            return toString().equalsIgnoreCase(column.toString());
        } catch (Exception e) {
            throw new RuntimeException(e);
        }

    }

    @Override
    public int hashCode() {
        return toString().toUpperCase().hashCode();
    }

    public boolean isDataTypeDifferent(Column otherColumn) {
        if (!this.isCertainDataType() || !otherColumn.isCertainDataType()) {
            return false;
        } else {
            return !this.getType().equals(otherColumn.getType());
        }
    }

    @SuppressWarnings({"SimplifiableIfStatement"})
    public boolean isNullabilityDifferent(Column otherColumn) {
        if (this.isNullable() == null && otherColumn.isNullable() == null) {
            return false;
        }
        if (this.isNullable() == null && otherColumn.isNullable() != null) {
            return true;
        }
        if (this.isNullable() != null && otherColumn.isNullable() == null) {
            return true;
        }
        return !this.isNullable().equals(otherColumn.isNullable());
    }

    public boolean isDifferent(Column otherColumn) {
        return isDataTypeDifferent(otherColumn) || isNullabilityDifferent(otherColumn);
    }


    public boolean isCertainDataType() {
        return getAttribute("certainDataType", Boolean.class);
    }

    public Column setCertainDataType(boolean certainDataType) {
        setAttribute("certainDataType", certainDataType);

        return this;
    }

    public String getRemarks() {
        return getAttribute("remarks", String.class);
    }

    public Column setRemarks(String remarks) {
        setAttribute("remarks", remarks);

        return this;
    }

    public static Column fromName(String columnName) {
        columnName = columnName.trim();
        Boolean descending = null;
        if (columnName.matches("(?i).*\\s+DESC")) {
            columnName = columnName.replaceFirst("(?i)\\s+DESC$", "");
            descending = true;
        } else if (columnName.matches("(?i).*\\s+ASC")) {
            columnName = columnName.replaceFirst("(?i)\\s+ASC$", "");
            descending = false;
        }
        return new Column(columnName)
                .setDescending(descending);
    }

    public Integer getOrder() {
        return getAttribute("order", Integer.class);
    }

    public Column setOrder(Integer order) {
        setAttribute("order", order);
        return this;
    }

    public static Column[] arrayFromNames(String columnNames) {
        if (columnNames == null) {
            return null;
        }

        List<String> columnNameList = StringUtils.splitAndTrim(columnNames, ",");
        Column[] returnArray = new Column[columnNameList.size()];
        for (int i = 0; i < columnNameList.size(); i++) {
            returnArray[i] = fromName(columnNameList.get(i));
        }
        return returnArray;
    }

    public static List<Column> listFromNames(String columnNames) {
        if (columnNames == null) {
            return null;
        }
        return Arrays.asList(arrayFromNames(columnNames));
    }

    @Override
    public void load(ParsedNode parsedNode, ResourceAccessor resourceAccessor) throws ParsedNodeException {
        super.load(parsedNode, resourceAccessor);
        ParsedNode typeNode = parsedNode.getChild(null, "type");
        if (typeNode != null) {
            DataType type = new DataType();
            type.load(typeNode, resourceAccessor);
            setType(type);
        }
        ParsedNode autoIncrementInformation = parsedNode.getChild(null, "autoIncrementInformation");
        if (autoIncrementInformation != null) {
            AutoIncrementInformation info = new AutoIncrementInformation();
            info.load(autoIncrementInformation, resourceAccessor);
            setAutoIncrementInformation(info);
        }
    }

    public static class AutoIncrementInformation extends AbstractLiquibaseSerializable {
        private BigInteger startWith;
        private BigInteger incrementBy;

        public AutoIncrementInformation() {
            this(1, 1);
        }

        public AutoIncrementInformation(Number startWith, Number incrementBy) {
            this.startWith = startWith == null ? null : BigInteger.valueOf(startWith.longValue());
            this.incrementBy = incrementBy == null ? null : BigInteger.valueOf(incrementBy.longValue());
        }

        public BigInteger getStartWith() {
            return startWith;
        }

        public BigInteger getIncrementBy() {
            return incrementBy;
        }

        @Override
        public String toString() {
            return "AUTO INCREMENT START WITH " + startWith + " INCREMENT BY " + incrementBy;
        }

        @Override
        public String getSerializedObjectName() {
            return "autoIncrementInformation";
        }

        @Override
        public String getSerializedObjectNamespace() {
            return STANDARD_CHANGELOG_NAMESPACE;
        }

        @Override
        public void load(ParsedNode parsedNode, ResourceAccessor resourceAccessor) throws ParsedNodeException {
            this.startWith = (BigInteger) convertEscaped(parsedNode.getChildValue(null, "startWith"));
            this.incrementBy = (BigInteger) convertEscaped(parsedNode.getChildValue(null, "incrementBy"));
        }
    }
}
<|MERGE_RESOLUTION|>--- conflicted
+++ resolved
@@ -185,13 +185,8 @@
             return getName() + (getDescending() != null && getDescending() ? " DESC" : "");
         } else {
             String tableOrViewName = getRelation().getName();
-<<<<<<< HEAD
-            if (getRelation().getSchema() != null) {
-                tableOrViewName = getRelation().getSchema().toString()+"."+tableOrViewName + (getDescending() != null && getDescending() ? " DESC" : "");;
-=======
             if (getRelation().getSchema() != null && getRelation().getSchema().getName() != null) {
                 tableOrViewName = getRelation().getSchema().getName()+"."+tableOrViewName;
->>>>>>> 83bbe2b3
             }
             return tableOrViewName + "." + getName();
         }
