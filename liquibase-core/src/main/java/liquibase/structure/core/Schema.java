package liquibase.structure.core;

import liquibase.CatalogAndSchema;
import liquibase.structure.AbstractDatabaseObject;
import liquibase.structure.DatabaseObject;
import liquibase.util.StringUtil;

import java.util.*;

public class Schema extends AbstractDatabaseObject {

    public Schema() {
        setAttribute("objects",  new HashMap<Class<? extends DatabaseObject>, Set<DatabaseObject>>());
    }

    public Schema(String catalog, String schemaName) {
        this(new Catalog(catalog), schemaName);
    }

    public Schema(Catalog catalog, String schemaName) {
        schemaName = StringUtil.trimToNull(schemaName);

        setAttribute("name", schemaName);
        setAttribute("catalog", catalog);
        setAttribute("objects", new HashMap<Class<? extends DatabaseObject>, Set<DatabaseObject>>());
    }

    @Override
    public DatabaseObject[] getContainingObjects() {
        return null;
    }

    @Override
    public String getName() {
        return getAttribute("name", String.class);
    }

    @Override
    public Schema setName(String name) {
        setAttribute("name", name);
        return this;
    }

    public boolean isDefault() {
        return getAttribute("default", false) || (getName() == null);
    }

    public Schema setDefault(Boolean isDefault) {
        setAttribute("default", isDefault);
        return this;
    }


    @Override
    public Schema getSchema() {
        return this;
    }

    public Catalog getCatalog() {
        return getAttribute("catalog", Catalog.class);
    }

    @Override
    public boolean equals(Object o) {
        if (this == o) return true;
        if (o == null || getClass() != o.getClass()) return false;

        Schema schema = (Schema) o;

        if (shouldIncludeCatalogInSpecification()) {
            if (getCatalog() != null ? !getCatalog().equals(schema.getCatalog()) : schema.getCatalog() != null)
                return false;
        }
        if (getName() != null ? !getName().equalsIgnoreCase(schema.getName()) : schema.getName() != null) return false;

<<<<<<< HEAD
        // catalog or name different?
        return (
            (Objects.equals(getCatalog(), otherSchema.getCatalog())) &&
                (StringUtil.equalsIgnoreCaseAndEmpty(getName(), otherSchema.getName())));
=======
        return true;
>>>>>>> 3a073b32
    }

    @Override
    public int hashCode() {
        int result = (shouldIncludeCatalogInSpecification() && getCatalog() != null) ? getCatalog().hashCode() : 0;
        result = 31 * result + (getName() != null ? getName().hashCode() : 0);
        return result;
    }

    public String getCatalogName() {
        if (getCatalog() == null) {
            return null;
        }
        return getCatalog().getName();
    }
    
    @Override
    public String toString() {
        String catalogName = getCatalogName();

        String schemaName = getName();
        if (schemaName == null) {
            schemaName = "DEFAULT";
        }

        if ((catalogName == null) || catalogName.equals(schemaName)) {
            return schemaName;
        } else {
            return catalogName +"."+ schemaName;
        }
    }

    public CatalogAndSchema toCatalogAndSchema() {
        String catalogName;
        if ((getCatalog() != null) && getCatalog().isDefault()) {
            catalogName = null;
        } else {
            catalogName = getCatalogName();
        }

        String schemaName;
        if (isDefault()) {
            schemaName = null;
        } else {
            schemaName = getName();
        }
        return new CatalogAndSchema(catalogName, schemaName);
    }

    protected Map<Class<? extends DatabaseObject>, Set<DatabaseObject>> getObjects() {
        return getAttribute("objects", Map.class);
    }

    public <T extends DatabaseObject> List<T> getDatabaseObjects(Class<T> type) {
        Set<T> databaseObjects =
            (Set<T>) getObjects().get(type);
        if (databaseObjects == null) {
            return new ArrayList<>();
        }
        return new ArrayList<>(databaseObjects);
    }

    public void addDatabaseObject(DatabaseObject databaseObject) {
        if (databaseObject == null) {
            return;
        }
        Set<DatabaseObject> objects = this.getObjects().get(databaseObject.getClass());
        if (objects == null) {
            objects = new HashSet<>();
            this.getObjects().put(databaseObject.getClass(), objects);
        }
        objects.add(databaseObject);

    }

    @Override
    public Set<String> getSerializableFields() {
        Set<String> fields = super.getSerializableFields();
        fields.remove("objects");
        return fields;
    }
}<|MERGE_RESOLUTION|>--- conflicted
+++ resolved
@@ -73,14 +73,10 @@
         }
         if (getName() != null ? !getName().equalsIgnoreCase(schema.getName()) : schema.getName() != null) return false;
 
-<<<<<<< HEAD
         // catalog or name different?
         return (
             (Objects.equals(getCatalog(), otherSchema.getCatalog())) &&
                 (StringUtil.equalsIgnoreCaseAndEmpty(getName(), otherSchema.getName())));
-=======
-        return true;
->>>>>>> 3a073b32
     }
 
     @Override
