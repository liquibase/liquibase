--- conflicted
+++ resolved
@@ -127,14 +127,9 @@
     	return getAttribute("objects", Map.class);
     }
 
-<<<<<<< HEAD
     public <T extends DatabaseObject> List<T> getDatabaseObjects(Class<T> type) {
-        Set<T> databaseObjects =
+    	Set<T> databaseObjects =
             (Set<T>) getObjects().get(type);
-=======
-    public <DatabaseObjectType extends DatabaseObject> List<DatabaseObjectType> getDatabaseObjects(Class<DatabaseObjectType> type) {
-    	Set<DatabaseObjectType> databaseObjects = (Set<DatabaseObjectType>) getObjects().get(type);
->>>>>>> 29816f9a
         if (databaseObjects == null) {
             return new ArrayList<>();
         }
