--- conflicted
+++ resolved
@@ -189,15 +189,14 @@
                 .setDefaultValue(true)
                 .build();
 
-<<<<<<< HEAD
         DISABLE_CHECKSUM_VERIFICATION = builder.define("disableChecksumVerification", Boolean.class)
                 .setDescription("If true, disable the checksum verification when running the migrations and only shows a warning message.")
                 .setDefaultValue(false)
-=======
+                .build();
+
         SHOW_BANNER = builder.define("showBanner", Boolean.class)
                 .setDescription("If true, show a Liquibase banner on startup.")
                 .setDefaultValue(true)
->>>>>>> 83379837
                 .build();
     }
 }