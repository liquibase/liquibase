--- conflicted
+++ resolved
@@ -43,11 +43,8 @@
     public static final ConfigurationDefinition<Boolean> STRICT;
     public static final ConfigurationDefinition<Integer> DDL_LOCK_TIMEOUT;
     public static final ConfigurationDefinition<Boolean> SECURE_PARSING;
-<<<<<<< HEAD
     public static final ConfigurationDefinition<Boolean> DISABLE_CHECKSUM_VERIFICATION;
-=======
     public static final ConfigurationDefinition<String> SEARCH_PATH;
->>>>>>> a2dde51f
 
     static {
         ConfigurationDefinition.Builder builder = new ConfigurationDefinition.Builder("liquibase");
