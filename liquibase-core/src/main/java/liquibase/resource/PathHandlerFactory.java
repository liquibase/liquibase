--- conflicted
+++ resolved
@@ -1,5 +1,6 @@
 package liquibase.resource;
 
+import liquibase.GlobalConfiguration;
 import liquibase.Scope;
 import liquibase.exception.UnexpectedLiquibaseException;
 import liquibase.plugin.AbstractPluginFactory;
@@ -103,7 +104,6 @@
         return resource.openOutputStream();
     }
 
-<<<<<<< HEAD
     /**
      *
      * Given a path to a resource, return true if this is an absolute path or false if not
@@ -113,13 +113,17 @@
      *
      */
     public boolean isAbsolute(String path) throws IOException {
+        /*
         String searchPath = GlobalConfiguration.SEARCH_PATH.getCurrentValue();
         PathHandler plugin = determinePlugin(searchPath, path);
         if (plugin == null) {
             throw new IOException("Cannot parse resource location: '" + path + "'");
         }
         return plugin.isAbsolute(path);
-=======
+         */
+        return false;
+    }
+
     private static class FoundResourceAccessor implements ResourceAccessor {
 
         private final Resource foundResource;
@@ -153,6 +157,5 @@
         public void close() throws Exception {
 
         }
->>>>>>> 024a5522
     }
 }