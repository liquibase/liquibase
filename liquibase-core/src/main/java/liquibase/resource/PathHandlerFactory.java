--- conflicted
+++ resolved
@@ -68,10 +68,7 @@
      * @throws IOException if the path cannot be understood or if there is a problem parsing the path
      * @throws IOException if the path exists as both a direct resourcePath and also in the resourceAccessor (if included). Unless {@link liquibase.GlobalConfiguration#DUPLICATE_FILE_MODE} overrides that behavior.
      */
-<<<<<<< HEAD
     @SuppressWarnings("java:S2095")
-=======
->>>>>>> 024a5522
     public Resource getResource(String resourcePath, boolean includeResourceAccessor) throws IOException {
         final PathHandler plugin = getPlugin(resourcePath);
         if (plugin == null) {
@@ -83,15 +80,11 @@
         if (includeResourceAccessor) {
             ResourceAccessor resourceAccessor = new CompositeResourceAccessor(Scope.getCurrentScope().getResourceAccessor(), new FoundResourceAccessor(resourcePath, foundResource));
 
-<<<<<<< HEAD
             Resource resource = resourceAccessor.get(resourcePath);
             if (!resource.exists()) {
                 return foundResource;
             }
             return resource;
-=======
-            return resourceAccessor.get(resourcePath);
->>>>>>> 024a5522
         } else {
             return foundResource;
         }
@@ -105,11 +98,7 @@
      */
     public OutputStream openResourceOutputStream(String resourcePath, boolean includeResourceAccessor, boolean createIfNotExists) throws IOException {
         Resource resource = getResource(resourcePath, includeResourceAccessor);
-<<<<<<< HEAD
         if (!resource.exists()) {
-=======
-        if (resource == null) {
->>>>>>> 024a5522
             if (createIfNotExists) {
                 return createResource(resourcePath);
             } else {
