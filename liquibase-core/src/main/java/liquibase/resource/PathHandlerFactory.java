--- conflicted
+++ resolved
@@ -103,16 +103,6 @@
         return resource.openOutputStream();
     }
 
-<<<<<<< HEAD
-    public boolean exists(String resourcePath) {
-        final PathHandler plugin = getPlugin(resourcePath);
-        return plugin.exists(resourcePath);
-    }
-
-    public String concat(String parent, String objects) {
-        final PathHandler plugin = getPlugin(parent);
-        return plugin.concat(parent, objects);
-=======
     private static class FoundResourceAccessor implements ResourceAccessor {
 
         private final Resource foundResource;
@@ -146,6 +136,5 @@
         public void close() throws Exception {
 
         }
->>>>>>> 024a5522
     }
 }