--- conflicted
+++ resolved
@@ -4,11 +4,7 @@
 import liquibase.plugin.AbstractPluginFactory;
 
 import java.io.IOException;
-<<<<<<< HEAD
-import java.io.InputStream;
-=======
 import java.io.OutputStream;
->>>>>>> 3fbdb474
 
 /**
  * Singleton for working with {@link PathHandler}s.
