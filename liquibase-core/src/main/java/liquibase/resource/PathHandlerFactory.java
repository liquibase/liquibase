--- conflicted
+++ resolved
@@ -43,8 +43,6 @@
     }
 
     /**
-<<<<<<< HEAD
-=======
      * Creates a new resource at the specified path and returns an OutputStream for writing to it.
      *
      * @throws java.nio.file.FileAlreadyExistsException if the file already exists
@@ -60,7 +58,6 @@
     }
 
     /**
->>>>>>> 05ccc755
      * Return the resource for the given path.
      * @param fallbackToResourceAccessor if true, check {@link Scope#getResourceAccessor()} before returning null
      * @return null if the resource does not exist
@@ -80,8 +77,6 @@
 
         return foundResource;
     }
-<<<<<<< HEAD
-=======
 
     /**
      * Returns the outputStream from {@link #getResource(String, boolean)} if it exists, and the outputStream from {@link #createResource(String)} if it does not.
@@ -99,5 +94,4 @@
         }
         return resource.openOutputStream();
     }
->>>>>>> 05ccc755
 }