package liquibase.resource;

import liquibase.Scope;
import liquibase.util.StreamUtil;

import java.io.FileNotFoundException;
import java.io.IOException;
import java.io.InputStream;
import java.net.*;
import java.nio.charset.StandardCharsets;
import java.nio.file.Path;
import java.nio.file.Paths;
import java.util.*;
import java.util.jar.JarEntry;
import java.util.jar.JarFile;
import java.util.regex.Pattern;

/**
 * An implementation of {@link DirectoryResourceAccessor} that builds up the file roots based on the passed {@link ClassLoader}.
 * If you are using a ClassLoader that isn't based on local files, you will need to use a different {@link ResourceAccessor} implementation.
 *
 * @see OSGiResourceAccessor for OSGi-based classloaders
 */
public class ClassLoaderResourceAccessor extends AbstractResourceAccessor {

    private ClassLoader classLoader;
    private CompositeResourceAccessor additionalResourceAccessors;
    protected SortedSet<String> description;

    public ClassLoaderResourceAccessor() {
        this(Thread.currentThread().getContextClassLoader());
    }

    public ClassLoaderResourceAccessor(ClassLoader classLoader) {
        this.classLoader = classLoader;
    }

    @Override
    public List<String> describeLocations() {
<<<<<<< HEAD
        return Collections.singletonList("Configured classpath");
=======
        init();

        return additionalResourceAccessors.describeLocations();
>>>>>>> 443bc7fd
    }

    @Override
    public void close() throws Exception {
        if (additionalResourceAccessors != null) {
            additionalResourceAccessors.close();
        }
    }

    /**
     * Performs the configuration of this resourceAccessor.
     * Not done in the constructor for performance reasons, but can be called at the beginning of every public method.
     */
    protected synchronized void init() {
        if (additionalResourceAccessors == null) {
            this.description = new TreeSet<>();
            this.additionalResourceAccessors = new CompositeResourceAccessor();

            configureAdditionalResourceAccessors(classLoader);
        }
    }

    /**
     * The classloader search logic in {@link #search(String, boolean)} does not handle jar files well.
     * This method is called by that method to configure an internal {@link ResourceAccessor} with paths to search.
     */
    protected void configureAdditionalResourceAccessors(ClassLoader classLoader) {
        if (classLoader instanceof URLClassLoader) {
            final URL[] urls = ((URLClassLoader) classLoader).getURLs();
            if (urls != null) {
                PathHandlerFactory pathHandlerFactory = Scope.getCurrentScope().getSingleton(PathHandlerFactory.class);

                for (URL url : urls) {
                    try {
                        if (url.getProtocol().equals("file")) {
                            additionalResourceAccessors.addResourceAccessor(pathHandlerFactory.getResourceAccessor(url.toExternalForm()));
                        }
                    } catch (FileNotFoundException e) {
                        //classloaders often have invalid paths specified on purpose. Just log them as fine level.
                        Scope.getCurrentScope().getLog(getClass()).fine("Classloader URL " + url.toExternalForm() + " does not exist", e);
                    } catch (Throwable e) {
                        Scope.getCurrentScope().getLog(getClass()).warning("Cannot handle classloader url " + url.toExternalForm() + ": " + e.getMessage()+". Operations that need to list files from this location may not work as expected", e);
                    }
                }
            }
        }

        final ClassLoader parent = classLoader.getParent();
        if (parent != null) {
            configureAdditionalResourceAccessors(parent);
        }
    }
//
//    private void addDescription(URL url) {
//        try {
//            this.description.add(Paths.get(url.toURI()).toString());
//        } catch (Throwable e) {
//            this.description.add(url.toExternalForm());
//        }
//    }

    @Override
    public List<Resource> search(String path, boolean recursive) throws IOException {
        init();

        final LinkedHashSet<Resource> returnList = new LinkedHashSet<>();
        PathHandlerFactory pathHandlerFactory = Scope.getCurrentScope().getSingleton(PathHandlerFactory.class);

        final Enumeration<URL> resources;
        try {
            resources = classLoader.getResources(path);
        } catch (IOException e) {
            throw new IOException("Cannot list resources in path " + path + ": " + e.getMessage(), e);
        }

        while (resources.hasMoreElements()) {
            final URL url = resources.nextElement();

            String urlExternalForm = url.toExternalForm();
            urlExternalForm = urlExternalForm.replaceFirst(Pattern.quote(path) + "/?$", "");

            try (ResourceAccessor resourceAccessor = pathHandlerFactory.getResourceAccessor(urlExternalForm)) {
                returnList.addAll(resourceAccessor.search(path, recursive));
            } catch (Exception e) {
                throw new IOException(e.getMessage(), e);
            }
        }

        returnList.addAll(additionalResourceAccessors.search(path, recursive));


        return new ArrayList<>(returnList);
    }

    @Override
    public List<Resource> getAll(String path) throws IOException {
        //using a hash because sometimes the same resource gets included multiple times.
        LinkedHashSet<Resource> returnList = new LinkedHashSet<>();

        path = path.replace("\\", "/").replaceFirst("^/", "");

        Enumeration<URL> all = classLoader.getResources(path);
        try {
            while (all.hasMoreElements()) {
                URI uri = all.nextElement().toURI();
                if (uri.getScheme().equals("file")) {
                    returnList.add(new PathResource(path, Paths.get(uri)));
                } else {
                    returnList.add(new URIResource(path, uri));
                }
            }
        } catch (URISyntaxException e) {
            throw new IOException(e.getMessage(), e);
        }

        if (returnList.size() == 0) {
            return null;
        }
        return new ArrayList<>(returnList);
    }
}<|MERGE_RESOLUTION|>--- conflicted
+++ resolved
@@ -37,13 +37,9 @@
 
     @Override
     public List<String> describeLocations() {
-<<<<<<< HEAD
-        return Collections.singletonList("Configured classpath");
-=======
         init();
 
         return additionalResourceAccessors.describeLocations();
->>>>>>> 443bc7fd
     }
 
     @Override
