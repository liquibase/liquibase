--- conflicted
+++ resolved
@@ -266,25 +266,6 @@
 
             try {
                 if (urlExternalForm.startsWith("jar:file:") && urlExternalForm.contains("!")) {
-<<<<<<< HEAD
-                    //We can search the jar directly
-                    String jarPath = url.getPath();
-                    jarPath = jarPath.substring(5, jarPath.indexOf("!"));
-                    try (JarFile jar = new JarFile(URLDecoder.decode(jarPath, StandardCharsets.UTF_8.name()))) {
-                        String comparePath = path;
-                        if (comparePath.startsWith("/")) {
-                            comparePath = "/" + comparePath;
-                        }
-                        Enumeration<JarEntry> entries = jar.entries();
-                        while (entries.hasMoreElements()) {
-                            JarEntry entry = entries.nextElement();
-                            String name = entry.getName();
-                            if (name.startsWith(comparePath) && !comparePath.equals(name)) {
-                                if (entry.isDirectory()) {
-                                    if (!includeDirectories) {
-                                        continue;
-                                    }
-=======
                     // load the jar file from the URL input stream
                     final int splitIndex = urlExternalForm.lastIndexOf('!');
                     String comparePath = urlExternalForm.substring(splitIndex+1);
@@ -302,7 +283,6 @@
                     if (comparePath.startsWith("/")) {
                         comparePath = comparePath.substring(1);
                     }
->>>>>>> 378fb66b
 
                     for (JarEntry entry = jarStream.getNextJarEntry(); entry != null; entry = jarStream.getNextJarEntry()) {
                         String name = entry.getName();
