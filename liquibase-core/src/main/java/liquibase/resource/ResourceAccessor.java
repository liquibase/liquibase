package liquibase.resource;

import liquibase.GlobalConfiguration;
import liquibase.Scope;
import liquibase.exception.UnexpectedLiquibaseException;
import liquibase.logging.Logger;
import liquibase.util.CollectionUtil;
import liquibase.util.FileUtil;

import java.io.FileNotFoundException;
import java.io.IOException;
import java.io.InputStream;
<<<<<<< HEAD
import java.nio.file.Path;
import java.nio.file.Paths;
=======
import java.io.OutputStream;
import java.net.URI;
>>>>>>> 443bc7fd
import java.util.List;
import java.util.SortedSet;
import java.util.TreeSet;

/**
 * ResourceAccessors abstract file access so they can be read in a variety of environments.
 * Implementations may look for local files in known locations, read from the network, or do whatever else they need to find files.
 * Think of ResourceAccessors as a {@link ClassLoader} but for finding and reading files, not finding and loading classes.
 */
public interface ResourceAccessor extends AutoCloseable {

    /**
     * Return the streams for each resource mapped by the given path.
     * The path is often a URL but does not have to be.
     * Should accept both / and \ chars for file paths to be platform-independent.
     * If path points to a compressed resource, return a stream of the uncompressed contents of the file.
     * Returns {@link InputStreamList} since multiple resources can map to the same path, such as "META-INF/MAINFEST.MF".
     * Remember to close streams when finished with them.
     *
     * @param relativeTo Location that streamPath should be found relative to. If null, streamPath is an absolute path
     * @return Empty list if the resource does not exist.
     * @throws IOException if there is an error reading an existing path.
     * @deprecated Use {@link #search(String, boolean)} or {@link #getAll(String)}
     */
    @SuppressWarnings("java:S2095")
    @Deprecated
    default InputStreamList openStreams(String relativeTo, String streamPath) throws IOException {
        InputStreamList returnList = new InputStreamList();

<<<<<<< HEAD
        for (Resource resource : CollectionUtil.createIfNull(getAll(resolve(relativeTo, streamPath)))) {
=======
        if (relativeTo != null) {
            Resource relativeToResource = this.get(relativeTo);
            streamPath = relativeToResource.resolveSibling(streamPath).getPath();
        }

        for (Resource resource : CollectionUtil.createIfNull(getAll(streamPath))) {
>>>>>>> 443bc7fd
            returnList.add(resource.getUri(), resource.openInputStream());
        }

        return returnList;
    }

    /**
     * Returns a single stream matching the given path. See {@link #openStreams(String, String)} for details about path options.
     * Implementations should respect {@link liquibase.GlobalConfiguration#DUPLICATE_FILE_MODE}
     *
     * @param relativeTo Location that streamPath should be found relative to. If null, streamPath is an absolute path
     * @return null if the resource does not exist
     * @throws IOException if multiple paths matched the stream
     * @throws IOException if there is an error reading an existing path
     * @deprecated Use {@link #search(String, boolean)} or {@link #getAll(String)}
<<<<<<< HEAD
     */
    @Deprecated
    default InputStream openStream(String relativeTo, String streamPath) throws IOException {
        Resource resource = get(resolve(relativeTo, streamPath));
        if (resource == null) {
            return null;
        }
        return resource.openInputStream();

    }

    /**
     * Returns the final path of a file at the given path relative to a <b>file</b> at relativeTo.
     * Therefore, the path is within relativeTo's directory.
     * If relativeTo is null, return path.
     * This method should return a value even if relativeTo or path do not exist.
     */
    default String resolve(String relativeTo, String path) {
        if (relativeTo == null) {
            return path;
        }
        Path basePath = Paths.get(relativeTo).getParent();
        if (basePath == null) {
            return path;
        }

        return basePath.resolve(path).normalize().toString().replace("\\", "/");
=======
     */
    @Deprecated
    default InputStream openStream(String relativeTo, String streamPath) throws IOException {
        if (relativeTo != null) {
            streamPath = this.get(relativeTo).resolveSibling(streamPath).getPath();
        }
        Resource resource = get(streamPath);
        if (!resource.exists()) {
            return null;
        }
        return resource.openInputStream();

>>>>>>> 443bc7fd
    }

    /**
     * Returns the path to all resources contained in the given path.
     * The passed path is not included in the returned set.
     * Returned strings should use "/" for file path separators, regardless of the OS and should accept both / and \ chars for file paths to be platform-independent.
     * Returned set is sorted, normally alphabetically but subclasses can use different comparators.
     * The values returned should be able to be passed into {@link #openStreams(String, String)} and return the contents.
     * Returned paths should normally be root-relative and therefore not be an absolute path, unless there is a good reason to be absolute.
     * <p>
     * Default implementation calls {@link #search(String, boolean)} and collects the paths from the resources.
     * Because the new method no longer supports listing directories, it will silently ignore the includeDirectories argument UNLESS includeFiles is false. In that case, it will throw an exception.
     *
     * @param relativeTo         Location that streamPath should be found relative to. If null, path is an absolute path
     * @param path               The path to lookup resources in.
     * @param recursive          Set to true and will return paths to contents in sub directories as well.
     * @param includeFiles       Set to true and will return paths to files.
     * @param includeDirectories Set to true and will return paths to directories.
     * @return empty set if nothing was found
     * @throws IOException if there is an error reading an existing root.
     * @deprecated use {@link #search(String, boolean)}
     */
    @Deprecated
    default SortedSet<String> list(String relativeTo, String path, boolean recursive, boolean includeFiles, boolean includeDirectories) throws IOException {
        SortedSet<String> returnList = new TreeSet<>();
        if (includeFiles) {
<<<<<<< HEAD
            for (Resource resource : search(resolve(relativeTo, path), recursive)) {
=======
            if (relativeTo != null) {
                path = this.get(relativeTo).resolveSibling(path).getPath();
            }
            for (Resource resource : search(path, recursive)) {
>>>>>>> 443bc7fd
                returnList.add(resource.getPath());
            }
        } else {
            throw new UnexpectedLiquibaseException("ResourceAccessor can no longer search only for directories");
        }
        return returnList;
    }

    /**
     * Returns the path to all resources contained in the given path.
     * Multiple resources may be returned with the same path, but only if they are actually unique files.
     * Order is important to pay attention to, they should be returned in a user-expected manner based on this resource accessor.
     * <br><br>
     * Should return an empty list if:
     * <ul>
     *     <li>Path does not exist</li>
     * </ul>
     * Should throw an exception if:
     * <ul>
     *     <li>Path is null</li>
     *     <li>Path is not a "directory"</li>
     *     <li>Path exists but cannot be read from</li>
     * </ul>
     *
     * @param path      The path to lookup resources in.
     * @param recursive Set to true and will return paths to contents in subdirectories as well.
     * @return empty set if nothing was found
     * @throws IOException if there is an error searching the system.
     */
    List<Resource> search(String path, boolean recursive) throws IOException;

    /**
     * Returns all {@link Resource}s at the given path.
     * For many resource accessors (such as a file system), only one resource can exist at a given spot,
     * but some accessors (such as {@link CompositeResourceAccessor} or {@link ClassLoaderResourceAccessor}) can have multiple resources for a single path.
     * <p>
     * If the resourceAccessor returns multiple values, the returned List should be considered sorted for that resource accessor.
     * For example, {@link ClassLoaderResourceAccessor} returns them in order based on the configured classloader.
     * Order is important to pay attention to, because users may set {@link GlobalConfiguration#DUPLICATE_FILE_MODE} to pick the "best" file which is defined as
     * "the first file from this function".
     * <p>
     *
     * @return null if no resources match the path
     * @throws IOException if there is an unexpected error determining what is at the path
     */
    List<Resource> getAll(String path) throws IOException;

    /**
     * Convenience version of {@link #get(String)} which throws an exception if the file does not exist.
     *
     * @throws FileNotFoundException if the file does not exist
     */
    default Resource getExisting(String path) throws IOException {
        Resource resource = get(path);
<<<<<<< HEAD
        if (resource == null) {
=======
        if (!resource.exists()) {
>>>>>>> 443bc7fd
            throw new FileNotFoundException(FileUtil.getFileNotFoundMessage(path));
        }
        return resource;
    }

    /**
     * Finds a single specific {@link }. If multiple files match the given path, handle based on the {@link GlobalConfiguration#DUPLICATE_FILE_MODE} setting.
     * Default implementation calls {@link #getAll(String)}.
     *
<<<<<<< HEAD
     * @return null if the path does not exist
=======
     * @return a Resource even if the path does not exist
>>>>>>> 443bc7fd
     */
    default Resource get(String path) throws IOException {
        List<Resource> resources = getAll(path);

        if (resources == null || resources.size() == 0) {
<<<<<<< HEAD
            return null;
=======
            return new NotFoundResource(path, this);
>>>>>>> 443bc7fd
        } else if (resources.size() == 1) {
            return resources.iterator().next();
        } else {
            String message = "Found " + resources.size() + " files with the path '" + path + "':" + System.lineSeparator();
            for (Resource resource : resources) {
                message += "    - " + resource.getUri() + System.lineSeparator();
            }
            message += "  Search Path: " + System.lineSeparator();
            for (String location : Scope.getCurrentScope().getResourceAccessor().describeLocations()) {
                message += "    - " + location + System.lineSeparator();
            }
            message += "  You can limit the search path to remove duplicates with the liquibase.searchPath setting.";

            final GlobalConfiguration.DuplicateFileMode mode = GlobalConfiguration.DUPLICATE_FILE_MODE.getCurrentValue();
            final Logger log = Scope.getCurrentScope().getLog(getClass());

            if (mode == GlobalConfiguration.DuplicateFileMode.ERROR) {
                throw new IOException(message + " Or, if you KNOW these are the exact same file you can set liquibase.duplicateFileMode=WARN.");
            } else if (mode == GlobalConfiguration.DuplicateFileMode.WARN) {
                Resource resource = resources.iterator().next();
                final String warnMessage = message + System.lineSeparator() +
                        "  To fail when duplicates are found, set liquibase.duplicateFileMode=ERROR" + System.lineSeparator() +
                        "  Choosing: " + resource.getUri();
                Scope.getCurrentScope().getUI().sendMessage(warnMessage);
                log.warning(warnMessage);
            }

            return resources.iterator().next();
        }
    }

    /**
     * Returns a description of the places this classloader will look for paths. Used in error messages and other troubleshooting cases.
     */
    List<String> describeLocations();
<<<<<<< HEAD
=======

    static class NotFoundResource extends AbstractResource {
        private ResourceAccessor resourceAccessor;

        public NotFoundResource(String path, ResourceAccessor resourceAccessor) {
            super(path,  URI.create("resourceaccessor:"+path.replace(" ", "%20")));
            this.resourceAccessor = resourceAccessor;
        }

        @Override
        public InputStream openInputStream() throws IOException {
            throw new UnexpectedLiquibaseException("Resource does not exist");
        }

        @Override
        public boolean isWritable() {
            return false;
        }

        @Override
        public boolean exists() {
            return false;
        }

        @Override
        public Resource resolve(String other) {
            try {
                return resourceAccessor.get(resolvePath(other));
            } catch (IOException e) {
                throw new UnexpectedLiquibaseException(e);
            }
        }

        @Override
        public Resource resolveSibling(String other) {
            try {
                return resourceAccessor.get(resolveSiblingPath(other));
            } catch (IOException e) {
                throw new UnexpectedLiquibaseException(e);
            }
        }
>>>>>>> 443bc7fd

        @Override
        public OutputStream openOutputStream(boolean createIfNeeded) throws IOException {
            throw new UnexpectedLiquibaseException("Resource does not exist");
        }
    }
}<|MERGE_RESOLUTION|>--- conflicted
+++ resolved
@@ -10,13 +10,8 @@
 import java.io.FileNotFoundException;
 import java.io.IOException;
 import java.io.InputStream;
-<<<<<<< HEAD
-import java.nio.file.Path;
-import java.nio.file.Paths;
-=======
 import java.io.OutputStream;
 import java.net.URI;
->>>>>>> 443bc7fd
 import java.util.List;
 import java.util.SortedSet;
 import java.util.TreeSet;
@@ -46,16 +41,12 @@
     default InputStreamList openStreams(String relativeTo, String streamPath) throws IOException {
         InputStreamList returnList = new InputStreamList();
 
-<<<<<<< HEAD
-        for (Resource resource : CollectionUtil.createIfNull(getAll(resolve(relativeTo, streamPath)))) {
-=======
         if (relativeTo != null) {
             Resource relativeToResource = this.get(relativeTo);
             streamPath = relativeToResource.resolveSibling(streamPath).getPath();
         }
 
         for (Resource resource : CollectionUtil.createIfNull(getAll(streamPath))) {
->>>>>>> 443bc7fd
             returnList.add(resource.getUri(), resource.openInputStream());
         }
 
@@ -71,35 +62,6 @@
      * @throws IOException if multiple paths matched the stream
      * @throws IOException if there is an error reading an existing path
      * @deprecated Use {@link #search(String, boolean)} or {@link #getAll(String)}
-<<<<<<< HEAD
-     */
-    @Deprecated
-    default InputStream openStream(String relativeTo, String streamPath) throws IOException {
-        Resource resource = get(resolve(relativeTo, streamPath));
-        if (resource == null) {
-            return null;
-        }
-        return resource.openInputStream();
-
-    }
-
-    /**
-     * Returns the final path of a file at the given path relative to a <b>file</b> at relativeTo.
-     * Therefore, the path is within relativeTo's directory.
-     * If relativeTo is null, return path.
-     * This method should return a value even if relativeTo or path do not exist.
-     */
-    default String resolve(String relativeTo, String path) {
-        if (relativeTo == null) {
-            return path;
-        }
-        Path basePath = Paths.get(relativeTo).getParent();
-        if (basePath == null) {
-            return path;
-        }
-
-        return basePath.resolve(path).normalize().toString().replace("\\", "/");
-=======
      */
     @Deprecated
     default InputStream openStream(String relativeTo, String streamPath) throws IOException {
@@ -112,7 +74,6 @@
         }
         return resource.openInputStream();
 
->>>>>>> 443bc7fd
     }
 
     /**
@@ -139,14 +100,10 @@
     default SortedSet<String> list(String relativeTo, String path, boolean recursive, boolean includeFiles, boolean includeDirectories) throws IOException {
         SortedSet<String> returnList = new TreeSet<>();
         if (includeFiles) {
-<<<<<<< HEAD
-            for (Resource resource : search(resolve(relativeTo, path), recursive)) {
-=======
             if (relativeTo != null) {
                 path = this.get(relativeTo).resolveSibling(path).getPath();
             }
             for (Resource resource : search(path, recursive)) {
->>>>>>> 443bc7fd
                 returnList.add(resource.getPath());
             }
         } else {
@@ -201,11 +158,7 @@
      */
     default Resource getExisting(String path) throws IOException {
         Resource resource = get(path);
-<<<<<<< HEAD
-        if (resource == null) {
-=======
         if (!resource.exists()) {
->>>>>>> 443bc7fd
             throw new FileNotFoundException(FileUtil.getFileNotFoundMessage(path));
         }
         return resource;
@@ -215,21 +168,13 @@
      * Finds a single specific {@link }. If multiple files match the given path, handle based on the {@link GlobalConfiguration#DUPLICATE_FILE_MODE} setting.
      * Default implementation calls {@link #getAll(String)}.
      *
-<<<<<<< HEAD
-     * @return null if the path does not exist
-=======
      * @return a Resource even if the path does not exist
->>>>>>> 443bc7fd
      */
     default Resource get(String path) throws IOException {
         List<Resource> resources = getAll(path);
 
         if (resources == null || resources.size() == 0) {
-<<<<<<< HEAD
-            return null;
-=======
             return new NotFoundResource(path, this);
->>>>>>> 443bc7fd
         } else if (resources.size() == 1) {
             return resources.iterator().next();
         } else {
@@ -265,8 +210,6 @@
      * Returns a description of the places this classloader will look for paths. Used in error messages and other troubleshooting cases.
      */
     List<String> describeLocations();
-<<<<<<< HEAD
-=======
 
     static class NotFoundResource extends AbstractResource {
         private ResourceAccessor resourceAccessor;
@@ -308,7 +251,6 @@
                 throw new UnexpectedLiquibaseException(e);
             }
         }
->>>>>>> 443bc7fd
 
         @Override
         public OutputStream openOutputStream(boolean createIfNeeded) throws IOException {
