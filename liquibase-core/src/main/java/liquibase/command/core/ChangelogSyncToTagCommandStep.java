--- conflicted
+++ resolved
@@ -11,12 +11,6 @@
     static {
         CommandBuilder builder = new CommandBuilder(COMMAND_NAME);
         TAG_ARG = builder.argument("tag", String.class).required().description("Tag ID to execute changelogSync to").build();
-<<<<<<< HEAD
-        builder.addArgument(CHANGELOG_FILE_ARG).build();
-        builder.addArgument(LABEL_FILTER_ARG).build();
-        builder.addArgument(CONTEXTS_ARG).build();
-=======
->>>>>>> c317da70
     }
 
     @Override
