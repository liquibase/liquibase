--- conflicted
+++ resolved
@@ -100,13 +100,6 @@
                 new IgnoreChangeSetFilter(),
                 new CountChangeSetFilter(commandScope.getArgumentValue(COUNT_ARG)));
     }
-<<<<<<< HEAD
-=======
-
-    @Override
-    public String getHubOperation() {
-        return "update-count";
-    }
 
     @Override
     public List<Class<?>> requiredDependencies() {
@@ -119,5 +112,4 @@
     protected void customMdcLogging(CommandScope commandScope) {
         Scope.getCurrentScope().addMdcValue(MdcKey.UPDATE_COUNT, String.valueOf(commandScope.getArgumentValue(COUNT_ARG)));
     }
->>>>>>> c2e6cf9f
 }