package liquibase.command.core;

import liquibase.*;
import liquibase.changelog.visitor.*;
import liquibase.command.*;

import java.util.*;

public class UpdateCommandStep extends AbstractUpdateCommandStep implements CleanUpCommandStep {

    public static final String[] LEGACY_COMMAND_NAME = {"migrate"};
    public static String[] COMMAND_NAME = {"update"};

    public static final CommandArgumentDefinition<String> CHANGELOG_FILE_ARG;
    public static final CommandArgumentDefinition<String> LABEL_FILTER_ARG;
    public static final CommandArgumentDefinition<String> CONTEXTS_ARG;
    public static final CommandArgumentDefinition<String> CHANGE_EXEC_LISTENER_CLASS_ARG;
    public static final CommandArgumentDefinition<String> CHANGE_EXEC_LISTENER_PROPERTIES_FILE_ARG;
    public static final CommandArgumentDefinition<ChangeExecListener> CHANGE_EXEC_LISTENER_ARG;
    public static final CommandArgumentDefinition<UpdateSummaryEnum> SHOW_SUMMARY;

    static {
        CommandBuilder builder = new CommandBuilder(COMMAND_NAME, LEGACY_COMMAND_NAME);
        CHANGELOG_FILE_ARG = builder.argument(CommonArgumentNames.CHANGELOG_FILE, String.class)
                .required().description("The root changelog")
                .build();
        LABEL_FILTER_ARG = builder.argument("labelFilter", String.class)
                .addAlias("labels")
                .description("Changeset labels to match")
                .build();
        CONTEXTS_ARG = builder.argument("contexts", String.class)
                .description("Changeset contexts to match")
                .build();
        CHANGE_EXEC_LISTENER_CLASS_ARG = builder.argument("changeExecListenerClass", String.class)
                .description("Fully-qualified class which specifies a ChangeExecListener")
                .build();
        CHANGE_EXEC_LISTENER_PROPERTIES_FILE_ARG = builder.argument("changeExecListenerPropertiesFile", String.class)
<<<<<<< HEAD
                .description("Path to a properties file for the ChangeExecListenerClass").build();
        SHOW_SUMMARY = builder.argument("showSummary", UpdateSummaryEnum.class)
                .description("Type of update results summary to show.  Values can be 'off', 'summary', or 'verbose'.")
=======
                .description("Path to a properties file for the ChangeExecListenerClass")
                .build();
        CHANGE_EXEC_LISTENER_ARG = builder.argument("changeExecListener", ChangeExecListener.class)
                .hidden()
                .build();
        SHOW_SUMMARY = builder.argument("showSummary", UpdateSummaryEnum.class).description("Type of update results summary to show.  Values can be 'off', 'summary', or 'verbose'.")
>>>>>>> 2a8d9133
                .defaultValue(UpdateSummaryEnum.OFF)
                .setValueHandler(value -> {
                    if (value == null) {
                        return null;
                    }
                    if (value instanceof String && !value.equals("")) {
                        final List<String> validValues = Arrays.asList("OFF", "SUMMARY", "VERBOSE");
                        if (!validValues.contains(((String) value).toUpperCase())) {
                            throw new IllegalArgumentException("Illegal value for `showUpdateSummary'.  Valid values are 'OFF', 'SUMMARY', or 'VERBOSE'");
                        }
                        return UpdateSummaryEnum.valueOf(((String) value).toUpperCase());
                    } else if (value instanceof UpdateSummaryEnum) {
                        return (UpdateSummaryEnum) value;
                    }
                    return null;
                }).build();
    }

    @Override
    public String getChangelogFileArg(CommandScope commandScope) {
        return commandScope.getArgumentValue(CHANGELOG_FILE_ARG);
    }

    @Override
    public String getContextsArg(CommandScope commandScope) {
        return commandScope.getArgumentValue(CONTEXTS_ARG);
    }

    @Override
    public String getLabelFilterArg(CommandScope commandScope) {
        return commandScope.getArgumentValue(LABEL_FILTER_ARG);
    }

    @Override
    public String[] getCommandName() {
        return COMMAND_NAME;
    }

    @Override
    public UpdateSummaryEnum getShowSummary(CommandScope commandScope) {
        return commandScope.getArgumentValue(SHOW_SUMMARY);
    }

    @Override
    public String getChangeExecListenerClassArg(CommandScope commandScope) {
        return commandScope.getArgumentValue(CHANGE_EXEC_LISTENER_CLASS_ARG);
    }

    @Override
    protected String getChangeExecListenerPropertiesFileArg(CommandScope commandScope) {
        return commandScope.getArgumentValue(CHANGE_EXEC_LISTENER_PROPERTIES_FILE_ARG);
    }

    @Override
    public String[][] defineCommandNames() {
        return new String[][]{COMMAND_NAME, LEGACY_COMMAND_NAME};
    }

    @Override
    public void adjustCommandDefinition(CommandDefinition commandDefinition) {
        commandDefinition.setShortDescription("Deploy any changes in the changelog file that have not been deployed");
        if (commandDefinition.is(LEGACY_COMMAND_NAME)) {
            commandDefinition.setHidden(true);
        }
    }

    @Override
    public void postUpdateLog() {
        Scope.getCurrentScope().getUI().sendMessage(coreBundle.getString("update.successful"));
    }

    @Override
    public String getHubOperation() {
        return "update";
    }
}<|MERGE_RESOLUTION|>--- conflicted
+++ resolved
@@ -35,18 +35,12 @@
                 .description("Fully-qualified class which specifies a ChangeExecListener")
                 .build();
         CHANGE_EXEC_LISTENER_PROPERTIES_FILE_ARG = builder.argument("changeExecListenerPropertiesFile", String.class)
-<<<<<<< HEAD
-                .description("Path to a properties file for the ChangeExecListenerClass").build();
-        SHOW_SUMMARY = builder.argument("showSummary", UpdateSummaryEnum.class)
-                .description("Type of update results summary to show.  Values can be 'off', 'summary', or 'verbose'.")
-=======
                 .description("Path to a properties file for the ChangeExecListenerClass")
                 .build();
         CHANGE_EXEC_LISTENER_ARG = builder.argument("changeExecListener", ChangeExecListener.class)
                 .hidden()
                 .build();
         SHOW_SUMMARY = builder.argument("showSummary", UpdateSummaryEnum.class).description("Type of update results summary to show.  Values can be 'off', 'summary', or 'verbose'.")
->>>>>>> 2a8d9133
                 .defaultValue(UpdateSummaryEnum.OFF)
                 .setValueHandler(value -> {
                     if (value == null) {
