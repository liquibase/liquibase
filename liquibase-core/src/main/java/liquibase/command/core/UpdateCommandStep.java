package liquibase.command.core;

import liquibase.Scope;
import liquibase.UpdateSummaryEnum;
import liquibase.command.*;

import java.util.ArrayList;
import java.util.Arrays;
import java.util.List;

public class UpdateCommandStep extends AbstractUpdateCommandStep implements CleanUpCommandStep {

    public static final String[] LEGACY_COMMAND_NAME = {"migrate"};
    public static String[] COMMAND_NAME = {"update"};

    public static final CommandArgumentDefinition<String> CHANGELOG_FILE_ARG;
    public static final CommandArgumentDefinition<String> LABEL_FILTER_ARG;
    public static final CommandArgumentDefinition<String> CONTEXTS_ARG;

    static {
        CommandBuilder builder = new CommandBuilder(COMMAND_NAME, LEGACY_COMMAND_NAME);
        CHANGELOG_FILE_ARG = builder.argument(CommonArgumentNames.CHANGELOG_FILE, String.class)
                .required().description("The root changelog")
                .build();
        LABEL_FILTER_ARG = builder.argument("labelFilter", String.class)
                .addAlias("labels")
                .description("Changeset labels to match")
                .build();
        CONTEXTS_ARG = builder.argument("contexts", String.class)
                .description("Changeset contexts to match")
                .build();
    }

    @Override
    public String getChangelogFileArg(CommandScope commandScope) {
        return commandScope.getArgumentValue(CHANGELOG_FILE_ARG);
    }

    @Override
    public String getContextsArg(CommandScope commandScope) {
        return commandScope.getArgumentValue(CONTEXTS_ARG);
    }

    @Override
    public String getLabelFilterArg(CommandScope commandScope) {
        return commandScope.getArgumentValue(LABEL_FILTER_ARG);
    }

    @Override
    public String[] getCommandName() {
        return COMMAND_NAME;
    }

    @Override
    public UpdateSummaryEnum getShowSummary(CommandScope commandScope) {
        return (UpdateSummaryEnum) commandScope.getDependency(UpdateSummaryEnum.class);
    }

    @Override
    public String[][] defineCommandNames() {
        return new String[][]{COMMAND_NAME, LEGACY_COMMAND_NAME};
    }

    @Override
    public void adjustCommandDefinition(CommandDefinition commandDefinition) {
        commandDefinition.setShortDescription("Deploy any changes in the changelog file that have not been deployed");
        if (commandDefinition.is(LEGACY_COMMAND_NAME)) {
            commandDefinition.setHidden(true);
        }
    }

    @Override
    public void postUpdateLog() {
        Scope.getCurrentScope().getUI().sendMessage(coreBundle.getString("update.successful"));
    }
<<<<<<< HEAD
=======

    @Override
    public String getHubOperation() {
        return "update";
    }

    @Override
    public List<Class<?>> requiredDependencies() {
        List<Class<?>> deps = new ArrayList<>(super.requiredDependencies());
        deps.add(UpdateSummaryEnum.class);
        return deps;
    }
>>>>>>> c2e6cf9f
}<|MERGE_RESOLUTION|>--- conflicted
+++ resolved
@@ -73,13 +73,6 @@
     public void postUpdateLog() {
         Scope.getCurrentScope().getUI().sendMessage(coreBundle.getString("update.successful"));
     }
-<<<<<<< HEAD
-=======
-
-    @Override
-    public String getHubOperation() {
-        return "update";
-    }
 
     @Override
     public List<Class<?>> requiredDependencies() {
@@ -87,5 +80,4 @@
         deps.add(UpdateSummaryEnum.class);
         return deps;
     }
->>>>>>> c2e6cf9f
 }