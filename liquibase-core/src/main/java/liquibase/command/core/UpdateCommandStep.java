--- conflicted
+++ resolved
@@ -15,13 +15,10 @@
     public static final CommandArgumentDefinition<String> CHANGELOG_FILE_ARG;
     public static final CommandArgumentDefinition<String> LABEL_FILTER_ARG;
     public static final CommandArgumentDefinition<String> CONTEXTS_ARG;
-<<<<<<< HEAD
     public static final CommandArgumentDefinition<String> CHANGE_EXEC_LISTENER_CLASS_ARG;
     public static final CommandArgumentDefinition<String> CHANGE_EXEC_LISTENER_PROPERTIES_FILE_ARG;
     public static final CommandArgumentDefinition<ChangeExecListener> CHANGE_EXEC_LISTENER_ARG;
-=======
     public static final CommandArgumentDefinition<UpdateSummaryEnum> SHOW_SUMMARY;
->>>>>>> 8dc45cb1
 
     static {
         CommandBuilder builder = new CommandBuilder(COMMAND_NAME, LEGACY_COMMAND_NAME);
@@ -35,7 +32,6 @@
         CONTEXTS_ARG = builder.argument("contexts", String.class)
                 .description("Changeset contexts to match")
                 .build();
-<<<<<<< HEAD
         CHANGE_EXEC_LISTENER_CLASS_ARG = builder.argument("changeExecListenerClass", String.class)
                 .description("Fully-qualified class which specifies a ChangeExecListener")
                 .build();
@@ -45,7 +41,6 @@
         CHANGE_EXEC_LISTENER_ARG = builder.argument("changeExecListener", ChangeExecListener.class)
                 .hidden()
                 .build();
-=======
         SHOW_SUMMARY = builder.argument("showSummary", UpdateSummaryEnum.class).description("Type of update results summary to show.  Values can be 'off', 'summary', or 'verbose'.")
                 .defaultValue(UpdateSummaryEnum.OFF)
                 .setValueHandler(value -> {
@@ -63,7 +58,6 @@
                     }
                     return null;
                 }).build();
->>>>>>> 8dc45cb1
     }
 
     @Override
