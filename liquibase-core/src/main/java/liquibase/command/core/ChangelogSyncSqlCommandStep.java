package liquibase.command.core;

import liquibase.GlobalConfiguration;
import liquibase.Scope;
import liquibase.command.*;
<<<<<<< HEAD
import liquibase.database.Database;
import liquibase.exception.LiquibaseException;
import liquibase.executor.Executor;
import liquibase.executor.ExecutorService;
import liquibase.executor.LoggingExecutor;
import liquibase.util.LoggingExecutorTextUtil;

import java.io.*;
=======
import liquibase.command.core.helpers.DatabaseChangelogCommandStep;
import liquibase.database.Database;
import liquibase.util.LoggingExecutorTextUtil;

import java.io.Writer;
import java.util.ArrayList;
import java.util.List;
>>>>>>> c317da70

public class ChangelogSyncSqlCommandStep extends ChangelogSyncCommandStep {

    public static final String[] COMMAND_NAME = {"changelogSyncSql"};

    public static final CommandArgumentDefinition<Boolean> OUTPUT_DEFAULT_SCHEMA_ARG;
    public static final CommandArgumentDefinition<Boolean> OUTPUT_DEFAULT_CATALOG_ARG;

    static {
        CommandBuilder builder = new CommandBuilder(COMMAND_NAME);
        OUTPUT_DEFAULT_SCHEMA_ARG = builder.argument("outputDefaultSchema", Boolean.class)
                .description("Control whether names of objects in the default schema are fully qualified or not. If true they are. If false, only objects outside the default schema are fully qualified")
                .defaultValue(true).build();
        OUTPUT_DEFAULT_CATALOG_ARG = builder.argument("outputDefaultCatalog", Boolean.class)
                .description("Control whether names of objects in the default catalog are fully qualified or not. If true they are. If false, only objects outside the default catalog are fully qualified")
                .defaultValue(true).build();
<<<<<<< HEAD
        builder.addArgument(CHANGELOG_FILE_ARG).build();
        builder.addArgument(LABEL_FILTER_ARG).build();
        builder.addArgument(CONTEXTS_ARG).build();
    }

    @Override
    public void run(CommandResultsBuilder resultsBuilder) throws Exception {
        final CommandScope commandScope = resultsBuilder.getCommandScope();
        final Database database = (Database) commandScope.getDependency(Database.class);
        final Writer output = getOutputWriter(resultsBuilder);
        final String changelogFile = commandScope.getArgumentValue(CHANGELOG_FILE_ARG);

        Executor oldTemplate = getAndReplaceJdbcExecutor(output, database);
        LoggingExecutorTextUtil.outputHeader("SQL to add all changesets to database history table", database, changelogFile);
        super.run(resultsBuilder);
        flushOutputWriter(output);
        Scope.getCurrentScope().getSingleton(ExecutorService.class).setExecutor("jdbc", database, oldTemplate);
    }

    private static Writer getOutputWriter(CommandResultsBuilder resultsBuilder) throws UnsupportedEncodingException {
        PrintStream outputStream = new PrintStream(resultsBuilder.getOutputStream());
        String charsetName = GlobalConfiguration.OUTPUT_FILE_ENCODING.getCurrentValue();
        return new OutputStreamWriter(outputStream, charsetName);
=======
    }

    @Override
    public List<Class<?>> requiredDependencies() {
        List<Class<?>> dependencies = new ArrayList<>();
        dependencies.add(Writer.class);
        dependencies.addAll(super.requiredDependencies());
        return dependencies;
>>>>>>> c317da70
    }

    @Override
    public void run(CommandResultsBuilder resultsBuilder) throws Exception {
        final CommandScope commandScope = resultsBuilder.getCommandScope();
        final Database database = (Database) commandScope.getDependency(Database.class);
        final String changelogFile = commandScope.getArgumentValue(DatabaseChangelogCommandStep.CHANGELOG_FILE_ARG);
        LoggingExecutorTextUtil.outputHeader("SQL to add all changesets to database history table", database, changelogFile);
        super.run(resultsBuilder);
    }


    @Override
    public String[][] defineCommandNames() {
        return new String[][] { COMMAND_NAME};
    }

    @Override
    public void adjustCommandDefinition(CommandDefinition commandDefinition) {
        commandDefinition.setShortDescription("Output the raw SQL used by Liquibase when running changelogSync");
    }

<<<<<<< HEAD
    private Executor getAndReplaceJdbcExecutor(Writer output, Database database) {
        Executor oldTemplate = Scope.getCurrentScope().getSingleton(ExecutorService.class).getExecutor("jdbc", database);
        final LoggingExecutor loggingExecutor = new LoggingExecutor(oldTemplate, output, database);
        Scope.getCurrentScope().getSingleton(ExecutorService.class).setExecutor("logging", database, loggingExecutor);
        Scope.getCurrentScope().getSingleton(ExecutorService.class).setExecutor("jdbc", database, loggingExecutor);
        return oldTemplate;
    }
    private void flushOutputWriter(Writer output) throws LiquibaseException {
        if (output == null) {
            return;
        }

        try {
            output.flush();
        } catch (IOException e) {
            throw new LiquibaseException(e);
        }
    }


=======
>>>>>>> c317da70
}<|MERGE_RESOLUTION|>--- conflicted
+++ resolved
@@ -1,18 +1,6 @@
 package liquibase.command.core;
 
-import liquibase.GlobalConfiguration;
-import liquibase.Scope;
 import liquibase.command.*;
-<<<<<<< HEAD
-import liquibase.database.Database;
-import liquibase.exception.LiquibaseException;
-import liquibase.executor.Executor;
-import liquibase.executor.ExecutorService;
-import liquibase.executor.LoggingExecutor;
-import liquibase.util.LoggingExecutorTextUtil;
-
-import java.io.*;
-=======
 import liquibase.command.core.helpers.DatabaseChangelogCommandStep;
 import liquibase.database.Database;
 import liquibase.util.LoggingExecutorTextUtil;
@@ -20,7 +8,6 @@
 import java.io.Writer;
 import java.util.ArrayList;
 import java.util.List;
->>>>>>> c317da70
 
 public class ChangelogSyncSqlCommandStep extends ChangelogSyncCommandStep {
 
@@ -37,31 +24,6 @@
         OUTPUT_DEFAULT_CATALOG_ARG = builder.argument("outputDefaultCatalog", Boolean.class)
                 .description("Control whether names of objects in the default catalog are fully qualified or not. If true they are. If false, only objects outside the default catalog are fully qualified")
                 .defaultValue(true).build();
-<<<<<<< HEAD
-        builder.addArgument(CHANGELOG_FILE_ARG).build();
-        builder.addArgument(LABEL_FILTER_ARG).build();
-        builder.addArgument(CONTEXTS_ARG).build();
-    }
-
-    @Override
-    public void run(CommandResultsBuilder resultsBuilder) throws Exception {
-        final CommandScope commandScope = resultsBuilder.getCommandScope();
-        final Database database = (Database) commandScope.getDependency(Database.class);
-        final Writer output = getOutputWriter(resultsBuilder);
-        final String changelogFile = commandScope.getArgumentValue(CHANGELOG_FILE_ARG);
-
-        Executor oldTemplate = getAndReplaceJdbcExecutor(output, database);
-        LoggingExecutorTextUtil.outputHeader("SQL to add all changesets to database history table", database, changelogFile);
-        super.run(resultsBuilder);
-        flushOutputWriter(output);
-        Scope.getCurrentScope().getSingleton(ExecutorService.class).setExecutor("jdbc", database, oldTemplate);
-    }
-
-    private static Writer getOutputWriter(CommandResultsBuilder resultsBuilder) throws UnsupportedEncodingException {
-        PrintStream outputStream = new PrintStream(resultsBuilder.getOutputStream());
-        String charsetName = GlobalConfiguration.OUTPUT_FILE_ENCODING.getCurrentValue();
-        return new OutputStreamWriter(outputStream, charsetName);
-=======
     }
 
     @Override
@@ -70,7 +32,6 @@
         dependencies.add(Writer.class);
         dependencies.addAll(super.requiredDependencies());
         return dependencies;
->>>>>>> c317da70
     }
 
     @Override
@@ -93,27 +54,4 @@
         commandDefinition.setShortDescription("Output the raw SQL used by Liquibase when running changelogSync");
     }
 
-<<<<<<< HEAD
-    private Executor getAndReplaceJdbcExecutor(Writer output, Database database) {
-        Executor oldTemplate = Scope.getCurrentScope().getSingleton(ExecutorService.class).getExecutor("jdbc", database);
-        final LoggingExecutor loggingExecutor = new LoggingExecutor(oldTemplate, output, database);
-        Scope.getCurrentScope().getSingleton(ExecutorService.class).setExecutor("logging", database, loggingExecutor);
-        Scope.getCurrentScope().getSingleton(ExecutorService.class).setExecutor("jdbc", database, loggingExecutor);
-        return oldTemplate;
-    }
-    private void flushOutputWriter(Writer output) throws LiquibaseException {
-        if (output == null) {
-            return;
-        }
-
-        try {
-            output.flush();
-        } catch (IOException e) {
-            throw new LiquibaseException(e);
-        }
-    }
-
-
-=======
->>>>>>> c317da70
 }