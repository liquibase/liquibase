package liquibase.command.core;

import liquibase.UpdateSummaryEnum;
import liquibase.command.*;
import liquibase.command.core.helpers.DatabaseChangelogCommandStep;
import liquibase.database.Database;
import liquibase.util.LoggingExecutorTextUtil;

import java.io.Writer;
import java.util.ArrayList;
import java.util.List;

public class UpdateSqlCommandStep extends AbstractUpdateCommandStep {

    public static final String[] COMMAND_NAME = {"updateSql"};
    public static final String[] LEGACY_COMMAND_NAME = {"migrateSql"};

    public static final CommandArgumentDefinition<String> CHANGELOG_FILE_ARG;
    public static final CommandArgumentDefinition<String> LABEL_FILTER_ARG;
    public static final CommandArgumentDefinition<String> CONTEXTS_ARG;
    public static final CommandArgumentDefinition<Writer> OUTPUT_WRITER;
    public static final CommandArgumentDefinition<Boolean> OUTPUT_DEFAULT_SCHEMA_ARG;
    public static final CommandArgumentDefinition<Boolean> OUTPUT_DEFAULT_CATALOG_ARG;

    static {
        CommandBuilder builder = new CommandBuilder(COMMAND_NAME, LEGACY_COMMAND_NAME);
        CHANGELOG_FILE_ARG = builder.argument(CommonArgumentNames.CHANGELOG_FILE, String.class).required()
                .description("The root changelog").build();
        LABEL_FILTER_ARG = builder.argument("labelFilter", String.class)
                .addAlias("labels")
                .description("Changeset labels to match").build();
        CONTEXTS_ARG = builder.argument("contexts", String.class)
                .description("Changeset contexts to match").build();
        OUTPUT_WRITER = builder.argument("outputWriter", Writer.class)
                .hidden().build();
        OUTPUT_DEFAULT_SCHEMA_ARG = builder.argument("outputDefaultSchema", Boolean.class)
                .description("Control whether names of objects in the default schema are fully qualified or not. If true they are. If false, only objects outside the default schema are fully qualified")
                .defaultValue(true)
                .build();
        OUTPUT_DEFAULT_CATALOG_ARG = builder.argument("outputDefaultCatalog", Boolean.class)
                .description("Control whether names of objects in the default catalog are fully qualified or not. If true they are. If false, only objects outside the default catalog are fully qualified")
                .defaultValue(true)
                .build();
    }

    @Override
    public List<Class<?>> requiredDependencies() {
        List<Class<?>> dependencies = new ArrayList<>();
        dependencies.add(Writer.class);
        dependencies.addAll(super.requiredDependencies());
        return dependencies;
    }

    @Override
    public void run(CommandResultsBuilder resultsBuilder) throws Exception {
        final CommandScope commandScope = resultsBuilder.getCommandScope();
        final Database database = (Database) commandScope.getDependency(Database.class);
        final String changelogFile = commandScope.getArgumentValue(DatabaseChangelogCommandStep.CHANGELOG_FILE_ARG);
        LoggingExecutorTextUtil.outputHeader("Update Database Script", database, changelogFile);
        super.run(resultsBuilder);
    }

    @Override
    public String[][] defineCommandNames() {
        return new String[][]{
                COMMAND_NAME,
                LEGACY_COMMAND_NAME
        };
    }

    @Override
    public void adjustCommandDefinition(CommandDefinition commandDefinition) {
        commandDefinition.setShortDescription("Generate the SQL to deploy changes in the changelog which have not been deployed");
        if (commandDefinition.is(LEGACY_COMMAND_NAME)) {
            commandDefinition.setHidden(true);
        }
    }


    @Override
    public String getChangelogFileArg(CommandScope commandScope) {
        return commandScope.getArgumentValue(CHANGELOG_FILE_ARG);
    }

    @Override
    public String getContextsArg(CommandScope commandScope) {
        return commandScope.getArgumentValue(CONTEXTS_ARG);
    }

    @Override
    public String getLabelFilterArg(CommandScope commandScope) {
        return commandScope.getArgumentValue(LABEL_FILTER_ARG);
    }

    @Override
    public String[] getCommandName() {
        return COMMAND_NAME;
    }

    @Override
    public UpdateSummaryEnum getShowSummary(CommandScope commandScope) {
        return UpdateSummaryEnum.OFF;
    }

    @Override
<<<<<<< HEAD
    public String getChangeExecListenerClassArg(CommandScope commandScope) {
        return commandScope.getArgumentValue(CHANGE_EXEC_LISTENER_CLASS_ARG);
    }

    @Override
    protected String getChangeExecListenerPropertiesFileArg(CommandScope commandScope) {
        return commandScope.getArgumentValue(CHANGE_EXEC_LISTENER_PROPERTIES_FILE_ARG);
=======
    public String getHubOperation() {
        return "update";
>>>>>>> c2e6cf9f
    }
}<|MERGE_RESOLUTION|>--- conflicted
+++ resolved
@@ -101,19 +101,4 @@
     public UpdateSummaryEnum getShowSummary(CommandScope commandScope) {
         return UpdateSummaryEnum.OFF;
     }
-
-    @Override
-<<<<<<< HEAD
-    public String getChangeExecListenerClassArg(CommandScope commandScope) {
-        return commandScope.getArgumentValue(CHANGE_EXEC_LISTENER_CLASS_ARG);
-    }
-
-    @Override
-    protected String getChangeExecListenerPropertiesFileArg(CommandScope commandScope) {
-        return commandScope.getArgumentValue(CHANGE_EXEC_LISTENER_PROPERTIES_FILE_ARG);
-=======
-    public String getHubOperation() {
-        return "update";
->>>>>>> c2e6cf9f
-    }
 }