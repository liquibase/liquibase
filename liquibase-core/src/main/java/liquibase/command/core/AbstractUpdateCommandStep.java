--- conflicted
+++ resolved
@@ -8,11 +8,7 @@
 import liquibase.command.CleanUpCommandStep;
 import liquibase.command.CommandResultsBuilder;
 import liquibase.command.CommandScope;
-<<<<<<< HEAD
-=======
 import liquibase.command.core.helpers.DatabaseChangelogCommandStep;
-import liquibase.command.core.helpers.HubHandler;
->>>>>>> c2e6cf9f
 import liquibase.database.Database;
 import liquibase.exception.DatabaseException;
 import liquibase.exception.LiquibaseException;
@@ -20,6 +16,7 @@
 import liquibase.executor.ExecutorService;
 import liquibase.lockservice.LockService;
 import liquibase.lockservice.LockServiceFactory;
+import liquibase.logging.core.BufferedLogService;
 import liquibase.logging.mdc.MdcKey;
 import liquibase.logging.mdc.MdcObject;
 import liquibase.logging.mdc.MdcValue;
@@ -44,12 +41,6 @@
     public abstract String getLabelFilterArg(CommandScope commandScope);
     public abstract String[] getCommandName();
     public abstract UpdateSummaryEnum getShowSummary(CommandScope commandScope);
-<<<<<<< HEAD
-    public abstract String getChangeExecListenerClassArg(CommandScope commandScope);
-    protected abstract String getChangeExecListenerPropertiesFileArg(CommandScope commandScope);
-=======
-    protected abstract String getHubOperation();
->>>>>>> c2e6cf9f
 
     @Override
     public List<Class<?>> requiredDependencies() {
@@ -59,28 +50,21 @@
     @Override
     public void run(CommandResultsBuilder resultsBuilder) throws Exception {
         CommandScope commandScope = resultsBuilder.getCommandScope();
+        String changeLogFile = getChangelogFileArg(commandScope);
         Database database = (Database) commandScope.getDependency(Database.class);
         Contexts contexts = new Contexts(getContextsArg(commandScope));
         LabelExpression labelExpression = new LabelExpression(getLabelFilterArg(commandScope));
-<<<<<<< HEAD
-        addCommandFiltersMdc(labelExpression, contexts);
-
-        LockService lockService = (LockService) commandScope.getDependency(LockService.class);
-        DefaultChangeExecListener defaultChangeExecListener = new DefaultChangeExecListener();
-=======
         ChangeLogParameters changeLogParameters = (ChangeLogParameters) commandScope.getDependency(ChangeLogParameters.class);
         DatabaseChangelogCommandStep.addCommandFiltersMdc(labelExpression, contexts);
         customMdcLogging(commandScope);
 
         LockService lockService = (LockService) commandScope.getDependency(LockService.class);
         BufferedLogService bufferLog = new BufferedLogService();
-        HubHandler hubHandler = null;
         //
         // Create and add the listener to the resultsBuilder so that it is available
         // for exception handling when there is an error
         //
         DefaultChangeExecListener defaultChangeExecListener = (DefaultChangeExecListener) commandScope.getDependency(ChangeExecListener.class);
->>>>>>> c2e6cf9f
         resultsBuilder.addResult(DEFAULT_CHANGE_EXEC_LISTENER_RESULT_KEY, defaultChangeExecListener);
         try {
             DatabaseChangeLog databaseChangeLog = (DatabaseChangeLog) commandScope.getDependency(DatabaseChangeLog.class);
@@ -91,43 +75,18 @@
             Scope.getCurrentScope().addMdcValue(MdcKey.DEPLOYMENT_ID, changelogService.getDeploymentId());
             Scope.getCurrentScope().getLog(getClass()).info(String.format("Using deploymentId: %s", changelogService.getDeploymentId()));
 
-<<<<<<< HEAD
-            //Set up a "chain" of ChangeExecListeners. Starting with the custom change exec listener
-            //then wrapping that in the DefaultChangeExecListener.
-            ChangeExecListener listener = ChangeExecListenerUtils.getChangeExecListener(database,
-                    Scope.getCurrentScope().getResourceAccessor(),
-                    getChangeExecListenerClassArg(commandScope),
-                    getChangeExecListenerPropertiesFileArg(commandScope));
-            defaultChangeExecListener.addListener(listener);
-=======
-            hubHandler = new HubHandler(database, databaseChangeLog, changeLogFile, defaultChangeExecListener);
->>>>>>> c2e6cf9f
-
             StatusVisitor statusVisitor = new StatusVisitor(database);
             ChangeLogIterator shouldRunIterator = getStatusChangelogIterator(commandScope, database, contexts, labelExpression, databaseChangeLog);
             shouldRunIterator.run(statusVisitor, new RuntimeEnvironment(database, contexts, labelExpression));
 
             ChangeLogIterator runChangeLogIterator = getStandardChangelogIterator(commandScope, database, contexts, labelExpression, databaseChangeLog);
-<<<<<<< HEAD
-            Scope.child("showSummary", getShowSummary(commandScope), () -> {
-                runChangeLogIterator.run(new UpdateVisitor(database, defaultChangeExecListener), new RuntimeEnvironment(database, contexts, labelExpression));
-                ShowSummaryUtil.showUpdateSummary(databaseChangeLog, statusVisitor, resultsBuilder.getOutputStream());
-=======
 
             HashMap<String, Object> scopeValues = new HashMap<>();
-            if (hubChangeExecListener != null) {
-                CompositeLogService compositeLogService = new CompositeLogService(true, bufferLog);
-                scopeValues.put(Scope.Attr.logService.name(), compositeLogService);
-            }
             scopeValues.put("showSummary", getShowSummary(commandScope));
             Scope.child(scopeValues, () -> {
-                //If we are using hub, we want to use the HubChangeExecListener, which is wrapping all the others. Otherwise, use the default.
-                ChangeExecListener listenerToUse = hubChangeExecListener != null ? hubChangeExecListener : defaultChangeExecListener;
-                runChangeLogIterator.run(new UpdateVisitor(database, listenerToUse), new RuntimeEnvironment(database, contexts, labelExpression));
+                runChangeLogIterator.run(new UpdateVisitor(database, defaultChangeExecListener), new RuntimeEnvironment(database, contexts, labelExpression));
                 ShowSummaryUtil.showUpdateSummary(databaseChangeLog, getShowSummary(commandScope), statusVisitor, resultsBuilder.getOutputStream());
->>>>>>> c2e6cf9f
             });
-
             resultsBuilder.addResult("statusCode", 0);
             logDeploymentOutcomeMdc(defaultChangeExecListener, true);
             postUpdateLog();
