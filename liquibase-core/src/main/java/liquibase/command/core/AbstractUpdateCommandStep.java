--- conflicted
+++ resolved
@@ -231,14 +231,9 @@
      * @param commandScope
      * @param database          the database to check
      * @param databaseChangeLog the databaseChangeLog of the database
-<<<<<<< HEAD
      * @param contexts the command contexts
      * @param labelExpression the command label expressions
      * @param outputStream the command output stream
-=======
-     * @param contexts          the command contexts
-     * @param labelExpression   the command label expressions
->>>>>>> 24e0cf50
      * @return true if there are no additional changes to execute, otherwise false
      * @throws LiquibaseException if there was a problem running any queries
      * @throws IOException        if there was a problem handling the update summary
