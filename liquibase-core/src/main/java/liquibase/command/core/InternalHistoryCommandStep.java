--- conflicted
+++ resolved
@@ -34,11 +34,7 @@
                 .build();
         FORMAT_ARG = builder.argument("format", HistoryFormat.class)
                 .required()
-<<<<<<< HEAD
-                .defaultValue(HistoryFormat.LEGACY, "History output format")
-=======
                 .defaultValue(HistoryFormat.TABULAR, "History output format")
->>>>>>> f6ed6dc3
                 .build();
 
         DEPLOYMENTS_RESULT = builder.result("deployments", DeploymentHistory.class).build();
@@ -116,11 +112,7 @@
             switch (scope.getArgumentValue(FORMAT_ARG)) {
                 case TABULAR:
                     return new TabularDeploymentDetails(scope);
-<<<<<<< HEAD
-                case LEGACY:
-=======
                 case TEXT:
->>>>>>> f6ed6dc3
                 default:
                     return new LegacyDeploymentDetails(scope);
             }
@@ -188,12 +180,7 @@
                 "Update date",
                 "Change log path",
                 "Change set author",
-<<<<<<< HEAD
-                "Change set ID",
-                "Checksum");
-=======
                 "Change set ID");
->>>>>>> f6ed6dc3
 
         private final List<RanChangeSet> changeSets;
         private final CommandScope commandScope;
@@ -218,12 +205,7 @@
                                     dateFormat.format(changeSet.getDateExecuted()),
                                     changeSet.getChangeLog(),
                                     changeSet.getAuthor(),
-<<<<<<< HEAD
-                                    changeSet.getId(),
-                                    changeSet.getLastCheckSum().toString()
-=======
                                     changeSet.getId()
->>>>>>> f6ed6dc3
                             )
                     )
                     .collect(Collectors.toList());
