--- conflicted
+++ resolved
@@ -46,15 +46,11 @@
         ROLLBACK_SCRIPT_ARG = builder.argument("rollbackScript", String.class)
                 .description("Rollback script to execute").build();
         DATE_ARG = builder.argument("date", LocalDateTime.class).required()
-<<<<<<< HEAD
             .description("Date to rollback changes to").build();
         CHANGE_EXEC_LISTENER_CLASS_ARG = builder.argument("changeExecListenerClass", String.class)
             .description("Fully-qualified class which specifies a ChangeExecListener").build();
         CHANGE_EXEC_LISTENER_PROPERTIES_FILE_ARG = builder.argument("changeExecListenerPropertiesFile", String.class)
             .description("Path to a properties file for the ChangeExecListenerClass").build();
-=======
-                .description("Date to rollback changes to").build();
->>>>>>> e5a9391d
     }
 
     @Override
