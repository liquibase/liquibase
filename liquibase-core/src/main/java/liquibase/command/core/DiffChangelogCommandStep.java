--- conflicted
+++ resolved
@@ -1,6 +1,5 @@
 package liquibase.command.core;
 
-import liquibase.Scope;
 import liquibase.command.*;
 import liquibase.command.core.helpers.DiffOutputControlCommandStep;
 import liquibase.command.providers.ReferenceDatabase;
@@ -59,17 +58,6 @@
     @Override
     public void run(CommandResultsBuilder resultsBuilder) throws Exception {
         try {
-<<<<<<< HEAD
-            String changeLogFile = commandScope.getArgumentValue(CHANGELOG_FILE_ARG);
-            referenceDatabase.setObjectQuotingStrategy(ObjectQuotingStrategy.QUOTE_ALL_OBJECTS);
-            DiffToChangeLog changeLogWriter = createDiffToChangeLogObject(diffResult, diffOutputControl);
-            changeLogWriter.setChangeSetAuthor(commandScope.getArgumentValue(AUTHOR_ARG));
-
-            if (StringUtil.trimToNull(changeLogFile) == null) {
-                changeLogWriter.print(outputStream);
-            } else {
-                changeLogWriter.print(changeLogFile);
-=======
             CommandScope commandScope = resultsBuilder.getCommandScope();
             Database referenceDatabase = (Database) commandScope.getDependency(ReferenceDatabase.class);
             DiffOutputControl diffOutputControl = (DiffOutputControl) resultsBuilder.getResult(DiffOutputControlCommandStep.DIFF_OUTPUT_CONTROL.getName());
@@ -84,10 +72,13 @@
                 String changeLogFile = commandScope.getArgumentValue(CHANGELOG_FILE_ARG);
                 Scope.getCurrentScope().addMdcValue(MdcKey.DIFF_CHANGELOG_FILE, changeLogFile);
                 referenceDatabase.setObjectQuotingStrategy(ObjectQuotingStrategy.QUOTE_ALL_OBJECTS);
+
+                DiffToChangeLog changeLogWriter = createDiffToChangeLogObject(diffResult, diffOutputControl);
+                changeLogWriter.setChangeSetAuthor(commandScope.getArgumentValue(AUTHOR_ARG));
                 if (StringUtil.trimToNull(changeLogFile) == null) {
-                    createDiffToChangeLogObject(diffResult, diffOutputControl).print(outputStream);
+                    changeLogWriter.print(outputStream);
                 } else {
-                    createDiffToChangeLogObject(diffResult, diffOutputControl).print(changeLogFile);
+                    changeLogWriter.print(changeLogFile);
                 }
             }
             finally {
@@ -100,7 +91,6 @@
         } catch (Exception e) {
             try (MdcObject diffChangelogOutcome = Scope.getCurrentScope().addMdcValue(MdcKey.DIFF_CHANGELOG_OUTCOME, MdcValue.COMMAND_FAILED)) {
                 Scope.getCurrentScope().getLog(getClass()).warning("Diff changelog command failed");
->>>>>>> 11f4b668
             }
         }
 
