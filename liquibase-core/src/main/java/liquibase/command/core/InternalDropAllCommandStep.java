package liquibase.command.core;

import liquibase.CatalogAndSchema;
import liquibase.Scope;
import liquibase.changelog.ChangeLogHistoryService;
import liquibase.changelog.ChangeLogHistoryServiceFactory;
import liquibase.changelog.ChangeLogParameters;
import liquibase.changelog.DatabaseChangeLog;
import liquibase.command.*;
import liquibase.database.Database;
import liquibase.database.DatabaseConnection;
import liquibase.exception.CommandExecutionException;
import liquibase.exception.DatabaseException;
import liquibase.exception.LiquibaseException;
import liquibase.executor.ExecutorService;
import liquibase.hub.*;
import liquibase.hub.model.Connection;
import liquibase.hub.model.HubChangeLog;
import liquibase.hub.model.Operation;
import liquibase.hub.model.Project;
import liquibase.lockservice.LockService;
import liquibase.lockservice.LockServiceFactory;
import liquibase.logging.Logger;
import liquibase.logging.core.BufferedLogService;
import liquibase.parser.ChangeLogParser;
import liquibase.parser.ChangeLogParserFactory;
import liquibase.resource.ResourceAccessor;
import liquibase.util.StringUtil;

import java.util.Date;
import java.util.UUID;

@SuppressWarnings("java:S1144")
public class InternalDropAllCommandStep extends AbstractCommandStep {

    protected static final String[] COMMAND_NAME = {"internalDropAll"};
    private final Logger log = Scope.getCurrentScope().getLog(getClass());

    public static final CommandArgumentDefinition<Database> DATABASE_ARG;
    public static final CommandArgumentDefinition<DatabaseChangeLog> CHANGELOG_ARG;
    public static final CommandArgumentDefinition<String> CHANGELOG_FILE_ARG;
    public static final CommandArgumentDefinition<CatalogAndSchema[]> SCHEMAS_ARG;
    public static final CommandArgumentDefinition<UUID> HUB_CONNECTION_ID_ARG;
    public static final CommandArgumentDefinition<UUID> HUB_PROJECT_ID_ARG;
    final HubService hubService = Scope.getCurrentScope().getSingleton(HubServiceFactory.class).getService();

    static {
        CommandBuilder builder = new CommandBuilder(COMMAND_NAME);

        DATABASE_ARG = builder.argument("database", Database.class).required()
                .description("Database to drop objects in").build();
        SCHEMAS_ARG = builder.argument("schemas", CatalogAndSchema[].class)
                .description("Schemas to drop objects in").build();
        CHANGELOG_ARG = builder.argument("changelog", DatabaseChangeLog.class).build();
        CHANGELOG_FILE_ARG = builder.argument("changeFile", String.class)
                .description("The root changelog").build();
        HUB_CONNECTION_ID_ARG = builder.argument("hubConnectionId", UUID.class)
                .description("Used to identify the specific Connection in which to record or extract data at Liquibase Hub. Available in your Liquibase Hub Project at https://hub.liquibase.com.").build();
        HUB_PROJECT_ID_ARG = builder.argument("hubProjectId", UUID.class)
                .description("Used to identify the specific Project in which to record at Liquibase Hub. Available in your Liquibase Hub account at https://hub.liquibase.com.").build();
    }

    @Override
    public String[][] defineCommandNames() {
        return new String[][]{COMMAND_NAME};
    }

    @Override
    public void run(CommandResultsBuilder resultsBuilder) throws Exception {
        CommandScope commandScope = resultsBuilder.getCommandScope();
        BufferedLogService bufferLog = new BufferedLogService();
        validateConnectionAndProjectIdsDependingOnApiKey(commandScope);
        Connection hubConnection = getHubConnection(commandScope);
        attachProjectToConnection(commandScope, hubConnection);

        Operation dropAllOperation;
        LockService lockService = LockServiceFactory.getInstance().getLockService(commandScope.getArgumentValue(DATABASE_ARG));
        HubUpdater hubUpdater;

        try {
            lockService.waitForLock();

            DatabaseChangeLog changeLog;
            if (StringUtil.isNotEmpty(commandScope.getArgumentValue(CHANGELOG_FILE_ARG))) {
                // Let the user know they can register for Hub
                changeLog = parseChangeLogFile(commandScope.getArgumentValue(CHANGELOG_FILE_ARG));
                hubUpdater = new HubUpdater(new Date(), changeLog, commandScope.getArgumentValue(DATABASE_ARG));
                hubUpdater.register(commandScope.getArgumentValue(CHANGELOG_FILE_ARG));

                // Access the HubChangeLog and check to see if we should run syncHub
                HubChangeLog hubChangeLog = getHubChangeLog(changeLog);
                checkForRegisteredChangeLog(changeLog, hubChangeLog);
            } else {
                hubUpdater = new HubUpdater(new Date(), commandScope.getArgumentValue(DATABASE_ARG));
            }

<<<<<<< HEAD
            dropAllOperation = hubUpdater.preUpdateHub("DROPALL","dropAll", hubConnection);
=======
            dropAllOperation = hubUpdater.preUpdateHub("DROPALL", hubConnection);
>>>>>>> f922cec9

            try {
                for (CatalogAndSchema schema : commandScope.getArgumentValue(SCHEMAS_ARG)) {
                    log.info("Dropping Database Objects in schema: " + schema);
                    checkLiquibaseTables(commandScope.getArgumentValue(DATABASE_ARG));
                    commandScope.getArgumentValue(DATABASE_ARG).dropDatabaseObjects(schema);
                }
            } catch (LiquibaseException liquibaseException) {
                hubUpdater.postUpdateHubExceptionHandling(dropAllOperation, bufferLog, liquibaseException.getMessage());
                return;
            }
            hubUpdater.syncHub(commandScope.getArgumentValue(CHANGELOG_FILE_ARG), hubConnection.getId());
            hubUpdater.postUpdateHub(dropAllOperation, bufferLog);
        } catch (DatabaseException e) {
            throw e;
        } catch (Exception e) {
            throw new DatabaseException(e);
        } finally {
            lockService.releaseLock();
            lockService.destroy();
            resetServices();
        }

        Scope.getCurrentScope().getUI().sendMessage("All objects dropped from " + commandScope.getArgumentValue(DATABASE_ARG).getConnection().getConnectionUserName() + "@" + commandScope.getArgumentValue(DATABASE_ARG).getConnection().getURL());
        resultsBuilder.addResult("statusCode", 0);
    }

    /**
     * Method to attach project to connection
     *
     * @param commandScope  - The primary facade used for executing commands where we can take cmd arguments
     * @param hubConnection - It's hubConnection
     * @throws LiquibaseHubException - If project can't be found and attached to connection
     */
    private void attachProjectToConnection(CommandScope commandScope, Connection hubConnection) throws LiquibaseHubException {
        String apiKey = StringUtil.trimToNull(HubConfiguration.LIQUIBASE_HUB_API_KEY.getCurrentValue());
        if (apiKey == null) {
            return;
        }
        UUID connectionId = commandScope.getArgumentValue(HUB_CONNECTION_ID_ARG);
        UUID projectId = commandScope.getArgumentValue(HUB_PROJECT_ID_ARG);
        Project project = null;
        if (projectId != null) {
            project = hubService.getProject(projectId);
            hubConnection.setProject(project);
        } else {
            project = hubService.findProjectByConnectionIdOrJdbcUrl(connectionId, hubConnection.getJdbcUrl());
        }
        hubConnection.setProject(project);

        if (hubConnection.getProject() == null) {
            throw new LiquibaseHubException("Please specify --hubProjectId=<id> or --hubConnectionId=<id>");
        }

    }

    private Connection getHubConnection(CommandScope commandScope) {
        Database database = commandScope.getArgumentValue(DATABASE_ARG);
        DatabaseConnection dbConnection = database.getConnection();
        Connection connection = new Connection();
        connection.setId(commandScope.getArgumentValue(HUB_CONNECTION_ID_ARG));
        connection.setJdbcUrl(dbConnection.getURL());
        return connection;
    }

    private void validateConnectionAndProjectIdsDependingOnApiKey(CommandScope commandScope) throws CommandExecutionException {
        UUID connectionId = commandScope.getArgumentValue(HUB_CONNECTION_ID_ARG);
        UUID projectId = commandScope.getArgumentValue(HUB_PROJECT_ID_ARG);
        String apiKey = StringUtil.trimToNull(HubConfiguration.LIQUIBASE_HUB_API_KEY.getCurrentValue());
        if (apiKey == null) {
            if (connectionId != null || projectId != null) {
                throw new CommandExecutionException("No valid Hub API Key detected. Please add liquibase.hub.apikey to \n" +
                        "defaults file or pass --hub-api-key=<yourkey> on the command line.");
            }
        }
    }

    //
    // Return a HubChangeLog object if available
    // If not available then return null
    // If the HubChangeLog has been deleted then throw
    // a LiquibaseHubException
    //
    private HubChangeLog getHubChangeLog(DatabaseChangeLog changeLog) throws LiquibaseHubException {
        String apiKey = StringUtil.trimToNull(HubConfiguration.LIQUIBASE_HUB_API_KEY.getCurrentValue());
        HubConfiguration.HubMode hubMode = HubConfiguration.LIQUIBASE_HUB_MODE.getCurrentValue();
        String changeLogId = changeLog.getChangeLogId();
        final HubServiceFactory hubServiceFactory = Scope.getCurrentScope().getSingleton(HubServiceFactory.class);
        if (apiKey == null || hubMode == HubConfiguration.HubMode.OFF || !hubServiceFactory.isOnline()) {
            return null;
        }
        final HubService service = Scope.getCurrentScope().getSingleton(HubServiceFactory.class).getService();
        HubChangeLog hubChangeLog = (changeLogId != null ? service.getHubChangeLog(UUID.fromString(changeLogId), "*") : null);
        if (hubChangeLog == null) {
            return null;
        }

        //
        // Stop the operation if the HubChangeLog has been deleted
        //
        if (hubChangeLog.isDeleted()) {
            //
            // Complain and stop the operation
            //
            String message =
                    "\n" +
                            "The operation did not complete and will not be reported to Hub because the\n" + "" +
                            "registered changelog has been deleted by someone in your organization.\n" +
                            "Learn more at http://hub.liquibase.com";
            throw new LiquibaseHubException(message);
        }
        return hubChangeLog;
    }

    private void checkForRegisteredChangeLog(DatabaseChangeLog changeLog, HubChangeLog hubChangeLog) {
        String changeLogId = changeLog.getChangeLogId();
        if (changeLogId != null && hubChangeLog != null) {
            return;
        }
        String message =
                "The changelog file specified is not registered with any Liquibase Hub project,\n" +
                        "so the results will not be recorded in Liquibase Hub.\n" +
                        "To register the changelog with your Hub Project run 'liquibase registerchangelog'.\n" +
                        "Learn more at https://hub.liquibase.com.";
        Scope.getCurrentScope().getUI().sendMessage("WARNING: " + message);
        log.warning(message);
    }

    protected void checkLiquibaseTables(Database database) throws LiquibaseException {
        ChangeLogHistoryService changeLogHistoryService = ChangeLogHistoryServiceFactory.getInstance().getChangeLogService(database);
        changeLogHistoryService.init();
        LockServiceFactory.getInstance().getLockService(database).init();
    }

    protected void resetServices() {
        LockServiceFactory.getInstance().resetAll();
        ChangeLogHistoryServiceFactory.getInstance().resetAll();
        Scope.getCurrentScope().getSingleton(ExecutorService.class).reset();
    }

    @Override
    public void adjustCommandDefinition(CommandDefinition commandDefinition) {
        commandDefinition.setInternal(true);
    }

    private DatabaseChangeLog parseChangeLogFile(String changeLogFile) throws LiquibaseException {
        ResourceAccessor resourceAccessor = Scope.getCurrentScope().getResourceAccessor();
        ChangeLogParser parser = ChangeLogParserFactory.getInstance().getParser(changeLogFile, resourceAccessor);
        ChangeLogParameters changeLogParameters = new ChangeLogParameters();
        return parser.parse(changeLogFile, changeLogParameters, resourceAccessor);
    }
}<|MERGE_RESOLUTION|>--- conflicted
+++ resolved
@@ -94,11 +94,7 @@
                 hubUpdater = new HubUpdater(new Date(), commandScope.getArgumentValue(DATABASE_ARG));
             }
 
-<<<<<<< HEAD
             dropAllOperation = hubUpdater.preUpdateHub("DROPALL","dropAll", hubConnection);
-=======
-            dropAllOperation = hubUpdater.preUpdateHub("DROPALL", hubConnection);
->>>>>>> f922cec9
 
             try {
                 for (CatalogAndSchema schema : commandScope.getArgumentValue(SCHEMAS_ARG)) {
@@ -140,7 +136,7 @@
         }
         UUID connectionId = commandScope.getArgumentValue(HUB_CONNECTION_ID_ARG);
         UUID projectId = commandScope.getArgumentValue(HUB_PROJECT_ID_ARG);
-        Project project = null;
+        Project project;
         if (projectId != null) {
             project = hubService.getProject(projectId);
             hubConnection.setProject(project);
@@ -169,10 +165,11 @@
         UUID projectId = commandScope.getArgumentValue(HUB_PROJECT_ID_ARG);
         String apiKey = StringUtil.trimToNull(HubConfiguration.LIQUIBASE_HUB_API_KEY.getCurrentValue());
         if (apiKey == null) {
-            if (connectionId != null || projectId != null) {
-                throw new CommandExecutionException("No valid Hub API Key detected. Please add liquibase.hub.apikey to \n" +
-                        "defaults file or pass --hub-api-key=<yourkey> on the command line.");
+            if (connectionId == null && projectId == null) {
+                return;
             }
+            throw new CommandExecutionException("No valid Hub API Key detected. Please add liquibase.hub.apikey to \n" +
+                    "defaults file or pass --hub-api-key=<yourkey> on the command line.");
         }
     }
 
