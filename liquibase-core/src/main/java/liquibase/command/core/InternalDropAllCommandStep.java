package liquibase.command.core;

import liquibase.CatalogAndSchema;
import liquibase.Scope;
import liquibase.changelog.ChangeLogHistoryService;
import liquibase.changelog.ChangeLogHistoryServiceFactory;
import liquibase.changelog.ChangeLogParameters;
import liquibase.changelog.DatabaseChangeLog;
import liquibase.command.*;
import liquibase.database.Database;
import liquibase.database.DatabaseConnection;
import liquibase.exception.CommandExecutionException;
import liquibase.exception.DatabaseException;
import liquibase.exception.LiquibaseException;
import liquibase.executor.ExecutorService;
import liquibase.hub.*;
import liquibase.hub.model.*;
import liquibase.lockservice.LockService;
import liquibase.lockservice.LockServiceFactory;
import liquibase.logging.Logger;
import liquibase.logging.core.BufferedLogService;
import liquibase.parser.ChangeLogParser;
import liquibase.parser.ChangeLogParserFactory;
import liquibase.resource.ResourceAccessor;
import liquibase.util.StringUtil;

import java.util.Date;
import java.util.UUID;

@SuppressWarnings("java:S1144")
public class InternalDropAllCommandStep extends AbstractCommandStep {

    protected static final String[] COMMAND_NAME = {"internalDropAll"};
    private final Logger log = Scope.getCurrentScope().getLog(getClass());

    public static final CommandArgumentDefinition<Database> DATABASE_ARG;
    public static final CommandArgumentDefinition<DatabaseChangeLog> CHANGELOG_ARG;
    public static final CommandArgumentDefinition<String> CHANGELOG_FILE_ARG;
    public static final CommandArgumentDefinition<CatalogAndSchema[]> SCHEMAS_ARG;
    public static final CommandArgumentDefinition<UUID> HUB_CONNECTION_ID_ARG;
    public static final CommandArgumentDefinition<UUID> HUB_PROJECT_ID_ARG;

    static {
        CommandBuilder builder = new CommandBuilder(COMMAND_NAME);

        DATABASE_ARG = builder.argument("database", Database.class).required()
                .description("Database to drop objects in").build();
        SCHEMAS_ARG = builder.argument("schemas", CatalogAndSchema[].class)
                .description("Schemas to drop objects in").build();
        CHANGELOG_ARG = builder.argument("changelog", DatabaseChangeLog.class).build();
        CHANGELOG_FILE_ARG = builder.argument("changeFile", String.class)
                .description("The root changelog").build();
        HUB_CONNECTION_ID_ARG = builder.argument("hubConnectionId", UUID.class)
                .description("Used to identify the specific Connection in which to record or extract data at Liquibase Hub. Available in your Liquibase Hub Project at https://hub.liquibase.com.").build();
        HUB_PROJECT_ID_ARG = builder.argument("hubProjectId", UUID.class)
                .description("Used to identify the specific Project in which to record at Liquibase Hub. Available in your Liquibase Hub account at https://hub.liquibase.com.").build();
    }

    @Override
    public String[][] defineCommandNames() {
        return new String[][]{COMMAND_NAME};
    }

    @Override
    public void run(CommandResultsBuilder resultsBuilder) throws Exception {
        CommandScope commandScope = resultsBuilder.getCommandScope();
        BufferedLogService bufferLog = new BufferedLogService();
        validateConnectionAndProjectIdsDependingOnApiKey(commandScope);
        Operation dropAllOperation;
        LockService lockService = LockServiceFactory.getInstance().getLockService(commandScope.getArgumentValue(DATABASE_ARG));
        HubUpdater hubUpdater;

        try {
            lockService.waitForLock();

            DatabaseChangeLog changeLog;
            HubRegisterResponse hubRegisterResponse = null;
            if (StringUtil.isNotEmpty(commandScope.getArgumentValue(CHANGELOG_FILE_ARG))) {
                // Let the user know they can register for Hub
                changeLog = parseChangeLogFile(commandScope.getArgumentValue(CHANGELOG_FILE_ARG));
                hubUpdater = new HubUpdater(new Date(), changeLog, commandScope.getArgumentValue(DATABASE_ARG));
                hubRegisterResponse = hubUpdater.register(commandScope.getArgumentValue(CHANGELOG_FILE_ARG));

                // Access the HubChangeLog and check to see if we should run syncHub
                HubChangeLog hubChangeLog = getHubChangeLog(changeLog);
                checkForRegisteredChangeLog(changeLog, hubChangeLog);
            } else {
                hubUpdater = new HubUpdater(new Date(), commandScope.getArgumentValue(DATABASE_ARG));
                hubRegisterResponse = hubUpdater.register(null/*changelogFile*/);
            }
            Connection hubConnection = getHubConnection(commandScope);
            attachProjectToConnection(commandScope, hubConnection, hubRegisterResponse);

            dropAllOperation = hubUpdater.preUpdateHub("DROPALL", "drop-all", hubConnection);

            try {
                for (CatalogAndSchema schema : commandScope.getArgumentValue(SCHEMAS_ARG)) {
                    log.info("Dropping Database Objects in schema: " + schema);
                    checkLiquibaseTables(commandScope.getArgumentValue(DATABASE_ARG));
                    commandScope.getArgumentValue(DATABASE_ARG).dropDatabaseObjects(schema);
                }
            } catch (LiquibaseException liquibaseException) {
                hubUpdater.postUpdateHubExceptionHandling(dropAllOperation, bufferLog, liquibaseException.getMessage());
                return;
            }
            final HubServiceFactory hubServiceFactory = Scope.getCurrentScope().getSingleton(HubServiceFactory.class);
            String apiKey = StringUtil.trimToNull(HubConfiguration.LIQUIBASE_HUB_API_KEY.getCurrentValue());
            if (apiKey != null && hubServiceFactory.isOnline()) {
                hubUpdater.syncHub(commandScope.getArgumentValue(CHANGELOG_FILE_ARG), hubConnection);
                hubUpdater.postUpdateHub(dropAllOperation, bufferLog);
            }
        } catch (DatabaseException e) {
            throw e;
        } catch (Exception e) {
            throw new DatabaseException(e);
        } finally {
            lockService.releaseLock();
            lockService.destroy();
            resetServices();
        }

        Scope.getCurrentScope().getUI().sendMessage("All objects dropped from " + commandScope.getArgumentValue(DATABASE_ARG).getConnection().getConnectionUserName() + "@" + commandScope.getArgumentValue(DATABASE_ARG).getConnection().getURL());
        resultsBuilder.addResult("statusCode", 0);
    }

    /**
     * Method to attach project to connection
     *
     * @param commandScope        - The primary facade used for executing commands where we can take cmd arguments
     * @param hubConnection       - It's hubConnection
     * @param hubRegisterResponse - it's response from auto registration API. It it's null we assume
     *                            that user has been registered already of we don't have connection to HUB
     * @throws LiquibaseHubException - If project can't be found and attached to connection
     */
    private void attachProjectToConnection(CommandScope commandScope, Connection hubConnection, HubRegisterResponse hubRegisterResponse) throws LiquibaseHubException {
        String apiKey = StringUtil.trimToNull(HubConfiguration.LIQUIBASE_HUB_API_KEY.getCurrentValue());
        if (apiKey == null) {
            return;
        }
        UUID connectionId = commandScope.getArgumentValue(HUB_CONNECTION_ID_ARG);
        UUID projectId = commandScope.getArgumentValue(HUB_PROJECT_ID_ARG);
<<<<<<< HEAD
        if (hubRegisterResponse != null) {
            projectId = hubRegisterResponse.getProjectId();
        }
=======
        final HubService hubService = Scope.getCurrentScope().getSingleton(HubServiceFactory.class).getService();
>>>>>>> 7df8dc85
        Project project;
        if (projectId != null) {
            project = hubService.getProject(projectId);
            hubConnection.setProject(project);
        } else {
            project = hubService.findProjectByConnectionIdOrJdbcUrl(connectionId, hubConnection.getJdbcUrl());
        }
        hubConnection.setProject(project);

        if (hubConnection.getProject() == null) {
            String message = "Operation will not be sent to Liquibase Hub. Please specify --hubProjectId=<id> or --hubConnectionId=<id>";
            Scope.getCurrentScope().getUI().sendMessage("WARNING: " + message);
            log.warning(message);
        }

    }

    private Connection getHubConnection(CommandScope commandScope) {
        String apiKey = StringUtil.trimToNull(HubConfiguration.LIQUIBASE_HUB_API_KEY.getCurrentValue());
        if (apiKey == null) {
            return null;
        }
        Database database = commandScope.getArgumentValue(DATABASE_ARG);
        DatabaseConnection dbConnection = database.getConnection();
        Connection connection = new Connection();
        connection.setId(commandScope.getArgumentValue(HUB_CONNECTION_ID_ARG));
        connection.setJdbcUrl(dbConnection.getURL());
        return connection;
    }

    private void validateConnectionAndProjectIdsDependingOnApiKey(CommandScope commandScope) throws CommandExecutionException {
        UUID connectionId = commandScope.getArgumentValue(HUB_CONNECTION_ID_ARG);
        UUID projectId = commandScope.getArgumentValue(HUB_PROJECT_ID_ARG);
        String apiKey = StringUtil.trimToNull(HubConfiguration.LIQUIBASE_HUB_API_KEY.getCurrentValue());
        if (apiKey == null) {
            if (connectionId == null && projectId == null) {
                return;
            }
            throw new CommandExecutionException("No valid Hub API Key detected. Please add liquibase.hub.apikey to \n" +
                    "defaults file or pass --hub-api-key=<yourkey> on the command line.");
        }
    }

    //
    // Return a HubChangeLog object if available
    // If not available then return null
    // If the HubChangeLog has been deleted then throw
    // a LiquibaseHubException
    //
    private HubChangeLog getHubChangeLog(DatabaseChangeLog changeLog) throws LiquibaseHubException {
        String apiKey = StringUtil.trimToNull(HubConfiguration.LIQUIBASE_HUB_API_KEY.getCurrentValue());
        HubConfiguration.HubMode hubMode = HubConfiguration.LIQUIBASE_HUB_MODE.getCurrentValue();
        String changeLogId = changeLog.getChangeLogId();
        final HubServiceFactory hubServiceFactory = Scope.getCurrentScope().getSingleton(HubServiceFactory.class);
        if (apiKey == null || hubMode == HubConfiguration.HubMode.OFF || !hubServiceFactory.isOnline()) {
            return null;
        }
        final HubService service = Scope.getCurrentScope().getSingleton(HubServiceFactory.class).getService();
        HubChangeLog hubChangeLog = (changeLogId != null ? service.getHubChangeLog(UUID.fromString(changeLogId), "*") : null);
        if (hubChangeLog == null) {
            return null;
        }

        //
        // Stop the operation if the HubChangeLog has been deleted
        //
        if (hubChangeLog.isDeleted()) {
            //
            // Complain and stop the operation
            //
            String message =
                    "\n" +
                            "The operation did not complete and will not be reported to Hub because the\n" + "" +
                            "registered changelog has been deleted by someone in your organization.\n" +
                            "Learn more at http://hub.liquibase.com";
            throw new LiquibaseHubException(message);
        }
        return hubChangeLog;
    }

    private void checkForRegisteredChangeLog(DatabaseChangeLog changeLog, HubChangeLog hubChangeLog) {
        String changeLogId = changeLog.getChangeLogId();
        if (changeLogId != null && hubChangeLog != null) {
            return;
        }
        String message =
                "The changelog file specified is not registered with any Liquibase Hub project,\n" +
                        "so the results will not be recorded in Liquibase Hub.\n" +
                        "To register the changelog with your Hub Project run 'liquibase registerchangelog'.\n" +
                        "Learn more at https://hub.liquibase.com.";
        Scope.getCurrentScope().getUI().sendMessage("WARNING: " + message);
        log.warning(message);
    }

    protected void checkLiquibaseTables(Database database) throws LiquibaseException {
        ChangeLogHistoryService changeLogHistoryService = ChangeLogHistoryServiceFactory.getInstance().getChangeLogService(database);
        changeLogHistoryService.init();
        LockServiceFactory.getInstance().getLockService(database).init();
    }

    protected void resetServices() {
        LockServiceFactory.getInstance().resetAll();
        ChangeLogHistoryServiceFactory.getInstance().resetAll();
        Scope.getCurrentScope().getSingleton(ExecutorService.class).reset();
    }

    @Override
    public void adjustCommandDefinition(CommandDefinition commandDefinition) {
        commandDefinition.setInternal(true);
    }

    private DatabaseChangeLog parseChangeLogFile(String changeLogFile) throws LiquibaseException {
        ResourceAccessor resourceAccessor = Scope.getCurrentScope().getResourceAccessor();
        ChangeLogParser parser = ChangeLogParserFactory.getInstance().getParser(changeLogFile, resourceAccessor);
        ChangeLogParameters changeLogParameters = new ChangeLogParameters();
        return parser.parse(changeLogFile, changeLogParameters, resourceAccessor);
    }
}<|MERGE_RESOLUTION|>--- conflicted
+++ resolved
@@ -139,13 +139,10 @@
         }
         UUID connectionId = commandScope.getArgumentValue(HUB_CONNECTION_ID_ARG);
         UUID projectId = commandScope.getArgumentValue(HUB_PROJECT_ID_ARG);
-<<<<<<< HEAD
         if (hubRegisterResponse != null) {
             projectId = hubRegisterResponse.getProjectId();
         }
-=======
         final HubService hubService = Scope.getCurrentScope().getSingleton(HubServiceFactory.class).getService();
->>>>>>> 7df8dc85
         Project project;
         if (projectId != null) {
             project = hubService.getProject(projectId);
