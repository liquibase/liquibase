package liquibase.command.core;

import liquibase.Scope;
import liquibase.command.*;
import liquibase.database.Database;
import liquibase.exception.LiquibaseException;
import liquibase.executor.Executor;
import liquibase.executor.ExecutorService;
import liquibase.resource.PathHandlerFactory;
import liquibase.resource.Resource;
import liquibase.statement.core.RawSqlStatement;
<<<<<<< HEAD
=======
import liquibase.util.FileUtil;
>>>>>>> a5b5f8da
import liquibase.util.StreamUtil;
import liquibase.util.StringUtil;

import java.util.List;
import java.util.Map;
import java.util.SortedSet;
import java.util.TreeSet;

public class InternalExecuteSqlCommandStep extends AbstractCommandStep {

    public static final String[] COMMAND_NAME = {"internalExecuteSql"};

    public static final CommandArgumentDefinition<Database> DATABASE_ARG;
    public static final CommandArgumentDefinition<String> SQL_ARG;
    public static final CommandArgumentDefinition<String> SQLFILE_ARG;
    public static final CommandArgumentDefinition<String> DELIMITER_ARG;

    static {
        final CommandBuilder builder = new CommandBuilder(COMMAND_NAME);
        DATABASE_ARG = builder.argument("database", Database.class).required().build();
        SQL_ARG = builder.argument("sql", String.class).build();
        SQLFILE_ARG = builder.argument("sqlFile", String.class).build();
        DELIMITER_ARG = builder.argument("delimiter", String.class).defaultValue(";").build();
    }

    @Override
    public String[][] defineCommandNames() {
        return new String[][] { COMMAND_NAME };
    }

    @Override
    public void adjustCommandDefinition(CommandDefinition commandDefinition) {
        super.adjustCommandDefinition(commandDefinition);
        commandDefinition.setInternal(true);
    }

    @Override
    public void run(CommandResultsBuilder resultsBuilder) throws Exception {
        CommandScope commandScope = resultsBuilder.getCommandScope();

        Database database = commandScope.getArgumentValue(DATABASE_ARG);
        String sql = commandScope.getArgumentValue(SQL_ARG);
        String sqlFile = commandScope.getArgumentValue(SQLFILE_ARG);

        Executor executor = Scope.getCurrentScope().getSingleton(ExecutorService.class).getExecutor("jdbc", database);
        String sqlText;
        if (sqlFile == null) {
            sqlText = sql;
        } else {
            final PathHandlerFactory pathHandlerFactory = Scope.getCurrentScope().getSingleton(PathHandlerFactory.class);
<<<<<<< HEAD
            Resource resource = pathHandlerFactory.getResource(sqlFile, true);
            if (!resource.exists()){
              throw new LiquibaseException(String.format("The file '%s' does not exist", sqlFile));
=======
            Resource resource = pathHandlerFactory.getResource(sqlFile);
            if (!resource.exists()){
                throw new LiquibaseException(FileUtil.getFileNotFoundMessage(sqlFile));
>>>>>>> a5b5f8da
            }
            sqlText = StreamUtil.readStreamAsString(resource.openInputStream());
        }

        String out = "";
        String[] sqlStrings = StringUtil.processMultiLineSQL(sqlText, true, true, commandScope.getArgumentValue(DELIMITER_ARG));
        for (String sqlString : sqlStrings) {
            if (sqlString.toLowerCase().matches("\\s*select .*")) {
                List<Map<String, ?>> rows = executor.queryForList(new RawSqlStatement(sqlString));
                out += "Output of "+sqlString+":\n";
                if (rows.isEmpty()) {
                    out += "-- Empty Resultset --\n";
                } else {
                    SortedSet<String> keys = new TreeSet<>();
                    for (Map<String, ?> row : rows) {
                        keys.addAll(row.keySet());
                    }
                    out += StringUtil.join(keys, " | ")+" |\n";

                    for (Map<String, ?> row : rows) {
                        for (String key : keys) {
                            out += row.get(key)+" | ";
                        }
                        out += "\n";
                    }
                }
            } else {
                executor.execute(new RawSqlStatement(sqlString));
                out += "Successfully Executed: "+ sqlString+"\n";
            }
            out += "\n";
        }
        database.commit();
        resultsBuilder.addResult("output", out.trim());
        // Scope.getCurrentScope().getUI().sendMessage(out.trim());
    }

}<|MERGE_RESOLUTION|>--- conflicted
+++ resolved
@@ -9,10 +9,7 @@
 import liquibase.resource.PathHandlerFactory;
 import liquibase.resource.Resource;
 import liquibase.statement.core.RawSqlStatement;
-<<<<<<< HEAD
-=======
 import liquibase.util.FileUtil;
->>>>>>> a5b5f8da
 import liquibase.util.StreamUtil;
 import liquibase.util.StringUtil;
 
@@ -63,15 +60,9 @@
             sqlText = sql;
         } else {
             final PathHandlerFactory pathHandlerFactory = Scope.getCurrentScope().getSingleton(PathHandlerFactory.class);
-<<<<<<< HEAD
-            Resource resource = pathHandlerFactory.getResource(sqlFile, true);
-            if (!resource.exists()){
-              throw new LiquibaseException(String.format("The file '%s' does not exist", sqlFile));
-=======
             Resource resource = pathHandlerFactory.getResource(sqlFile);
             if (!resource.exists()){
                 throw new LiquibaseException(FileUtil.getFileNotFoundMessage(sqlFile));
->>>>>>> a5b5f8da
             }
             sqlText = StreamUtil.readStreamAsString(resource.openInputStream());
         }
