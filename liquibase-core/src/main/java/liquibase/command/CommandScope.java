package liquibase.command;

import liquibase.GlobalConfiguration;
import liquibase.Scope;
import liquibase.configuration.*;
import liquibase.exception.CommandExecutionException;
import liquibase.exception.CommandValidationException;
import liquibase.integration.commandline.LiquibaseCommandLineConfiguration;
import liquibase.listener.LiquibaseListener;
import liquibase.logging.mdc.MdcKey;
import liquibase.logging.mdc.MdcObject;
import liquibase.util.ISODateFormat;
import liquibase.util.StringUtil;

import java.io.FilterOutputStream;
import java.io.IOException;
import java.io.OutputStream;
import java.util.*;
import java.util.regex.Pattern;

/**
 * The primary facade used for executing commands.
 * This object gets configured with the command to run and the input arguments associated with it,
 * then is populated with the result output after {@link #execute()} is called.
 * <p>
 * Named similarly to {@link Scope} because they both define a self-contained unit of values, but this
 * scope is specific to a command rather than being a global scope.
 */
public class CommandScope {

    private static final String NO_PREFIX_REGEX = ".*\\.";
    public static final Pattern NO_PREFIX_PATTERN = Pattern.compile(NO_PREFIX_REGEX);
    private final CommandDefinition commandDefinition;

    private final SortedMap<String, Object> argumentValues = new TreeMap<>();

    private final Map<Class<?>, Object> dependencies = new HashMap<>();

    /**
     * Config key including the command name. Example `liquibase.command.update`
     */
    private final String completeConfigPrefix;

    /**
     * Config key without the command name. Example `liquibase.command`
     */
    private final String shortConfigPrefix;

    private OutputStream outputStream;

    /**
     * Creates a new scope for the given command.
     */
    public CommandScope(String... commandName) throws CommandExecutionException {
        setOutput(System.out);

        final CommandFactory commandFactory = Scope.getCurrentScope().getSingleton(CommandFactory.class);

        this.commandDefinition = commandFactory.getCommandDefinition(commandName);

        completeConfigPrefix = "liquibase.command." + StringUtil.join(Arrays.asList(this.getCommand().getName()), ".");
        shortConfigPrefix = "liquibase.command";


    }

    /**
     * Returns the {@link CommandDefinition} for the command in this scope.
     */
    public CommandDefinition getCommand() {
        return commandDefinition;
    }

    /**
     * Returns the complete config prefix (without a trailing period) for the command in this scope.
     * @return
     */
    public String getCompleteConfigPrefix() {
        return completeConfigPrefix;
    }

    /**
     * Adds the given key/value pair to the stored argument data.
     *
     * @see #addArgumentValue(CommandArgumentDefinition, Object) for a type-safe version
     */
    public CommandScope addArgumentValue(String argument, Object value) {
        this.argumentValues.put(argument, value);

        return this;
    }

    /**
     * Adds the given key/value pair to the stored argument data.
     */
    public <T> CommandScope addArgumentValue(CommandArgumentDefinition<T> argument, T value) {
        this.argumentValues.put(argument.getName(), value);

        return this;
    }


    /**
     * Returns the detailed information about how an argument is set.
     * <br><br>
     * Prefers values set with {@link #addArgumentValue(String, Object)}, but will also check {@link liquibase.configuration.LiquibaseConfiguration}
     * for settings of liquibase.command.${commandName(s)}.${argumentName} or liquibase.command.${argumentName}
     */
    public <T> ConfiguredValue<T> getConfiguredValue(CommandArgumentDefinition<T> argument) {
        ConfigurationDefinition<T> configDef = createConfigurationDefinition(argument, true);
        ConfiguredValue<T> providedValue = configDef.getCurrentConfiguredValue(new CommandScopeValueProvider());

        if (!providedValue.found() || providedValue.wasDefaultValueUsed()) {
            ConfigurationDefinition<T> noCommandConfigDef = createConfigurationDefinition(argument, false);
            ConfiguredValue<T> noCommandNameProvidedValue = noCommandConfigDef.getCurrentConfiguredValue();
            if (noCommandNameProvidedValue.found() && !noCommandNameProvidedValue.wasDefaultValueUsed()) {
                providedValue = noCommandNameProvidedValue;
            }
        }

        return providedValue;
    }

    /**
     * Convenience method for {@link #getConfiguredValue(CommandArgumentDefinition)}, returning {@link ConfiguredValue#getValue()} along with any
     * {@link CommandArgumentDefinition#getValueConverter()} applied
     */
    public <T> T getArgumentValue(CommandArgumentDefinition<T> argument) {
        final T value = getConfiguredValue(argument).getValue();
        return argument.getValueConverter().convert(value);
    }

    /**
     * Assign a value to a given provided dependency. So if a CommandStep provides class X, at
     * {@link CommandStep#run(CommandResultsBuilder)} method it needs to provide the value for X using this method.
     * commandScope.provideDependency(LockService.class, lockService);
     *
     * Means that this class will LockService.class using object lock
     */
    public  CommandScope provideDependency(Class<?> clazz, Object value) {
        this.dependencies.put(clazz, value);

        return this;
    }

    /**
     * Retrieves the registered dependency object provided by this class identifier
     */
    public <T> Object getDependency(Class<T> clazz) {
        return this.dependencies.get(clazz);
    }

    /**
     * Sets the output stream for this command.
     * The command output sent to this stream should not include status/progress type output, only the actual output itself.
     * Think "what would be piped out", not "what the user is told about what is happening".
     */
    public CommandScope setOutput(OutputStream outputStream) {
        /*
        This is an UnclosableOutputStream because we do not want individual command steps to inadvertently (or
        intentionally) close the System.out OutputStream. Closing System.out renders it unusable for other command
        steps which expect it to still be open.  If the passed OutputStream is null then we do not create it.
         */
        if (outputStream != null) {
            this.outputStream = new UnclosableOutputStream(outputStream);
        } else {
            this.outputStream = null;
        }

        return this;
    }

    public void validate() throws CommandValidationException {
        for (ConfigurationValueProvider provider : Scope.getCurrentScope().getSingleton(LiquibaseConfiguration.class).getProviders()) {
            provider.validate(this);
        }

        for (CommandArgumentDefinition<?> definition : commandDefinition.getArguments().values()) {
            definition.validate(this);
        }

        final List<CommandStep> pipeline = commandDefinition.getPipeline();

        Scope.getCurrentScope().getLog(getClass()).fine("Pipeline for command '" + StringUtil.join(commandDefinition.getName(), " ") + ": " + StringUtil.join(pipeline, " then ", obj -> obj.getClass().getName()));

        for (CommandStep step : pipeline) {
            step.validate(this);
        }
    }

    /**
     * Executes the command in this scope, and returns the results.
     */
    public CommandResults execute() throws CommandExecutionException {
        Scope.getCurrentScope().addMdcValue(MdcKey.OPERATION_START_TIME, new ISODateFormat().format(new Date()));
        // We don't want to reset the command name even when defining another CommandScope during execution because we intend on keeping this value as the command entered to the console
        if (!Scope.getCurrentScope().isMdcKeyPresent(MdcKey.LIQUIBASE_COMMAND_NAME)) {
            Scope.getCurrentScope().addMdcValue(MdcKey.LIQUIBASE_COMMAND_NAME, String.join(" ", commandDefinition.getName()));
        }
        CommandResultsBuilder resultsBuilder = new CommandResultsBuilder(this, outputStream);
        final List<CommandStep> pipeline = commandDefinition.getPipeline();
        final List<CommandStep> executedCommands = new ArrayList<>();
        Optional<Exception> thrownException = Optional.empty();
        validate();
<<<<<<< HEAD
        try {
            for (CommandStep command : pipeline) {
                try {
                    Scope.getCurrentScope().addMdcValue(MdcKey.LIQUIBASE_INTERNAL_COMMAND, getCommandStepName(command));
=======

        //
        // NOTE:
        // When all commands have been refactored we will be able to remove this string manipulation
        //
        String commandNameForMdc = StringUtil.join(commandDefinition.getName(), "-");
        commandNameForMdc = StringUtil.lowerCaseFirst(commandNameForMdc.replaceAll("^internal",""));
        Scope.getCurrentScope().addMdcValue(MdcKey.LIQUIBASE_OPERATION, commandNameForMdc);

        try {
            for (CommandStep command : pipeline) {
                try {
                    addOutputFileToMdc();
                    Scope.getCurrentScope().addMdcValue(MdcKey.LIQUIBASE_COMMAND_NAME, StringUtil.join(command.defineCommandNames()[0], " "));
>>>>>>> 43635f42
                    command.run(resultsBuilder);
                } catch (Exception runException) {
                    // Suppress the exception for now so that we can run the cleanup steps even when encountering an exception.
                    thrownException = Optional.of(runException);
                    break;
                }
                executedCommands.add(command);
            }

            // after executing our pipeline, runs cleanup in inverse order
            for (int i = executedCommands.size() -1; i >= 0; i--) {
                CommandStep command = pipeline.get(i);
                if (command instanceof CleanUpCommandStep) {
                    ((CleanUpCommandStep)command).cleanUp(resultsBuilder);
                }
            }
            if (thrownException.isPresent()) { // Now that we've executed all our cleanup, rethrow the exception if there was one
                throw thrownException.get();
            }
        } catch (Exception e) {
            if (e instanceof CommandExecutionException) {
                throw (CommandExecutionException) e;
            } else {
                throw new CommandExecutionException(e);
            }
        } finally {
            try (MdcObject operationStopTime = Scope.getCurrentScope().addMdcValue(MdcKey.OPERATION_STOP_TIME, new ISODateFormat().format(new Date()))) {
                Scope.getCurrentScope().getLog(getClass()).info("Command execution complete");
            }
            try {
                if (this.outputStream != null) {
                    this.outputStream.flush();
                }
            } catch (Exception e) {
                Scope.getCurrentScope().getLog(getClass()).warning("Error flushing command output stream: " + e.getMessage(), e);
            }
        }

        return resultsBuilder.build();
    }

    private void addOutputFileToMdc() throws Exception {
        Scope.child((LiquibaseListener) null, () -> {
            String outputFilePath = LiquibaseCommandLineConfiguration.OUTPUT_FILE.getCurrentValue();
            if (outputFilePath != null) {
                Scope.getCurrentScope().addMdcValue(MdcKey.OUTPUT_FILE, outputFilePath);
            }
            String outputFileEncoding = GlobalConfiguration.OUTPUT_FILE_ENCODING.getCurrentValue();
            if (outputFileEncoding != null) {
                Scope.getCurrentScope().addMdcValue(MdcKey.OUTPUT_FILE_ENCODING, outputFileEncoding);
            }
            if (outputFilePath != null) {
                Scope.getCurrentScope().getLog(CommandScope.class).fine("Writing output to '" + outputFilePath + "' with encoding '" + outputFileEncoding + "'");
            } else {
                Scope.getCurrentScope().getLog(CommandScope.class).fine("Writing output with encoding '" + outputFileEncoding + "'");
            }
        });
    }

    private <T> ConfigurationDefinition<T> createConfigurationDefinition(CommandArgumentDefinition<T> argument, boolean includeCommandName) {
        final String key;
        if (includeCommandName) {
            key = completeConfigPrefix;
        } else {
            key = shortConfigPrefix;
        }

        return new ConfigurationDefinition.Builder(key)
                .define(argument.getName(), argument.getDataType())
                .addAliases(argument.getAliases())
                .setDefaultValue(argument.getDefaultValue())
                .setDescription(argument.getDescription())
                .setValueHandler(argument.getValueConverter())
                .setValueObfuscator(argument.getValueObfuscator())
                .buildTemporary();
    }

    /**
     * Returns a string of the entire defined command names, joined together with spaces
     * @param commandStep the command step to get the name of
     * @return the full command step name definition delimited by spaces or an empty string if there are no defined command names
     */
    private String getCommandStepName(CommandStep commandStep) {
        StringBuilder commandStepName = new StringBuilder();
        String[][] commandDefinition = commandStep.defineCommandNames();
        if (commandDefinition != null) {
            for (String[] commandNames : commandDefinition) {
                if (commandStepName.length() != 0) {
                    commandStepName.append(" ");
                }
                commandStepName.append(String.join(" ", commandNames));
            }
        }
        return commandStepName.toString();
    }

    /**
     * This class is a wrapper around OutputStreams, and makes them impossible for callers to close.
     */
    private static class UnclosableOutputStream extends FilterOutputStream {
        public UnclosableOutputStream(OutputStream out) {
            super(out);
        }

        @Override
        public void write(byte[] b, int off, int len) throws IOException {
            out.write(b, off, len);
        }

        /**
         * This method does not actually close the underlying stream, but rather only flushes it. Callers should not be
         * closing the stream they are given.
         */
        @Override
        public void close() throws IOException {
            out.flush();
        }
    }

    /**
     * Adapts the command-scoped arguments into the overall ValueProvider system
     */
    private class CommandScopeValueProvider extends AbstractMapConfigurationValueProvider {

        @Override
        public int getPrecedence() {
            return -1;
        }

        @Override
        protected Map<?, ?> getMap() {
            return CommandScope.this.argumentValues;
        }

        @Override
        protected String getSourceDescription() {
            return "Command argument";
        }

        @Override
        protected boolean keyMatches(String wantedKey, String storedKey) {
            if (wantedKey.contains(".")) {
                return super.keyMatches(NO_PREFIX_PATTERN.matcher(wantedKey).replaceFirst(""), storedKey);
            } else {
                return super.keyMatches(wantedKey, storedKey);
            }
        }

    }
}<|MERGE_RESOLUTION|>--- conflicted
+++ resolved
@@ -202,27 +202,11 @@
         final List<CommandStep> executedCommands = new ArrayList<>();
         Optional<Exception> thrownException = Optional.empty();
         validate();
-<<<<<<< HEAD
-        try {
-            for (CommandStep command : pipeline) {
-                try {
-                    Scope.getCurrentScope().addMdcValue(MdcKey.LIQUIBASE_INTERNAL_COMMAND, getCommandStepName(command));
-=======
-
-        //
-        // NOTE:
-        // When all commands have been refactored we will be able to remove this string manipulation
-        //
-        String commandNameForMdc = StringUtil.join(commandDefinition.getName(), "-");
-        commandNameForMdc = StringUtil.lowerCaseFirst(commandNameForMdc.replaceAll("^internal",""));
-        Scope.getCurrentScope().addMdcValue(MdcKey.LIQUIBASE_OPERATION, commandNameForMdc);
-
         try {
             for (CommandStep command : pipeline) {
                 try {
                     addOutputFileToMdc();
-                    Scope.getCurrentScope().addMdcValue(MdcKey.LIQUIBASE_COMMAND_NAME, StringUtil.join(command.defineCommandNames()[0], " "));
->>>>>>> 43635f42
+                    Scope.getCurrentScope().addMdcValue(MdcKey.LIQUIBASE_INTERNAL_COMMAND, getCommandStepName(command));
                     command.run(resultsBuilder);
                 } catch (Exception runException) {
                     // Suppress the exception for now so that we can run the cleanup steps even when encountering an exception.
