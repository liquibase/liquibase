package liquibase.command;

import liquibase.Scope;
import liquibase.configuration.*;
import liquibase.exception.CommandExecutionException;
import liquibase.exception.CommandValidationException;
import liquibase.logging.mdc.MdcKey;
import liquibase.logging.mdc.MdcObject;
import liquibase.util.ISODateFormat;
import liquibase.util.StringUtil;

import java.io.FilterOutputStream;
import java.io.IOException;
import java.io.OutputStream;
import java.util.*;
import java.util.regex.Pattern;

/**
 * The primary facade used for executing commands.
 * This object gets configured with the command to run and the input arguments associated with it,
 * then is populated with the result output after {@link #execute()} is called.
 * <p>
 * Named similarly to {@link Scope} because they both define a self-contained unit of values, but this
 * scope is specific to a command rather than being a global scope.
 */
public class CommandScope {

    private static final String NO_PREFIX_REGEX = ".*\\.";
    public static final Pattern NO_PREFIX_PATTERN = Pattern.compile(NO_PREFIX_REGEX);
    private final CommandDefinition commandDefinition;

    private final SortedMap<String, Object> argumentValues = new TreeMap<>();

    private final Map<Class<?>, Object> dependencies = new HashMap<>();

    /**
     * Config key including the command name. Example `liquibase.command.update`
     */
    private final String completeConfigPrefix;

    /**
     * Config key without the command name. Example `liquibase.command`
     */
    private final String shortConfigPrefix;

    private OutputStream outputStream;

    /**
     * Creates a new scope for the given command.
     */
    public CommandScope(String... commandName) throws CommandExecutionException {
        setOutput(System.out);

        final CommandFactory commandFactory = Scope.getCurrentScope().getSingleton(CommandFactory.class);

        this.commandDefinition = commandFactory.getCommandDefinition(commandName);

        completeConfigPrefix = "liquibase.command." + StringUtil.join(Arrays.asList(this.getCommand().getName()), ".");
        shortConfigPrefix = "liquibase.command";


    }

    /**
     * Returns the {@link CommandDefinition} for the command in this scope.
     */
    public CommandDefinition getCommand() {
        return commandDefinition;
    }

    /**
     * Returns the complete config prefix (without a trailing period) for the command in this scope.
     * @return
     */
    public String getCompleteConfigPrefix() {
        return completeConfigPrefix;
    }

    /**
     * Adds the given key/value pair to the stored argument data.
     *
     * @see #addArgumentValue(CommandArgumentDefinition, Object) for a type-safe version
     */
    public CommandScope addArgumentValue(String argument, Object value) {
        this.argumentValues.put(argument, value);

        return this;
    }

    /**
     * Adds the given key/value pair to the stored argument data.
     */
    public <T> CommandScope addArgumentValue(CommandArgumentDefinition<T> argument, T value) {
        this.argumentValues.put(argument.getName(), value);

        return this;
    }


    /**
     * Returns the detailed information about how an argument is set.
     * <br><br>
     * Prefers values set with {@link #addArgumentValue(String, Object)}, but will also check {@link liquibase.configuration.LiquibaseConfiguration}
     * for settings of liquibase.command.${commandName(s)}.${argumentName} or liquibase.command.${argumentName}
     */
    public <T> ConfiguredValue<T> getConfiguredValue(CommandArgumentDefinition<T> argument) {
        ConfigurationDefinition<T> configDef = createConfigurationDefinition(argument, true);
        ConfiguredValue<T> providedValue = configDef.getCurrentConfiguredValue(new CommandScopeValueProvider());

        if (!providedValue.found() || providedValue.wasDefaultValueUsed()) {
            ConfigurationDefinition<T> noCommandConfigDef = createConfigurationDefinition(argument, false);
            ConfiguredValue<T> noCommandNameProvidedValue = noCommandConfigDef.getCurrentConfiguredValue();
            if (noCommandNameProvidedValue.found() && !noCommandNameProvidedValue.wasDefaultValueUsed()) {
                providedValue = noCommandNameProvidedValue;
            }
        }

        return providedValue;
    }

    /**
     * Convenience method for {@link #getConfiguredValue(CommandArgumentDefinition)}, returning {@link ConfiguredValue#getValue()} along with any
     * {@link CommandArgumentDefinition#getValueConverter()} applied
     */
    public <T> T getArgumentValue(CommandArgumentDefinition<T> argument) {
        final T value = getConfiguredValue(argument).getValue();
        return argument.getValueConverter().convert(value);
    }

    /**
     * Assign a value to a given provided dependency. So if a CommandStep provides class X, at
     * {@link CommandStep#run(CommandResultsBuilder)} method it needs to provide the value for X using this method.
     * commandScope.provideDependency(LockService.class, lockService);
     *
     * Means that this class will LockService.class using object lock
     */
    public  CommandScope provideDependency(Class<?> clazz, Object value) {
        this.dependencies.put(clazz, value);

        return this;
    }

    /**
     * Retrieves the registered dependency object provided by this class identifier
     */
    public <T> Object getDependency(Class<T> clazz) {
        return this.dependencies.get(clazz);
    }

    /**
     * Sets the output stream for this command.
     * The command output sent to this stream should not include status/progress type output, only the actual output itself.
     * Think "what would be piped out", not "what the user is told about what is happening".
     */
    public CommandScope setOutput(OutputStream outputStream) {
        /*
        This is an UnclosableOutputStream because we do not want individual command steps to inadvertently (or
        intentionally) close the System.out OutputStream. Closing System.out renders it unusable for other command
        steps which expect it to still be open.  If the passed OutputStream is null then we do not create it.
         */
        if (outputStream != null) {
            this.outputStream = new UnclosableOutputStream(outputStream);
        } else {
            this.outputStream = null;
        }

        return this;
    }

    public void validate() throws CommandValidationException {
        for (ConfigurationValueProvider provider : Scope.getCurrentScope().getSingleton(LiquibaseConfiguration.class).getProviders()) {
            provider.validate(this);
        }

        for (CommandArgumentDefinition<?> definition : commandDefinition.getArguments().values()) {
            definition.validate(this);
        }

        final List<CommandStep> pipeline = commandDefinition.getPipeline();

        Scope.getCurrentScope().getLog(getClass()).fine("Pipeline for command '" + StringUtil.join(commandDefinition.getName(), " ") + ": " + StringUtil.join(pipeline, " then ", obj -> obj.getClass().getName()));

        for (CommandStep step : pipeline) {
            step.validate(this);
        }
    }

    /**
     * Executes the command in this scope, and returns the results.
     */
    public CommandResults execute() throws CommandExecutionException {
<<<<<<< HEAD
        Scope.getCurrentScope().addMdcValue(MdcKey.OPERATION_START, new ISODateFormat().format(new Date()));
=======
        Scope.getCurrentScope().addMdcValue(MdcKey.OPERATION_START_TIME, new ISODateFormat().format(new Date()));
>>>>>>> 1f1e9e56
        CommandResultsBuilder resultsBuilder = new CommandResultsBuilder(this, outputStream);
        final List<CommandStep> pipeline = commandDefinition.getPipeline();
        final List<CommandStep> executedCommands = new ArrayList<>();
        Optional<Exception> thrownException = Optional.empty();
        validate();
        //
        // NOTE:
        // When all commands have been refactored we will be able to remove this string manipulation
        //
        String commandNameForMdc = StringUtil.join(commandDefinition.getName(), "-");
        commandNameForMdc = StringUtil.lowerCaseFirst(commandNameForMdc.replaceAll("^internal",""));
        Scope.getCurrentScope().addMdcValue(MdcKey.LIQUIBASE_OPERATION, commandNameForMdc);
        try {
            for (CommandStep command : pipeline) {
                try {
                    Scope.getCurrentScope().addMdcValue(MdcKey.LIQUIBASE_COMMAND_NAME, StringUtil.join(command.defineCommandNames()[0], " "));
                    command.run(resultsBuilder);
                } catch (Exception runException) {
                    // Suppress the exception for now so that we can run the cleanup steps even when encountering an exception.
                    thrownException = Optional.of(runException);
                    break;
                }
                executedCommands.add(command);
            }

            // after executing our pipeline, runs cleanup in inverse order
            for (int i = executedCommands.size() -1; i >= 0; i--) {
                CommandStep command = pipeline.get(i);
                if (command instanceof CleanUpCommandStep) {
                    ((CleanUpCommandStep)command).cleanUp(resultsBuilder);
                }
            }
            if (thrownException.isPresent()) { // Now that we've executed all our cleanup, rethrow the exception if there was one
                throw thrownException.get();
            }
        } catch (Exception e) {
            if (e instanceof CommandExecutionException) {
                throw (CommandExecutionException) e;
            } else {
                throw new CommandExecutionException(e);
            }
        } finally {
<<<<<<< HEAD
            try (MdcObject operationStopTime = Scope.getCurrentScope().addMdcValue(MdcKey.OPERATION_STOP, new ISODateFormat().format(new Date()))) {
=======
            try (MdcObject operationStopTime = Scope.getCurrentScope().addMdcValue(MdcKey.OPERATION_STOP_TIME, new ISODateFormat().format(new Date()))) {
>>>>>>> 1f1e9e56
                Scope.getCurrentScope().getLog(getClass()).info("Command execution complete");
            }
            try {
                if (this.outputStream != null) {
                    this.outputStream.flush();
                }
            } catch (Exception e) {
                Scope.getCurrentScope().getLog(getClass()).warning("Error flushing command output stream: " + e.getMessage(), e);
            }
        }

        return resultsBuilder.build();
    }

    private <T> ConfigurationDefinition<T> createConfigurationDefinition(CommandArgumentDefinition<T> argument, boolean includeCommandName) {
        final String key;
        if (includeCommandName) {
            key = completeConfigPrefix;
        } else {
            key = shortConfigPrefix;
        }

        return new ConfigurationDefinition.Builder(key)
                .define(argument.getName(), argument.getDataType())
                .addAliases(argument.getAliases())
                .setDefaultValue(argument.getDefaultValue())
                .setDescription(argument.getDescription())
                .setValueHandler(argument.getValueConverter())
                .setValueObfuscator(argument.getValueObfuscator())
                .buildTemporary();
    }

    /**
     * This class is a wrapper around OutputStreams, and makes them impossible for callers to close.
     */
    private static class UnclosableOutputStream extends FilterOutputStream {
        public UnclosableOutputStream(OutputStream out) {
            super(out);
        }

        @Override
        public void write(byte[] b, int off, int len) throws IOException {
            out.write(b, off, len);
        }

        /**
         * This method does not actually close the underlying stream, but rather only flushes it. Callers should not be
         * closing the stream they are given.
         */
        @Override
        public void close() throws IOException {
            out.flush();
        }
    }

    /**
     * Adapts the command-scoped arguments into the overall ValueProvider system
     */
    private class CommandScopeValueProvider extends AbstractMapConfigurationValueProvider {

        @Override
        public int getPrecedence() {
            return -1;
        }

        @Override
        protected Map<?, ?> getMap() {
            return CommandScope.this.argumentValues;
        }

        @Override
        protected String getSourceDescription() {
            return "Command argument";
        }

        @Override
        protected boolean keyMatches(String wantedKey, String storedKey) {
            if (wantedKey.contains(".")) {
                return super.keyMatches(NO_PREFIX_PATTERN.matcher(wantedKey).replaceFirst(""), storedKey);
            } else {
                return super.keyMatches(wantedKey, storedKey);
            }
        }

    }
}<|MERGE_RESOLUTION|>--- conflicted
+++ resolved
@@ -189,11 +189,7 @@
      * Executes the command in this scope, and returns the results.
      */
     public CommandResults execute() throws CommandExecutionException {
-<<<<<<< HEAD
-        Scope.getCurrentScope().addMdcValue(MdcKey.OPERATION_START, new ISODateFormat().format(new Date()));
-=======
         Scope.getCurrentScope().addMdcValue(MdcKey.OPERATION_START_TIME, new ISODateFormat().format(new Date()));
->>>>>>> 1f1e9e56
         CommandResultsBuilder resultsBuilder = new CommandResultsBuilder(this, outputStream);
         final List<CommandStep> pipeline = commandDefinition.getPipeline();
         final List<CommandStep> executedCommands = new ArrayList<>();
@@ -236,11 +232,7 @@
                 throw new CommandExecutionException(e);
             }
         } finally {
-<<<<<<< HEAD
-            try (MdcObject operationStopTime = Scope.getCurrentScope().addMdcValue(MdcKey.OPERATION_STOP, new ISODateFormat().format(new Date()))) {
-=======
             try (MdcObject operationStopTime = Scope.getCurrentScope().addMdcValue(MdcKey.OPERATION_STOP_TIME, new ISODateFormat().format(new Date()))) {
->>>>>>> 1f1e9e56
                 Scope.getCurrentScope().getLog(getClass()).info("Command execution complete");
             }
             try {
