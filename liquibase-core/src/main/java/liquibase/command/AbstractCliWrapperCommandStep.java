package liquibase.command;

import liquibase.Scope;
import liquibase.configuration.ConfiguredValue;
import liquibase.configuration.LiquibaseConfiguration;
import liquibase.exception.CommandExecutionException;
import liquibase.integration.IntegrationConfiguration;

import java.util.ArrayList;
import java.util.Arrays;
import java.util.List;
import java.util.Map;
import java.util.logging.Level;

/**
 * Convenience base class for {@link CommandStep}s that simply wrap calls to {@link liquibase.integration.commandline.Main}
 *
 * @deprecated
 */
public abstract class AbstractCliWrapperCommandStep extends AbstractCommandStep {

    protected String[] createArgs(CommandScope commandScope) throws CommandExecutionException {
        return createArgs(commandScope, new ArrayList<String>());
    }

    protected String[] createArgs(CommandScope commandScope, List<String> rhsArgs) throws CommandExecutionException {
        List<String> argsList = new ArrayList<>();
        Map<String, CommandArgumentDefinition<?>> arguments = commandScope.getCommand().getArguments();
        arguments.entrySet().forEach(arg -> {
            if (rhsArgs.contains(arg.getKey())) {
                return;
            }
            String argValue = (commandScope.getArgumentValue(arg.getValue()) != null ? commandScope.getArgumentValue(arg.getValue()).toString() : null);
            if (argValue != null) {
                argsList.add("--" + arg.getKey() + "=" + commandScope.getArgumentValue(arg.getValue()).toString());
            }
        });


        final Level logLevel = IntegrationConfiguration.LOG_LEVEL.getCurrentValue();
        if (logLevel != null) {
            argsList.add("--logLevel=" + logLevel);
        }

        String classpath = IntegrationConfiguration.CLASSPATH.getCurrentValue();
        if (classpath != null) {
            argsList.add("--classpath=" + classpath);
        }

<<<<<<< HEAD
        final ConfiguredValue<?> classpathArg = Scope.getCurrentScope().getSingleton(LiquibaseConfiguration.class).getCurrentConfiguredValue("liquibase.classpath");
        if (classpathArg.found()) {
            argsList.add("--classpath=" + classpathArg.getProvidedValue().getValue());
        }

=======
>>>>>>> 5c39aa00
        argsList.add(commandScope.getCommand().getName()[0]);

        if (!rhsArgs.isEmpty()) {
            arguments.entrySet().forEach(arg -> {
                if (!rhsArgs.contains(arg.getKey())) {
                    return;
                }
                String argValue = (commandScope.getArgumentValue(arg.getValue()) != null ? commandScope.getArgumentValue(arg.getValue()).toString() : null);
                if (argValue != null) {
                    argsList.add("--" + arg.getKey() + "=" + commandScope.getArgumentValue(arg.getValue()).toString());
                }
            });
        }
        String[] args = new String[argsList.size()];
        argsList.toArray(args);
        return args;
    }

    protected String[] createParametersFromArgs(String[] args, String... params) {
        List<String> argsList = new ArrayList(Arrays.asList(args));
        List<String> toRemove = new ArrayList<>();
        String matchingArg = null;
        for (String arg : argsList) {
            for (String paramName : params) {
                if (arg.startsWith("--" + paramName)) {
                    String[] parts = arg.split("=");
                    if (parts.length == 2) {
                        matchingArg = parts[1];
                    }
                    toRemove.add(arg);
                }
            }
        }

        //
        // Special handling for the count parameter
        //
        if (matchingArg != null) {
            argsList.removeAll(toRemove);
            args = new String[argsList.size() + 1];
            for (int i = 0; i < argsList.size(); i++) {
                args[i] = argsList.get(i);
            }
            args[args.length - 1] = matchingArg;
        }
        return args;
    }

    protected void addStatusMessage(CommandResultsBuilder resultsBuilder, int statusCode) {
        if (statusCode == 0) {
            resultsBuilder.addResult("statusMessage", "Successfully executed " + getName()[0]);
        } else {
            resultsBuilder.addResult("statusMessage", "Unsuccessfully executed " + getName()[0]);
        }
    }
}<|MERGE_RESOLUTION|>--- conflicted
+++ resolved
@@ -42,19 +42,11 @@
             argsList.add("--logLevel=" + logLevel);
         }
 
-        String classpath = IntegrationConfiguration.CLASSPATH.getCurrentValue();
-        if (classpath != null) {
-            argsList.add("--classpath=" + classpath);
-        }
-
-<<<<<<< HEAD
         final ConfiguredValue<?> classpathArg = Scope.getCurrentScope().getSingleton(LiquibaseConfiguration.class).getCurrentConfiguredValue("liquibase.classpath");
         if (classpathArg.found()) {
             argsList.add("--classpath=" + classpathArg.getProvidedValue().getValue());
         }
 
-=======
->>>>>>> 5c39aa00
         argsList.add(commandScope.getCommand().getName()[0]);
 
         if (!rhsArgs.isEmpty()) {
