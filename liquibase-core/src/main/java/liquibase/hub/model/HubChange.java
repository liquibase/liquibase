package liquibase.hub.model;

import liquibase.change.CheckSum;
import liquibase.changelog.ChangeSet;
import liquibase.changelog.RanChangeSet;
import liquibase.util.ISODateFormat;

import java.text.ParseException;
import java.util.Date;
import java.util.Objects;
import java.util.UUID;

public class HubChange implements HubModel {

    private UUID id;
    private String changesetId;
    private String changesetAuthor;
    private String changesetFilename;
    private String description;
    private String comments;
    private String tag;
    private String liquibase;
    private String labels;
    private String contexts;
    private Integer orderExecuted;
    private String md5sum;
    private String execType;
    private String deploymentId;
    private Date dateExecuted;

    public HubChange() {
    }

    public HubChange(RanChangeSet ranChangeSet) {
        this.changesetId = ranChangeSet.getId();
        this.changesetAuthor = ranChangeSet.getAuthor();
        this.changesetFilename = ranChangeSet.getChangeLog();
        this.description = ranChangeSet.getDescription();
        this.comments = ranChangeSet.getComments();
        this.tag = ranChangeSet.getTag();
        this.liquibase = ranChangeSet.getLiquibaseVersion();
        this.orderExecuted = ranChangeSet.getOrderExecuted();
<<<<<<< HEAD
        this.md5sum = (ranChangeSet.getLastCheckSum() != null ? ranChangeSet.getLastCheckSum().toString() : null);
=======
>>>>>>> 2d766625
        this.execType = ranChangeSet.getExecType().value;
        this.deploymentId = ranChangeSet.getDeploymentId();
        this.dateExecuted = ranChangeSet.getDateExecuted();
        this.contexts = Objects.toString(ranChangeSet.getContextExpression(), null);
        this.labels = Objects.toString(ranChangeSet.getLabels(), null);
        this.md5sum = Objects.toString(ranChangeSet.getLastCheckSum(), null);
    }

    public HubChange(ChangeSet changeSet) {
        this.changesetId = changeSet.getId();
        this.changesetAuthor = changeSet.getAuthor();
        this.changesetFilename = changeSet.getFilePath();
        this.description = changeSet.getDescription();
        this.comments = changeSet.getComments();
        this.labels = Objects.toString(changeSet.getLabels(), null);
        // Contexts can't be null because of ChangeSet constructor logic
        this.contexts = changeSet.getContexts().toString();
        this.orderExecuted = 0;
<<<<<<< HEAD
        CheckSum checkSum = changeSet.generateCheckSum();
        this.md5sum = (checkSum != null ? checkSum.toString() : null);
=======
        // CheckSum can't be null because of ChangeSet generateCheckSum logic
        this.md5sum = changeSet.generateCheckSum().toString();
>>>>>>> 2d766625
        this.execType = "EXECUTED";

        ISODateFormat iso = new ISODateFormat();
        try {
            this.dateExecuted = iso.parse(new Date().toString());
        } catch (ParseException pe) {
            this.dateExecuted = new Date();
        }
    }

    @Override
    public UUID getId() {
        return id;
    }

    public String getChangesetId() {
        return changesetId;
    }

    public void setChangesetId(String changesetId) {
        this.changesetId = changesetId;
    }

    public String getChangesetAuthor() {
        return changesetAuthor;
    }

    public void setChangesetAuthor(String changesetAuthor) {
        this.changesetAuthor = changesetAuthor;
    }

    public String getChangesetFilename() {
        return changesetFilename;
    }

    public void setChangesetFilename(String changesetFilename) {
        this.changesetFilename = changesetFilename;
    }

    public String getDescription() {
        return description;
    }

    public void setDescription(String description) {
        this.description = description;
    }

    public String getComments() {
        return comments;
    }

    public void setComments(String comments) {
        this.comments = comments;
    }

    public String getTag() {
        return tag;
    }

    public void setTag(String tag) {
        this.tag = tag;
    }

    public String getLiquibase() {
        return liquibase;
    }

    public void setLiquibase(String liquibase) {
        this.liquibase = liquibase;
    }

    public String getLabels() {
        return labels;
    }

    public void setLabels(String labels) {
        this.labels = labels;
    }

    public String getContexts() {
        return contexts;
    }

    public void setContexts(String contexts) {
        this.contexts = contexts;
    }

    public Integer getOrderExecuted() {
        return orderExecuted;
    }

    public void setOrderExecuted(Integer orderExecuted) {
        this.orderExecuted = orderExecuted;
    }

    public String getMd5sum() {
        return md5sum;
    }

    public void setMd5sum(String md5sum) {
        this.md5sum = md5sum;
    }

    public String getExecType() {
        return execType;
    }

    public void setExecType(String execType) {
        this.execType = execType;
    }

    public String getDeploymentId() {
        return deploymentId;
    }

    public void setDeploymentId(String deploymentId) {
        this.deploymentId = deploymentId;
    }

    public Date getDateExecuted() {
        return dateExecuted;
    }

    public void setDateExecuted(Date dateExecuted) {
        this.dateExecuted = dateExecuted;
    }
}<|MERGE_RESOLUTION|>--- conflicted
+++ resolved
@@ -40,10 +40,6 @@
         this.tag = ranChangeSet.getTag();
         this.liquibase = ranChangeSet.getLiquibaseVersion();
         this.orderExecuted = ranChangeSet.getOrderExecuted();
-<<<<<<< HEAD
-        this.md5sum = (ranChangeSet.getLastCheckSum() != null ? ranChangeSet.getLastCheckSum().toString() : null);
-=======
->>>>>>> 2d766625
         this.execType = ranChangeSet.getExecType().value;
         this.deploymentId = ranChangeSet.getDeploymentId();
         this.dateExecuted = ranChangeSet.getDateExecuted();
@@ -62,13 +58,8 @@
         // Contexts can't be null because of ChangeSet constructor logic
         this.contexts = changeSet.getContexts().toString();
         this.orderExecuted = 0;
-<<<<<<< HEAD
-        CheckSum checkSum = changeSet.generateCheckSum();
-        this.md5sum = (checkSum != null ? checkSum.toString() : null);
-=======
         // CheckSum can't be null because of ChangeSet generateCheckSum logic
         this.md5sum = changeSet.generateCheckSum().toString();
->>>>>>> 2d766625
         this.execType = "EXECUTED";
 
         ISODateFormat iso = new ISODateFormat();
