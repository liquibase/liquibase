package liquibase.hub.core;

import liquibase.changelog.RanChangeSet;
import liquibase.exception.LiquibaseException;
import liquibase.hub.HubService;
import liquibase.hub.LiquibaseHubException;
import liquibase.hub.model.*;
import liquibase.plugin.Plugin;

import java.util.List;
import java.util.UUID;

public class OfflineHubService implements HubService {
    @Override
    public int getPriority() {
        return Plugin.PRIORITY_DEFAULT;
    }

    @Override
    public boolean isOnline() {
        return false;
    }

    @Override
    public HubUser getMe() throws LiquibaseHubException {
        throw new LiquibaseHubException("Hub is not available");
    }

    @Override
    public Organization getOrganization() throws LiquibaseHubException {
        throw new LiquibaseHubException("Hub is not available");
    }

    @Override
    public List<Project> getProjects() throws LiquibaseHubException {
        throw new LiquibaseHubException("Hub is not available");
    }

    @Override
    public Project getProject(UUID projectId) throws LiquibaseHubException {
        throw new LiquibaseHubException("Hub is not available");
    }

    @Override
    public void setRanChangeSets(Connection connectionId, List<RanChangeSet> ranChangeSets) throws LiquibaseHubException {
        throw new LiquibaseHubException("Hub is not available");
    }

    @Override
    public Connection getConnection(Connection exampleConnection, boolean createIfNotExists) throws LiquibaseHubException {
        throw new LiquibaseHubException("Hub is not available");
    }

    @Override
    public List<Connection> getConnections(Connection exampleConnection) throws LiquibaseHubException {
        throw new LiquibaseHubException("Hub is not available");
    }

    @Override
    public Connection createConnection(Connection connection) throws LiquibaseHubException {
        throw new LiquibaseHubException("Hub is not available");
    }

    @Override
    public HubChangeLog createChangeLog(HubChangeLog hubChangeLog) throws LiquibaseException {
        throw new LiquibaseHubException("Hub is not available");
    }

    @Override
    public Project createProject(Project project) throws LiquibaseException {
        throw new LiquibaseHubException("Hub is not available");
    }

    @Override
    public HubChangeLog getHubChangeLog(UUID changeLogId) throws LiquibaseHubException {
        throw new LiquibaseHubException("Hub is not available");
    }

    @Override
    public Operation createOperation(String operationType, HubChangeLog changeLog, Connection connection) throws LiquibaseHubException {
        throw new LiquibaseHubException("Hub is not available");
    }

    @Override
    public OperationEvent sendOperationEvent(Operation operation, OperationEvent operationEvent) throws LiquibaseException {
        throw new LiquibaseHubException("Hub is not available");
    }

    @Override
    public void sendOperationChangeEvent(OperationChangeEvent operationChangeEvent) throws LiquibaseException {

    }

    @Override
    public void sendOperationChanges(OperationChange operationChange) throws LiquibaseHubException {

    }

    @Override
<<<<<<< HEAD
    public HubLink shortenReportLink(Connection connection, Operation operation) {
=======
    public String shortenLink(String url) throws LiquibaseException {
>>>>>>> 1ffff9d1
        return null;
    }
}<|MERGE_RESOLUTION|>--- conflicted
+++ resolved
@@ -97,11 +97,7 @@
     }
 
     @Override
-<<<<<<< HEAD
-    public HubLink shortenReportLink(Connection connection, Operation operation) {
-=======
     public String shortenLink(String url) throws LiquibaseException {
->>>>>>> 1ffff9d1
         return null;
     }
 }