--- conflicted
+++ resolved
@@ -189,24 +189,9 @@
             return http.doGet("/api/v1/connections/" + exampleConnection.getId().toString(), null, Connection.class);
         }
 
-<<<<<<< HEAD
-        final List<Environment> environments = getEnvironments(exampleEnvironment);
-
-        if (environments.size() == 0) {
-=======
         final List<Connection> connections;
-        try {
-            connections = getConnections(exampleConnection);
-        } catch (LiquibaseHubObjectNotFoundException e) {
-            //the API should not throw this exception, but it does
-            if (createIfNotExists) {
-                return createConnection(exampleConnection);
-            } else {
-                throw new LiquibaseHubObjectNotFoundException("Connection not found");
-            }
-        }
+
         if (connections.size() == 0) {
->>>>>>> 5ce26461
             if (createIfNotExists) {
                 return createConnection(exampleConnection);
             } else {
