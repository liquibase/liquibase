--- conflicted
+++ resolved
@@ -400,11 +400,7 @@
               .setChangesetFilename(operationChangeEvent.getChangesetFilename())
               .setStartDate(operationChangeEvent.getStartDate())
               .setEndDate(operationChangeEvent.getEndDate())
-<<<<<<< HEAD
-              .setExecutedDate(operationChangeEvent.getExecutedDate())
-=======
               .setDateExecuted(operationChangeEvent.getDateExecuted())
->>>>>>> c33e18db
               .setOperationStatusType(operationChangeEvent.getOperationStatusType())
               .setChangesetBody(operationChangeEvent.getChangesetBody())
               .setGeneratedSql(operationChangeEvent.getGeneratedSql())
