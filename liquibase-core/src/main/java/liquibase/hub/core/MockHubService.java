package liquibase.hub.core;

import liquibase.changelog.RanChangeSet;
import liquibase.exception.LiquibaseException;
import liquibase.hub.HubService;
import liquibase.hub.LiquibaseHubException;
import liquibase.hub.model.*;

import java.util.*;

public class MockHubService implements HubService {

    public static UUID randomUUID;
    public static Date operationCreateDate;

    public List<Project> returnProjects = new ArrayList<>();
    public List<Connection> returnConnections;
    public List<HubChangeLog> returnChangeLogs = new ArrayList<>();
    public SortedMap<String, List> sentObjects = new TreeMap<>();
    public boolean online = true;

    @Override
    public int getPriority() {
        return PRIORITY_NOT_APPLICABLE;
    }

    public MockHubService() {
        reset();
    }

    @Override
    public boolean isOnline() {
        return online;
    }

    @Override
    public HubUser getMe() throws LiquibaseHubException {
        return null;
    }

    @Override
    public Organization getOrganization() throws LiquibaseHubException {
        return null;
    }

    @Override
    public Project createProject(Project project) {
        return null;
    }

    public HubChangeLog createChangeLog(HubChangeLog hubChangeLog) throws LiquibaseException {
        hubChangeLog.setId(UUID.randomUUID());
        return hubChangeLog;
    }

    @Override
    public List<Project> getProjects() throws LiquibaseHubException {
        Project project1 = new Project();
        project1.setId(UUID.fromString("72e4bc5a-5404-45be-b9e1-280a80c98cbf"));
        project1.setName("Project 1");
        project1.setCreateDate(new Date());

        Project project2 = new Project();
        project2.setId(UUID.randomUUID());
        project2.setName("Project 2");
        project2.setCreateDate(new Date());
        return Arrays.asList(project1, project2);
    }

    @Override
    public Project getProject(UUID projectId) throws LiquibaseHubException {
        Project project1 = new Project();
        project1.setId(projectId);
        project1.setName("Project 1");
        project1.setCreateDate(new Date());

        return project1;
    }

    @Override
    public void setRanChangeSets(Connection connectionId, List<RanChangeSet> ranChangeSets) throws LiquibaseHubException {
        sentObjects.computeIfAbsent("setRanChangeSets/" + connectionId, k -> new ArrayList<>()).addAll(ranChangeSets);
    }

    @Override
    public List<Connection> getConnections(Connection exampleConnection) {
        return returnConnections;
    }

    @Override
    public Connection getConnection(Connection exampleConnection, boolean createIfNotExists) throws LiquibaseHubException {
        return returnConnections.get(0);
    }

    @Override
    public Connection createConnection(Connection connection) throws LiquibaseHubException {
        sentObjects.computeIfAbsent("createConnection/" + connection.getProject().getId(), k -> new ArrayList<>()).add(connection);

        return new Connection()
                .setId(UUID.randomUUID())
                .setJdbcUrl(connection.getJdbcUrl());
    }

    @Override
    public HubChangeLog getHubChangeLog(UUID changeLogId) throws LiquibaseHubException {
        for (HubChangeLog changeLog : returnChangeLogs) {
            if (String.valueOf(changeLog.getId()).equals(String.valueOf(changeLogId))) {
                return changeLog;
            }
        }

        return null;
    }

    @Override
    public Operation createOperation(String operationType, HubChangeLog changeLog, Connection connection) throws LiquibaseHubException {
        operationCreateDate = new Date();
        sentObjects.computeIfAbsent("startOperation/" + connection.getId(), k -> new ArrayList<>()).add(operationCreateDate);

        return null;
    }

    @Override
    public OperationEvent sendOperationEvent(Operation operation, OperationEvent operationEvent) throws LiquibaseException {
        return null;
    }

    @Override
    public void sendOperationChangeEvent(OperationChangeEvent operationChangeEvent) throws LiquibaseException {

    }

    @Override
    public void sendOperationChanges(OperationChange operationChange) throws LiquibaseHubException {

    }

    @Override
<<<<<<< HEAD
    public HubLink shortenReportLink(Connection connection, Operation operation) {
=======
    public String shortenLink(String url) throws LiquibaseException {
>>>>>>> 1ffff9d1
        return null;
    }

    public void reset() {
        randomUUID = UUID.randomUUID();

        this.returnProjects = new ArrayList<>(Collections.singletonList(
                new Project()
                        .setId(randomUUID)
                        .setName("Test project")
        ));
        this.returnConnections = new ArrayList<>(Collections.singletonList(
                new Connection()
                        .setId(randomUUID)
                        .setJdbcUrl("jdbc://test")
                        .setProject(this.returnProjects.get(0))
        ));
        this.returnChangeLogs = new ArrayList<>(Collections.singletonList(
                new HubChangeLog()
                        .setId(randomUUID)
                        .setName("Mock changelog")
                        .setFileName("com/example/test.xml")
                        .setProject(this.returnProjects.get(0))
        ));
        this.sentObjects = new TreeMap<>();
    }
}<|MERGE_RESOLUTION|>--- conflicted
+++ resolved
@@ -136,11 +136,7 @@
     }
 
     @Override
-<<<<<<< HEAD
-    public HubLink shortenReportLink(Connection connection, Operation operation) {
-=======
     public String shortenLink(String url) throws LiquibaseException {
->>>>>>> 1ffff9d1
         return null;
     }
 
