--- conflicted
+++ resolved
@@ -11,13 +11,6 @@
 import liquibase.changelog.visitor.RollbackListVisitor;
 import liquibase.command.CommandScope;
 import liquibase.command.core.InternalSyncHubCommandStep;
-<<<<<<< HEAD
-import liquibase.command.core.RegisterChangelogCommandStep;
-import liquibase.configuration.ConfiguredValue;
-import liquibase.configuration.LiquibaseConfiguration;
-import liquibase.configuration.core.DeprecatedConfigurationValueProvider;
-=======
->>>>>>> 7db80911
 import liquibase.database.Database;
 import liquibase.database.DatabaseConnection;
 import liquibase.database.jvm.JdbcConnection;
@@ -386,229 +379,6 @@
         }
     }
 
-<<<<<<< HEAD
-    /**
-     * Automatically register the current user with Hub
-     *
-     * @param changeLogFile ChangeLog path for this operation
-     * @throws LiquibaseException        Thrown if registration fails
-     * @throws CommandExecutionException Thrown if registerChangeLog fails
-     */
-    public HubRegisterResponse register(String changeLogFile) throws LiquibaseException {
-        HubRegisterResponse registerResponse = null;
-        if (!hubService.isOnline()) {
-            return null;
-        }
-
-        // Just return if cannot prompt
-        //
-        if (!Scope.getCurrentScope().getUI().getAllowPrompt()) {
-            return null;
-        }
-
-        // Do not try to register if
-        //   1.  We have a key already OR
-        //   2.  We have a changelog and a changeLogId in it already
-        if (!StringUtil.isEmpty(HubConfiguration.LIQUIBASE_HUB_API_KEY.getCurrentValue()) ||
-                (changeLog != null && changeLog.getChangeLogId() != null)) {
-            return null;
-        }
-
-        if (skipAutoRegistration != null && skipAutoRegistration) {
-            return null;
-        }
-
-        //
-        // Prompt user to connect with Hub
-        // Release the lock before prompting
-        //
-        try {
-            LockService lockService = LockServiceFactory.getInstance().getLockService(database);
-            lockService.releaseLock();
-        } catch (LockException e) {
-            Scope.getCurrentScope().getLog(HubUpdater.class).warning(Liquibase.MSG_COULD_NOT_RELEASE_LOCK);
-        }
-        String promptString =
-                "Do you want to see this operation's report in Liquibase Hub, which improves team collaboration? \n" +
-                        "If so, enter your email. If not, enter [N] to no longer be prompted, or [S] to skip for now, but ask again next time";
-        String input = Scope.getCurrentScope().getUI().prompt(promptString, "S", (input1, returnType) -> {
-            input1 = input1.trim().toLowerCase();
-            if (!(input1.equals("s") || input1.equals("n") || input1.contains("@"))) {
-                throw new IllegalArgumentException(String.format("Invalid value: '%s'", input1));
-            }
-            return input1;
-        }, String.class);
-
-        //
-        // Re-lock before proceeding
-        //
-        LockService lockService = LockServiceFactory.getInstance().getLockService(database);
-
-        // Reset the lockService in case other JVM instances have done things to the lock table since we had last locked it
-        lockService.reset();
-        lockService.waitForLock();
-
-        String defaultsFilePath = (String) Scope.getCurrentScope().getSingleton(LiquibaseConfiguration.class).getRegisteredDefinition("liquibase.defaultsFile").getCurrentValue();
-        File defaultsFile = null;
-        if (defaultsFilePath != null) {
-            defaultsFile = new File(defaultsFilePath);
-        }
-        input = input.toLowerCase();
-        if (input.equals("n")) {
-            //
-            // Write hub.mode=off to a properties file
-            //
-            try {
-                String message = "No operations will be reported. Simply add a liquibase.hub.apiKey setting to generate free deployment reports. Learn more at https://hub.liquibase.com";
-                Scope.getCurrentScope().getUI().sendMessage(message);
-                Scope.getCurrentScope().getLog(getClass()).info(message);
-                writeToPropertiesFile(defaultsFile, "\nliquibase.hub.mode=off\n");
-                message = "* Updated properties file " + defaultsFile + " to set liquibase.hub.mode=off";
-                Scope.getCurrentScope().getUI().sendMessage(message);
-                Scope.getCurrentScope().getLog(getClass()).info(message);
-                DeprecatedConfigurationValueProvider.setData(HubConfiguration.LIQUIBASE_HUB_MODE, HubConfiguration.HubMode.OFF);
-            } catch (IOException ioe) {
-                String message = "Unable to write hubMode to liquibase.properties: " + ioe.getMessage();
-                Scope.getCurrentScope().getUI().sendMessage(message);
-                Scope.getCurrentScope().getLog(getClass()).warning(message);
-            }
-        } else if (input.equals("s")) {
-            String message = "Skipping auto-registration";
-            Scope.getCurrentScope().getUI().sendMessage(message);
-            Scope.getCurrentScope().getLog(getClass()).warning(message);
-            skipAutoRegistration = true;
-        } else {
-            //
-            // Consider this an email
-            // Call the Hub API to create a new user
-            //
-            try {
-                registerResponse = hubService.register(input);
-            } catch (LiquibaseException lhe) {
-                String message = "Account creation failed for email address '" + input + "': " + lhe.getMessage() + ".\n" +
-                        "No operation report will be generated.";
-                Scope.getCurrentScope().getUI().sendMessage(message);
-                Scope.getCurrentScope().getLog(HubUpdater.class).warning(message);
-                return registerResponse;
-            }
-            if (registerResponse == null) {
-                String message = "Account creation failed for email address '" + input + "'.\n" +
-                        "No operation report will be generated.";
-                Scope.getCurrentScope().getUI().sendMessage(message);
-                Scope.getCurrentScope().getLog(HubUpdater.class).warning(message);
-                return registerResponse;
-            }
-            String message;
-            try {
-                //
-                // Update the properties file
-                //
-                writeToPropertiesFile(defaultsFile, "\nliquibase.hub.apiKey=" + registerResponse.getApiKey() + "\n");
-
-                //
-                // If there is no liquibase.hub.mode setting then add one with value 'all'
-                // Do not update liquibase.hub.mode if it is already set
-                //
-                ConfiguredValue<HubConfiguration.HubMode> hubModeProperty = HubConfiguration.LIQUIBASE_HUB_MODE.getCurrentConfiguredValue();
-                if (hubModeProperty.wasDefaultValueUsed()) {
-                    writeToPropertiesFile(defaultsFile, "\nliquibase.hub.mode=all\n");
-                    message = "* Updated properties file " + defaultsFile + " to set liquibase.hub properties";
-                    Scope.getCurrentScope().getUI().sendMessage(message);
-                    Scope.getCurrentScope().getLog(getClass()).info(message);
-                } else {
-                    message = "* Updated the liquibase.hub.apiKey property.";
-                    String message2 = "The liquibase.hub.mode is already set to " + hubModeProperty.getValue() + ". It will not be updated.";
-                    Scope.getCurrentScope().getUI().sendMessage(message);
-                    Scope.getCurrentScope().getUI().sendMessage(message2);
-                    Scope.getCurrentScope().getLog(getClass()).warning(message);
-                    Scope.getCurrentScope().getLog(getClass()).warning(message2);
-                }
-
-                // register the changelog if it exist
-                DeprecatedConfigurationValueProvider.setData(HubConfiguration.LIQUIBASE_HUB_API_KEY, registerResponse.getApiKey());
-                if (changeLog != null) {
-                    message = "* Registering changelog file " + changeLogFile + " with Hub";
-                    Scope.getCurrentScope().getUI().sendMessage(message);
-                    Scope.getCurrentScope().getLog(getClass()).info(message);
-                    // Update the API key in HubConfiguration
-                    registerChangeLog(registerResponse.getProjectId(), changeLog, changeLogFile);
-                }
-
-                message = "Great! Your free operation and deployment reports will be available to you after your local Liquibase commands complete.";
-                Scope.getCurrentScope().getUI().sendMessage(message);
-                Scope.getCurrentScope().getLog(getClass()).info(message);
-            } catch (IOException ioe) {
-                message = "Unable to write information to liquibase.properties: " + ioe.getMessage() + "\n" +
-                        "Please check your permissions.  No operations will be reported.";
-                Scope.getCurrentScope().getUI().sendMessage(message);
-                Scope.getCurrentScope().getLog(getClass()).warning(message);
-            } catch (CommandExecutionException cee) {
-                message = "Unable to register changelog: " + cee.getMessage() + "\n" +
-                        "No operations will be reported.";
-                Scope.getCurrentScope().getUI().sendMessage(message);
-                Scope.getCurrentScope().getLog(getClass()).warning(message);
-
-                // System.setProperty(HubConfiguration.LIQUIBASE_HUB_API_KEY.getKey(), null);
-                DeprecatedConfigurationValueProvider.setData(HubConfiguration.LIQUIBASE_HUB_API_KEY, null);
-
-            }
-        }
-        return registerResponse;
-    }
-
-    //
-    // Write the string to a properties file
-    //
-    private void writeToPropertiesFile(File defaultsFile, String stringToWrite) throws IOException {
-        if (defaultsFile == null) {
-            return;
-        }
-        String encoding = GlobalConfiguration.OUTPUT_FILE_ENCODING.getCurrentValue();
-        try (RandomAccessFile randomAccessFile = new RandomAccessFile(defaultsFile, "rw")) {
-            randomAccessFile.seek(defaultsFile.length());
-            randomAccessFile.write(stringToWrite.getBytes(encoding));
-        }
-    }
-
-    //
-    // Register the specified changelog
-    //
-    private void registerChangeLog(UUID hubProjectId, DatabaseChangeLog changeLog, String changeLogFile)
-            throws LiquibaseException {
-        String apiKey = StringUtil.trimToNull(HubConfiguration.LIQUIBASE_HUB_API_KEY.getCurrentValue());
-        if (apiKey == null) {
-            throw new LiquibaseException("The command 'RegisterChangeLog' " +
-                " failed because the Liquibase API Key has not been set. Learn more at https://hub.liquibase.com");
-        }
-        CommandScope registerChangeLogCommand = new CommandScope("registerChangeLog");
-        registerChangeLogCommand
-                .addArgumentValue(RegisterChangelogCommandStep.CHANGELOG_FILE_ARG, changeLogFile);
-        try {
-            if (hubProjectId != null) {
-                try {
-                    registerChangeLogCommand.addArgumentValue(RegisterChangelogCommandStep.HUB_PROJECT_ID_ARG, hubProjectId);
-                } catch (IllegalArgumentException e) {
-                    throw new LiquibaseException("The command 'RegisterChangeLog' " +
-                        " failed because parameter 'hubProjectId' has invalid value '" + hubProjectId +
-                        "'. Learn more at https://hub.liquibase.com");
-                }
-            }
-        } catch (IllegalArgumentException e) {
-            throw new LiquibaseException("Unexpected hubProjectId format: " + hubProjectId, e);
-        }
-
-        //
-        // Execute registerChangeLog and reset the changeLog ID
-        //
-        CommandResults results = registerChangeLogCommand.execute();
-        String registerChangeLogId = results.getResult(RegisterChangelogCommandStep.REGISTERED_CHANGELOG_ID);
-        if (registerChangeLogId != null) {
-            changeLog.setChangeLogId(registerChangeLogId);
-        }
-    }
-
-=======
->>>>>>> 7db80911
     //
     // Show a link to the user
     //
