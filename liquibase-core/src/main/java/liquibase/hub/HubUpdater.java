package liquibase.hub;

import liquibase.Contexts;
import liquibase.LabelExpression;
import liquibase.RuntimeEnvironment;
import liquibase.Scope;
import liquibase.changelog.ChangeLogIterator;
import liquibase.changelog.ChangeSet;
import liquibase.changelog.DatabaseChangeLog;
import liquibase.changelog.visitor.ListVisitor;
import liquibase.changelog.visitor.RollbackListVisitor;
import liquibase.command.CommandFactory;
import liquibase.command.CommandResult;
import liquibase.command.core.SyncHubCommand;
import liquibase.database.Database;
import liquibase.exception.DatabaseException;
import liquibase.exception.LiquibaseException;
import liquibase.hub.model.*;
import liquibase.logging.core.BufferedLogService;

import java.util.*;
import java.util.logging.Level;

/**
 *
 * This class handles updating Hub during Liquibase operations
 *
 */
public class HubUpdater {
  private final Date startTime;
  private final DatabaseChangeLog changeLog;

  public HubUpdater(Date startTime, DatabaseChangeLog changeLog) {
    this.startTime = startTime;
    this.changeLog = changeLog;
  }

  /**
   *
   * This method performs a syncHub and returns a new Operation instance
   * If there is an error or the Hub is not available it returns null
   *
   * @param  operationType              Operation type (UPDATE or ROLLBACK)
<<<<<<< HEAD
   * @param  database                   Database object for connection
   * @param  connection                Connection for this operation
=======
   * @param  connection                 Connection for this operation
>>>>>>> e3aeb960
   * @param  contexts                   Contexts to use for filtering
   * @param  labelExpression            Labels to use for filtering
   * @param  changeLogIterator          Iterator to use for going through change sets
   * @return Operation                  Valid Operation object or null
   * @throws LiquibaseHubException      Thrown by HubService
   * @throws DatabaseException          Thrown by Liquibase core
   * @throws LiquibaseException         Thrown by Liquibase core
   *
   */
  public Operation preUpdateHub(String operationType,
                                Database database,
                                Connection connection,
                                String changeLogFile,
                                Contexts contexts,
                                LabelExpression labelExpression,
                                ChangeLogIterator changeLogIterator)
          throws LiquibaseHubException, DatabaseException, LiquibaseException {
    if (hubIsNotAvailable(changeLog.getChangeLogId())) {
        return null;
    }

    //
    // Perform syncHub
    //
    syncHub(changeLogFile, database, changeLog, connection.getId());

    //
    // Send the START operation event
    //
    final HubService hubService = Scope.getCurrentScope().getSingleton(HubServiceFactory.class).getService();
    final HubChangeLog hubChangeLog = hubService.getHubChangeLog(UUID.fromString(changeLog.getChangeLogId()));
    Operation updateOperation = hubService.createOperation(operationType, hubChangeLog, connection, null);
    try {
        hubService.sendOperationEvent(updateOperation, new OperationEvent()
                .setEventType("START")
                .setStartDate(startTime)
                .setOperationEventStatus(
                        new OperationEvent.OperationEventStatus()
                                .setOperationEventStatusType("PASS")
                                .setStatusMessage("Update operation started successfully")
                )
      );
    } catch (LiquibaseException e) {
        Scope.getCurrentScope().getLog(getClass()).warning(e.getMessage(), e);
    }

    //
    // Send the list of change sets which will be updated/rolled back
    // If the operation type is DROPALL then we send no changes
    //
    ListVisitor listVisitor;
    if (operationType.toUpperCase().equals("ROLLBACK")) {
        listVisitor = new RollbackListVisitor();
    }
    else {
        listVisitor = new ListVisitor();
    }

    changeLogIterator.run(listVisitor, new RuntimeEnvironment(database, contexts, labelExpression));
    List<ChangeSet> operationChangeSets = listVisitor.getSeenChangeSets();
    OperationChange operationChange = new OperationChange();
    for (ChangeSet operationChangeSet : operationChangeSets) {
        operationChange.getChangeSets().add(operationChangeSet);
    }
    operationChange.setProject(hubChangeLog.getProject());
    operationChange.setOperation(updateOperation);
    try {
        hubService.sendOperationChanges(operationChange);
    } catch (LiquibaseException e) {
        Scope.getCurrentScope().getLog(getClass()).warning(e.getMessage(), e);
    }
    return updateOperation;
  }

  /**
   *
   * Update the Hub after the operation
   *
   * @param   updateOperation               Operation object used in the update
   * @param   bufferLog                     Log output
   *
   */
  public void postUpdateHub(Operation updateOperation, BufferedLogService bufferLog) {
    try {
      if (updateOperation == null || hubIsNotAvailable(changeLog.getChangeLogId())) {
        return;
      }

      //
      // Send the COMPLETE operation event
      //
      final HubService hubService = Scope.getCurrentScope().getSingleton(HubServiceFactory.class).getService();
      hubService.sendOperationEvent(updateOperation, new OperationEvent()
                .setEventType("COMPLETE")
                .setStartDate(startTime)
                .setEndDate(new Date())
                .setOperationEventStatus(
                      new OperationEvent.OperationEventStatus()
                                        .setOperationEventStatusType("PASS")
                                        .setStatusMessage("Update operation completed successfully")
              )
              .setOperationEventLog(
                      new OperationEvent.OperationEventLog()
                                        .setLogMessage(bufferLog.getLogAsString(Level.INFO))
                                        .setTimestampLog(startTime)
              )
      );
    } catch (LiquibaseException e) {
        Scope.getCurrentScope().getLog(getClass()).warning(e.getMessage(), e);
    }
  }

  /**
   *
   * Handle Hub exceptions thrown during the operation
   *
   * @param updateOperation                    Operation object used during update
   * @param bufferLog                          Log output
   * @param originalExceptionMessage           Exception thrown by the operation
   *
   */
  public void postUpdateHubExceptionHandling(Operation updateOperation,
                                             BufferedLogService bufferLog,
                                             String originalExceptionMessage) {
    try {
      //
      // Not a valid Hub connection
      // Just go back
      //
      if (updateOperation == null || hubIsNotAvailable(changeLog.getChangeLogId())) {
        return;
      }
      final HubService hubService = Scope.getCurrentScope().getSingleton(HubServiceFactory.class).getService();
      hubService.sendOperationEvent(updateOperation, new OperationEvent()
              .setEventType("COMPLETE")
              .setStartDate(startTime)
              .setEndDate(new Date())
              .setOperationEventStatus(
                      new OperationEvent.OperationEventStatus()
                              .setOperationEventStatusType("FAIL")
                              .setStatusMessage("Update operation completed with errors")
              )
              .setOperationEventLog(
                      new OperationEvent.OperationEventLog()
                              .setLogMessage(bufferLog.getLogAsString(Level.INFO))
              )
      );
    } catch (LiquibaseException serviceException) {
      Scope.getCurrentScope().getLog(getClass()).warning(originalExceptionMessage, serviceException);
    }
  }

  /**
   *
   * Determine if the Hub is not available
   *
   * @param   changeLogId    Changelog ID
   * @return  boolean
   *
   */
  public boolean hubIsNotAvailable(String changeLogId) {
    final HubService hubService = Scope.getCurrentScope().getSingleton(HubServiceFactory.class).getService();
    return ! hubService.isOnline() || changeLogId == null;
  }

  public void syncHub(String changeLogFile, Database database, DatabaseChangeLog databaseChangeLog, UUID hubConnectionId) {
    final SyncHubCommand syncHub = (SyncHubCommand) CommandFactory.getInstance().getCommand("syncHub");
    syncHub.setChangeLogFile(changeLogFile);
    syncHub.setUrl(database.getConnection().getURL());
    syncHub.setHubConnectionId(hubConnectionId != null ? Objects.toString(hubConnectionId) : null);
    syncHub.setDatabase(database);
    syncHub.setFailIfOnline(false);

    try {
      syncHub.configure(Collections.singletonMap("changeLog", databaseChangeLog));
      final CommandResult commandResult = syncHub.execute();
      if (!commandResult.succeeded) {
        Scope.getCurrentScope().getLog(getClass()).warning("Liquibase Hub sync failed: " + commandResult.message);
      }
    } catch (Exception e) {
      Scope.getCurrentScope().getLog(getClass()).warning("Liquibase Hub sync failed: " + e.getMessage(), e);
    }
  }
}<|MERGE_RESOLUTION|>--- conflicted
+++ resolved
@@ -41,12 +41,9 @@
    * If there is an error or the Hub is not available it returns null
    *
    * @param  operationType              Operation type (UPDATE or ROLLBACK)
-<<<<<<< HEAD
    * @param  database                   Database object for connection
-   * @param  connection                Connection for this operation
-=======
    * @param  connection                 Connection for this operation
->>>>>>> e3aeb960
+   * @param  changeLogFile              Path to DatabaseChangelog for this operatoin
    * @param  contexts                   Contexts to use for filtering
    * @param  labelExpression            Labels to use for filtering
    * @param  changeLogIterator          Iterator to use for going through change sets
