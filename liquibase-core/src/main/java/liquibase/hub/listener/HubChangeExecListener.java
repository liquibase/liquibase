--- conflicted
+++ resolved
@@ -339,14 +339,11 @@
             }
         }
 
-<<<<<<< HEAD
-=======
         Date dateExecuted = new Date();
 
         String[] sqlArray = new String[sqlList.size()];
         sqlArray = sqlList.toArray(sqlArray);
         OperationChangeEvent operationChangeEvent = new OperationChangeEvent();
->>>>>>> c33e18db
         operationChangeEvent.setEventType(eventType);
         operationChangeEvent.setStartDate(startDateMap.get(changeSet));
         operationChangeEvent.setEndDate(dateExecuted);
@@ -355,12 +352,8 @@
         operationChangeEvent.setChangesetFilename(changeSet.getFilePath());
         operationChangeEvent.setChangesetAuthor(changeSet.getAuthor());
         operationChangeEvent.setOperationStatusType(operationStatusType);
-<<<<<<< HEAD
-        operationChangeEvent.setStatusMessage(statusMessage.length() <= 255 ? statusMessage : statusMessage.substring(0, 255));
-=======
         operationChangeEvent.setStatusMessage(statusMessage);
         operationChangeEvent.setGeneratedSql(sqlArray);
->>>>>>> c33e18db
         operationChangeEvent.setOperation(operation);
         operationChangeEvent.setLogsTimestamp(new Date());
         operationChangeEvent.setLogs("LOGS");
