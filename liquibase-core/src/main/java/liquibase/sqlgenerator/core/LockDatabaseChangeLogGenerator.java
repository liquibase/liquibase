--- conflicted
+++ resolved
@@ -19,21 +19,14 @@
 public class LockDatabaseChangeLogGenerator extends AbstractSqlGenerator<LockDatabaseChangeLogStatement> {
 
     @Override
-    public ValidationErrors validate(LockDatabaseChangeLogStatement statement, Database database,
-                                     SqlGeneratorChain sqlGeneratorChain) {
+    public ValidationErrors validate(LockDatabaseChangeLogStatement statement, Database database, SqlGeneratorChain sqlGeneratorChain) {
         return new ValidationErrors();
     }
 
     protected static final String hostname;
     protected static final String hostaddress;
-<<<<<<< HEAD
-    protected static final String hostDescription = System.getProperty("liquibase.hostDescription"
-    ) == null ? "" : "#" + System
-        .getProperty("liquibase.hostDescription");
-=======
     protected static final String hostDescription = (System.getProperty("liquibase.hostDescription") == null) ? "" :
         ("#" + System.getProperty("liquibase.hostDescription"));
->>>>>>> 00fc3a11
 
     static {
         try {
