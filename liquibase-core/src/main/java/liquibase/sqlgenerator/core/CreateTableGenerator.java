--- conflicted
+++ resolved
@@ -38,23 +38,22 @@
     @Override
     public Sql[] generateSql(CreateTableStatement statement, Database database, SqlGeneratorChain sqlGeneratorChain) {
     	
-<<<<<<< HEAD
 //    	if (database instanceof InformixDatabase) {
 //    		AbstractSqlGenerator<CreateTableStatement> gen = new CreateTableGeneratorInformix();
 //    		return gen.generateSql(statement, database, sqlGeneratorChain);
 //    	}
 
 //        List<Sql> additionalSql = new ArrayList<Sql>();
-//
+//    	
 //        StringBuffer buffer = new StringBuffer();
 //        buffer.append("CREATE TABLE ").append(database.escapeTableName(statement.getCatalogName(), statement.getSchemaName(), statement.getTableName())).append(" ");
 //        buffer.append("(");
-//
+//        
 //        boolean isSinglePrimaryKeyColumn = statement.getPrimaryKeyConstraint() != null
 //            && statement.getPrimaryKeyConstraint().getColumns().size() == 1;
-//
+//        
 //        boolean isPrimaryKeyAutoIncrement = false;
-//
+//        
 //        Iterator<String> columnIterator = statement.getColumns().iterator();
 //        List<String> primaryKeyColumns = new LinkedList<String>();
 //
@@ -63,12 +62,12 @@
 //        while (columnIterator.hasNext()) {
 //            String column = columnIterator.next();
 //            DatabaseDataType columnType = statement.getColumnTypes().get(column).toDatabaseDataType(database);
-//            buffer.append(database.escapeColumnName(statement.getCatalogName(), statement.getSchemaName(), statement.getTableName(), column));
+//            buffer.append(database.escapeColumnName(statement.getCatalogName(), statement.getSchemaName(), statement.getTableName(), column, true));
 //
 //            buffer.append(" ").append(columnType);
 //
 //            AutoIncrementConstraint autoIncrementConstraint = null;
-//
+//            
 //            for (AutoIncrementConstraint currentAutoIncrementConstraint : statement.getAutoIncrementConstraints()) {
 //                if (column.equals(currentAutoIncrementConstraint.getColumnName())) {
 //                    autoIncrementConstraint = currentAutoIncrementConstraint;
@@ -81,11 +80,11 @@
 //                    && statement.getPrimaryKeyConstraint().getColumns().contains(column);
 //            isPrimaryKeyAutoIncrement = isPrimaryKeyAutoIncrement
 //                    || isPrimaryKeyColumn && isAutoIncrementColumn;
-//
+//            
 //            if (isPrimaryKeyColumn) {
 //            	primaryKeyColumns.add(column);
 //            }
-//
+//            
 //            if ((database instanceof SQLiteDatabase) &&
 //                    isSinglePrimaryKeyColumn &&
 //                    isPrimaryKeyColumn &&
@@ -123,7 +122,7 @@
 //                // TODO: check if database supports auto increment on non primary key column
 //                if (database.supportsAutoIncrement()) {
 //                    String autoIncrementClause = database.getAutoIncrementClause(autoIncrementConstraint.getStartWith(), autoIncrementConstraint.getIncrementBy());
-//
+//                
 //                    if (!"".equals(autoIncrementClause)) {
 //                        buffer.append(" ").append(autoIncrementClause);
 //                    }
@@ -169,239 +168,107 @@
 //            if (columnIterator.hasNext()) {
 //                buffer.append(", ");
 //            }
-=======
-    	if (database instanceof InformixDatabase) {
-    		AbstractSqlGenerator<CreateTableStatement> gen = new CreateTableGeneratorInformix();
-    		return gen.generateSql(statement, database, sqlGeneratorChain);
-    	}
-
-        List<Sql> additionalSql = new ArrayList<Sql>();
-    	
-        StringBuffer buffer = new StringBuffer();
-        buffer.append("CREATE TABLE ").append(database.escapeTableName(statement.getCatalogName(), statement.getSchemaName(), statement.getTableName())).append(" ");
-        buffer.append("(");
-        
-        boolean isSinglePrimaryKeyColumn = statement.getPrimaryKeyConstraint() != null
-            && statement.getPrimaryKeyConstraint().getColumns().size() == 1;
-        
-        boolean isPrimaryKeyAutoIncrement = false;
-        
-        Iterator<String> columnIterator = statement.getColumns().iterator();
-        List<String> primaryKeyColumns = new LinkedList<String>();
-
-        BigInteger mysqlTableOptionStartWith = null;
-
-        while (columnIterator.hasNext()) {
-            String column = columnIterator.next();
-            DatabaseDataType columnType = statement.getColumnTypes().get(column).toDatabaseDataType(database);
-            buffer.append(database.escapeColumnName(statement.getCatalogName(), statement.getSchemaName(), statement.getTableName(), column, true));
-
-            buffer.append(" ").append(columnType);
-
-            AutoIncrementConstraint autoIncrementConstraint = null;
-            
-            for (AutoIncrementConstraint currentAutoIncrementConstraint : statement.getAutoIncrementConstraints()) {
-                if (column.equals(currentAutoIncrementConstraint.getColumnName())) {
-                    autoIncrementConstraint = currentAutoIncrementConstraint;
-                    break;
-                }
-            }
-
-            boolean isAutoIncrementColumn = autoIncrementConstraint != null;
-            boolean isPrimaryKeyColumn = statement.getPrimaryKeyConstraint() != null
-                    && statement.getPrimaryKeyConstraint().getColumns().contains(column);
-            isPrimaryKeyAutoIncrement = isPrimaryKeyAutoIncrement
-                    || isPrimaryKeyColumn && isAutoIncrementColumn;
-            
-            if (isPrimaryKeyColumn) {
-            	primaryKeyColumns.add(column);
-            }
-            
-            if ((database instanceof SQLiteDatabase) &&
-                    isSinglePrimaryKeyColumn &&
-                    isPrimaryKeyColumn &&
-                    isAutoIncrementColumn) {
-                String pkName = StringUtils.trimToNull(statement.getPrimaryKeyConstraint().getConstraintName());
-                if (pkName == null) {
-                    pkName = database.generatePrimaryKeyName(statement.getTableName());
-                }
-                if (pkName != null) {
-                    buffer.append(" CONSTRAINT ");
-                    buffer.append(database.escapeConstraintName(pkName));
-                }
-                buffer.append(" PRIMARY KEY");
-            }
-
-            // for the serial data type in postgres, there should be no default value
-            if (!columnType.isAutoIncrement() && statement.getDefaultValue(column) != null) {
-                Object defaultValue = statement.getDefaultValue(column);
-                if (database instanceof MSSQLDatabase) {
-                    buffer.append(" CONSTRAINT ").append(((MSSQLDatabase) database).generateDefaultConstraintName(statement.getTableName(), column));
-                }
-                if (database instanceof OracleDatabase && statement.getDefaultValue(column).toString().startsWith("GENERATED ALWAYS ")) {
-                    buffer.append(" ");
-                } else {
-                    buffer.append(" DEFAULT ");
-                }
-                if (defaultValue instanceof SequenceNextValueFunction) {
-                    buffer.append(database.generateDatabaseFunctionValue((SequenceNextValueFunction) defaultValue));
-                } else {
-                    buffer.append(statement.getColumnTypes().get(column).objectToSql(defaultValue, database));
-                }
-            }
-
-            if (isAutoIncrementColumn) {
-                // TODO: check if database supports auto increment on non primary key column
-                if (database.supportsAutoIncrement()) {
-                    String autoIncrementClause = database.getAutoIncrementClause(autoIncrementConstraint.getStartWith(), autoIncrementConstraint.getIncrementBy());
-                
-                    if (!"".equals(autoIncrementClause)) {
-                        buffer.append(" ").append(autoIncrementClause);
-                    }
-
-                    if( autoIncrementConstraint.getStartWith() != null ){
-	                    if (database instanceof PostgresDatabase) {
-	                        String sequenceName = statement.getTableName()+"_"+column+"_seq";
-	                        additionalSql.add(new UnparsedSql("alter sequence "+database.escapeSequenceName(statement.getCatalogName(), statement.getSchemaName(), sequenceName)+" start with "+autoIncrementConstraint.getStartWith(), new Sequence().setName(sequenceName).setSchema(statement.getCatalogName(), statement.getSchemaName())));
-	                    }else if(database instanceof MySQLDatabase){
-	                    	mysqlTableOptionStartWith = autoIncrementConstraint.getStartWith();
-	                    }
-                    }
-                } else {
-                    LogFactory.getLogger().warning(database.getShortName()+" does not support autoincrement columns as requested for "+(database.escapeTableName(statement.getCatalogName(), statement.getSchemaName(), statement.getTableName())));
-                }
-            }
-
-            if (statement.getNotNullColumns().contains(column)) {
-                buffer.append(" NOT NULL");
-            } else {
-                if (database instanceof SybaseDatabase || database instanceof SybaseASADatabase || database instanceof MySQLDatabase || (database instanceof MSSQLDatabase && columnType.toString().equalsIgnoreCase("timestamp"))) {
-                    buffer.append(" NULL");
-                }
-            }
-
-            if (database instanceof InformixDatabase && isSinglePrimaryKeyColumn && isPrimaryKeyColumn) {
-                //buffer.append(" PRIMARY KEY");
-            }
-
-            if(statement.getColumnRemarks(column) != null){
-                if (database instanceof MySQLDatabase) {
-                    buffer.append(" COMMENT '" + database.escapeStringForDatabase(statement.getColumnRemarks(column)) + "'");
-                } else if (database instanceof MSSQLDatabase) {
-                    String schemaName = new CatalogAndSchema(statement.getCatalogName(), statement.getSchemaName()).standardize(database).getSchemaName();
-                    if (schemaName == null) {
-                        schemaName = database.getDefaultSchemaName();
-                    }
-                    additionalSql.add(new UnparsedSql("EXEC sp_addextendedproperty @name = N'MS_Description', @value = '"+statement.getColumnRemarks(column)+"', @level0type = N'Schema', @level0name = "+ schemaName +", @level1type = N'Table', @level1name = "+statement.getTableName()+", @level2type = N'Column', @level2name = "+column));
-                }
-
-            }
-
-            if (columnIterator.hasNext()) {
-                buffer.append(", ");
-            }
-        }
-
-        buffer.append(",");
-
-        if (!( (database instanceof SQLiteDatabase) &&
-                isSinglePrimaryKeyColumn &&
-                isPrimaryKeyAutoIncrement) &&
-
-                !((database instanceof InformixDatabase) &&
-                isSinglePrimaryKeyColumn
-                )) {
-            // ...skip this code block for sqlite if a single column primary key
-            // with an autoincrement constraint exists.
-            // This constraint is added after the column type.
-
-            if (statement.getPrimaryKeyConstraint() != null && statement.getPrimaryKeyConstraint().getColumns().size() > 0) {
-                if (database.supportsPrimaryKeyNames()) {
-                    String pkName = StringUtils.trimToNull(statement.getPrimaryKeyConstraint().getConstraintName());
-                    if (pkName == null) {
-                        // TODO ORA-00972: identifier is too long
-                        // If tableName lenght is more then 28 symbols
-                        // then generated pkName will be incorrect
-                        pkName = database.generatePrimaryKeyName(statement.getTableName());
-                    }
-                    if (pkName != null) {
-                        buffer.append(" CONSTRAINT ");
-                        buffer.append(database.escapeConstraintName(pkName));
-                    }
-                }
-                buffer.append(" PRIMARY KEY (");
-                buffer.append(database.escapeColumnNameList(StringUtils.join(statement.getPrimaryKeyConstraint().getColumns(), ", ")));
-                buffer.append(")");
-                // Setting up table space for PK's index if it exist
-                if (database instanceof OracleDatabase &&
-                    statement.getPrimaryKeyConstraint().getTablespace() != null) {
-                    buffer.append(" USING INDEX TABLESPACE ");
-                    buffer.append(statement.getPrimaryKeyConstraint().getTablespace());
-                }
-                buffer.append(",");
-            }
-        }
-
-        for (ForeignKeyConstraint fkConstraint : statement.getForeignKeyConstraints()) {
-            if (!(database instanceof InformixDatabase)) {
-                buffer.append(" CONSTRAINT ");
-                buffer.append(database.escapeConstraintName(fkConstraint.getForeignKeyName()));
-            }
-            String referencesString = fkConstraint.getReferences();
-
-            buffer.append(" FOREIGN KEY (")
-                    .append(database.escapeColumnName(statement.getCatalogName(), statement.getSchemaName(), statement.getTableName(), fkConstraint.getColumn()))
-                    .append(") REFERENCES ");
-            if (referencesString != null) {
-                if (!referencesString.contains(".") && database.getDefaultSchemaName() != null && database.getOutputDefaultSchema()) {
-                    referencesString = database.escapeObjectName(database.getDefaultSchemaName(), Schema.class) +"."+referencesString;
-                }
-                buffer.append(referencesString);
-            } else {
-                buffer.append(database.escapeObjectName(fkConstraint.getReferencedTableName(), Table.class))
-                    .append("(")
-                    .append(database.escapeColumnNameList(fkConstraint.getReferencedColumnNames()))
-                    .append(")");
-
-            }
-
-
-            if (fkConstraint.isDeleteCascade()) {
-                buffer.append(" ON DELETE CASCADE");
-            }
-
-            if ((database instanceof InformixDatabase)) {
-                buffer.append(" CONSTRAINT ");
-                buffer.append(database.escapeConstraintName(fkConstraint.getForeignKeyName()));
-            }
-
-            if (fkConstraint.isInitiallyDeferred()) {
-                buffer.append(" INITIALLY DEFERRED");
-            }
-            if (fkConstraint.isDeferrable()) {
-                buffer.append(" DEFERRABLE");
-            }
-            buffer.append(",");
-        }
-
-        for (UniqueConstraint uniqueConstraint : statement.getUniqueConstraints()) {
-            if (uniqueConstraint.getConstraintName() != null && !constraintNameAfterUnique(database)) {
-                buffer.append(" CONSTRAINT ");
-                buffer.append(database.escapeConstraintName(uniqueConstraint.getConstraintName()));
-            }
-            buffer.append(" UNIQUE (");
-            buffer.append(database.escapeColumnNameList(StringUtils.join(uniqueConstraint.getColumns(), ", ")));
-            buffer.append(")");
-            if (uniqueConstraint.getConstraintName() != null && constraintNameAfterUnique(database)) {
-                buffer.append(" CONSTRAINT ");
-                buffer.append(database.escapeConstraintName(uniqueConstraint.getConstraintName()));
-            }
-            buffer.append(",");
-        }
+//        }
+//
+//        buffer.append(",");
+//
+//        if (!( (database instanceof SQLiteDatabase) &&
+//                isSinglePrimaryKeyColumn &&
+//                isPrimaryKeyAutoIncrement) &&
+//
+//                !((database instanceof InformixDatabase) &&
+//                isSinglePrimaryKeyColumn
+//                )) {
+//            // ...skip this code block for sqlite if a single column primary key
+//            // with an autoincrement constraint exists.
+//            // This constraint is added after the column type.
+//
+//            if (statement.getPrimaryKeyConstraint() != null && statement.getPrimaryKeyConstraint().getColumns().size() > 0) {
+//                if (database.supportsPrimaryKeyNames()) {
+//                    String pkName = StringUtils.trimToNull(statement.getPrimaryKeyConstraint().getConstraintName());
+//                    if (pkName == null) {
+//                        // TODO ORA-00972: identifier is too long
+//                        // If tableName lenght is more then 28 symbols
+//                        // then generated pkName will be incorrect
+//                        pkName = database.generatePrimaryKeyName(statement.getTableName());
+//                    }
+//                    if (pkName != null) {
+//                        buffer.append(" CONSTRAINT ");
+//                        buffer.append(database.escapeConstraintName(pkName));
+//                    }
+//                }
+//                buffer.append(" PRIMARY KEY (");
+//                buffer.append(database.escapeColumnNameList(StringUtils.join(statement.getPrimaryKeyConstraint().getColumns(), ", ")));
+//                buffer.append(")");
+//                // Setting up table space for PK's index if it exist
+//                if (database instanceof OracleDatabase &&
+//                    statement.getPrimaryKeyConstraint().getTablespace() != null) {
+//                    buffer.append(" USING INDEX TABLESPACE ");
+//                    buffer.append(statement.getPrimaryKeyConstraint().getTablespace());
+//                }
+//                buffer.append(",");
+//            }
+//        }
+//
+//        for (ForeignKeyConstraint fkConstraint : statement.getForeignKeyConstraints()) {
+//            if (!(database instanceof InformixDatabase)) {
+//                buffer.append(" CONSTRAINT ");
+//                buffer.append(database.escapeConstraintName(fkConstraint.getForeignKeyName()));
+//            }
+//            String referencesString = fkConstraint.getReferences();
+//
+//            buffer.append(" FOREIGN KEY (")
+//                    .append(database.escapeColumnName(statement.getCatalogName(), statement.getSchemaName(), statement.getTableName(), fkConstraint.getColumn()))
+//                    .append(") REFERENCES ");
+//            if (referencesString != null) {
+//                if (!referencesString.contains(".") && database.getDefaultSchemaName() != null && database.getOutputDefaultSchema()) {
+//                    referencesString = database.escapeObjectName(database.getDefaultSchemaName(), Schema.class) +"."+referencesString;
+//                }
+//                buffer.append(referencesString);
+//            } else {
+//                buffer.append(database.escapeObjectName(fkConstraint.getReferencedTableName(), Table.class))
+//                    .append("(")
+//                    .append(database.escapeColumnNameList(fkConstraint.getReferencedColumnNames()))
+//                    .append(")");
+//
+//            }
+//
+//
+//            if (fkConstraint.isDeleteCascade()) {
+//                buffer.append(" ON DELETE CASCADE");
+//            }
+//
+//            if ((database instanceof InformixDatabase)) {
+//                buffer.append(" CONSTRAINT ");
+//                buffer.append(database.escapeConstraintName(fkConstraint.getForeignKeyName()));
+//            }
+//
+//            if (fkConstraint.isInitiallyDeferred()) {
+//                buffer.append(" INITIALLY DEFERRED");
+//            }
+//            if (fkConstraint.isDeferrable()) {
+//                buffer.append(" DEFERRABLE");
+//            }
+//            buffer.append(",");
+//        }
+//
+//        for (UniqueConstraint uniqueConstraint : statement.getUniqueConstraints()) {
+//            if (uniqueConstraint.getConstraintName() != null && !constraintNameAfterUnique(database)) {
+//                buffer.append(" CONSTRAINT ");
+//                buffer.append(database.escapeConstraintName(uniqueConstraint.getConstraintName()));
+//            }
+//            buffer.append(" UNIQUE (");
+//            buffer.append(database.escapeColumnNameList(StringUtils.join(uniqueConstraint.getColumns(), ", ")));
+//            buffer.append(")");
+//            if (uniqueConstraint.getConstraintName() != null && constraintNameAfterUnique(database)) {
+//                buffer.append(" CONSTRAINT ");
+//                buffer.append(database.escapeConstraintName(uniqueConstraint.getConstraintName()));
+//            }
+//            buffer.append(",");
+//        }
 
 //        if (constraints != null && constraints.getCheckConstraint() != null) {
 //            buffer.append(constraints.getCheckConstraint()).append(" ");
->>>>>>> 182e6078
 //        }
 //
 //        buffer.append(",");
