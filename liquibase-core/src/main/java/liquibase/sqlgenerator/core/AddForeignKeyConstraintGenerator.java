--- conflicted
+++ resolved
@@ -41,38 +41,6 @@
 
     @Override
     public Sql[] generateSql(AddForeignKeyConstraintStatement statement, Database database, SqlGeneratorChain sqlGeneratorChain) {
-<<<<<<< HEAD
-        StringBuilder sb = new StringBuilder();
-        sb.append("ALTER TABLE ")
-                .append(database.escapeTableName(statement.getBaseTableCatalogName(), statement.getBaseTableSchemaName(), statement.getBaseTableName()))
-                .append(" ADD CONSTRAINT ");
-        if (!(database instanceof InformixDatabase)) {
-            sb.append(database.escapeConstraintName(statement.getConstraintName()));
-        }
-        sb.append(" FOREIGN KEY (")
-                .append(database.escapeColumnNameList(statement.getBaseColumnNames()))
-                .append(") REFERENCES ")
-                .append(database.escapeTableName(statement.getReferencedTableCatalogName(), statement.getReferencedTableSchemaName(), statement.getReferencedTableName()))
-                .append(" (")
-                .append(database.escapeColumnNameList(statement.getReferencedColumnNames()))
-                .append(")");
-
-        if (statement.getOnUpdate() != null) {
-            if (database instanceof OracleDatabase) {
-                //don't use
-            } else if ((database instanceof MSSQLDatabase) && "RESTRICT".equalsIgnoreCase(statement.getOnUpdate())) {
-                //don't use
-            } else if (database instanceof InformixDatabase) {
-                //TODO don't know if correct
-            } else {
-                sb.append(" ON UPDATE ").append(statement.getOnUpdate());
-            }
-        }
-
-        if (statement.getOnDelete() != null) {
-            if ((database instanceof OracleDatabase) && ("RESTRICT".equalsIgnoreCase(statement.getOnDelete()) || ("NO " +
-                "ACTION").equalsIgnoreCase(statement.getOnDelete()))) {
-=======
 	    StringBuilder sb = new StringBuilder();
 	    sb.append("ALTER TABLE ")
 			    .append(database.escapeTableName(statement.getBaseTableCatalogName(), statement.getBaseTableSchemaName(), statement.getBaseTableName()))
@@ -90,20 +58,18 @@
         if (statement.getOnUpdate() != null) {
 		    if (database instanceof OracleDatabase) {
 			    //don't use
-            } else if ((database instanceof MSSQLDatabase) && statement.getOnUpdate().equalsIgnoreCase("RESTRICT")) {
+            } else if ((database instanceof MSSQLDatabase) && "RESTRICT".equalsIgnoreCase(statement.getOnUpdate())) {
                 //don't use
 		    } else if (database instanceof InformixDatabase) {
-                //TODO don't know if correct
-            } else if (database instanceof Db2zDatabase) {
-                //don't use
-            } else {
+			    //TODO don't know if correct
+		    } else {
 			    sb.append(" ON UPDATE ").append(statement.getOnUpdate());
 		    }
 	    }
 
-	    if (statement.getOnDelete() != null) {
-            if ((database instanceof OracleDatabase) && (statement.getOnDelete().equalsIgnoreCase("RESTRICT") || statement.getOnDelete().equalsIgnoreCase("NO ACTION"))) {
->>>>>>> fd1c7e1f
+        if (statement.getOnDelete() != null) {
+            if ((database instanceof OracleDatabase) && ("RESTRICT".equalsIgnoreCase(statement.getOnDelete()) || ("NO " +
+                "ACTION").equalsIgnoreCase(statement.getOnDelete()))) {
                 //don't use
             } else if ((database instanceof MSSQLDatabase) && "RESTRICT".equalsIgnoreCase(statement.getOnDelete())) {
                 //don't use
@@ -125,21 +91,14 @@
             }
         }
 
-<<<<<<< HEAD
+        if (database instanceof OracleDatabase) {
+            sb.append(!statement.shouldValidate() ? " ENABLE NOVALIDATE " : "");
+        }
+
         if (database instanceof InformixDatabase) {
             sb.append(" CONSTRAINT ");
             sb.append(database.escapeConstraintName(statement.getConstraintName()));
         }
-=======
-        if (database instanceof OracleDatabase) {
-            sb.append(!statement.shouldValidate() ? " ENABLE NOVALIDATE " : "");
-        }
-
-	    if (database instanceof InformixDatabase) {
-		    sb.append(" CONSTRAINT ");
-		    sb.append(database.escapeConstraintName(statement.getConstraintName()));
-	    }
->>>>>>> fd1c7e1f
 
         return new Sql[]{
                 new UnparsedSql(sb.toString(), getAffectedForeignKey(statement))
