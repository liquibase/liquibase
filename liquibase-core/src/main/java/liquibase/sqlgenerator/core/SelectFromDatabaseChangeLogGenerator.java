package liquibase.sqlgenerator.core;

import liquibase.change.ColumnConfig;
import liquibase.database.Database;
import liquibase.database.ObjectQuotingStrategy;
import liquibase.database.core.AbstractDb2Database;
import liquibase.database.core.MSSQLDatabase;
import liquibase.database.core.MySQLDatabase;
import liquibase.database.core.OracleDatabase;
import liquibase.database.core.PostgresDatabase;
import liquibase.exception.UnexpectedLiquibaseException;
import liquibase.exception.ValidationErrors;
import liquibase.sql.Sql;
import liquibase.sql.UnparsedSql;
import liquibase.sqlgenerator.SqlGeneratorChain;
import liquibase.statement.core.SelectFromDatabaseChangeLogStatement;
import liquibase.util.StringUtil;

import java.util.Arrays;
import java.util.Iterator;
import java.util.List;

public class SelectFromDatabaseChangeLogGenerator extends AbstractSqlGenerator<SelectFromDatabaseChangeLogStatement> {

    @Override
    public ValidationErrors validate(SelectFromDatabaseChangeLogStatement statement, Database database, SqlGeneratorChain sqlGeneratorChain) {
        ValidationErrors errors = new ValidationErrors();
        errors.checkRequiredField("columnToSelect", statement.getColumnsToSelect());

        return errors;
    }

    @Override
    public Sql[] generateSql(SelectFromDatabaseChangeLogStatement statement, final Database database, SqlGeneratorChain sqlGeneratorChain) {
        List<ColumnConfig> columnsToSelect = Arrays.asList(statement.getColumnsToSelect());
<<<<<<< HEAD
        String sql = "SELECT " + (database instanceof MSSQLDatabase && statement.getLimit() != null ? "TOP "+statement.getLimit()+" " : "") + StringUtil.join(columnsToSelect, ",", new StringUtil.StringUtilFormatter<ColumnConfig>() {
            @Override
            public String toString(ColumnConfig column) {
                if ((column.getComputed() != null) && column.getComputed()) {
                    return column.getName();
                } else {
                    return database.escapeColumnName(null, null, null, column.getName());
=======
        // use LEGACY quoting since we're dealing with system objects
        ObjectQuotingStrategy currentStrategy = database.getObjectQuotingStrategy();
        database.setObjectQuotingStrategy(ObjectQuotingStrategy.LEGACY);
        try {
            String sql = "SELECT " + (database instanceof MSSQLDatabase && statement.getLimit() != null ? "TOP "+statement.getLimit()+" " : "") + StringUtils.join(columnsToSelect, ",", new StringUtils.StringUtilsFormatter<ColumnConfig>() {
                @Override
                public String toString(ColumnConfig column) {
                    if ((column.getComputed() != null) && column.getComputed()) {
                        return column.getName();
                    } else {
                        return database.escapeColumnName(null, null, null, column.getName());
                    }
>>>>>>> 07981060
                }
            }).toUpperCase() + " FROM " +
                    database.escapeTableName(database.getLiquibaseCatalogName(), database.getLiquibaseSchemaName(), database.getDatabaseChangeLogTableName());

            SelectFromDatabaseChangeLogStatement.WhereClause whereClause = statement.getWhereClause();
            if (whereClause != null) {
                if (whereClause instanceof SelectFromDatabaseChangeLogStatement.ByTag) {
                    sql += " WHERE "+database.escapeColumnName(null, null, null, "TAG")+"='" + ((SelectFromDatabaseChangeLogStatement.ByTag) whereClause).getTagName() + "'";
                } else if (whereClause instanceof SelectFromDatabaseChangeLogStatement.ByNotNullCheckSum) {
                    sql += " WHERE "+database.escapeColumnName(null, null, null, "MD5SUM")+" IS NOT NULL";
                } else {
                    throw new UnexpectedLiquibaseException("Unknown where clause type: " + whereClause.getClass().getName());
                }
            }

            if ((statement.getOrderByColumns() != null) && (statement.getOrderByColumns().length > 0)) {
                sql += " ORDER BY ";
                Iterator<String> orderBy = Arrays.asList(statement.getOrderByColumns()).iterator();

                while (orderBy.hasNext()) {
                    String orderColumn = orderBy.next();
                    String[] orderColumnData = orderColumn.split(" ");
                    sql += database.escapeColumnName(null, null, null, orderColumnData[0]);
                    if (orderColumnData.length == 2) {
                        sql += " ";
                        sql += orderColumnData[1].toUpperCase();
                    }
                    if (orderBy.hasNext()) {
                        sql += ", ";
                    }
                }
            }

            if (statement.getLimit() != null) {
                if (database instanceof OracleDatabase) {
                    if (whereClause == null) {
                        sql += " WHERE ROWNUM="+statement.getLimit();
                    } else {
                        sql += " AND ROWNUM="+statement.getLimit();
                    }
                } else if ((database instanceof MySQLDatabase) || (database instanceof PostgresDatabase)) {
                    sql += " LIMIT "+statement.getLimit();
                } else if (database instanceof AbstractDb2Database) {
                    sql += " FETCH FIRST "+statement.getLimit()+" ROWS ONLY";
                }
            }

            return new Sql[]{
                    new UnparsedSql(sql)
            };
        } finally {
            database.setObjectQuotingStrategy(currentStrategy);
        }
    }
}<|MERGE_RESOLUTION|>--- conflicted
+++ resolved
@@ -33,20 +33,11 @@
     @Override
     public Sql[] generateSql(SelectFromDatabaseChangeLogStatement statement, final Database database, SqlGeneratorChain sqlGeneratorChain) {
         List<ColumnConfig> columnsToSelect = Arrays.asList(statement.getColumnsToSelect());
-<<<<<<< HEAD
-        String sql = "SELECT " + (database instanceof MSSQLDatabase && statement.getLimit() != null ? "TOP "+statement.getLimit()+" " : "") + StringUtil.join(columnsToSelect, ",", new StringUtil.StringUtilFormatter<ColumnConfig>() {
-            @Override
-            public String toString(ColumnConfig column) {
-                if ((column.getComputed() != null) && column.getComputed()) {
-                    return column.getName();
-                } else {
-                    return database.escapeColumnName(null, null, null, column.getName());
-=======
         // use LEGACY quoting since we're dealing with system objects
         ObjectQuotingStrategy currentStrategy = database.getObjectQuotingStrategy();
         database.setObjectQuotingStrategy(ObjectQuotingStrategy.LEGACY);
         try {
-            String sql = "SELECT " + (database instanceof MSSQLDatabase && statement.getLimit() != null ? "TOP "+statement.getLimit()+" " : "") + StringUtils.join(columnsToSelect, ",", new StringUtils.StringUtilsFormatter<ColumnConfig>() {
+            String sql = "SELECT " + (database instanceof MSSQLDatabase && statement.getLimit() != null ? "TOP "+statement.getLimit()+" " : "") + StringUtil.join(columnsToSelect, ",", new StringUtil.StringUtilFormatter<ColumnConfig>() {
                 @Override
                 public String toString(ColumnConfig column) {
                     if ((column.getComputed() != null) && column.getComputed()) {
@@ -54,7 +45,6 @@
                     } else {
                         return database.escapeColumnName(null, null, null, column.getName());
                     }
->>>>>>> 07981060
                 }
             }).toUpperCase() + " FROM " +
                     database.escapeTableName(database.getLiquibaseCatalogName(), database.getLiquibaseSchemaName(), database.getDatabaseChangeLogTableName());
