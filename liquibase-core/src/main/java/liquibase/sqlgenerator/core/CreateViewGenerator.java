--- conflicted
+++ resolved
@@ -47,27 +47,6 @@
 
         List<Action> sql = new ArrayList<Action>();
 
-<<<<<<< HEAD
-        if (database instanceof FirebirdDatabase) {
-            if (statement.isReplaceIfExists()) {
-                createClause = "RECREATE VIEW";
-            } else {
-                createClause = "RECREATE VIEW";
-            }
-        } else if (database instanceof SybaseASADatabase && statement.getSelectQuery().toLowerCase().startsWith("create view")) {
-            // Sybase ASA saves view definitions with header.
-            return new Action[]{
-                    new UnparsedSql(statement.getSelectQuery())
-            };
-        } else if (database instanceof MSSQLDatabase) {
-            if (statement.isReplaceIfExists()) {
-                //from http://stackoverflow.com/questions/163246/sql-server-equivalent-to-oracles-create-or-replace-view
-                CatalogAndSchema schema = new CatalogAndSchema(statement.getCatalogName(), statement.getSchemaName()).customize(database);
-                sql.add(new UnparsedSql("IF NOT EXISTS (SELECT * FROM sys.views WHERE object_id = OBJECT_ID(N'["+ schema.getSchemaName() +"].["+statement.getViewName()+"]'))\n" +
-                        "    EXEC sp_executesql N'CREATE VIEW ["+schema.getSchemaName()+"].["+statement.getViewName()+"] AS SELECT ''This is a code stub which will be replaced by an Alter Statement'' as [code_stub]'"));
-                createClause = "ALTER VIEW";
-            } else {
-=======
         if (statement.isFullDefinition()) {
             sql.add(new UnparsedSql(statement.getSelectQuery(), getAffectedView(statement)));
         } else {
@@ -96,28 +75,12 @@
                 if (statement.isReplaceIfExists()) {
                     sql.add(new UnparsedSql("DROP VIEW IF EXISTS "+database.escapeViewName(statement.getCatalogName(), statement.getSchemaName(), statement.getViewName())));
                 }
->>>>>>> d76c3af4
                 createClause = "CREATE VIEW";
             } else {
                 createClause = "CREATE " + (statement.isReplaceIfExists() ? "OR REPLACE " : "") + "VIEW";
             }
-<<<<<<< HEAD
-        } else if (database instanceof PostgresDatabase) {
-            if (statement.isReplaceIfExists()) {
-                sql.add(new UnparsedSql("DROP VIEW IF EXISTS "+ database.escapeViewName(statement.getCatalogName(), statement.getSchemaName(), statement.getViewName())));
-            }
-            createClause = "CREATE VIEW";
-        } else {
-            createClause = "CREATE " + (statement.isReplaceIfExists() ? "OR REPLACE " : "") + "VIEW";
-        }
-        sql.add(new UnparsedSql(createClause + " " + database.escapeViewName(statement.getCatalogName(), statement.getSchemaName(), statement.getViewName()) + " AS " + statement.getSelectQuery()));
-=======
             sql.add(new UnparsedSql(createClause + " " + database.escapeViewName(statement.getCatalogName(), statement.getSchemaName(), statement.getViewName()) + " AS " + statement.getSelectQuery(), getAffectedView(statement)));
         }
-
-        return sql.toArray(new Sql[sql.size()]);
-    }
->>>>>>> d76c3af4
 
         return sql.toArray(new Action[sql.size()]);
     }
