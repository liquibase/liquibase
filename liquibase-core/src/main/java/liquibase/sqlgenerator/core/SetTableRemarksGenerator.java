--- conflicted
+++ resolved
@@ -15,15 +15,9 @@
 
 	@Override
 	public boolean supports(SetTableRemarksStatement statement, Database database) {
-<<<<<<< HEAD
 		return (database instanceof MySQLDatabase) || (database instanceof OracleDatabase) || (database instanceof
-            PostgresDatabase) || (database instanceof DB2Database) || (database instanceof MSSQLDatabase) ||
+            PostgresDatabase) || (database instanceof AbstractDb2Database) || (database instanceof MSSQLDatabase) ||
             (database instanceof H2Database) || (database instanceof SybaseASADatabase);
-=======
-		return database instanceof MySQLDatabase || database instanceof OracleDatabase || database instanceof PostgresDatabase
-				|| database instanceof AbstractDb2Database || database instanceof MSSQLDatabase || database instanceof H2Database
-				|| database instanceof SybaseASADatabase;
->>>>>>> fd1c7e1f
 	}
 
 	@Override
