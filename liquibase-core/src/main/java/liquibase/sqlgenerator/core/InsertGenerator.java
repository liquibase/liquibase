package liquibase.sqlgenerator.core;

import liquibase.database.Database;
import liquibase.datatype.DataTypeFactory;
import liquibase.exception.ValidationErrors;
import liquibase.sql.Sql;
import liquibase.sql.UnparsedSql;
import liquibase.sqlgenerator.SqlGeneratorChain;
import liquibase.statement.DatabaseFunction;
<<<<<<< HEAD
=======
import liquibase.statement.SequenceFunction;
>>>>>>> 764d2f6e
import liquibase.statement.core.InsertStatement;

import java.util.Date;

public class InsertGenerator extends AbstractSqlGenerator<InsertStatement> {

    public ValidationErrors validate(InsertStatement insertStatement, Database database, SqlGeneratorChain sqlGeneratorChain) {
        ValidationErrors validationErrors = new ValidationErrors();
        validationErrors.checkRequiredField("tableName", insertStatement.getTableName());
        validationErrors.checkRequiredField("columns", insertStatement.getColumnValues());

//        if (insertStatement.getSchemaName() != null && !database.supportsSchemas()) {
//           validationErrors.addError("Database does not support schemas");
//       }

        return validationErrors;
    }

    public Sql[] generateSql(InsertStatement statement, Database database, SqlGeneratorChain sqlGeneratorChain) {
        StringBuffer sql = new StringBuffer("INSERT INTO " + database.escapeTableName(statement.getCatalogName(), statement.getSchemaName(), statement.getTableName()) + " (");
        for (String column : statement.getColumnValues().keySet()) {
            sql.append(database.escapeColumnName(statement.getCatalogName(), statement.getSchemaName(), statement.getTableName(), column)).append(", ");
        }
        sql.deleteCharAt(sql.lastIndexOf(" "));
        sql.deleteCharAt(sql.lastIndexOf(","));

        sql.append(") VALUES (");

        for (String column : statement.getColumnValues().keySet()) {
            Object newValue = statement.getColumnValues().get(column);
            if (newValue == null || newValue.toString().equalsIgnoreCase("NULL")) {
                sql.append("NULL");
            } else if (newValue instanceof String && !looksLikeFunctionCall(((String) newValue), database)) {
                sql.append("'").append(database.escapeStringForDatabase((String) newValue)).append("'");
            } else if (newValue instanceof Date) {
                sql.append(database.getDateLiteral(((Date) newValue)));
            } else if (newValue instanceof Boolean) {
                if (((Boolean) newValue)) {
                    sql.append(DataTypeFactory.getInstance().getTrueBooleanValue(database));
                } else {
                    sql.append(DataTypeFactory.getInstance().getFalseBooleanValue(database));
                }
<<<<<<< HEAD
            } else if (newValue instanceof DatabaseFunction) {
                sql.append(database.generateDatabaseFunctionValue((DatabaseFunction) newValue));
=======
            } else if (newValue instanceof SequenceFunction) {
                sql.append(database.generateSequenceNextValueFunction(newValue.toString()));
            } else if (newValue instanceof DatabaseFunction
                    && DatabaseFunction.CURRENT_DATE_TIME_PLACE_HOLDER.equalsIgnoreCase(newValue.toString())) {
                sql.append(database.getCurrentDateTimeFunction());
>>>>>>> 764d2f6e
            }
            else {
                sql.append(newValue);
            }
            sql.append(", ");
        }

        sql.deleteCharAt(sql.lastIndexOf(" "));
        sql.deleteCharAt(sql.lastIndexOf(","));

        sql.append(")");

        return new Sql[] {
                new UnparsedSql(sql.toString())
        };
    }
}
<|MERGE_RESOLUTION|>--- conflicted
+++ resolved
@@ -1,82 +1,75 @@
-package liquibase.sqlgenerator.core;
-
-import liquibase.database.Database;
-import liquibase.datatype.DataTypeFactory;
-import liquibase.exception.ValidationErrors;
-import liquibase.sql.Sql;
-import liquibase.sql.UnparsedSql;
-import liquibase.sqlgenerator.SqlGeneratorChain;
-import liquibase.statement.DatabaseFunction;
-<<<<<<< HEAD
-=======
-import liquibase.statement.SequenceFunction;
->>>>>>> 764d2f6e
-import liquibase.statement.core.InsertStatement;
-
-import java.util.Date;
-
-public class InsertGenerator extends AbstractSqlGenerator<InsertStatement> {
-
-    public ValidationErrors validate(InsertStatement insertStatement, Database database, SqlGeneratorChain sqlGeneratorChain) {
-        ValidationErrors validationErrors = new ValidationErrors();
-        validationErrors.checkRequiredField("tableName", insertStatement.getTableName());
-        validationErrors.checkRequiredField("columns", insertStatement.getColumnValues());
-
-//        if (insertStatement.getSchemaName() != null && !database.supportsSchemas()) {
-//           validationErrors.addError("Database does not support schemas");
-//       }
-
-        return validationErrors;
-    }
-
-    public Sql[] generateSql(InsertStatement statement, Database database, SqlGeneratorChain sqlGeneratorChain) {
-        StringBuffer sql = new StringBuffer("INSERT INTO " + database.escapeTableName(statement.getCatalogName(), statement.getSchemaName(), statement.getTableName()) + " (");
-        for (String column : statement.getColumnValues().keySet()) {
-            sql.append(database.escapeColumnName(statement.getCatalogName(), statement.getSchemaName(), statement.getTableName(), column)).append(", ");
-        }
-        sql.deleteCharAt(sql.lastIndexOf(" "));
-        sql.deleteCharAt(sql.lastIndexOf(","));
-
-        sql.append(") VALUES (");
-
-        for (String column : statement.getColumnValues().keySet()) {
-            Object newValue = statement.getColumnValues().get(column);
-            if (newValue == null || newValue.toString().equalsIgnoreCase("NULL")) {
-                sql.append("NULL");
-            } else if (newValue instanceof String && !looksLikeFunctionCall(((String) newValue), database)) {
-                sql.append("'").append(database.escapeStringForDatabase((String) newValue)).append("'");
-            } else if (newValue instanceof Date) {
-                sql.append(database.getDateLiteral(((Date) newValue)));
-            } else if (newValue instanceof Boolean) {
-                if (((Boolean) newValue)) {
-                    sql.append(DataTypeFactory.getInstance().getTrueBooleanValue(database));
-                } else {
-                    sql.append(DataTypeFactory.getInstance().getFalseBooleanValue(database));
-                }
-<<<<<<< HEAD
-            } else if (newValue instanceof DatabaseFunction) {
-                sql.append(database.generateDatabaseFunctionValue((DatabaseFunction) newValue));
-=======
-            } else if (newValue instanceof SequenceFunction) {
-                sql.append(database.generateSequenceNextValueFunction(newValue.toString()));
-            } else if (newValue instanceof DatabaseFunction
-                    && DatabaseFunction.CURRENT_DATE_TIME_PLACE_HOLDER.equalsIgnoreCase(newValue.toString())) {
-                sql.append(database.getCurrentDateTimeFunction());
->>>>>>> 764d2f6e
-            }
-            else {
-                sql.append(newValue);
-            }
-            sql.append(", ");
-        }
-
-        sql.deleteCharAt(sql.lastIndexOf(" "));
-        sql.deleteCharAt(sql.lastIndexOf(","));
-
-        sql.append(")");
-
-        return new Sql[] {
-                new UnparsedSql(sql.toString())
-        };
-    }
-}
+package liquibase.sqlgenerator.core;
+
+import liquibase.database.Database;
+import liquibase.datatype.DataTypeFactory;
+import liquibase.exception.ValidationErrors;
+import liquibase.sql.Sql;
+import liquibase.sql.UnparsedSql;
+import liquibase.sqlgenerator.SqlGeneratorChain;
+import liquibase.statement.DatabaseFunction;
+import liquibase.statement.DatabaseFunction;
+import liquibase.statement.SequenceFunction;
+import liquibase.statement.core.InsertStatement;
+
+import java.util.Date;
+
+public class InsertGenerator extends AbstractSqlGenerator<InsertStatement> {
+
+    public ValidationErrors validate(InsertStatement insertStatement, Database database, SqlGeneratorChain sqlGeneratorChain) {
+        ValidationErrors validationErrors = new ValidationErrors();
+        validationErrors.checkRequiredField("tableName", insertStatement.getTableName());
+        validationErrors.checkRequiredField("columns", insertStatement.getColumnValues());
+
+//        if (insertStatement.getSchemaName() != null && !database.supportsSchemas()) {
+//           validationErrors.addError("Database does not support schemas");
+//       }
+
+        return validationErrors;
+    }
+
+    public Sql[] generateSql(InsertStatement statement, Database database, SqlGeneratorChain sqlGeneratorChain) {
+        StringBuffer sql = new StringBuffer("INSERT INTO " + database.escapeTableName(statement.getCatalogName(), statement.getSchemaName(), statement.getTableName()) + " (");
+        for (String column : statement.getColumnValues().keySet()) {
+            sql.append(database.escapeColumnName(statement.getCatalogName(), statement.getSchemaName(), statement.getTableName(), column)).append(", ");
+        }
+        sql.deleteCharAt(sql.lastIndexOf(" "));
+        sql.deleteCharAt(sql.lastIndexOf(","));
+
+        sql.append(") VALUES (");
+
+        for (String column : statement.getColumnValues().keySet()) {
+            Object newValue = statement.getColumnValues().get(column);
+            if (newValue == null || newValue.toString().equalsIgnoreCase("NULL")) {
+                sql.append("NULL");
+            } else if (newValue instanceof String && !looksLikeFunctionCall(((String) newValue), database)) {
+                sql.append("'").append(database.escapeStringForDatabase((String) newValue)).append("'");
+            } else if (newValue instanceof Date) {
+                sql.append(database.getDateLiteral(((Date) newValue)));
+            } else if (newValue instanceof Boolean) {
+                if (((Boolean) newValue)) {
+                    sql.append(DataTypeFactory.getInstance().getTrueBooleanValue(database));
+                } else {
+                    sql.append(DataTypeFactory.getInstance().getFalseBooleanValue(database));
+                }
+            } else if (newValue instanceof SequenceFunction) {
+                sql.append(database.generateSequenceNextValueFunction(newValue.toString()));
+            } else if (newValue instanceof DatabaseFunction
+                    && DatabaseFunction.CURRENT_DATE_TIME_PLACE_HOLDER.equalsIgnoreCase(newValue.toString())) {
+                sql.append(database.getCurrentDateTimeFunction());
+            }
+            else {
+                sql.append(newValue);
+            }
+            sql.append(", ");
+        }
+
+        sql.deleteCharAt(sql.lastIndexOf(" "));
+        sql.deleteCharAt(sql.lastIndexOf(","));
+
+        sql.append(")");
+
+        return new Sql[] {
+                new UnparsedSql(sql.toString())
+        };
+    }
+}