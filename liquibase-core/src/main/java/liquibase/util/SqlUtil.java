package liquibase.util;

import static java.util.Locale.US;

import java.util.Locale;
import liquibase.Scope;
import liquibase.database.Database;
import liquibase.database.core.AbstractDb2Database;
import liquibase.database.core.MSSQLDatabase;
import liquibase.database.core.MySQLDatabase;
import liquibase.database.core.OracleDatabase;
import liquibase.database.core.SybaseDatabase;
import liquibase.datatype.DataTypeFactory;
import liquibase.datatype.LiquibaseDataType;
import liquibase.datatype.core.*;
import liquibase.statement.DatabaseFunction;
import liquibase.structure.core.Column;
import liquibase.structure.core.DataType;

import java.math.BigDecimal;
import java.sql.Types;
import java.util.Iterator;
import java.util.List;
import java.util.Scanner;
import java.util.regex.Matcher;
import java.util.regex.Pattern;

public abstract class SqlUtil {

    public static boolean isNumeric(int dataType) {
        switch (dataType) {
            case Types.BIGINT:
            case Types.BIT:
            case Types.INTEGER:
            case Types.SMALLINT:
            case Types.TINYINT:
            case Types.DECIMAL:
            case Types.DOUBLE:
            case Types.FLOAT:
            case Types.NUMERIC:
            case Types.REAL:
                return true;
            default:
                return false;
        }
    }

    public static boolean isBoolean(int dataType) {
        return dataType == Types.BOOLEAN;
    }

    public static boolean isDate(int dataType) {
        switch (dataType) {
            case Types.DATE:
            case Types.TIME:
            case Types.TIMESTAMP:
            case Types.TIME_WITH_TIMEZONE:
            case Types.TIMESTAMP_WITH_TIMEZONE:
                return true;
            default:
                return false;
        }
    }

    public static Object parseValue(Database database, Object val, DataType type) {
        if (!(val instanceof String)) {
            return val;
        }

        int typeId = Integer.MIN_VALUE;
        if (type.getDataTypeId() != null) {
            typeId = type.getDataTypeId();
        }

        LiquibaseDataType liquibaseDataType = DataTypeFactory.getInstance().from(type, database);

        String stringVal = (String) val;
        if (stringVal.isEmpty()) {
            if (liquibaseDataType instanceof CharType) {
                return "";
            } else {
                return null;
            }
        }

        if ((database instanceof OracleDatabase) && !stringVal.startsWith("'") && !stringVal.endsWith("'")) {
            //oracle returns functions without quotes
            Object maybeDate = null;

            if ((liquibaseDataType instanceof DateType) || (typeId == Types.DATE)) {
                if (stringVal.endsWith("'HH24:MI:SS')")) {
                    maybeDate = DataTypeFactory.getInstance().fromDescription(
                            "time", database).sqlToObject(stringVal, database);
                } else {
                    maybeDate = DataTypeFactory.getInstance().fromDescription(
                            "date", database).sqlToObject(stringVal, database);
                }
            } else if ((liquibaseDataType instanceof DateTimeType) || (typeId == Types.TIMESTAMP)) {
                maybeDate = DataTypeFactory.getInstance().fromDescription(
                        "datetime", database).sqlToObject(stringVal, database);
            } else if (!stringVal.matches("\\d+\\.?\\d*")) {
                //not just a number
                return new DatabaseFunction(stringVal);
            }
            if (maybeDate != null) {
                if (maybeDate instanceof java.util.Date) {
                    return maybeDate;
                } else {
                    return new DatabaseFunction(stringVal);
                }
            }
        }

        boolean strippedSingleQuotes = false;
        if (stringVal.startsWith("'") && stringVal.endsWith("'")) {
            stringVal = stringVal.substring(1, stringVal.length() - 1);
            strippedSingleQuotes = true;
        } else if (stringVal.startsWith("((") && stringVal.endsWith("))")) {
            stringVal = stringVal.substring(2, stringVal.length() - 2);
        } else if (stringVal.startsWith("('") && stringVal.endsWith("')")) {
            stringVal = stringVal.substring(2, stringVal.length() - 2);
        } else if (stringVal.startsWith("(") && stringVal.endsWith(")")) {
            return new DatabaseFunction(stringVal.substring(1, stringVal.length() - 1));
        }

        String typeName = type.getTypeName();
        try (Scanner scanner = new Scanner(stringVal.trim()).useLocale(US)) {
            if (typeId == Types.ARRAY) {
                return new DatabaseFunction(stringVal);
            } else if ((liquibaseDataType instanceof BigIntType || typeId == Types.BIGINT)) {
                if (scanner.hasNextBigInteger()) {
                    return scanner.nextBigInteger();
                } else {
                    return new DatabaseFunction(stringVal);
                }
            } else if (typeId == Types.BINARY) {
                return new DatabaseFunction(stringVal.trim());
            } else if (typeId == Types.BIT) {
                if (stringVal.startsWith("b'") || stringVal.startsWith("B'")) { //mysql returns boolean values as b'0' and b'1'
                    stringVal = stringVal.replaceFirst("b'", "").replaceFirst("B'", "").replaceFirst("'$", "");
                }
                //postgres defaults for bit columns look like: B'0'::"bit"
                if (stringVal.endsWith("'::\"bit\"")) {
                    stringVal = stringVal.replaceFirst("'::\"bit\"", "");
                }

                stringVal = stringVal.trim();
                if (database instanceof MySQLDatabase) {
                    return "1".equals(stringVal) || "true".equalsIgnoreCase(stringVal);
                }

<<<<<<< HEAD
                Object value = stringVal;
                if (scanner.hasNextBoolean()) {
                    value = scanner.nextBoolean();
                } else if (scanner.hasNextInt()) {
                    value = Integer.valueOf(stringVal);
                }
=======
            Object value;
            if (scanner.hasNextBoolean()) {
                value = scanner.nextBoolean();
            } else {
            	if( stringVal.length()>1 )
            	{
            		stringVal=stringVal.substring(0, 1);
            	}
                value = Integer.valueOf(stringVal);
            }
>>>>>>> 29816f9a

                // Make sure we handle BooleanType values which are not Boolean
                if (database instanceof MSSQLDatabase) {
                    if (value instanceof Boolean) {
                        if ((Boolean) value) {
                            return new DatabaseFunction("'true'");
                        } else {
                            return new DatabaseFunction("'false'");
                        }
                    } else if (value instanceof Integer) {
                        if (((Integer) value) != 0) {
                            return new DatabaseFunction("'true'");
                        } else {
                            return new DatabaseFunction("'false'");
                        }
                    } else {
                        // you can declare in MsSQL: `col_name bit default 'nonsense'`
                        return new DatabaseFunction(String.format("'%s'", value));
                    }
                }
                return value;
            } else if (liquibaseDataType instanceof BlobType || typeId == Types.BLOB) {
                if (strippedSingleQuotes) {
                    return stringVal;
                } else {
                    return new DatabaseFunction(stringVal);
                }
            } else if ((liquibaseDataType instanceof BooleanType || typeId == Types.BOOLEAN)) {
                if (scanner.hasNextBoolean()) {
                    return scanner.nextBoolean();
                } else {
                    return new DatabaseFunction(stringVal);
                }
            } else if (liquibaseDataType instanceof CharType || typeId == Types.CHAR) {
                return stringVal;
            } else if (liquibaseDataType instanceof ClobType || typeId == Types.CLOB) {
                return stringVal;
            } else if (typeId == Types.DATALINK) {
                return new DatabaseFunction(stringVal);
            } else if (liquibaseDataType instanceof DateType || typeId == Types.DATE) {
                if (typeName.equalsIgnoreCase("year")) {
                    return stringVal.trim();
                }
                return DataTypeFactory.getInstance().fromDescription("date", database).sqlToObject(stringVal, database);
            } else if ((liquibaseDataType instanceof DecimalType || typeId == Types.DECIMAL)) {
                if (scanner.hasNextBigDecimal()) {
                    return scanner.nextBigDecimal();
                } else {
                    return new DatabaseFunction(stringVal);
                }
            } else if (typeId == Types.DISTINCT) {
                return new DatabaseFunction(stringVal);
            } else if ((liquibaseDataType instanceof DoubleType || typeId == Types.DOUBLE)) {
                if (scanner.hasNextDouble()) {
                    return scanner.nextDouble();
                } else {
                    return new DatabaseFunction(stringVal);
                }
            } else if ((liquibaseDataType instanceof FloatType || typeId == Types.FLOAT)) {
                if (scanner.hasNextFloat()) {
                    return scanner.nextFloat();
                } else {
                    return new DatabaseFunction(stringVal);
                }
            } else if ((liquibaseDataType instanceof IntType || typeId == Types.INTEGER)) {
                if (scanner.hasNextInt()) {
                    return scanner.nextInt();
                } else {
                    return new DatabaseFunction(stringVal);
                }
            } else if (typeId == Types.JAVA_OBJECT) {
                return new DatabaseFunction(stringVal);
            } else if (typeId == Types.LONGNVARCHAR) {
                return stringVal;
            } else if (typeId == Types.LONGVARBINARY) {
                return new DatabaseFunction(stringVal);
            } else if (typeId == Types.LONGVARCHAR) {
                return stringVal;
            } else if (liquibaseDataType instanceof NCharType || typeId == Types.NCHAR || liquibaseDataType.getName().equalsIgnoreCase("NCLOB")) {
                return stringVal;
            } else if (typeId == Types.NCLOB) {
                return stringVal;
            } else if (typeId == Types.NULL) {
                return null;
            } else if ((liquibaseDataType instanceof NumberType || typeId == Types.NUMERIC)) {
                if (scanner.hasNextBigDecimal()) {
                    if (database instanceof MSSQLDatabase && stringVal.endsWith(".0") || stringVal.endsWith
                            (".00") || stringVal.endsWith(".000")) {
                        // MSSQL can store the value with the decimal digits. return it directly to avoid unexpected differences
                        return new DatabaseFunction(stringVal);
                    }
                    return scanner.nextBigDecimal();
                } else {
                    if (stringVal.equals("")) {
                        return new DatabaseFunction("''"); //can have numeric default '' on sql server
                    }
                    return new DatabaseFunction(stringVal);
                }
            } else if (liquibaseDataType instanceof NVarcharType || typeId == Types.NVARCHAR) {
                return stringVal;
            } else if (typeId == Types.OTHER) {
                if (database instanceof AbstractDb2Database && typeName.equalsIgnoreCase("DECFLOAT")) {
                    return new BigDecimal(stringVal);
                }
                return new DatabaseFunction(stringVal);
            } else if (typeId == Types.REAL) {
                return new BigDecimal(stringVal.trim());
            } else if (typeId == Types.REF) {
                return new DatabaseFunction(stringVal);
            } else if (typeId == Types.ROWID) {
                return new DatabaseFunction(stringVal);
            } else if ((liquibaseDataType instanceof SmallIntType || typeId == Types.SMALLINT)) {
                if (scanner.hasNextInt()) {
                    return scanner.nextInt();
                } else {
                    return new DatabaseFunction(stringVal);
                }
            } else if (typeId == Types.SQLXML) {
                return new DatabaseFunction(stringVal);
            } else if (typeId == Types.STRUCT) {
                return new DatabaseFunction(stringVal);
            } else if (liquibaseDataType instanceof TimeType || typeId == Types.TIME) {
                return DataTypeFactory.getInstance().fromDescription("time", database)
                        .sqlToObject(stringVal, database);
            } else if (liquibaseDataType instanceof DateTimeType || liquibaseDataType instanceof TimestampType ||
                    typeId == Types.TIMESTAMP) {
                return DataTypeFactory.getInstance().fromDescription("datetime", database)
                        .sqlToObject(stringVal, database);
            } else if ((liquibaseDataType instanceof TinyIntType || typeId == Types.TINYINT)) {
                if (scanner.hasNextInt()) {
                    return scanner.nextInt();
                } else {
                    return new DatabaseFunction(stringVal);
                }
            } else if (typeId == Types.VARBINARY) {
                return new DatabaseFunction(stringVal);
            } else if (liquibaseDataType instanceof VarcharType || typeId == Types.VARCHAR) {
                return stringVal;
            } else if (database instanceof MySQLDatabase && typeName.toLowerCase().startsWith("enum")) {
                return stringVal;
            } else if ((database instanceof MSSQLDatabase) && typeName.toLowerCase().startsWith("datetimeoffset")) {
                return stringVal;
            } else {
                if (stringVal.equals("")) {
                    return stringVal;
                }
                Scope.getCurrentScope().getLog(SqlUtil.class).info("Unknown default value: value '" + stringVal +
                        "' type " + typeName + " (" + type + "). Calling it a function so it's not additionally quoted");
                if (strippedSingleQuotes) { //put quotes back
                    return new DatabaseFunction("'" + stringVal + "'");
                }
                return new DatabaseFunction(stringVal);

            }
        }
    }

    public static String replacePredicatePlaceholders(Database database, String predicate, List<String> columnNames,
                                                      List<Object> parameters) {
        Matcher matcher = Pattern.compile(":name|\\?|:value").matcher(predicate.trim());
        StringBuffer sb = new StringBuffer();
        Iterator<String> columnNameIter = columnNames.iterator();
        Iterator<Object> paramIter = parameters.iterator();
        while (matcher.find()) {
            if (":name".equals(matcher.group())) {
                while (columnNameIter.hasNext()) {
                    String columnName = columnNameIter.next();
                    if (columnName == null) {
                        continue;
                    }
                    matcher.appendReplacement(sb, Matcher.quoteReplacement(
                            database.escapeObjectName(columnName, Column.class))
                    );
                    break;
                }
            } else if (paramIter.hasNext()) {
                Object param = paramIter.next();
                matcher.appendReplacement(sb, Matcher.quoteReplacement(
                        DataTypeFactory.getInstance().fromObject(param, database).objectToSql(param, database))
                );
            }
        }
        matcher.appendTail(sb);
        return sb.toString();
    }
}<|MERGE_RESOLUTION|>--- conflicted
+++ resolved
@@ -149,25 +149,15 @@
                     return "1".equals(stringVal) || "true".equalsIgnoreCase(stringVal);
                 }
 
-<<<<<<< HEAD
                 Object value = stringVal;
                 if (scanner.hasNextBoolean()) {
                     value = scanner.nextBoolean();
                 } else if (scanner.hasNextInt()) {
-                    value = Integer.valueOf(stringVal);
-                }
-=======
-            Object value;
-            if (scanner.hasNextBoolean()) {
-                value = scanner.nextBoolean();
-            } else {
-            	if( stringVal.length()>1 )
+                if( stringVal.length()>1 )
             	{
             		stringVal=stringVal.substring(0, 1);
-            	}
-                value = Integer.valueOf(stringVal);
-            }
->>>>>>> 29816f9a
+            	}    value = Integer.valueOf(stringVal);
+                }
 
                 // Make sure we handle BooleanType values which are not Boolean
                 if (database instanceof MSSQLDatabase) {
