--- conflicted
+++ resolved
@@ -84,11 +84,7 @@
         //
         SortedMap<String, Integer> skippedMdc = showDetailTable(skippedChangeSets, filterDenied, outputStream);
         updateSummaryMdc.setSkipped(skippedMdc);
-<<<<<<< HEAD
-        try(MdcObject updateSummaryMdcObject = Scope.getCurrentScope().addMdcValue(MdcKey.UPDATE_SUMMARY, updateSummaryMdc);) {
-=======
         try(MdcObject updateSummaryMdcObject = Scope.getCurrentScope().addMdcValue(MdcKey.UPDATE_SUMMARY, updateSummaryMdc)) {
->>>>>>> 19bf25c0
             Scope.getCurrentScope().getLog(ShowSummaryUtil.class).info("Update summary generated");
         }
     }
