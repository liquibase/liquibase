--- conflicted
+++ resolved
@@ -83,13 +83,9 @@
         UpdateSummary updateSummaryMdc = showSummary(changeLog, statusVisitor, skippedChangeSets, filterDenied, outputStream);
         updateSummaryMdc.setValue(showSummary.toString());
         if (showSummary == UpdateSummaryEnum.SUMMARY || (skippedChangeSets.isEmpty() && denied.isEmpty())) {
-<<<<<<< HEAD
             try (MdcObject updateSummaryMdcObject = Scope.getCurrentScope().addMdcValue(MdcKey.UPDATE_SUMMARY, updateSummaryMdc)) {
                 Scope.getCurrentScope().getLog(ShowSummaryUtil.class).fine("Update summary");
             }
-=======
-            Scope.getCurrentScope().addMdcValue(MdcKey.UPDATE_SUMMARY, updateSummaryMdc);
->>>>>>> f7bf9764
             return;
         }
 
@@ -98,13 +94,8 @@
         //
         SortedMap<String, Integer> skippedMdc = showDetailTable(skippedChangeSets, filterDenied, outputStream);
         updateSummaryMdc.setSkipped(skippedMdc);
-<<<<<<< HEAD
-        try (MdcObject updateSummaryMdcObject = Scope.getCurrentScope().addMdcValue(MdcKey.UPDATE_SUMMARY, updateSummaryMdc)) {
-            Scope.getCurrentScope().getLog(ShowSummaryUtil.class).fine("Update summary");
-=======
         try(MdcObject updateSummaryMdcObject = Scope.getCurrentScope().addMdcValue(MdcKey.UPDATE_SUMMARY, updateSummaryMdc);) {
             Scope.getCurrentScope().getLog(ShowSummaryUtil.class).info("Update summary generated");
->>>>>>> f7bf9764
         }
     }
 
