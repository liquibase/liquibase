package liquibase.util;

import java.math.BigInteger;
import java.security.SecureRandom;
import java.util.*;

/**
 * Defines a list of clauses that can be manipulated and rearranged based on keys associated with each.
 * On {@link #toString()}, the clauses will be joined by the separator passed at construction time and prepended/postpended by the start/end strings set at construction time.
 * <br>
 * Note: all keys and values passed in are trimmed.<br>
 * NOTE: All keys are managed in a case INSENSITIVE manner<br>
 * NOTE: Null or empty clauses and subclauses are skipped in {@link #toString()}
 */
public class StringClauses {

    private final String separator;
    private final String start;
    private final String end;
    private final Random random = new SecureRandom();
    private LinkedHashMap<String, Object> clauses = new LinkedHashMap<>();

    /**
     * Creates a new StringClause with no start or end strings and a space separator.
     */
    public StringClauses() {
        this(null);
    }

    /**
     * Creates a new StringClause with no start or end strings and the given separator.
     */
    public StringClauses(String separator) {
        this(null, separator, null);
    }

    /**
     * Creates a new StringClause with the given start, end and separator.
     */
    public StringClauses(String start, String separator, String end) {
        if (start == null) {
            start = "";
        }
        if (separator == null) {
            separator = " ";
        }
        if (end == null) {
            end = "";
        }

        this.start = start;
        this.end = end;
        this.separator = separator;
    }

    /**
     * Returns the key if it is not empty and/or not already used. If it is already used, it generates a random value for the key.
     */
    private String uniqueKey(String key) {
        boolean generateOne = false;

        key = StringUtil.trimToNull(key);
        if (key == null) {
            generateOne = true;
        } else if (clauses.containsKey(key.toLowerCase())) {
            generateOne = true;
        }

        while (generateOne) {
            key = StringUtil.leftPad(new BigInteger(50, random).toString(32), 6).replace(" ", "0").substring(0,6);
            generateOne = clauses.containsKey(key);
        }
        return key;
    }

    /**
     * Adds a new clause at the end of the list with the given key.
     */
    public StringClauses append(String key, String clause) {
        Validate.notNull(StringUtil.trimToNull(key), "key must be a non-null, non-empty value");

        key = StringUtil.trimToEmpty(key).toLowerCase();
        clause = StringUtil.trimToEmpty(clause);

        if (clauses.containsKey(key)) {
            throw new IllegalArgumentException("Cannot add clause with key '" + key + "' because it is already defined");
        }
        clauses.put(key, clause.trim());
        return this;
    }

    /**
     * Adds a new sub-clause at the end of the list with the given key.
     */
    public StringClauses append(String key, StringClauses subclauses) {
        Validate.notNull(StringUtil.trimToNull(key), "key must be a non-null, non-empty value");

        key = StringUtil.trimToEmpty(key).toLowerCase();

        if (clauses.containsKey(key)) {
            throw new IllegalArgumentException("Cannot add clause with key '" + key + "' because it is already defined");
        }

        clauses.put(key, subclauses);
        return this;
    }

    /**
     * Adds a new clause at the end of the list. The key is equal to the passed clause.
     * There is no corresponding append with just a StringClauses because the subclause may not be fully created when appended and so the key may be an unexpected value.
     */
    public StringClauses append(String clause) {
        return this.append(uniqueKey(clause), clause);
    }

    /**
     * Convenience method for {@link #append(String, StringClauses)} when using enums.
     */
    public StringClauses append(Enum name, StringClauses subclauses) {
        return this.append(name.name(), subclauses);
    }

    /**
     * Convenience method for {@link #append(String, String)} when using enums.
     */
    public StringClauses append(Enum name, String clause) {
        return this.append(name.name(), clause);
    }

    public StringClauses append(LiteralClause literal) {
        if (literal != null) {
            clauses.put(literal.getClass().getName().toLowerCase() + " #" + clauses.size(), literal);
        }
        return this;
    }

    public StringClauses prepend(LiteralClause literal) {
        if (literal != null) {
            LinkedHashMap<String, Object> newMap = new LinkedHashMap<>();
            newMap.put(uniqueKey(literal.getClass().getName().toLowerCase()), literal);
            newMap.putAll(this.clauses);
            this.clauses = newMap;
        }
        return this;
    }

    /**
     * Adds a clause with the given key to the beginning of the list.
     */
    public StringClauses prepend(String key, String clause) {
        return prependImpl(key, StringUtil.trimToEmpty(clause));
    }

    /**
     * Adds a sub-clause with the given key to the beginning of the list.
     */
    public StringClauses prepend(String key, StringClauses clause) {
        return prependImpl(key, clause);
    }

    /**
     * Convenience method for {@link #prepend(String, String)} that uses the clause as the key.
     */
    public StringClauses prepend(String clause) {
        if (StringUtil.trimToNull(clause) == null) {
            return prepend(new Whitespace(clause));
        }
        return prepend(uniqueKey(clause), clause);
    }

    /**
     * Convenience method for {@link #prepend(String, String)} when using enums
     */
    public StringClauses prepend(Enum key, String clause) {
        return prepend(key.name(), clause);
    }

    /**
     * Convenience method for {@link #prepend(String, liquibase.util.StringClauses)} when using enums
     */
    public StringClauses prepend(Enum key, StringClauses clause) {
        return prepend(key.name(), clause);
    }


    private StringClauses prependImpl(String key, Object clause) throws IllegalArgumentException {
        Validate.notNull(StringUtil.trimToNull(key), "key must be a non-null, non-empty value");

        key = StringUtil.trimToEmpty(key).toLowerCase();

        if (clauses.containsKey(key)) {
            throw new IllegalArgumentException("Cannot add clause with key '" + key + "' because it is already defined");
        }

        LinkedHashMap<String, Object> newMap = new LinkedHashMap<>();
        newMap.put(key, clause);
        newMap.putAll(this.clauses);
        this.clauses = newMap;

        return this;
    }


    /**
     * Removes the clause with the given key. Removes case insensitively. If key doesn't exist, operation is a no-op.
     */
    public StringClauses remove(String key) {
        clauses.remove(key.toLowerCase());
        return this;
    }

    /**
     * Convenience method for {@link #remove(String)} when using enums.
     */
    public StringClauses remove(Enum key) {
        return remove(key.name());
    }


    /**
     * Replaces the given key with a new string. If the existing key does not exist, throws IllegalArgumentException
     */
    public StringClauses replace(String key, String newValue) throws IllegalArgumentException {
        return replaceImpl(key, StringUtil.trimToEmpty(newValue));
    }

    public boolean contains(String key) {
        return clauses.containsKey(key.toLowerCase());
    }

    /**
     * Replaces the given key with a new sub-clause. If the existing key does not exist, throws IllegalArgumentException
     */
    public StringClauses replace(String key, StringClauses newValue) {
        return replaceImpl(key, newValue);
    }

    /**
     * Convenience method for {@link #replace(String, liquibase.util.StringClauses)} when using enums.
     */
    public StringClauses replace(Enum key, StringClauses newValue) {
        return replace(key.name(), newValue);
    }

    /**
     * Convenience method for {@link #replace(String, String)} when using enums.
     */
    public StringClauses replace(Enum key, String newValue) {
        return replace(key.name(), newValue);
    }


    private StringClauses replaceImpl(String key, Object newValue) {
        key = StringUtil.trimToEmpty(key).toLowerCase();
        if (!clauses.containsKey(key)) {
            throw new IllegalArgumentException("Key '" + key + "' is not defined");
        }
        LinkedHashMap<String, Object> newMap = new LinkedHashMap<>();
        for (Map.Entry<String, Object> entry : clauses.entrySet()) {
            if (entry.getKey().equals(key)) {
                newMap.put(key, newValue);
            } else {
                newMap.put(entry.getKey(), entry.getValue());
            }
        }
        this.clauses = newMap;

        return this;
    }

    /**
     * Inserts a new clause before the given key. Throws IllegalArgumentException if the existingKey does not exist.
     */
    public StringClauses insertBefore(String existingKey, String newKey, String newValue) throws IllegalArgumentException {
        return insertBeforeImpl(existingKey, newKey, newValue);
    }

    /**
     * Inserts a new sub-clause before the given key. Throws IllegalArgumentException if the existingKey does not exist.
     */
    public StringClauses insertBefore(String existingKey, String newKey, StringClauses newValue) {
        return insertBeforeImpl(existingKey, newKey, newValue);
    }

    /**
     * Convenience method for {@link #insertBefore(String, String, String)} where the new clause key is equal to the newValue.
     */
    public StringClauses insertBefore(String existingKey, String newValue) {
        return insertBefore(existingKey, newValue, StringUtil.trimToNull(newValue));
    }

    /**
     * Convenience method for {@link #insertBefore(String, String)} when using enums.
     */
    public StringClauses insertBefore(Enum existingKey, String newValue) {
        return insertBefore(existingKey.name(), newValue);
    }

    /**
     * Convenience method for {@link #insertBefore(String, String)} when using enums.
     */
    public StringClauses insertBefore(Enum existingKey, Enum newKey, String newValue) {
        return insertBefore(existingKey.name(), newKey.name(), newValue);
    }


    private StringClauses insertBeforeImpl(String existingKey, String newKey, Object newValue) {
        Validate.notNull(StringUtil.trimToNull(newKey), "key must be a non-null, non-empty value");

        existingKey = StringUtil.trimToEmpty(existingKey).toLowerCase();
        newKey = StringUtil.trimToEmpty(newKey).toLowerCase();

        if (!clauses.containsKey(existingKey)) {
            throw new IllegalArgumentException("Existing key '" + existingKey + "' does not exist");
        }
        if ("".equals(newKey)) {
            throw new IllegalArgumentException("New key cannot be null or empty");
        }

        if (clauses.containsKey(newKey)) {
            throw new IllegalArgumentException("Cannot add clause with key '" + newKey + "' because it is already defined");
        }

        LinkedHashMap<String, Object> newMap = new LinkedHashMap<>();
        for (Map.Entry<String, Object> entry : clauses.entrySet()) {
            if (entry.getKey().equals(existingKey)) {
                newMap.put(newKey, newValue);
            }
            newMap.put(entry.getKey(), entry.getValue());
        }
        this.clauses = newMap;

        return this;
    }

    /**
     * Inserts a new clause after the given key. Throws IllegalArgumentException if the existingKey does not exist.
     */
    public StringClauses insertAfter(String existingKey, String newKey, String newValue) {
        return insertAfterImpl(existingKey, newKey, newValue);
    }

    /**
     * Inserts a new sub-clause after the given key. Throws IllegalArgumentException if the existingKey does not exist.
     */
    public StringClauses insertAfter(String existingKey, String newKey, StringClauses newValue) {
        return insertAfterImpl(existingKey, newKey, newValue);
    }

    /**
     * Convenience method for {@link #insertAfter(String, String)} when using enums
     */
    public StringClauses insertAfter(Enum existingKey, String newValue) {
        return insertAfter(existingKey.name(), newValue);
    }

    /**
     * Convenience method for {@link #insertAfter(String, String, String)} using the newValue as the newKey.
     */
    public StringClauses insertAfter(String existingKey, String newValue) {
        return insertAfter(existingKey, newValue, StringUtil.trimToEmpty(newValue));
    }

    private StringClauses insertAfterImpl(String existingKey, String newKey, Object newValue) {
        Validate.notNull(StringUtil.trimToNull(existingKey), "key must be a non-null, non-empty value");

        existingKey = StringUtil.trimToEmpty(existingKey).toLowerCase();
        newKey = StringUtil.trimToEmpty(newKey).toLowerCase();

        if (!clauses.containsKey(existingKey)) {
            throw new IllegalArgumentException("Existing key '" + existingKey + "' does not exist");
        }
        if (clauses.containsKey(newKey)) {
            throw new IllegalArgumentException("Cannot add clause with key '" + newKey + "' because it is already defined");
        }

        LinkedHashMap<String, Object> newMap = new LinkedHashMap<>();
        for (Map.Entry<String, Object> entry : clauses.entrySet()) {
            newMap.put(entry.getKey(), entry.getValue());
            if (entry.getKey().equals(existingKey)) {
                newMap.put(newKey, newValue);
            }
        }
        this.clauses = newMap;

        return this;
    }

    /**
     * Retrieves the given key. Returns null if not set.
     * If clause at key is a StringClause, return the string version of it.
     * Will traverse sub-clauses to find the key.
     */
    public String get(String exitingKey) {
        exitingKey = StringUtil.trimToEmpty(exitingKey).toLowerCase();
        Object clauses = getImpl(exitingKey);
        if (clauses == null) {
            return null;
        }
        return clauses.toString();
    }

    private Object getImpl(String exitingKey) {
        Object o = this.clauses.get(exitingKey);
        if (o == null) {
            for (Object obj : this.clauses.values()) {
                if (obj instanceof StringClauses) {
                    Object childObj = ((StringClauses) obj).getImpl(exitingKey);
                    if (childObj != null) {
                        return childObj;
                    }
                }
            }
        }
        return o;
    }

    /**
     * Convenience method for {@link #get(String)} when using enums.
     */
    public String get(Enum exitingKey) {
        return get(exitingKey.name());
    }

    /**
     * Retrieves the given key. Returns null if not set. If clause at key is a String, return a new StringClause version of it. Will traverse sub-clauses to find the key.
     */
    public StringClauses getSubclause(String exitingKey) {
        exitingKey = StringUtil.trimToEmpty(exitingKey).toLowerCase();
        Object clauses = getImpl(exitingKey);
        if (clauses == null) {
            return null;
        }
        if (clauses instanceof String) {
            return new StringClauses().append((String) clauses);
        }
        return (StringClauses) clauses;
    }

    /**
     * Convenience method for {@link #getSubclause(String)} when using enums
     */
    public StringClauses getSubclause(Enum exitingKey) {
        return getSubclause(exitingKey.name());
    }

    public ClauseIterator getClauseIterator() {
        return new ClauseIterator(clauses);
    }

    @Override
    public boolean equals(Object o) {
        if (this == o) return true;
        if (o == null || getClass() != o.getClass()) return false;
        StringClauses that = (StringClauses) o;
        return Objects.equals(separator, that.separator) && Objects.equals(start, that.start) && Objects.equals(end, that.end) && Objects.equals(clauses, that.clauses);
    }

    @Override
    public int hashCode() {
        return Objects.hash(separator, start, end, clauses);
    }

    @Override
    public String toString() {
        if (clauses.isEmpty()) {
            return "";
        }

        List finalList = new ArrayList<>(clauses.values());
        ListIterator iterator = finalList.listIterator();
        while (iterator.hasNext()) {
            Object next = iterator.next();
            if ((next == null) || "".equals(next.toString())) {
                iterator.remove();
            }
        }

        return start
                + StringUtil.join(finalList, separator, new StringUtil.ToStringFormatter())
                + end;
    }

    public Object[] toArray(boolean stringify) {
        Object[] returnArray = new Object[clauses.size()];
        ArrayList<Object> currentValues = new ArrayList<>(clauses.values());

        for (int i=0; i<currentValues.size(); i++) {
            if (stringify) {
                returnArray[i] = currentValues.get(i).toString();
            } else {
                returnArray[i] = currentValues.get(i);
            }
        }

        return returnArray;
    }

    public boolean isEmpty() {
        if (clauses.isEmpty()) {
            return true;
        }
        for (Object clause : clauses.values()) {
<<<<<<< HEAD
            if ((clause != null) && !clause.toString().trim().isEmpty()) {
=======
            if (!"".equals(clause.toString().trim())) {
>>>>>>> 2bb6146f
                return false;
            }
        }
        return true;
    }

    public interface LiteralClause {
        String toString();
    }

    public static class Delimiter implements LiteralClause{
        private String value;

        public Delimiter(String value) {
            this.value = value;
        }

        @Override
        public String toString() {
            return value;
        }
    }

    public static class Whitespace implements LiteralClause{
        private String value;

        public Whitespace(String value) {
            this.value = value;
        }

        @Override
        public String toString() {
            return value;
        }
    }

    public static class Comment implements LiteralClause {
        private String value;

        public Comment(String value) {
            this.value = value;
        }

        @Override
        public String toString() {
            return value;
        }
    }

    public static class ClauseIterator implements Iterator {

        private final LinkedHashMap<String, Object> clauses;
        private ListIterator<String> keyIterator;

        public ClauseIterator(LinkedHashMap<String, Object> clauses) {
            this.keyIterator = new ArrayList<>(clauses.keySet()).listIterator();
            this.clauses = clauses;
        }

        @Override
        public boolean hasNext() {
            return keyIterator.hasNext();
        }

        @Override
        public Object next() {
            return clauses.get(keyIterator.next());
        }

        public Object nextNonWhitespace() {
            Object next;
            while (hasNext()) {
                next = clauses.get(keyIterator.next());
                if (!(next instanceof Whitespace) && !(next instanceof Comment)) {
                    return next;
                }
            }
            return null;
        }

        @Override
        public void remove() {
            clauses.remove(keyIterator.previous());
            keyIterator.remove();
        }

        public void replace(Object newClause) {
            keyIterator.previous();
            String keyToReplace = keyIterator.next();

            clauses.put(keyToReplace, newClause);
        }
    }
}<|MERGE_RESOLUTION|>--- conflicted
+++ resolved
@@ -501,11 +501,7 @@
             return true;
         }
         for (Object clause : clauses.values()) {
-<<<<<<< HEAD
-            if ((clause != null) && !clause.toString().trim().isEmpty()) {
-=======
             if (!"".equals(clause.toString().trim())) {
->>>>>>> 2bb6146f
                 return false;
             }
         }
