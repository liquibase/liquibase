package liquibase.util;

import liquibase.exception.UnexpectedLiquibaseException;
import liquibase.util.grammar.*;

import java.io.StringReader;

import org.apache.commons.lang3.StringUtils;

public class SqlParser {

    public static StringClauses parse(String sqlBlock) {
        return parse(sqlBlock, false, false);
    }

    public static StringClauses parse(String sqlBlock, boolean preserveWhitespace, boolean preserveComments) {
        StringClauses clauses = new StringClauses(preserveWhitespace?"":" ");

        SimpleSqlGrammarTokenManager tokenManager = new SimpleSqlGrammarTokenManager(new SimpleCharStream(new StringReader(sqlBlock)));
        SimpleSqlGrammar t = new SimpleSqlGrammar(tokenManager);
        try {
            Token token = t.getNextToken();
<<<<<<< HEAD
            while (!token.toString().isEmpty()) {
=======
            while (StringUtils.isNotBlank(token.toString())) {
>>>>>>> cedd42dd
                if (token.kind == SimpleSqlGrammarConstants.WHITESPACE) {
                    if (preserveWhitespace) {
                        clauses.append(new StringClauses.Whitespace(token.image));
                    }
                } else if ((token.kind == SimpleSqlGrammarConstants.LINE_COMMENT) || (token.kind ==
                    SimpleSqlGrammarConstants.MULTI_LINE_COMMENT)) {
                    if (preserveComments) {
                        String comment = token.image;
                        if (!preserveWhitespace && (token.kind == SimpleSqlGrammarConstants.LINE_COMMENT)) {
                            if (!comment.endsWith("\n")) {
                                comment = comment + "\n";
                            }
                        }
                        clauses.append(new StringClauses.Comment(comment));
                    }
                } else {
                    clauses.append(token.image);
                }
                token = t.getNextToken();
            }

        } catch (Exception e) {
            throw new UnexpectedLiquibaseException(e);
        }
        return clauses;
    }
}<|MERGE_RESOLUTION|>--- conflicted
+++ resolved
@@ -20,11 +20,7 @@
         SimpleSqlGrammar t = new SimpleSqlGrammar(tokenManager);
         try {
             Token token = t.getNextToken();
-<<<<<<< HEAD
-            while (!token.toString().isEmpty()) {
-=======
             while (StringUtils.isNotBlank(token.toString())) {
->>>>>>> cedd42dd
                 if (token.kind == SimpleSqlGrammarConstants.WHITESPACE) {
                     if (preserveWhitespace) {
                         clauses.append(new StringClauses.Whitespace(token.image));
