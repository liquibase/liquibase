--- conflicted
+++ resolved
@@ -24,21 +24,18 @@
     }
 
     /**
-<<<<<<< HEAD
-     * Safely set the default tag inspector when configuring a new SnakeYaml instance.
-     */
-    public static void setDefaultTagInspector(LoaderOptions loaderOptions) { // pro uses this method
-        safelyCallNewSnakeYamlMethod(() -> loaderOptions.setTagInspector(tag -> true));
-    }
-
-    /**
-=======
->>>>>>> bd97cf54
      * Safely set configuration to process comments when configuring a new SnakeYaml instance. This method
      * had the return type changed.
      */
     public static void setProcessCommentsSafely(LoaderOptions loaderOptions, boolean enable) {
         safelyCallNewSnakeYamlMethod(() -> loaderOptions.setProcessComments(enable));
+    }
+
+    /**
+     * Safely set the default tag inspector when configuring a new SnakeYaml instance.
+     */
+    public static void setDefaultTagInspector(LoaderOptions loaderOptions) { // pro uses this method
+        safelyCallNewSnakeYamlMethod(() -> loaderOptions.setTagInspector(tag -> true));
     }
 
     /**
@@ -51,11 +48,7 @@
             if (showErrorMessage) {
                 showErrorMessage = false;
                 Scope.getCurrentScope().getLog(SnakeYamlUtil.class).warning(
-<<<<<<< HEAD
-                        "Failed to set code point limit for SnakeYaml, because the version of SnakeYaml being used is too old. " +
-=======
                         "Failed to perform a method call for SnakeYaml because the version of SnakeYaml being used is too old. " +
->>>>>>> bd97cf54
                                 "Consider upgrading to a SnakeYaml version equal to or newer than 1.32, by downloading and " +
                                 "installing a newer version of Liquibase (which includes a newer version of SnakeYaml). " +
                                 "Loading particularly large JSON and YAML documents (like snapshots) in Liquibase may fail if SnakeYaml is not upgraded.", e);
