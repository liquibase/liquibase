package liquibase.util;

import liquibase.Scope;
import liquibase.exception.LiquibaseException;

import java.io.IOException;
import java.io.OutputStreamWriter;
import java.io.Writer;
import java.util.*;

public class TableOutput {
    /**
     *
     * This method outputs the input data in a tabular format with wrapping of lines
     *
     * @param table                    2-dimensional array of data
     * @param maxWidths                Maximum widths of each column to control wrapping
     * @param leftJustifiedRows        If true then add "-" to format string
     * @param writer                   Writer to use for output
     *
     */
    public static void formatOutput(List<List<String>> table, int[] maxWidths, boolean leftJustifiedRows, Writer writer) throws LiquibaseException {
        formatOutput(table.stream().map(u -> u.toArray(new String[0])).toArray(String[][]::new), maxWidths, leftJustifiedRows, writer);
    }

    /**
     *
     * This method outputs the input data in a tabular format with wrapping of lines
     *
     * @param table                    2-dimensional array of data
     * @param maxWidths                Maximum widths of each column to control wrapping
     * @param leftJustifiedRows        If true then add "-" to format string
     * @param writer                   Writer to use for output
     *
     */
    public static void formatOutput(String[][] table, int[] maxWidths, boolean leftJustifiedRows, Writer writer) throws LiquibaseException {
        /*
         * Default maximum allowed width. Line will be wrapped beyond this width.
         */
        int defaultMaxWidth = 30;

        if (table[0].length != maxWidths.length) {
            throw new RuntimeException("Table and maximum widths arrays must be the same length");
        } else {
            for (int i=0; i < maxWidths.length; i++) {
                if (maxWidths[i] == 0) {
                    maxWidths[i] = defaultMaxWidth;
                }
            }
        }

        /*
         *
         * Create new table array with wrapped rows
         *
         */
        StringBuilder outputLines = new StringBuilder();
        List<String[]> tableList = new ArrayList<>(Arrays.asList(table));
        List<String[]> finalTableList = new ArrayList<>();
        for (String[] row : tableList) {
            //
            // Fix up the output by padding columns as needed
            // This makes the logic below more straight-forward
            //
            for (int i=0; i < row.length; i++) {
                row[i] = padColumn(row[i], maxWidths[i]);
            }
            //
            // If any cell length is more than max width, then this will
            // be a multi-line output
            //
            boolean isMultiLine = false;
            //
            // Multi-line count
            //
            int multiLine = 0;
            do {
                isMultiLine = false;
                String[] newRow = new String[row.length];
                for (int i = 0; i < row.length; i++) {
                    // If data is less than max width, use that as it is.
                    if (row[i] == null || row[i].length() < maxWidths[i]) {
                        newRow[i] = multiLine == 0 ? row[i] : "";
                    } else if ((row[i].length() > (multiLine * maxWidths[i]))) {
                        //
                        // If the cell width is more than max width, then split the data at maxWidths[i].
                        // the rest of the data will go on the next row
                        //
                        int end = Math.min(row[i].length(), ((multiLine * maxWidths[i]) + maxWidths[i]));
                        newRow[i] = row[i].substring((multiLine * maxWidths[i]), end);
                        isMultiLine = true;
                    } else {
                        newRow[i] = "";
                    }
                }
                finalTableList.add(newRow);
                if (isMultiLine) {
                    multiLine++;
                }
            } while (isMultiLine);
        }
        String[][] finalTable = new String[finalTableList.size()][finalTableList.get(0).length];
        for (int i = 0; i < finalTable.length; i++) {
            finalTable[i] = finalTableList.get(i);
        }

        /*
         * Calculate appropriate Length of each column by looking at width of data in
         * each column.
         *
         * Map columnLengths is <column_number, column_length>
         */
        Map<Integer, Integer> columnLengths = new HashMap<>();
        Arrays.stream(finalTable).forEach(a -> {
            for (int i=0; i < a.length; i++) {
                columnLengths.putIfAbsent(i, 0);
                if (a[i] != null && columnLengths.get(i) < a[i].length()) {
                    columnLengths.put(i, a[i].length());
                }
            }
        });

        /*
         * Prepare format String
         */
        final StringBuilder formatString = new StringBuilder();
        String flag = leftJustifiedRows ? "-" : "";
        columnLengths.forEach((key, value) -> formatString.append("| %" + flag + value + "s "));
        formatString.append("|\n");

        /*
         * Prepare line for top, bottom & below header row.
         */
        String line = columnLengths.entrySet().stream().reduce("", (ln, b) -> {
            StringBuilder tempLine = new StringBuilder("+-");
            for (int i=0; i < b.getValue(); ++i) {
                tempLine.append("-");
            }
            tempLine.append("-");
            return ln + tempLine;
        }, (a, b) -> a + b);
        line = line + "+\n";

        /*
         * Output table
         */
        outputLines.append(line);
        boolean firstLine = true;
        for (String[] strings : finalTable) {
            if (allEmptyStrings(strings)) {
                outputLines.append(line);
            } else {
                outputLines.append(String.format(formatString.toString(), (Object[]) strings));
            }
            if (firstLine) {
                outputLines.append(line);
                firstLine = false;
            }
        }
        try {
            writer.append(outputLines.toString());
            writer.flush();
        } catch (IOException ioe) {
            throw new LiquibaseException(ioe);
        }
    }

    private static boolean allEmptyStrings(String[] strings) {
        return Arrays.stream(strings).allMatch(StringUtil::isEmpty);
    }

    //
    // This method takes as input a space separated String
    // and then pads it in the appropriate places so that it
    // can be used as a multi-line cell in an output table.
    //
    private static String padColumn(String col, int maxWidth) {
        if (col == null || col.length() <= maxWidth) {
            return col;
        }
        String[] parts = col.split(" ");
        int runningWidth = 0;
        StringBuilder result = new StringBuilder();
        for (String part : parts) {
<<<<<<< HEAD
            // if the string contains a line separator, then write the values onto separate lines in the table
            String[] lineSplitParts = part.split(System.lineSeparator());
            if (lineSplitParts.length > 1) {
                for (int i = 0; i < lineSplitParts.length; i++) {
                    String lineSplitPart = lineSplitParts[i];
                    runningWidth = doAppend(runningWidth, lineSplitPart, maxWidth, result);
                    // append spaces to push onto a new line if this is not the last entry in the array
                    if (i != lineSplitParts.length -1) {
                        runningWidth = fillLineWithSpaces(runningWidth, maxWidth, result);
                    }
                }
            } else {
                runningWidth = doAppend(runningWidth, part, maxWidth, result);
=======
            // how much additional width will the space add to the total length of the string; if no parts have been
            // appended to the stringbuilder yet, then no space will be added to the part
            int spaceWidth = runningWidth > 0 ? 1 : 0;
            // if this part were to be added to the string, with a space (if applicable), would it exceed the maxWidth
            if (runningWidth + (part.length() + spaceWidth) > maxWidth) {
               for (int i=0; i < (maxWidth - runningWidth); i++) {
                   result.append(" ");
               }
               runningWidth = 0;
            }
            if (runningWidth > 0) {
                result.append(" ");
                runningWidth++;
>>>>>>> 1a8176bf
            }

        }
        return result.toString();
    }

    /**
     * Append the specified part of a string to the string builder and add spaces where needed.
     * @param runningWidth the current running width
     * @param part the part to append
     * @param maxWidth the maxwidth for this column
     * @param result the string builder result to append to
     * @return the new current running width
     */
    private static int doAppend(int runningWidth, String part, int maxWidth, StringBuilder result) {
        if (runningWidth + part.length() > maxWidth) {
            runningWidth = fillLineWithSpaces(runningWidth, maxWidth, result);
        }
        if (runningWidth > 0) {
            result.append(" ");
            runningWidth++;
        }
        result.append(part);
        runningWidth += part.length();
        return runningWidth;
    }

    /**
     * Given a current running width and a max width, fill the remaining space on the current line with spaces.
     * @param runningWidth the current running width
     * @param maxWidth the max width for the column
     * @param result the result to append spaces to
     * @return the new current running width (which is always 0, since the line has been filled to the end with spaces)
     */
    private static int fillLineWithSpaces(int runningWidth, int maxWidth, StringBuilder result) {
        for (int i=0; i < (maxWidth - runningWidth); i++) {
            result.append(" ");
        }
        return 0;
    }
}<|MERGE_RESOLUTION|>--- conflicted
+++ resolved
@@ -182,7 +182,6 @@
         int runningWidth = 0;
         StringBuilder result = new StringBuilder();
         for (String part : parts) {
-<<<<<<< HEAD
             // if the string contains a line separator, then write the values onto separate lines in the table
             String[] lineSplitParts = part.split(System.lineSeparator());
             if (lineSplitParts.length > 1) {
@@ -196,21 +195,6 @@
                 }
             } else {
                 runningWidth = doAppend(runningWidth, part, maxWidth, result);
-=======
-            // how much additional width will the space add to the total length of the string; if no parts have been
-            // appended to the stringbuilder yet, then no space will be added to the part
-            int spaceWidth = runningWidth > 0 ? 1 : 0;
-            // if this part were to be added to the string, with a space (if applicable), would it exceed the maxWidth
-            if (runningWidth + (part.length() + spaceWidth) > maxWidth) {
-               for (int i=0; i < (maxWidth - runningWidth); i++) {
-                   result.append(" ");
-               }
-               runningWidth = 0;
-            }
-            if (runningWidth > 0) {
-                result.append(" ");
-                runningWidth++;
->>>>>>> 1a8176bf
             }
 
         }
@@ -226,7 +210,8 @@
      * @return the new current running width
      */
     private static int doAppend(int runningWidth, String part, int maxWidth, StringBuilder result) {
-        if (runningWidth + part.length() > maxWidth) {
+        int spaceWidth = runningWidth > 0 ? 1 : 0;
+        if (runningWidth + (part.length() + spaceWidth) > maxWidth) {
             runningWidth = fillLineWithSpaces(runningWidth, maxWidth, result);
         }
         if (runningWidth > 0) {
