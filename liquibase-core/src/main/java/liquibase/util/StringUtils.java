--- conflicted
+++ resolved
@@ -427,7 +427,6 @@
         return string;
     }
 
-<<<<<<< HEAD
     /**
      * Produce a random identifer of the given length, consisting only of uppercase letters.
      * @param len desired length of the string
@@ -455,8 +454,8 @@
             return obj.toString();
         }
     }
-=======
-    
+
+
     /**
      * From commonslang3 -> StringUtils
      * <p>Gets a substring from the specified String avoiding exceptions.</p>
@@ -526,5 +525,4 @@
         return str.substring(start, end);
     }
 
->>>>>>> dc319377
 }