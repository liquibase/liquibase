package liquibase.util;

import liquibase.exception.UnexpectedLiquibaseException;
import liquibase.statement.DatabaseFunction;
import liquibase.statement.SequenceCurrentValueFunction;
import liquibase.statement.SequenceNextValueFunction;

import java.beans.IntrospectionException;
import java.beans.Introspector;
import java.beans.PropertyDescriptor;
import java.beans.PropertyVetoException;
import java.io.File;
import java.lang.reflect.InvocationTargetException;
import java.lang.reflect.Method;
import java.math.BigDecimal;
import java.math.BigInteger;
import java.text.ParseException;
import java.util.*;
import java.util.concurrent.ConcurrentHashMap;

/**
 * Various methods that make it easier to read and write object properties using the propertyName, instead of having
 * to look up the correct reader/writer methods manually first. All methods in this class are static by nature.
 */
public class ObjectUtil {

    private static final List<BeanIntrospector> introspectors = new ArrayList<>(Arrays.asList(new DefaultBeanIntrospector(), new FluentPropertyBeanIntrospector()));

    /**
     * Cache for the methods of classes that we have been queried about so far.
     */
<<<<<<< HEAD
    private static final Map<Class<?>, Method[]> methodCache = new ConcurrentHashMap<>();
=======
    private static Map<Class<?>, Method[]> methodCache = new ConcurrentHashMap<>();
>>>>>>> 615f636f

    /**
     * For a given object, try to find the appropriate reader method and return the value, if set
     * for the object. If the property is currently not set for the object, an
     * {@link UnexpectedLiquibaseException} run-time exception occurs.
     *
     * @param object                        the object to examine
     * @param propertyName                  the property name for which the value should be read
     * @return                              the stored value
     */
    public static Object getProperty(Object object, String propertyName)
        throws UnexpectedLiquibaseException {
        Method readMethod = getReadMethod(object, propertyName);
        if (readMethod == null) {
            throw new UnexpectedLiquibaseException(
                String.format("Property [%s] was not found for object type [%s]", propertyName,
                    object.getClass().getName()
                ));
        }

        try {
            return readMethod.invoke(object);
        } catch (IllegalAccessException|InvocationTargetException e) {
            throw new UnexpectedLiquibaseException(e);
        }
    }

    /**
     * Tried to determine the appropriate reader method for a given propertyName of a given object and, if found,
     * returns the class of its return type.
     * @param object the object to examine
     * @param propertyName the property name whose reading method should be searched
     * @return the class name of the return type if the reading method is found, null if it is not found.
     */
    public static Class getPropertyType(Object object, String propertyName) {
        if (object == null) {
            return null;
        }
        Method readMethod = getReadMethod(object, propertyName);
        if (readMethod == null) {
            return null;
        }
        return readMethod.getReturnType();
    }

    /**
     * Examines the given object's class and returns true if reader and writer methods both exist for the
     * given property name.
     * @param object the object for which the class should be examined
     * @param propertyName the property name to search
     * @return true if both reader and writer methods exist
     */
    public static boolean hasProperty(Object object, String propertyName) {
        return hasReadProperty(object, propertyName) && hasWriteProperty(object, propertyName);
    }

    /**
     * Examines the given object's class and returns true if a reader method exists for the
     * given property name.
     * @param object the object for which the class should be examined
     * @param propertyName the property name to search
     * @return true if a reader method exists
     */
    public static boolean hasReadProperty(Object object, String propertyName) {
        return getReadMethod(object, propertyName) != null;
    }

    /**
     * Examines the given object's class and returns true if a writer method exists for the
     * given property name.
     * @param object the object for which the class should be examined
     * @param propertyName the property name to search
     * @return true if a writer method exists
     */
    public static boolean hasWriteProperty(Object object, String propertyName) {
        return getWriteMethod(object, propertyName) != null;
    }

    /**
     * Tries to guess the "real" data type of propertyValue by the given propertyName, then sets the
     * selected property of the given object to that value.
     * @param object                        the object whose property should be set
     * @param propertyName                  name of the property to set
     * @param propertyValue                 new value of the property, as String
     */
    public static void setProperty(Object object, String propertyName, String propertyValue)  {
        Method method = getWriteMethod(object, propertyName);
        if (method == null) {
            throw new UnexpectedLiquibaseException (
                String.format("Property [%s] was not found for object type [%s]", propertyName,
                    object.getClass().getName()
                ));
        }

        Class<?> parameterType = method.getParameterTypes()[0];
        Object finalValue = propertyValue;
        if (parameterType.equals(Boolean.class) || parameterType.equals(boolean.class)) {
            finalValue = Boolean.valueOf(propertyValue);
        } else if (parameterType.equals(Integer.class)) {
            finalValue = Integer.valueOf(propertyValue);
        } else if (parameterType.equals(Long.class)) {
            finalValue = Long.valueOf(propertyValue);
        } else if (parameterType.equals(BigInteger.class)) {
            finalValue = new BigInteger(propertyValue);
        } else if (parameterType.equals(BigDecimal.class)) {
            finalValue = new BigDecimal(propertyValue);
        } else if (parameterType.equals(DatabaseFunction.class)) {
            finalValue = new DatabaseFunction(propertyValue);
        } else if (parameterType.equals(SequenceNextValueFunction.class)) {
            finalValue = new SequenceNextValueFunction(propertyValue);
        } else if (parameterType.equals(SequenceCurrentValueFunction.class)) {
            finalValue = new SequenceCurrentValueFunction(propertyValue);
        } else if (Enum.class.isAssignableFrom(parameterType)) {
            finalValue = Enum.valueOf((Class<Enum>) parameterType, propertyValue);
        }
        try {
            method.invoke(object, finalValue);
        } catch (IllegalAccessException | InvocationTargetException e) {
            throw new UnexpectedLiquibaseException(e);
        } catch (IllegalArgumentException e) {
            if (finalValue != null) {
                throw new UnexpectedLiquibaseException("Cannot call " + method
                        + " with value of type " + finalValue.getClass().getName());
            } else {
                throw new UnexpectedLiquibaseException("Cannot call " + method + " with a null argument");
            }
        }
    }

    /**
     * Sets the selected property of the given object to propertyValue. A run-time exception will occur if the
     * type of value is incompatible with the reader/writer method signatures of the given propertyName.
     * @param object                        the object whose property should be set
     * @param propertyName                  name of the property to set
     * @param propertyValue                 new value of the property
     */
    public static void setProperty(Object object, String propertyName, Object propertyValue) {
        Method method = getWriteMethod(object, propertyName);
        if (method == null) {
            throw new UnexpectedLiquibaseException (
                String.format("Property [%s] was not found for object type [%s]", propertyName,
                    object.getClass().getName()
                ));
        }

        try {
            if (propertyValue == null) {
                setProperty(object, propertyName, null);
                return;
            }
            if (!method.getParameterTypes()[0].isAssignableFrom(propertyValue.getClass())) {
                setProperty(object, propertyName, propertyValue.toString());
                return;
            }

            method.invoke(object, propertyValue);
        } catch (IllegalAccessException | InvocationTargetException e) {
            throw new UnexpectedLiquibaseException(e);
        } catch (IllegalArgumentException e) {
            throw new UnexpectedLiquibaseException("Cannot call " + method + " with value of type "
                + (propertyValue == null ? "null" : propertyValue.getClass().getName()));
        }
    }

    /**
     * Tries to find the Java method to read a given propertyName for the given object.
     * @param object the object whose class will be examined
     * @param propertyName the property name for which the read method should be searched
     * @return the {@link Method} if found, null in all other cases.
     */
    private static Method getReadMethod(Object object, String propertyName) {
        String getMethodName = "get" + propertyName.substring(0, 1).toUpperCase(Locale.ENGLISH)
            + propertyName.substring(1);
        String isMethodName = "is" + propertyName.substring(0, 1).toUpperCase(Locale.ENGLISH)
            + propertyName.substring(1);

        Method[] methods = getMethods(object);

        for (Method method : methods) {
            if ((method.getName().equals(getMethodName) || method.getName().equals(isMethodName)) && (method
                .getParameterTypes().length == 0)) {
                return method;
            }
        }
        return null;
    }

    /**
     * Tries to find the Java method to write a new value for a given propertyName to the given object.
     * @param object the object whose class will be examined
     * @param propertyName the property name for which the write method is to be searched
     * @return the {@link Method} if found, null in all other cases.
     */
    private static Method getWriteMethod(Object object, String propertyName) {
        String methodName = "set"
            + propertyName.substring(0, 1).toUpperCase(Locale.ENGLISH) + propertyName.substring(1);
        Method[] methods = getMethods(object);

        for (Method method : methods) {
            if (method.getName().equals(methodName) && (method.getParameterTypes().length == 1)) {
                return method;
            }
        }
        return null;
    }

    /**
     * Determines the class of a given object and returns an array of that class's methods. The information might come
     * from a cache.
     * @param object the object to examine
     * @return a list of methods belonging to the class of the object
     */
    private static Method[] getMethods(Object object) {
        return methodCache.computeIfAbsent(object.getClass(), Class::getMethods);
    }

      /**
     * Converts the given object to the targetClass
     */
    public static <T> T convert(Object object, Class<T> targetClass) throws IllegalArgumentException {
        if (object == null) {
            return null;
        }
        if (targetClass.isAssignableFrom(object.getClass())) {
            return (T) object;
        }

        try {
            if (Enum.class.isAssignableFrom(targetClass)) {
                try {
                    return (T) Enum.valueOf((Class<Enum>) targetClass, object.toString().toUpperCase());
                } catch (Exception e) {
                    SortedSet<String> values = new TreeSet<>();
                    for (Enum value : ((Class<Enum>) targetClass).getEnumConstants()) {
                        values.add(value.name());
                    }
                    throw new IllegalArgumentException("Invalid value "+object+". Acceptable values are "+StringUtil.join(values, ", "));
                }
            } else if (Number.class.isAssignableFrom(targetClass)) {
                if (object instanceof Number) {
                    Number number = (Number) object;
                    String numberAsString = number.toString();
                    numberAsString = numberAsString.replaceFirst("\\.0+$", ""); //remove zero decimal so int/long/etc. can parse it correctly.

                    if (targetClass.equals(Byte.class)) {
                        long value = Long.valueOf(numberAsString);
                        if (value < Byte.MIN_VALUE || value > Byte.MAX_VALUE) {
                            raiseOverflowException(number, targetClass);
                        }
                        return (T) (Byte) number.byteValue();
                    } else if (targetClass.equals(Short.class)) {
                        long value = Long.valueOf(numberAsString);
                        if (value < Short.MIN_VALUE || value > Short.MAX_VALUE) {
                            raiseOverflowException(number, targetClass);
                        }
                        return (T) (Short) number.shortValue();
                    } else if (targetClass.equals(Integer.class)) {
                        long value = Long.valueOf(numberAsString);
                        if (value < Integer.MIN_VALUE || value > Integer.MAX_VALUE) {
                            raiseOverflowException(number, targetClass);
                        }
                        return (T) (Integer) number.intValue();
                    } else if (targetClass.equals(Long.class)) {
                        return (T) Long.valueOf(numberAsString);
                    } else if (targetClass.equals(Float.class)) {
                        return (T) (Float) number.floatValue();
                    } else if (targetClass.equals(Double.class)) {
                        return (T) (Double) number.doubleValue();
                    } else if (targetClass.equals(BigInteger.class)) {
                        return (T) new BigInteger(numberAsString);
                    } else if (targetClass.equals(BigDecimal.class)) {
                        // using BigDecimal(String) here, to avoid unpredictability of BigDecimal(double)
                        // (see BigDecimal javadoc for details)
                        return (T) new BigDecimal(numberAsString);
                    } else {
                        return raiseUnknownConversionException(object, targetClass);
                    }
                } else if (object instanceof String) {
                    String string = (String) object;
                    if (string.contains(".")) {
                        string = string.replaceFirst("\\.0+$", "");
                    }
                    if (string.equals("")) {
                        string = "0";
                    }
                    if (targetClass.equals(Byte.class)) {
                        return (T) Byte.decode(string);
                    } else if (targetClass.equals(Short.class)) {
                        return (T) Short.decode(string);
                    } else if (targetClass.equals(Integer.class)) {
                        return (T) Integer.decode(string);
                    } else if (targetClass.equals(Long.class)) {
                        return (T) Long.decode(string);
                    } else if (targetClass.equals(Float.class)) {
                        return (T) Float.valueOf(string);
                    } else if (targetClass.equals(Double.class)) {
                        return (T) Double.valueOf(string);
                    } else if (targetClass.equals(BigInteger.class)) {
                        return (T) new BigInteger(string);
                    } else if (targetClass.equals(BigDecimal.class)) {
                        return (T) new BigDecimal(string);
                    } else {
                        return raiseUnknownConversionException(object, targetClass);
                    }
                } else {
                    return raiseUnknownConversionException(object, targetClass);
                }
            } else if (targetClass.isAssignableFrom(Boolean.class)) {
                String lowerCase = object.toString().toLowerCase();
                return (T) (Boolean) (lowerCase.equals("true") || lowerCase.equals("t") || lowerCase.equals("1") || lowerCase.equals("1.0") || lowerCase.equals("yes"));
            } else if (targetClass.isAssignableFrom(String.class)) {
                return (T) object.toString();
            } else if (targetClass.isAssignableFrom(List.class)) {
                if (object instanceof List) {
                    return (T) object;
                } else if (object instanceof Collection) {
                    return (T) new ArrayList((Collection) object);
                } else if (object instanceof Object[]) {
                    return (T) new ArrayList(Arrays.asList((Object[]) object));
                } else {
                    return (T) object;
                }
            } else if (targetClass.isAssignableFrom(StringClauses.class)) {
                return (T) new StringClauses().append(object.toString());
            } else if (targetClass.isAssignableFrom(Class.class)) {
                try {
                    return (T) Class.forName(object.toString());
                } catch (ClassNotFoundException e) {
                    throw new IllegalArgumentException(e);
                }
            } else if (targetClass.isAssignableFrom(File.class)) {
                return (T) new File(object.toString());
            } else if (targetClass.equals(UUID.class)) {
                return (T) UUID.fromString(object.toString());
            } else if (Date.class.isAssignableFrom(targetClass)) {
                return (T) new ISODateFormat().parse(object.toString());
            }

            return (T) object;
        } catch (NumberFormatException e) {
            throw new IllegalArgumentException(e);
        } catch (ParseException e) {
            throw new IllegalArgumentException(e);
        }
    }

    private static <T> T raiseUnknownConversionException(Object object, Class<T> targetClass) {
        throw new IllegalArgumentException("Could not convert '" + object + "' of type " + object.getClass().getName() + " to unknown target class " + targetClass.getName());
    }

    private static void raiseOverflowException(Number number, Class targetClass) {
        throw new IllegalArgumentException("Could not convert '" + number + "' of type " + number.getClass().getName() + " to target class " + targetClass.getName() + ": overflow");
    }

    /**
     * Return the defaultValue if the passed value is null. Otherwise, return the original value.
     */
    public static <T> T defaultIfNull(T value, T defaultValue) {
        if (value == null) {
            return defaultValue;
        } else {
            return value;
        }
    }

    public static PropertyDescriptor[] getDescriptors(Class<?> targetClass) throws IntrospectionException {
        IntrospectionContext context = new IntrospectionContext(targetClass);
        for (BeanIntrospector introspector : introspectors) {
            introspector.introspect(context);
        }
        return context.getDescriptors();
    }


    private interface BeanIntrospector {
        void introspect(IntrospectionContext context) throws IntrospectionException;
    }

    private static class DefaultBeanIntrospector implements BeanIntrospector {
        @Override
        public void introspect(IntrospectionContext context) throws IntrospectionException {
            PropertyDescriptor[] descriptors = Introspector.getBeanInfo(context.getTargetClass()).getPropertyDescriptors();
            if (descriptors != null) {
                context.addDescriptors(descriptors);
            }
        }
    }

    private static class FluentPropertyBeanIntrospector implements BeanIntrospector {
        @Override
        public void introspect(IntrospectionContext context) throws IntrospectionException {
            for (Method method : context.getTargetClass().getMethods()) {
                try {
                    Class<?>[] argTypes = method.getParameterTypes();
                    int argCount = argTypes.length;
                    if ((argCount == 1) && method.getName().startsWith("set")) {
                        String propertyName = Introspector.decapitalize(method.getName().substring(3));
                        if (!"class".equals(propertyName)) {
                            PropertyDescriptor pd = context.getDescriptor(propertyName);
                            boolean setWriteMethod = false;
                            if (pd == null) {
                                pd = new PropertyDescriptor(propertyName, null, method);
                                context.addDescriptor(pd);
                                setWriteMethod = true;
                            } else if ((pd.getWriteMethod() == null) && (pd.getReadMethod() != null) && (pd.getReadMethod
                                    ().getReturnType() == argTypes[0])) {

                                pd.setWriteMethod(method);
                                setWriteMethod = true;
                            }
                            if (setWriteMethod) {
                                for (Class<?> type : method.getExceptionTypes()) {
                                    if (type == PropertyVetoException.class) {
                                        pd.setConstrained(true);
                                        break;
                                    }
                                }
                            }
                        }
                    }
                } catch (IntrospectionException ignored) {
                }
            }
        }
    }

    private static class IntrospectionContext {
        private final Class<?> targetClass;
        private final Map<String, PropertyDescriptor> descriptors = new ConcurrentHashMap<>();

        public IntrospectionContext(Class<?> targetClass) {
            if (targetClass == null) {
                throw new NullPointerException();
            }
            this.targetClass = targetClass;
        }

        public void addDescriptor(PropertyDescriptor descriptor) {
            descriptors.put(descriptor.getName(), descriptor);
        }

        public void addDescriptors(PropertyDescriptor[] descriptors) {
            for (PropertyDescriptor descriptor : descriptors) {
                addDescriptor(descriptor);
            }
        }

        public PropertyDescriptor getDescriptor(String name) {
            return descriptors.get(name);
        }

        public PropertyDescriptor[] getDescriptors() {
            return descriptors.values().toArray(new PropertyDescriptor[0]);
        }

        public Class<?> getTargetClass() {
            return targetClass;
        }
    }

}<|MERGE_RESOLUTION|>--- conflicted
+++ resolved
@@ -29,11 +29,7 @@
     /**
      * Cache for the methods of classes that we have been queried about so far.
      */
-<<<<<<< HEAD
     private static final Map<Class<?>, Method[]> methodCache = new ConcurrentHashMap<>();
-=======
-    private static Map<Class<?>, Method[]> methodCache = new ConcurrentHashMap<>();
->>>>>>> 615f636f
 
     /**
      * For a given object, try to find the appropriate reader method and return the value, if set
