package liquibase.util;

import liquibase.exception.UnexpectedLiquibaseException;
import liquibase.statement.DatabaseFunction;
import liquibase.statement.SequenceCurrentValueFunction;
import liquibase.statement.SequenceNextValueFunction;

import java.beans.IntrospectionException;
import java.beans.Introspector;
import java.beans.PropertyDescriptor;
import java.beans.PropertyVetoException;
import java.io.File;
import java.lang.reflect.InvocationTargetException;
import java.lang.reflect.Method;
import java.math.BigDecimal;
import java.math.BigInteger;
import java.text.ParseException;
import java.util.*;
import java.util.concurrent.ConcurrentHashMap;

/**
 * Various methods that make it easier to read and write object properties using the propertyName, instead of having
 * to look up the correct reader/writer methods manually first. All methods in this class are static by nature.
 */
public class ObjectUtil {

    private static final List<BeanIntrospector> introspectors = new ArrayList<>(Arrays.asList(new DefaultBeanIntrospector(), new FluentPropertyBeanIntrospector()));

    /**
     * Cache for the methods of classes that we have been queried about so far.
     */
    private static final Map<Class<?>, Method[]> methodCache = new ConcurrentHashMap<>();

    /**
     * For a given object, try to find the appropriate reader method and return the value, if set
     * for the object. If the property is currently not set for the object, an
     * {@link UnexpectedLiquibaseException} run-time exception occurs.
     *
     * @param object                        the object to examine
     * @param propertyName                  the property name for which the value should be read
     * @return                              the stored value
     */
    public static Object getProperty(Object object, String propertyName)
        throws UnexpectedLiquibaseException {
        Method readMethod = getReadMethod(object, propertyName);
        if (readMethod == null) {
            throw new UnexpectedLiquibaseException(
                String.format("Property [%s] was not found for object type [%s]", propertyName,
                    object.getClass().getName()
                ));
        }

        try {
            return readMethod.invoke(object);
        } catch (IllegalAccessException|InvocationTargetException e) {
            throw new UnexpectedLiquibaseException(e);
        }
    }

    /**
     * Tried to determine the appropriate reader method for a given propertyName of a given object and, if found,
     * returns the class of its return type.
     * @param object the object to examine
     * @param propertyName the property name whose reading method should be searched
     * @return the class name of the return type if the reading method is found, null if it is not found.
     */
    public static Class getPropertyType(Object object, String propertyName) {
        if (object == null) {
            return null;
        }
        Method readMethod = getReadMethod(object, propertyName);
        if (readMethod == null) {
            return null;
        }
        return readMethod.getReturnType();
    }

    /**
     * Examines the given object's class and returns true if reader and writer methods both exist for the
     * given property name.
     * @param object the object for which the class should be examined
     * @param propertyName the property name to search
     * @return true if both reader and writer methods exist
     */
    public static boolean hasProperty(Object object, String propertyName) {
        return hasReadProperty(object, propertyName) && hasWriteProperty(object, propertyName);
    }

    /**
     * Examines the given object's class and returns true if a reader method exists for the
     * given property name.
     * @param object the object for which the class should be examined
     * @param propertyName the property name to search
     * @return true if a reader method exists
     */
    public static boolean hasReadProperty(Object object, String propertyName) {
        return getReadMethod(object, propertyName) != null;
    }

    /**
     * Examines the given object's class and returns true if a writer method exists for the
     * given property name.
     * @param object the object for which the class should be examined
     * @param propertyName the property name to search
     * @return true if a writer method exists
     */
    public static boolean hasWriteProperty(Object object, String propertyName) {
        return getWriteMethod(object, propertyName) != null;
    }

    /**
     * Tries to guess the "real" data type of propertyValue by the given propertyName, then sets the
     * selected property of the given object to that value.
     * @param object                        the object whose property should be set
     * @param propertyName                  name of the property to set
     * @param propertyValue                 new value of the property, as String
     */
    public static void setProperty(Object object, String propertyName, String propertyValue)  {
        Method method = getWriteMethod(object, propertyName);
        if (method == null) {
            throw new UnexpectedLiquibaseException (
                String.format("Property [%s] was not found for object type [%s]", propertyName,
                    object.getClass().getName()
                ));
        }

        Class<?> parameterType = method.getParameterTypes()[0];
        Object finalValue = propertyValue;
        if (parameterType.equals(Boolean.class) || parameterType.equals(boolean.class)) {
            finalValue = Boolean.valueOf(propertyValue);
        } else if (parameterType.equals(Integer.class)) {
            finalValue = Integer.valueOf(propertyValue);
        } else if (parameterType.equals(Long.class)) {
            finalValue = Long.valueOf(propertyValue);
        } else if (parameterType.equals(BigInteger.class)) {
            finalValue = new BigInteger(propertyValue);
        } else if (parameterType.equals(BigDecimal.class)) {
            finalValue = new BigDecimal(propertyValue);
        } else if (parameterType.equals(DatabaseFunction.class)) {
            finalValue = new DatabaseFunction(propertyValue);
        } else if (parameterType.equals(SequenceNextValueFunction.class)) {
            finalValue = new SequenceNextValueFunction(propertyValue);
        } else if (parameterType.equals(SequenceCurrentValueFunction.class)) {
            finalValue = new SequenceCurrentValueFunction(propertyValue);
        } else if (Enum.class.isAssignableFrom(parameterType)) {
            finalValue = Enum.valueOf((Class<Enum>) parameterType, propertyValue);
        }
        try {
            method.invoke(object, finalValue);
        } catch (IllegalAccessException | InvocationTargetException e) {
            throw new UnexpectedLiquibaseException(e);
        } catch (IllegalArgumentException e) {
            if (finalValue != null) {
                throw new UnexpectedLiquibaseException("Cannot call " + method.toString()
                        + " with value of type " + finalValue.getClass().getName());
            } else {
                throw new UnexpectedLiquibaseException("Cannot call " + method.toString() + " with a null argument");
            }
        }
    }

    /**
     * Sets the selected property of the given object to propertyValue. A run-time exception will occur if the
     * type of value is incompatible with the reader/writer method signatures of the given propertyName.
     * @param object                        the object whose property should be set
     * @param propertyName                  name of the property to set
     * @param propertyValue                 new value of the property
     */
    public static void setProperty(Object object, String propertyName, Object propertyValue) {
        Method method = getWriteMethod(object, propertyName);
        if (method == null) {
            throw new UnexpectedLiquibaseException (
                String.format("Property [%s] was not found for object type [%s]", propertyName,
                    object.getClass().getName()
                ));
        }

        try {
            if (propertyValue == null) {
                setProperty(object, propertyName, null);
                return;
            }
            if (!method.getParameterTypes()[0].isAssignableFrom(propertyValue.getClass())) {
                setProperty(object, propertyName, propertyValue.toString());
                return;
            }

            method.invoke(object, propertyValue);
        } catch (IllegalAccessException | InvocationTargetException e) {
            throw new UnexpectedLiquibaseException(e);
        } catch (IllegalArgumentException e) {
            throw new UnexpectedLiquibaseException("Cannot call " + method.toString() + " with value of type "
                + (propertyValue == null ? "null" : propertyValue.getClass().getName()));
        }
    }

    /**
     * Tries to find the Java method to read a given propertyName for the given object.
     * @param object the object whose class will be examined
     * @param propertyName the property name for which the read method should be searched
     * @return the {@link Method} if found, null in all other cases.
     */
    private static Method getReadMethod(Object object, String propertyName) {
        String getMethodName = "get" + propertyName.substring(0, 1).toUpperCase(Locale.ENGLISH)
            + propertyName.substring(1);
        String isMethodName = "is" + propertyName.substring(0, 1).toUpperCase(Locale.ENGLISH)
            + propertyName.substring(1);

        Method[] methods = getMethods(object);

        for (Method method : methods) {
            if ((method.getName().equals(getMethodName) || method.getName().equals(isMethodName)) && (method
                .getParameterTypes().length == 0)) {
                return method;
            }
        }
        return null;
    }

    /**
     * Tries to find the Java method to write a new value for a given propertyName to the given object.
     * @param object the object whose class will be examined
     * @param propertyName the property name for which the write method is to be searched
     * @return the {@link Method} if found, null in all other cases.
     */
    private static Method getWriteMethod(Object object, String propertyName) {
        String methodName = "set"
            + propertyName.substring(0, 1).toUpperCase(Locale.ENGLISH) + propertyName.substring(1);
        Method[] methods = getMethods(object);

        for (Method method : methods) {
            if (method.getName().equals(methodName) && (method.getParameterTypes().length == 1)) {
                return method;
            }
        }
        return null;
    }

    /**
     * Determines the class of a given object and returns an array of that class's methods. The information might come
     * from a cache.
     * @param object the object to examine
     * @return a list of methods belonging to the class of the object
     */
    private static Method[] getMethods(Object object) {
<<<<<<< HEAD
        return methodCache.computeIfAbsent(object.getClass(), k -> object.getClass().getMethods());
=======
        return methodCache.computeIfAbsent(object.getClass(), Class::getMethods);
>>>>>>> 69b243e4
    }

      /**
     * Converts the given object to the targetClass
     */
    public static <T> T convert(Object object, Class<T> targetClass) throws IllegalArgumentException {
        if (object == null) {
            return null;
        }
        if (targetClass.isAssignableFrom(object.getClass())) {
            return (T) object;
        }

        try {
            if (Enum.class.isAssignableFrom(targetClass)) {
                try {
                    return (T) Enum.valueOf((Class<Enum>) targetClass, object.toString().toUpperCase());
                } catch (Exception e) {
                    SortedSet<String> values = new TreeSet<>();
                    for (Enum value : ((Class<Enum>) targetClass).getEnumConstants()) {
                        values.add(value.name());
                    }
                    throw new IllegalArgumentException("Invalid value "+object+". Acceptable values are "+StringUtil.join(values, ", "));
                }
            } else if (Number.class.isAssignableFrom(targetClass)) {
                if (object instanceof Number) {
                    Number number = (Number) object;
                    String numberAsString = number.toString();
                    numberAsString = numberAsString.replaceFirst("\\.0+$", ""); //remove zero decimal so int/long/etc. can parse it correctly.

                    if (targetClass.equals(Byte.class)) {
                        long value = Long.valueOf(numberAsString);
                        if (value < Byte.MIN_VALUE || value > Byte.MAX_VALUE) {
                            raiseOverflowException(number, targetClass);
                        }
                        return (T) (Byte) number.byteValue();
                    } else if (targetClass.equals(Short.class)) {
                        long value = Long.valueOf(numberAsString);
                        if (value < Short.MIN_VALUE || value > Short.MAX_VALUE) {
                            raiseOverflowException(number, targetClass);
                        }
                        return (T) (Short) number.shortValue();
                    } else if (targetClass.equals(Integer.class)) {
                        long value = Long.valueOf(numberAsString);
                        if (value < Integer.MIN_VALUE || value > Integer.MAX_VALUE) {
                            raiseOverflowException(number, targetClass);
                        }
                        return (T) (Integer) number.intValue();
                    } else if (targetClass.equals(Long.class)) {
                        return (T) Long.valueOf(numberAsString);
                    } else if (targetClass.equals(Float.class)) {
                        return (T) (Float) number.floatValue();
                    } else if (targetClass.equals(Double.class)) {
                        return (T) (Double) number.doubleValue();
                    } else if (targetClass.equals(BigInteger.class)) {
                        return (T) new BigInteger(numberAsString);
                    } else if (targetClass.equals(BigDecimal.class)) {
                        // using BigDecimal(String) here, to avoid unpredictability of BigDecimal(double)
                        // (see BigDecimal javadoc for details)
                        return (T) new BigDecimal(numberAsString);
                    } else {
                        return raiseUnknownConversionException(object, targetClass);
                    }
                } else if (object instanceof String) {
                    String string = (String) object;
                    if (string.contains(".")) {
                        string = string.replaceFirst("\\.0+$", "");
                    }
                    if (string.equals("")) {
                        string = "0";
                    }
                    if (targetClass.equals(Byte.class)) {
                        return (T) Byte.decode(string);
                    } else if (targetClass.equals(Short.class)) {
                        return (T) Short.decode(string);
                    } else if (targetClass.equals(Integer.class)) {
                        return (T) Integer.decode(string);
                    } else if (targetClass.equals(Long.class)) {
                        return (T) Long.decode(string);
                    } else if (targetClass.equals(Float.class)) {
                        return (T) Float.valueOf(string);
                    } else if (targetClass.equals(Double.class)) {
                        return (T) Double.valueOf(string);
                    } else if (targetClass.equals(BigInteger.class)) {
                        return (T) new BigInteger(string);
                    } else if (targetClass.equals(BigDecimal.class)) {
                        return (T) new BigDecimal(string);
                    } else {
                        return raiseUnknownConversionException(object, targetClass);
                    }
                } else {
                    return raiseUnknownConversionException(object, targetClass);
                }
            } else if (targetClass.isAssignableFrom(Boolean.class)) {
                String lowerCase = object.toString().toLowerCase();
                return (T) (Boolean) (lowerCase.equals("true") || lowerCase.equals("t") || lowerCase.equals("1") || lowerCase.equals("1.0") || lowerCase.equals("yes"));
            } else if (targetClass.isAssignableFrom(String.class)) {
                return (T) object.toString();
            } else if (targetClass.isAssignableFrom(List.class)) {
                if (object instanceof List) {
                    return (T) object;
                } else if (object instanceof Collection) {
                    return (T) new ArrayList((Collection) object);
                } else if (object instanceof Object[]) {
                    return (T) new ArrayList(Arrays.asList((Object[]) object));
                } else {
                    return (T) object;
                }
            } else if (targetClass.isAssignableFrom(StringClauses.class)) {
                return (T) new StringClauses().append(object.toString());
            } else if (targetClass.isAssignableFrom(Class.class)) {
                try {
                    return (T) Class.forName(object.toString());
                } catch (ClassNotFoundException e) {
                    throw new IllegalArgumentException(e);
                }
            } else if (targetClass.isAssignableFrom(File.class)) {
                return (T) new File(object.toString());
            } else if (targetClass.equals(UUID.class)) {
                return (T) UUID.fromString(object.toString());
            } else if (Date.class.isAssignableFrom(targetClass)) {
                return (T) new ISODateFormat().parse(object.toString());
            }

            return (T) object;
        } catch (NumberFormatException e) {
            throw new IllegalArgumentException(e);
        } catch (ParseException e) {
            throw new IllegalArgumentException(e);
        }
    }

    private static <T> T raiseUnknownConversionException(Object object, Class<T> targetClass) {
        throw new IllegalArgumentException("Could not convert '" + object + "' of type " + object.getClass().getName() + " to unknown target class " + targetClass.getName());
    }

    private static void raiseOverflowException(Number number, Class targetClass) {
        throw new IllegalArgumentException("Could not convert '" + number + "' of type " + number.getClass().getName() + " to target class " + targetClass.getName() + ": overflow");
    }

    /**
     * Return the defaultValue if the passed value is null. Otherwise, return the original value.
     */
    public static <T> T defaultIfNull(T value, T defaultValue) {
        if (value == null) {
            return defaultValue;
        } else {
            return value;
        }
    }

    public static PropertyDescriptor[] getDescriptors(Class<?> targetClass) throws IntrospectionException {
        IntrospectionContext context = new IntrospectionContext(targetClass);
        for (BeanIntrospector introspector : introspectors) {
            introspector.introspect(context);
        }
        return context.getDescriptors();
    }


    private interface BeanIntrospector {
        void introspect(IntrospectionContext context) throws IntrospectionException;
    }

    private static class DefaultBeanIntrospector implements BeanIntrospector {
        @Override
        public void introspect(IntrospectionContext context) throws IntrospectionException {
            PropertyDescriptor[] descriptors = Introspector.getBeanInfo(context.getTargetClass()).getPropertyDescriptors();
            if (descriptors != null) {
                context.addDescriptors(descriptors);
            }
        }
    }

    private static class FluentPropertyBeanIntrospector implements BeanIntrospector {
        @Override
        public void introspect(IntrospectionContext context) throws IntrospectionException {
            for (Method method : context.getTargetClass().getMethods()) {
                try {
                    Class<?>[] argTypes = method.getParameterTypes();
                    int argCount = argTypes.length;
                    if ((argCount == 1) && method.getName().startsWith("set")) {
                        String propertyName = Introspector.decapitalize(method.getName().substring(3));
                        if (!"class".equals(propertyName)) {
                            PropertyDescriptor pd = context.getDescriptor(propertyName);
                            boolean setWriteMethod = false;
                            if (pd == null) {
                                pd = new PropertyDescriptor(propertyName, null, method);
                                context.addDescriptor(pd);
                                setWriteMethod = true;
                            } else if ((pd.getWriteMethod() == null) && (pd.getReadMethod() != null) && (pd.getReadMethod
                                    ().getReturnType() == argTypes[0])) {

                                pd.setWriteMethod(method);
                                setWriteMethod = true;
                            }
                            if (setWriteMethod) {
                                for (Class<?> type : method.getExceptionTypes()) {
                                    if (type == PropertyVetoException.class) {
                                        pd.setConstrained(true);
                                        break;
                                    }
                                }
                            }
                        }
                    }
                } catch (IntrospectionException ignored) {
                }
            }
        }
    }

    private static class IntrospectionContext {
        private final Class<?> targetClass;
        private final Map<String, PropertyDescriptor> descriptors = new HashMap<>();

        public IntrospectionContext(Class<?> targetClass) {
            if (targetClass == null) {
                throw new NullPointerException();
            }
            this.targetClass = targetClass;
        }

        public void addDescriptor(PropertyDescriptor descriptor) {
            descriptors.put(descriptor.getName(), descriptor);
        }

        public void addDescriptors(PropertyDescriptor[] descriptors) {
            for (PropertyDescriptor descriptor : descriptors) {
                addDescriptor(descriptor);
            }
        }

        public PropertyDescriptor getDescriptor(String name) {
            return descriptors.get(name);
        }

        public PropertyDescriptor[] getDescriptors() {
            return descriptors.values().toArray(new PropertyDescriptor[0]);
        }

        public Class<?> getTargetClass() {
            return targetClass;
        }
    }

}<|MERGE_RESOLUTION|>--- conflicted
+++ resolved
@@ -243,11 +243,7 @@
      * @return a list of methods belonging to the class of the object
      */
     private static Method[] getMethods(Object object) {
-<<<<<<< HEAD
-        return methodCache.computeIfAbsent(object.getClass(), k -> object.getClass().getMethods());
-=======
         return methodCache.computeIfAbsent(object.getClass(), Class::getMethods);
->>>>>>> 69b243e4
     }
 
       /**
