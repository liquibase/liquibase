--- conflicted
+++ resolved
@@ -22,11 +22,8 @@
 import liquibase.structure.core.Column;
 import liquibase.structure.core.PrimaryKey;
 import liquibase.structure.core.Table;
-<<<<<<< HEAD
+import liquibase.util.StringUtils;
 import liquibase.structure.core.UniqueConstraint;
-=======
-import liquibase.util.StringUtils;
->>>>>>> ae5bc9b7
 
 import java.math.BigInteger;
 import java.util.Date;
@@ -220,20 +217,13 @@
                 columnConfig.setRemarks(column.getRemarks());
             }
 
-<<<<<<< HEAD
-            if (column.getAutoIncrementInformation() != null) {
-                BigInteger startWith = column.getAutoIncrementInformation().getStartWith();
-                BigInteger incrementBy = column.getAutoIncrementInformation().getIncrementBy();
-                if ((startWith != null) && !startWith.equals(BigInteger.ONE)) {
-=======
             Column.AutoIncrementInformation autoIncrementInfo = column.getAutoIncrementInformation();
             if (autoIncrementInfo != null) {
                 BigInteger startWith = autoIncrementInfo.getStartWith();
                 BigInteger incrementBy = autoIncrementInfo.getIncrementBy();
                 String generationType = autoIncrementInfo.getGenerationType();
                 Boolean defaultOnNull = autoIncrementInfo.getDefaultOnNull();
-                if (startWith != null && !startWith.equals(BigInteger.ONE)) {
->>>>>>> ae5bc9b7
+                if ((startWith != null) && !startWith.equals(BigInteger.ONE)) {
                     columnConfig.setStartWith(startWith);
                 }
                 if ((incrementBy != null) && !incrementBy.equals(BigInteger.ONE)) {
