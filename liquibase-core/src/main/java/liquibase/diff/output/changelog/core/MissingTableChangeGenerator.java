--- conflicted
+++ resolved
@@ -67,19 +67,11 @@
         for (Column column : missingTable.getColumns()) {
             ColumnConfig columnConfig = new ColumnConfig();
             columnConfig.setName(column.getName());
-<<<<<<< HEAD
-            LiquibaseDataType ldt = DataTypeFactory.getInstance().from(column.getType(), comparisonDatabase);
-            DatabaseDataType ddt = ldt.toDatabaseDataType(referenceDatabase);
-            String typeString = ddt.toString();
-            if (referenceDatabase instanceof MSSQLDatabase) {
-                typeString = referenceDatabase.unescapeDataTypeString(typeString);
-=======
             LiquibaseDataType ldt = DataTypeFactory.getInstance().from(column.getType(), referenceDatabase);
             DatabaseDataType ddt = ldt.toDatabaseDataType(comparisonDatabase);
             String typeString = ddt.toString();
             if (comparisonDatabase instanceof MSSQLDatabase) {
                 typeString = comparisonDatabase.unescapeDataTypeString(typeString);
->>>>>>> cab63c81
             }
             columnConfig.setType(typeString);
 
