--- conflicted
+++ resolved
@@ -98,25 +98,21 @@
 
         final Map<String, Object> newScopeObjects = new HashMap<>();
 
-<<<<<<< HEAD
-        final File objectsDir;
-        if (this.diffResult.getComparisonSnapshot() instanceof EmptyDatabaseSnapshot) {
-            objectsDir = new File(file.getParentFile(), "objects");
-=======
+        File objectsDir = null;
         if (changeLogFile.toLowerCase().endsWith("sql")) {
             System.setProperty("liquibase.pro.sql.inline", "true");
         } else if (this.diffResult.getComparisonSnapshot() instanceof EmptyDatabaseSnapshot) {
-            newScopeObjects.put(EXTERNAL_FILE_DIR_SCOPE_KEY, new File(file.getParentFile(), "objects"));
->>>>>>> 0eb3b996
+            objectsDir = new File(file.getParentFile(), "objects");
         } else {
             objectsDir = new File(file.getParentFile(), "objects-" + new Date().getTime());
         }
 
-        if (objectsDir.exists()) {
-            throw new UnexpectedLiquibaseException("The generatechangelog command would overwrite your existing stored logic files. To run this command please remove or rename the '"+objectsDir.getCanonicalPath()+"' dir in your local project directory");
-        }
-        newScopeObjects.put(EXTERNAL_FILE_DIR_SCOPE_KEY, objectsDir);
-
+        if (objectsDir != null) {
+            if (objectsDir.exists()) {
+                throw new UnexpectedLiquibaseException("The generatechangelog command would overwrite your existing stored logic files. To run this command please remove or rename the '"+objectsDir.getCanonicalPath()+"' dir in your local project directory");
+            }
+            newScopeObjects.put(EXTERNAL_FILE_DIR_SCOPE_KEY, objectsDir);
+        }
 
 
         newScopeObjects.put(DIFF_OUTPUT_CONTROL_SCOPE_KEY, diffOutputControl);
