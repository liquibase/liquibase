package liquibase.diff.output.changelog;

import liquibase.change.Change;
import liquibase.changelog.ChangeSet;
import liquibase.configuration.GlobalConfiguration;
import liquibase.configuration.LiquibaseConfiguration;
import liquibase.database.Database;
import liquibase.database.ObjectQuotingStrategy;
import liquibase.diff.DiffResult;
import liquibase.diff.ObjectDifferences;
import liquibase.diff.output.DiffOutputControl;
import liquibase.exception.DatabaseException;
import liquibase.exception.UnexpectedLiquibaseException;
import liquibase.logging.LogFactory;
import liquibase.serializer.ChangeLogSerializer;
import liquibase.serializer.ChangeLogSerializerFactory;
import liquibase.serializer.LiquibaseSerializable;
import liquibase.serializer.core.xml.XMLChangeLogSerializer;
import liquibase.structure.DatabaseObject;
import liquibase.structure.DatabaseObjectComparator;
import liquibase.util.StringUtils;

import javax.xml.parsers.ParserConfigurationException;
import java.io.*;
import java.util.*;
import java.util.regex.Matcher;
import java.util.regex.Pattern;

public class DiffToChangeLog {

    private String idRoot = String.valueOf(new Date().getTime());
    private int changeNumber = 1;

    private String changeSetContext;
    private String changeSetAuthor;
    private String changeSetPath;
    private DiffResult diffResult;
    private DiffOutputControl diffOutputControl;


    private static Set<Class> loggedOrderFor = new HashSet<Class>();

    public DiffToChangeLog(DiffResult diffResult, DiffOutputControl diffOutputControl) {
        this.diffResult = diffResult;
        this.diffOutputControl = diffOutputControl;
    }

    public DiffToChangeLog(DiffOutputControl diffOutputControl) {
        this.diffOutputControl = diffOutputControl;
    }

    public void setDiffResult(DiffResult diffResult) {
        this.diffResult = diffResult;
    }

    public void setChangeSetContext(String changeSetContext) {
        this.changeSetContext = changeSetContext;
    }

    public void print(String changeLogFile) throws ParserConfigurationException, IOException, DatabaseException {
        ChangeLogSerializer changeLogSerializer = ChangeLogSerializerFactory.getInstance().getSerializer(changeLogFile);
        this.print(changeLogFile, changeLogSerializer);
    }

    public void print(PrintStream out) throws ParserConfigurationException, IOException, DatabaseException {
        this.print(out, new XMLChangeLogSerializer());
    }

    public void print(String changeLogFile, ChangeLogSerializer changeLogSerializer) throws ParserConfigurationException, IOException, DatabaseException {
        File file = new File(changeLogFile);
        if (!file.exists()) {
            LogFactory.getLogger().info(file + " does not exist, creating");
            FileOutputStream stream = new FileOutputStream(file);
            print(new PrintStream(stream), changeLogSerializer);
            stream.close();
        } else {
            LogFactory.getLogger().info(file + " exists, appending");
            ByteArrayOutputStream out = new ByteArrayOutputStream();
            print(new PrintStream(out), changeLogSerializer);

            String xml = new String(out.toByteArray());
            xml = xml.replaceFirst("(?ms).*<databaseChangeLog[^>]*>", "");
            xml = xml.replaceFirst("</databaseChangeLog>", "");
            xml = xml.trim();
            if ("".equals(xml)) {
                LogFactory.getLogger().info("No changes found, nothing to do");
                return;
            }

            RandomAccessFile randomAccessFile = new RandomAccessFile(file, "rw");
            String line;
            long offset = 0;
            while ((line = randomAccessFile.readLine()) != null) {
                int index = line.indexOf("</databaseChangeLog>");
                if (index >= 0) {
                    break;
                } else {
                    offset = randomAccessFile.getFilePointer();
                }
            }

            String lineSeparator = LiquibaseConfiguration.getInstance().getConfiguration(GlobalConfiguration.class).getOutputLineSeparator();
            randomAccessFile.seek(offset);
            randomAccessFile.writeBytes("    ");
            randomAccessFile.write(xml.getBytes());
            randomAccessFile.writeBytes(lineSeparator);
            randomAccessFile.writeBytes("</databaseChangeLog>" + lineSeparator);
            randomAccessFile.close();

            // BufferedWriter fileWriter = new BufferedWriter(new
            // FileWriter(file));
            // fileWriter.append(xml);
            // fileWriter.close();
        }
    }

    /**
     * Prints changeLog that would bring the target database to be the same as
     * the reference database
     */
    public void print(PrintStream out, ChangeLogSerializer changeLogSerializer) throws ParserConfigurationException, IOException, DatabaseException {

        List<ChangeSet> changeSets = generateChangeSets();

        changeLogSerializer.write(changeSets, out);

        out.flush();
    }

    public List<ChangeSet> generateChangeSets() {
        final ChangeGeneratorFactory changeGeneratorFactory = ChangeGeneratorFactory.getInstance();
        DatabaseObjectComparator comparator = new DatabaseObjectComparator();

        List<ChangeSet> changeSets = new ArrayList<ChangeSet>();
        List<Class<? extends DatabaseObject>> types = getOrderedOutputTypes(MissingObjectChangeGenerator.class);
        for (Class<? extends DatabaseObject> type : types) {
            ObjectQuotingStrategy quotingStrategy = diffOutputControl.getObjectQuotingStrategy();
            for (DatabaseObject object : diffResult.getMissingObjects(type, comparator)) {
                if (object == null) {
                    continue;
                }
                if (!diffResult.getReferenceSnapshot().getDatabase().isLiquibaseObject(object) && !diffResult.getReferenceSnapshot().getDatabase().isSystemObject(object)) {
                    Change[] changes = changeGeneratorFactory.fixMissing(object, diffOutputControl, diffResult.getReferenceSnapshot().getDatabase(), diffResult.getComparisonSnapshot().getDatabase());
                    addToChangeSets(changes, changeSets, quotingStrategy);
                }
            }
        }

        types = getOrderedOutputTypes(UnexpectedObjectChangeGenerator.class);
        for (Class<? extends DatabaseObject> type : types) {
            ObjectQuotingStrategy quotingStrategy = diffOutputControl.getObjectQuotingStrategy();
            for (DatabaseObject object : diffResult.getUnexpectedObjects(type, comparator)) {
                if (!diffResult.getComparisonSnapshot().getDatabase().isLiquibaseObject(object) && !diffResult.getComparisonSnapshot().getDatabase().isSystemObject(object)) {
                    Change[] changes = changeGeneratorFactory.fixUnexpected(object, diffOutputControl, diffResult.getReferenceSnapshot().getDatabase(), diffResult.getComparisonSnapshot().getDatabase());
                    addToChangeSets(changes, changeSets, quotingStrategy);
                }
            }
        }

        types = getOrderedOutputTypes(ChangedObjectChangeGenerator.class);
        for (Class<? extends DatabaseObject> type : types) {
            ObjectQuotingStrategy quotingStrategy = diffOutputControl.getObjectQuotingStrategy();
            for (Map.Entry<? extends DatabaseObject, ObjectDifferences> entry : diffResult.getChangedObjects(type, comparator).entrySet()) {
                if (!diffResult.getReferenceSnapshot().getDatabase().isLiquibaseObject(entry.getKey()) && !diffResult.getReferenceSnapshot().getDatabase().isSystemObject(entry.getKey())) {
                    Change[] changes = changeGeneratorFactory.fixChanged(entry.getKey(), entry.getValue(), diffOutputControl, diffResult.getReferenceSnapshot().getDatabase(), diffResult.getComparisonSnapshot().getDatabase());
                    addToChangeSets(changes, changeSets, quotingStrategy);
                }
            }
        }
        return changeSets;
    }

    protected List<Class<? extends DatabaseObject>> getOrderedOutputTypes(Class<? extends ChangeGenerator> generatorType) {

        Database comparisonDatabase = diffResult.getComparisonSnapshot().getDatabase();
        DependencyGraph graph = new DependencyGraph();
        for (Class<? extends DatabaseObject> type : diffResult.getReferenceSnapshot().getSnapshotControl().getTypesToInclude()) {
            graph.addType(type);
        }
        List<Class<? extends DatabaseObject>> types = graph.sort(comparisonDatabase, generatorType);

        if (!loggedOrderFor.contains(generatorType)) {
            String log = generatorType.getSimpleName()+" type order: ";
            for (Class<? extends DatabaseObject> type : types) {
                log += "    " + type.getName();
            }
            LogFactory.getLogger().debug(log);
            loggedOrderFor.add(generatorType);
        }

        return types;
    }

    private void addToChangeSets(Change[] changes, List<ChangeSet> changeSets, ObjectQuotingStrategy quotingStrategy) {
        if (changes != null) {
            String changeSetContext = this.changeSetContext;
            if (diffOutputControl.getContext() != null) {
                changeSetContext = diffOutputControl.getContext().toString().replaceFirst("^\\(", "").replaceFirst("\\)$", "");
            }
            ChangeSet changeSet = new ChangeSet(generateId(), getChangeSetAuthor(), false, false, null, changeSetContext,
                    null, false, quotingStrategy, null);
<<<<<<< HEAD
            if (diffOutputControl.getLabels() != null) {
                changeSet.setLabels(diffOutputControl.getLabels());
            }
=======
>>>>>>> 9241b695
            for (Change change : changes) {
                changeSet.addChange(change);
            }
            changeSets.add(changeSet);
        }
    }

    protected String getChangeSetAuthor() {
        if (changeSetAuthor != null) {
            return changeSetAuthor;
        }
        String author = System.getProperty("user.name");
        if (StringUtils.trimToNull(author) == null) {
            return "diff-generated";
        } else {
            return author + " (generated)";
        }
    }

    public void setChangeSetAuthor(String changeSetAuthor) {
        this.changeSetAuthor = changeSetAuthor;
    }

    public String getChangeSetPath() {
        return changeSetPath;
    }

    public void setChangeSetPath(String changeSetPath) {
        this.changeSetPath = changeSetPath;
    }

    public void setIdRoot(String idRoot) {
        this.idRoot = idRoot;
    }

    protected String generateId() {
        return idRoot + "-" + changeNumber++;
    }

    private static class DependencyGraph {

        private Map<Class<? extends DatabaseObject>, Node> allNodes = new HashMap<Class<? extends DatabaseObject>, Node>();

        private void addType(Class<? extends DatabaseObject> type) {
            allNodes.put(type, new Node(type));
        }

        public List<Class<? extends DatabaseObject>> sort(Database database, Class<? extends ChangeGenerator> generatorType) {
            ChangeGeneratorFactory changeGeneratorFactory = ChangeGeneratorFactory.getInstance();
            for (Class<? extends DatabaseObject> type : allNodes.keySet()) {
                for (Class<? extends DatabaseObject> afterType : changeGeneratorFactory.runBeforeTypes(type, database, generatorType)) {
                    getNode(type).addEdge(getNode(afterType));
                }

                for (Class<? extends DatabaseObject> beforeType : changeGeneratorFactory.runAfterTypes(type, database, generatorType)) {
                    getNode(beforeType).addEdge(getNode(type));
                }
            }


            ArrayList<Node> returnNodes = new ArrayList<Node>();

            SortedSet<Node> nodesWithNoIncomingEdges = new TreeSet<Node>(new Comparator<Node>() {
                @Override
                public int compare(Node o1, Node o2) {
                    return o1.type.getName().compareTo(o2.type.getName());
                }
            });
            for (Node n : allNodes.values()) {
                if (n.inEdges.size() == 0) {
                    nodesWithNoIncomingEdges.add(n);
                }
            }

            while (!nodesWithNoIncomingEdges.isEmpty()) {
                Node node = nodesWithNoIncomingEdges.iterator().next();
                nodesWithNoIncomingEdges.remove(node);

                returnNodes.add(node);

                for (Iterator<Edge> it = node.outEdges.iterator(); it.hasNext(); ) {
                    //remove edge e from the graph
                    Edge edge = it.next();
                    Node nodePointedTo = edge.to;
                    it.remove();//Remove edge from node
                    nodePointedTo.inEdges.remove(edge);//Remove edge from nodePointedTo

                    //if nodePointedTo has no other incoming edges then insert nodePointedTo into nodesWithNoIncomingEdges
                    if (nodePointedTo.inEdges.isEmpty()) {
                        nodesWithNoIncomingEdges.add(nodePointedTo);
                    }
                }
            }
            //Check to see if all edges are removed
            for (Node n : allNodes.values()) {
                if (!n.inEdges.isEmpty()) {
                    String message = "Could not resolve " + generatorType.getSimpleName() + " dependencies due to dependency cycle. Dependencies: \n";
                    for (Node node : allNodes.values()) {
                        SortedSet<String> fromTypes = new TreeSet<String>();
                        SortedSet<String> toTypes = new TreeSet<String>();
                        for (Edge edge : node.inEdges) {
                            fromTypes.add(edge.from.type.getSimpleName());
                        }
                        for (Edge edge : node.outEdges) {
                            toTypes.add(edge.to.type.getSimpleName());
                        }
                        String from = StringUtils.join(fromTypes, ",");
                        String to = StringUtils.join(toTypes, ",");
                        message += "    ["+ from +"] -> "+ node.type.getSimpleName()+" -> [" + to +"]\n";
                    }

                    throw new UnexpectedLiquibaseException(message);
                }
            }
            List<Class<? extends DatabaseObject>> returnList = new ArrayList<Class<? extends DatabaseObject>>();
            for (Node node : returnNodes) {
                returnList.add(node.type);
            }
            return returnList;
        }


        private Node getNode(Class<? extends DatabaseObject> type) {
            Node node = allNodes.get(type);
            if (node == null) {
                node = new Node(type);
            }
            return node;
        }


        static class Node {
            public final Class<? extends DatabaseObject> type;
            public final HashSet<Edge> inEdges;
            public final HashSet<Edge> outEdges;

            public Node(Class<? extends DatabaseObject> type) {
                this.type = type;
                inEdges = new HashSet<Edge>();
                outEdges = new HashSet<Edge>();
            }

            public Node addEdge(Node node) {
                Edge e = new Edge(this, node);
                outEdges.add(e);
                node.inEdges.add(e);
                return this;
            }

            @Override
            public String toString() {
                return type.getName();
            }
        }

        static class Edge {
            public final Node from;
            public final Node to;

            public Edge(Node from, Node to) {
                this.from = from;
                this.to = to;
            }

            @Override
            public boolean equals(Object obj) {
                if (!(obj instanceof Edge)) {
                    return false;
                }
                if (obj == null) {
                    return false;
                }
                Edge e = (Edge) obj;
                return e.from == from && e.to == to;
            }

            @Override
            public int hashCode() {
                return (this.from.toString()+"."+this.to.toString()).hashCode();
            }
        }
    }
}<|MERGE_RESOLUTION|>--- conflicted
+++ resolved
@@ -14,7 +14,6 @@
 import liquibase.logging.LogFactory;
 import liquibase.serializer.ChangeLogSerializer;
 import liquibase.serializer.ChangeLogSerializerFactory;
-import liquibase.serializer.LiquibaseSerializable;
 import liquibase.serializer.core.xml.XMLChangeLogSerializer;
 import liquibase.structure.DatabaseObject;
 import liquibase.structure.DatabaseObjectComparator;
@@ -23,8 +22,6 @@
 import javax.xml.parsers.ParserConfigurationException;
 import java.io.*;
 import java.util.*;
-import java.util.regex.Matcher;
-import java.util.regex.Pattern;
 
 public class DiffToChangeLog {
 
@@ -199,12 +196,9 @@
             }
             ChangeSet changeSet = new ChangeSet(generateId(), getChangeSetAuthor(), false, false, null, changeSetContext,
                     null, false, quotingStrategy, null);
-<<<<<<< HEAD
             if (diffOutputControl.getLabels() != null) {
                 changeSet.setLabels(diffOutputControl.getLabels());
             }
-=======
->>>>>>> 9241b695
             for (Change change : changes) {
                 changeSet.addChange(change);
             }
