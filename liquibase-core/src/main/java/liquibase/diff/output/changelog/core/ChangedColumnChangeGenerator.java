package liquibase.diff.output.changelog.core;

import liquibase.Scope;
import liquibase.change.AddColumnConfig;
import liquibase.change.Change;
import liquibase.change.core.*;
import liquibase.database.Database;
import liquibase.database.core.MSSQLDatabase;
import liquibase.database.core.OracleDatabase;
import liquibase.database.core.PostgresDatabase;
import liquibase.datatype.DataTypeFactory;
import liquibase.datatype.LiquibaseDataType;
import liquibase.datatype.core.BooleanType;
import liquibase.diff.Difference;
import liquibase.diff.ObjectDifferences;
import liquibase.diff.output.DiffOutputControl;
import liquibase.diff.output.changelog.AbstractChangeGenerator;
import liquibase.diff.output.changelog.ChangeGeneratorChain;
import liquibase.diff.output.changelog.ChangedObjectChangeGenerator;
import liquibase.statement.DatabaseFunction;
import liquibase.structure.DatabaseObject;
import liquibase.structure.core.*;
import liquibase.util.ISODateFormat;

import java.util.ArrayList;
import java.util.Arrays;
import java.util.Date;
import java.util.List;

public class ChangedColumnChangeGenerator extends AbstractChangeGenerator implements ChangedObjectChangeGenerator {
    @Override
    public int getPriority(Class<? extends DatabaseObject> objectType, Database database) {
        if (Column.class.isAssignableFrom(objectType)) {
            return PRIORITY_DEFAULT;
        }
        return PRIORITY_NONE;
    }

    @Override
    public Class<? extends DatabaseObject>[] runAfterTypes() {
        return new Class[] {
                Table.class
        };
    }

    @Override
    public Class<? extends DatabaseObject>[] runBeforeTypes() {
        return new Class[] {
                PrimaryKey.class
        };
    }

    @Override
    public Change[] fixChanged(DatabaseObject changedObject, ObjectDifferences differences, DiffOutputControl control, Database referenceDatabase, Database comparisonDatabase, ChangeGeneratorChain chain) {
        Column column = (Column) changedObject;
        if (column.getRelation() instanceof View) {
            return null;
        }

        if (column.getRelation().getSnapshotId() == null) { //not an actual table, maybe an alias, maybe in a different schema. Don't fix it.
            return null;
        }

        List<Change> changes = new ArrayList<>();

        handleTypeDifferences(column, differences, control, changes, referenceDatabase, comparisonDatabase);
        handleNullableDifferences(column, differences, control, changes, referenceDatabase, comparisonDatabase);
        handleDefaultValueDifferences(column, differences, control, changes, referenceDatabase, comparisonDatabase);
        handleAutoIncrementDifferences(column, differences, control, changes, referenceDatabase, comparisonDatabase);

        Difference remarksDiff = differences.getDifference("remarks");
        if (remarksDiff != null) {
            SetColumnRemarksChange change = new SetColumnRemarksChange();
            if (control.getIncludeCatalog()) {
                change.setCatalogName(column.getSchema().getCatalogName());
            }
            if (control.getIncludeSchema()) {
                change.setSchemaName(column.getSchema().getName());
            }
            change.setTableName(column.getRelation().getName());
            change.setColumnName(column.getName());
            change.setRemarks(column.getRemarks());

            LiquibaseDataType columnDataType = DataTypeFactory.getInstance().from(column.getType(), comparisonDatabase);
            if (columnDataType != null) {
            change.setColumnDataType(columnDataType.toString());
            }

            changes.add(change);
        }

        return changes.toArray(new Change[changes.size()]);
    }

    protected void handleNullableDifferences(Column column, ObjectDifferences differences, DiffOutputControl control, List<Change> changes, Database referenceDatabase, Database comparisonDatabase) {
        Difference nullableDifference = differences.getDifference("nullable");
        if ((nullableDifference != null) && (nullableDifference.getReferenceValue() != null)) {
            boolean nullable = (Boolean) nullableDifference.getReferenceValue();
            if (nullable) {
                DropNotNullConstraintChange change = new DropNotNullConstraintChange();
                if (control.getIncludeCatalog()) {
                    change.setCatalogName(column.getRelation().getSchema().getCatalog().getName());
                }
                if (control.getIncludeSchema()) {
                    change.setSchemaName(column.getRelation().getSchema().getName());
                }
                change.setTableName(column.getRelation().getName());
                change.setColumnName(column.getName());
                change.setColumnDataType(DataTypeFactory.getInstance().from(column.getType(), comparisonDatabase).toDatabaseDataType(comparisonDatabase).toString());
                changes.add(change);
            } else {
                AddNotNullConstraintChange change = new AddNotNullConstraintChange();
                if (control.getIncludeCatalog()) {
                    change.setCatalogName(column.getRelation().getSchema().getCatalog().getName());
                }
                if (control.getIncludeSchema()) {
                    change.setSchemaName(column.getRelation().getSchema().getName());
                }
                change.setTableName(column.getRelation().getName());
                change.setColumnName(column.getName());
<<<<<<< HEAD
                change.setColumnDataType(DataTypeFactory.getInstance().from(column.getType(), comparisonDatabase).toString());
                change.setValidate(column.getValidate());
                change.setConstraintName(column.getAttribute("notNullConstraintName", String.class));
=======
                change.setColumnDataType(DataTypeFactory.getInstance().from(column.getType(), comparisonDatabase).toDatabaseDataType(comparisonDatabase).toString());
>>>>>>> 6b5b68c8
                changes.add(change);
            }
        }
    }

    protected void handleAutoIncrementDifferences(Column column, ObjectDifferences differences, DiffOutputControl control, List<Change> changes, Database referenceDatabase, Database comparisonDatabase) {
        Difference difference = differences.getDifference("autoIncrementInformation");
        if (difference != null) {
            if (difference.getReferenceValue() == null) {
                Scope.getCurrentScope().getLog(getClass()).info("ChangedColumnChangeGenerator cannot fix dropped auto increment values");
                //todo: Support dropping auto increments
            } else {
                AddAutoIncrementChange change = new AddAutoIncrementChange();
                if (control.getIncludeCatalog()) {
                    change.setCatalogName(column.getRelation().getSchema().getCatalog().getName());
                }
                if (control.getIncludeSchema()) {
                    change.setSchemaName(column.getRelation().getSchema().getName());
                }
                change.setTableName(column.getRelation().getName());
                change.setColumnName(column.getName());
                change.setColumnDataType(DataTypeFactory.getInstance().from(column.getType(), comparisonDatabase).toString());
                changes.add(change);
            }
        }
    }

    protected void handleTypeDifferences(Column column, ObjectDifferences differences, DiffOutputControl control, List<Change> changes, Database referenceDatabase, Database comparisonDatabase) {
        Difference typeDifference = differences.getDifference("type");
        if (typeDifference != null) {
            String catalogName = null;
            String schemaName = null;
            if (control.getIncludeCatalog()) {
                catalogName = column.getRelation().getSchema().getCatalog().getName();
            }
            if (control.getIncludeSchema()) {
                schemaName = column.getRelation().getSchema().getName();
            }


            String tableName = column.getRelation().getName();

            if ((comparisonDatabase instanceof OracleDatabase) && ("clob".equalsIgnoreCase(((DataType) typeDifference
                .getReferenceValue()).getTypeName()) || "clob".equalsIgnoreCase(((DataType) typeDifference
                .getComparedValue()).getTypeName()))) {
                String tempColName = "TEMP_CLOB_CONVERT";
                OutputChange outputChange = new OutputChange();
                outputChange.setMessage("Cannot convert directly from " + ((DataType) typeDifference.getComparedValue()).getTypeName()+" to "+((DataType) typeDifference.getReferenceValue()).getTypeName()+". Instead a new column will be created and the data transferred. This may cause unexpected side effects including constraint issues and/or table locks.");
                changes.add(outputChange);

                AddColumnChange addColumn = new AddColumnChange();
                addColumn.setCatalogName(catalogName);
                addColumn.setSchemaName(schemaName);
                addColumn.setTableName(tableName);
                AddColumnConfig addColumnConfig = new AddColumnConfig(column);
                addColumnConfig.setName(tempColName);
                addColumnConfig.setType(typeDifference.getReferenceValue().toString());
                addColumnConfig.setAfterColumn(column.getName());
                addColumn.setColumns(Arrays.asList(addColumnConfig));
                changes.add(addColumn);

                changes.add(new RawSQLChange("UPDATE "+referenceDatabase.escapeObjectName(tableName, Table.class)+" SET "+tempColName+"="+referenceDatabase.escapeObjectName(column.getName(), Column.class)));

                DropColumnChange dropColumnChange = new DropColumnChange();
                dropColumnChange.setCatalogName(catalogName);
                dropColumnChange.setSchemaName(schemaName);
                dropColumnChange.setTableName(tableName);
                dropColumnChange.setColumnName(column.getName());
                changes.add(dropColumnChange);

                RenameColumnChange renameColumnChange = new RenameColumnChange();
                renameColumnChange.setCatalogName(catalogName);
                renameColumnChange.setSchemaName(schemaName);
                renameColumnChange.setTableName(tableName);
                renameColumnChange.setOldColumnName(tempColName);
                renameColumnChange.setNewColumnName(column.getName());
                changes.add(renameColumnChange);

            } else {
                if ((comparisonDatabase instanceof MSSQLDatabase) && (column.getDefaultValue() != null)) { //have to drop the default value, will be added back with the "data type changed" logic.
                    DropDefaultValueChange dropDefaultValueChange = new DropDefaultValueChange();
                    dropDefaultValueChange.setCatalogName(catalogName);
                    dropDefaultValueChange.setSchemaName(schemaName);
                    dropDefaultValueChange.setTableName(tableName);
                    dropDefaultValueChange.setColumnName(column.getName());
                    changes.add(dropDefaultValueChange);
                }

                ModifyDataTypeChange change = new ModifyDataTypeChange();
                change.setCatalogName(catalogName);
                change.setSchemaName(schemaName);
                change.setTableName(tableName);
                change.setColumnName(column.getName());
                DataType referenceType = (DataType) typeDifference.getReferenceValue();
                change.setNewDataType(DataTypeFactory.getInstance().from(referenceType, comparisonDatabase).toDatabaseDataType(comparisonDatabase).toString());

                changes.add(change);
            }
        }
    }

    protected void handleDefaultValueDifferences(Column column, ObjectDifferences differences, DiffOutputControl control, List<Change> changes, Database referenceDatabase, Database comparisonDatabase) {
        Difference difference = differences.getDifference("defaultValue");

        if (difference != null) {
            Object value = difference.getReferenceValue();

            LiquibaseDataType columnDataType = DataTypeFactory.getInstance().from(column.getType(), comparisonDatabase);
            if (value == null) {
                DropDefaultValueChange change = new DropDefaultValueChange();
                if (control.getIncludeCatalog()) {
                    change.setCatalogName(column.getRelation().getSchema().getCatalog().getName());
                }
                if (control.getIncludeSchema()) {
                    change.setSchemaName(column.getRelation().getSchema().getName());
                }
                change.setTableName(column.getRelation().getName());
                change.setColumnName(column.getName());
                change.setColumnDataType(columnDataType.toString());

                changes.add(change);

            } else if (shouldTriggerAddDefaultChange(column, difference, comparisonDatabase)) {
                AddDefaultValueChange change = new AddDefaultValueChange();
                if (control.getIncludeCatalog()) {
                    change.setCatalogName(column.getRelation().getSchema().getCatalog().getName());
                }
                if (control.getIncludeSchema()) {
                    change.setSchemaName(column.getRelation().getSchema().getName());
                }
                change.setTableName(column.getRelation().getName());
                change.setColumnName(column.getName());
                change.setColumnDataType(columnDataType.toString());

                //
                // Make sure we handle BooleanType values which are not Boolean
                //
                if (value instanceof Boolean || columnDataType instanceof BooleanType) {
                    if (value instanceof Boolean) {
                        change.setDefaultValueBoolean((Boolean) value);
                    }
                    else if (columnDataType instanceof BooleanType) {
                        if (value instanceof DatabaseFunction) {
                            if (value.equals(new DatabaseFunction("'false'"))) {
                                change.setDefaultValueBoolean(false);
                            } else if (value.equals(new DatabaseFunction("'true'"))) {
                                change.setDefaultValueBoolean(true);
                            } else {
                                change.setDefaultValueComputed(((DatabaseFunction) value));
                            }
                        }
                    }
                } else if (value instanceof Date) {
                    change.setDefaultValueDate(new ISODateFormat().format(((Date) value)));
                } else if (value instanceof Number) {
                    change.setDefaultValueNumeric(value.toString());
                } else if (value instanceof DatabaseFunction) {
                    change.setDefaultValueComputed(((DatabaseFunction) value));
                } else {
                    change.setDefaultValue(value.toString());
                }
                change.setDefaultValueConstraintName(column.getDefaultValueConstraintName());


                changes.add(change);
            }
        }
    }

    /**
     * For {@link PostgresDatabase} if column is of autoIncrement/SERIAL type we can ignore 'defaultValue' differences
     * (because its execution of sequence.next() anyway)
     */
    private boolean shouldTriggerAddDefaultChange(Column column, Difference difference, Database comparisonDatabase) {
        if (!(comparisonDatabase instanceof PostgresDatabase)) {
            return true;
        }
        if (column.getAutoIncrementInformation() != null && difference.getReferenceValue() instanceof DatabaseFunction) {
            return false;
        }
        return true;
    }
}<|MERGE_RESOLUTION|>--- conflicted
+++ resolved
@@ -118,13 +118,9 @@
                 }
                 change.setTableName(column.getRelation().getName());
                 change.setColumnName(column.getName());
-<<<<<<< HEAD
-                change.setColumnDataType(DataTypeFactory.getInstance().from(column.getType(), comparisonDatabase).toString());
+                change.setColumnDataType(DataTypeFactory.getInstance().from(column.getType(), comparisonDatabase).toDatabaseDataType(comparisonDatabase).toString());
                 change.setValidate(column.getValidate());
                 change.setConstraintName(column.getAttribute("notNullConstraintName", String.class));
-=======
-                change.setColumnDataType(DataTypeFactory.getInstance().from(column.getType(), comparisonDatabase).toDatabaseDataType(comparisonDatabase).toString());
->>>>>>> 6b5b68c8
                 changes.add(change);
             }
         }
