package liquibase.diff.output.changelog.core;

import liquibase.change.Change;
import liquibase.change.core.LoadDataChange;
import liquibase.change.core.LoadDataColumnConfig;
import liquibase.database.Database;
<<<<<<< HEAD
import liquibase.database.core.OracleDatabase;
=======
import liquibase.database.core.MSSQLDatabase;
>>>>>>> 9241b695
import liquibase.database.core.PostgresDatabase;
import liquibase.database.jvm.JdbcConnection;
import liquibase.diff.output.DiffOutputControl;
import liquibase.diff.output.changelog.ChangeGeneratorChain;
import liquibase.exception.UnexpectedLiquibaseException;
import liquibase.servicelocator.LiquibaseService;
import liquibase.structure.DatabaseObject;
import liquibase.structure.core.Data;
import liquibase.structure.core.Table;
import liquibase.util.ISODateFormat;
import liquibase.util.JdbcUtils;
import liquibase.util.csv.CSVWriter;

import java.io.BufferedWriter;
import java.io.File;
import java.io.FileWriter;
import java.sql.ResultSet;
import java.sql.SQLException;
import java.sql.Statement;
import java.util.ArrayList;
import java.util.Date;
import java.util.List;

@LiquibaseService(skip = true)
public class MissingDataExternalFileChangeGenerator extends MissingDataChangeGenerator {

    private String dataDir;

    public MissingDataExternalFileChangeGenerator(String dataDir) {
        this.dataDir = dataDir;
    }

    @Override
    public int getPriority(Class<? extends DatabaseObject> objectType, Database database) {
        if (Data.class.isAssignableFrom(objectType)) {
            return PRIORITY_ADDITIONAL;
        }
        return PRIORITY_NONE;
    }

    @Override
    public Change[] fixMissing(DatabaseObject missingObject, DiffOutputControl outputControl, Database referenceDatabase, Database comparisionDatabase, ChangeGeneratorChain chain) {
        Statement stmt = null;
        ResultSet rs = null;
        try {
            Data data = (Data) missingObject;

            Table table = data.getTable();
            if (referenceDatabase.isLiquibaseObject(table)) {
                return null;
            }

            String sql = "SELECT * FROM " + referenceDatabase.escapeTableName(table.getSchema().getCatalogName(), table.getSchema().getName(), table.getName());

            stmt = ((JdbcConnection) referenceDatabase.getConnection()).createStatement(ResultSet.TYPE_FORWARD_ONLY, ResultSet.CONCUR_READ_ONLY);
<<<<<<< HEAD
            if (!(referenceDatabase instanceof PostgresDatabase || referenceDatabase instanceof OracleDatabase)) {
                stmt.setFetchSize(Integer.MIN_VALUE);
            }
=======
            stmt.setFetchSize(100);
>>>>>>> 9241b695
            rs = stmt.executeQuery(sql);

            List<String> columnNames = new ArrayList<String>();
            for (int i=0; i< rs.getMetaData().getColumnCount(); i++) {
                columnNames.add(rs.getMetaData().getColumnName(i+1));
            }

            String fileName = table.getName().toLowerCase() + ".csv";
            if (dataDir != null) {
                fileName = dataDir + "/" + fileName;
            }

            File parentDir = new File(dataDir);
            if (!parentDir.exists()) {
                parentDir.mkdirs();
            }
            if (!parentDir.isDirectory()) {
                throw new RuntimeException(parentDir
                        + " is not a directory");
            }

            CSVWriter outputFile = new CSVWriter(new BufferedWriter(new FileWriter(fileName)));
            String[] dataTypes = new String[columnNames.size()];
            String[] line = new String[columnNames.size()];
            for (int i = 0; i < columnNames.size(); i++) {
                line[i] = columnNames.get(i);
            }
            outputFile.writeNext(line);

            int rowNum = 0;
            while (rs.next()) {
                line = new String[columnNames.size()];

                for (int i = 0; i < columnNames.size(); i++) {
                    Object value = JdbcUtils.getResultSetValue(rs, i + 1);
                    if (dataTypes[i] == null && value != null) {
                        if (value instanceof Number) {
                            dataTypes[i] = "NUMERIC";
                        } else if (value instanceof Boolean) {
                            dataTypes[i] = "BOOLEAN";
                        } else if (value instanceof Date) {
                            dataTypes[i] = "DATE";
                        } else {
                            dataTypes[i] = "STRING";
                        }
                    }
                    if (value == null) {
                        line[i] = "NULL";
                    } else {
                        if (value instanceof Date) {
                            line[i] = new ISODateFormat().format(((Date) value));
                        } else {
                            line[i] = value.toString();
                        }
                    }
                }
                outputFile.writeNext(line);
                rowNum++;
                if (rowNum % 5000 == 0) {
                    outputFile.flush();
                }
            }
            outputFile.flush();
            outputFile.close();

            LoadDataChange change = new LoadDataChange();
            change.setFile(fileName);
            change.setEncoding("UTF-8");
            if (outputControl.getIncludeCatalog()) {
                change.setCatalogName(table.getSchema().getCatalogName());
            }
            if (outputControl.getIncludeSchema()) {
                change.setSchemaName(table.getSchema().getName());
            }
            change.setTableName(table.getName());

            for (int i = 0; i < columnNames.size(); i++) {
                String colName = columnNames.get(i);
                LoadDataColumnConfig columnConfig = new LoadDataColumnConfig();
                columnConfig.setHeader(colName);
                columnConfig.setName(colName);
                columnConfig.setType(dataTypes[i]);

                change.addColumn(columnConfig);
            }

            return new Change[]{
                    change
            };
        } catch (Exception e) {
            throw new UnexpectedLiquibaseException(e);
        } finally {
            if (rs != null) {
                try {
                    rs.close();
                } catch (SQLException ignore) { }
            }
            if (stmt != null) {
                try {
                    stmt.close();
                } catch (SQLException ignore) { }
            }
        }
    }
}<|MERGE_RESOLUTION|>--- conflicted
+++ resolved
@@ -4,11 +4,8 @@
 import liquibase.change.core.LoadDataChange;
 import liquibase.change.core.LoadDataColumnConfig;
 import liquibase.database.Database;
-<<<<<<< HEAD
+import liquibase.database.core.MSSQLDatabase;
 import liquibase.database.core.OracleDatabase;
-=======
-import liquibase.database.core.MSSQLDatabase;
->>>>>>> 9241b695
 import liquibase.database.core.PostgresDatabase;
 import liquibase.database.jvm.JdbcConnection;
 import liquibase.diff.output.DiffOutputControl;
@@ -64,13 +61,7 @@
             String sql = "SELECT * FROM " + referenceDatabase.escapeTableName(table.getSchema().getCatalogName(), table.getSchema().getName(), table.getName());
 
             stmt = ((JdbcConnection) referenceDatabase.getConnection()).createStatement(ResultSet.TYPE_FORWARD_ONLY, ResultSet.CONCUR_READ_ONLY);
-<<<<<<< HEAD
-            if (!(referenceDatabase instanceof PostgresDatabase || referenceDatabase instanceof OracleDatabase)) {
-                stmt.setFetchSize(Integer.MIN_VALUE);
-            }
-=======
             stmt.setFetchSize(100);
->>>>>>> 9241b695
             rs = stmt.executeQuery(sql);
 
             List<String> columnNames = new ArrayList<String>();
