package liquibase.diff.output.changelog.core;

import liquibase.change.Change;
import liquibase.change.core.AddForeignKeyConstraintChange;
import liquibase.database.Database;
import liquibase.diff.output.DiffOutputControl;
import liquibase.diff.output.changelog.AbstractChangeGenerator;
import liquibase.diff.output.changelog.ChangeGeneratorChain;
import liquibase.diff.output.changelog.MissingObjectChangeGenerator;
import liquibase.structure.DatabaseObject;
import liquibase.structure.core.*;
import liquibase.util.StringUtil;

public class MissingForeignKeyChangeGenerator extends AbstractChangeGenerator implements MissingObjectChangeGenerator {
    @Override
    public int getPriority(Class<? extends DatabaseObject> objectType, Database database) {
        if (ForeignKey.class.isAssignableFrom(objectType)) {
            return PRIORITY_DEFAULT;
        }
        return PRIORITY_NONE;
    }

    @Override
    public Class<? extends DatabaseObject>[] runAfterTypes() {
        return new Class[] {
                Table.class,
                Column.class,
                PrimaryKey.class,
                UniqueConstraint.class,
                Index.class
        };
    }

    @Override
    public Class<? extends DatabaseObject>[] runBeforeTypes() {
        return null;
    }

    @Override
    public Change[] fixMissing(DatabaseObject missingObject, DiffOutputControl control, Database referenceDatabase, Database comparisonDatabase, ChangeGeneratorChain chain) {
        ForeignKey fk = (ForeignKey) missingObject;

        AddForeignKeyConstraintChange change = new AddForeignKeyConstraintChange();
        change.setConstraintName(fk.getName());

        String defaultSchemaName = StringUtils.trimToEmpty(referenceDatabase.getDefaultSchemaName());
        String defaultCatalogName = StringUtils.trimToEmpty(referenceDatabase.getDefaultCatalogName());

        String compDefaultSchemaName = StringUtils.trimToEmpty(comparisonDatabase.getDefaultSchemaName());
        String compDefaultCatalogName = StringUtils.trimToEmpty(comparisonDatabase.getDefaultCatalogName());

        boolean includedCatalog = false;
        change.setReferencedTableName(fk.getPrimaryKeyTable().getName());

        String missingPrimaryKeyCatalogName = StringUtils.trimToEmpty(fk.getPrimaryKeyTable().getSchema().getCatalogName());
        if (referenceDatabase.supportsCatalogs()) {
            if (control.getIncludeCatalog()) {
                change.setReferencedTableCatalogName(fk.getPrimaryKeyTable().getSchema().getCatalogName());
                includedCatalog = true;
<<<<<<< HEAD
            } else if ((defaultCatalogName != null) && !defaultCatalogName.equalsIgnoreCase
                (missingPrimaryKeyCatalogName)) {
                if (!(StringUtil.trimToEmpty(comparisonDatabase.getDefaultCatalogName()).equalsIgnoreCase(StringUtil.trimToEmpty(missingPrimaryKeyCatalogName)))) { //don't include catalogName if it's in the default catalog
=======
            } else if (!defaultCatalogName.equalsIgnoreCase(missingPrimaryKeyCatalogName)) {
                if (!compDefaultCatalogName.equalsIgnoreCase(missingPrimaryKeyCatalogName)) { //don't include catalogName if it's in the default catalog
>>>>>>> a8d3a9e2
                    change.setReferencedTableCatalogName(fk.getPrimaryKeyTable().getSchema().getCatalogName());
                    includedCatalog = true;
                }
            }
        }

        String missingPrimaryKeySchemaName = StringUtils.trimToEmpty(fk.getPrimaryKeyTable().getSchema().getName());
        if (referenceDatabase.supportsSchemas()) {
            if (includedCatalog || control.getIncludeSchema()) {
                change.setReferencedTableSchemaName(fk.getPrimaryKeyTable().getSchema().getName());
<<<<<<< HEAD
            } else if (((defaultSchemaName != null) && !defaultSchemaName.equalsIgnoreCase(((ForeignKey)
                missingObject).getPrimaryKeyTable().getSchema().getName()))) {
                if (!(StringUtil.trimToEmpty(comparisonDatabase.getDefaultSchemaName()).equalsIgnoreCase(StringUtil.trimToEmpty(fk.getPrimaryKeyTable().getSchema().getName())))) { //don't include schemaName if it's in the default schema
=======
            } else if (!defaultSchemaName.equalsIgnoreCase(missingPrimaryKeySchemaName)) {
                if (!compDefaultSchemaName.equalsIgnoreCase(missingPrimaryKeySchemaName)) { //don't include schemaName if it's in the default schema
>>>>>>> a8d3a9e2
                    change.setReferencedTableSchemaName(fk.getPrimaryKeyTable().getSchema().getName());
                }
            }
        }

        change.setReferencedColumnNames(StringUtil.join(fk.getPrimaryKeyColumns(), ",", new StringUtil.StringUtilFormatter<Column>() {
            @Override
            public String toString(Column obj) {
                return obj.getName();
            }
        }));

        change.setBaseTableName(fk.getForeignKeyTable().getName());
        if (control.getIncludeCatalog()) {
            change.setBaseTableCatalogName(fk.getForeignKeyTable().getSchema().getCatalogName());
        }
        if (control.getIncludeSchema()) {
            change.setBaseTableSchemaName(fk.getForeignKeyTable().getSchema().getName());
        }
        change.setBaseColumnNames(StringUtil.join(fk.getForeignKeyColumns(), ",", new StringUtil.StringUtilFormatter<Column>() {
            @Override
            public String toString(Column obj) {
                return obj.getName();
            }
        }));

        change.setDeferrable(fk.isDeferrable());
        change.setInitiallyDeferred(fk.isInitiallyDeferred());
        change.setValidate(fk.shouldValidate());
        change.setOnUpdate(fk.getUpdateRule());
        change.setOnDelete(fk.getDeleteRule());

        Index backingIndex = fk.getBackingIndex();
//        if (backingIndex == null) {
//            Index exampleIndex = new Index().setTable(fk.getForeignKeyTable());
//            for (String col : fk.getForeignKeyColumns().split("\\s*,\\s*")) {
//                exampleIndex.getColumns().add(col);
//            }
//            control.setAlreadyHandledMissing(exampleIndex);
//        } else {
            control.setAlreadyHandledMissing(backingIndex);
//        }

        return new Change[] { change };
    }
}<|MERGE_RESOLUTION|>--- conflicted
+++ resolved
@@ -57,14 +57,8 @@
             if (control.getIncludeCatalog()) {
                 change.setReferencedTableCatalogName(fk.getPrimaryKeyTable().getSchema().getCatalogName());
                 includedCatalog = true;
-<<<<<<< HEAD
-            } else if ((defaultCatalogName != null) && !defaultCatalogName.equalsIgnoreCase
-                (missingPrimaryKeyCatalogName)) {
-                if (!(StringUtil.trimToEmpty(comparisonDatabase.getDefaultCatalogName()).equalsIgnoreCase(StringUtil.trimToEmpty(missingPrimaryKeyCatalogName)))) { //don't include catalogName if it's in the default catalog
-=======
             } else if (!defaultCatalogName.equalsIgnoreCase(missingPrimaryKeyCatalogName)) {
                 if (!compDefaultCatalogName.equalsIgnoreCase(missingPrimaryKeyCatalogName)) { //don't include catalogName if it's in the default catalog
->>>>>>> a8d3a9e2
                     change.setReferencedTableCatalogName(fk.getPrimaryKeyTable().getSchema().getCatalogName());
                     includedCatalog = true;
                 }
@@ -75,14 +69,8 @@
         if (referenceDatabase.supportsSchemas()) {
             if (includedCatalog || control.getIncludeSchema()) {
                 change.setReferencedTableSchemaName(fk.getPrimaryKeyTable().getSchema().getName());
-<<<<<<< HEAD
-            } else if (((defaultSchemaName != null) && !defaultSchemaName.equalsIgnoreCase(((ForeignKey)
-                missingObject).getPrimaryKeyTable().getSchema().getName()))) {
-                if (!(StringUtil.trimToEmpty(comparisonDatabase.getDefaultSchemaName()).equalsIgnoreCase(StringUtil.trimToEmpty(fk.getPrimaryKeyTable().getSchema().getName())))) { //don't include schemaName if it's in the default schema
-=======
             } else if (!defaultSchemaName.equalsIgnoreCase(missingPrimaryKeySchemaName)) {
                 if (!compDefaultSchemaName.equalsIgnoreCase(missingPrimaryKeySchemaName)) { //don't include schemaName if it's in the default schema
->>>>>>> a8d3a9e2
                     change.setReferencedTableSchemaName(fk.getPrimaryKeyTable().getSchema().getName());
                 }
             }
