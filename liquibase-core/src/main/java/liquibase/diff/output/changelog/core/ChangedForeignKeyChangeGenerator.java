--- conflicted
+++ resolved
@@ -39,16 +39,7 @@
     public Change[] fixChanged(DatabaseObject changedObject, ObjectDifferences differences, DiffOutputControl control, Database referenceDatabase, Database comparisonDatabase, ChangeGeneratorChain chain) {
         ForeignKey fk = (ForeignKey) changedObject;
 
-<<<<<<< HEAD
-        StringUtil.StringUtilFormatter<Column> formatter = new StringUtil.StringUtilFormatter<Column>() {
-            @Override
-            public String toString(Column obj) {
-                return obj.toString(false);
-            }
-        };
-=======
-        StringUtil.StringUtilFormatter formatter = (StringUtil.StringUtilFormatter<Column>) obj -> obj.toString(false);
->>>>>>> 5ac168ae
+        StringUtil.StringUtilFormatter<Column> formatter = (StringUtil.StringUtilFormatter<Column>) obj -> obj.toString(false);
 
         DropForeignKeyConstraintChange dropFkChange = new DropForeignKeyConstraintChange();
         dropFkChange.setConstraintName(fk.getName());
