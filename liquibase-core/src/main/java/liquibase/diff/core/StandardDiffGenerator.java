package liquibase.diff.core;

import liquibase.database.Database;
import liquibase.diff.DiffGenerator;
import liquibase.diff.DiffResult;
import liquibase.diff.ObjectDifferences;
import liquibase.diff.StringDiff;
import liquibase.diff.compare.CompareControl;
import liquibase.diff.compare.DatabaseObjectComparatorFactory;
import liquibase.exception.DatabaseException;
import liquibase.exception.UnexpectedLiquibaseException;
import liquibase.snapshot.DatabaseSnapshot;
import liquibase.snapshot.EmptyDatabaseSnapshot;
import liquibase.snapshot.InvalidExampleException;
import liquibase.structure.DatabaseObject;
import liquibase.structure.core.Schema;
import liquibase.util.StringUtil;

import java.util.Set;

import org.apache.commons.lang3.StringUtils;

public class StandardDiffGenerator implements DiffGenerator {

    @Override
    public int getPriority() {
        return PRIORITY_DEFAULT;
    }

    @Override
    public boolean supports(Database referenceDatabase, Database comparisonDatabase) {
        return true;
    }

    @Override
    public DiffResult compare(DatabaseSnapshot referenceSnapshot, DatabaseSnapshot comparisonSnapshot, CompareControl compareControl) throws DatabaseException {

        if (comparisonSnapshot == null) {
            try {
                comparisonSnapshot = new EmptyDatabaseSnapshot(referenceSnapshot.getDatabase()); //, compareControl.toSnapshotControl(CompareControl.DatabaseRole.REFERENCE));
            } catch (InvalidExampleException e) {
                throw new UnexpectedLiquibaseException(e);
            }
        }

        DiffResult diffResult = new DiffResult(referenceSnapshot, comparisonSnapshot, compareControl);
        checkVersionInfo(referenceSnapshot, comparisonSnapshot, diffResult);

        Set<Class<? extends DatabaseObject>> typesToCompare = compareControl.getComparedTypes();
        typesToCompare.retainAll(referenceSnapshot.getSnapshotControl().getTypesToInclude());
        typesToCompare.retainAll(comparisonSnapshot.getSnapshotControl().getTypesToInclude());

        for (Class<? extends DatabaseObject> typeToCompare : typesToCompare) {
            compareObjectType(typeToCompare, referenceSnapshot, comparisonSnapshot, diffResult);
        }

        return diffResult;
    }

    protected void checkVersionInfo(DatabaseSnapshot referenceSnapshot, DatabaseSnapshot comparisonSnapshot, DiffResult diffResult) throws DatabaseException {

        if ((comparisonSnapshot != null) && (comparisonSnapshot.getDatabase() != null)) {
            diffResult.setProductNameDiff(new StringDiff(referenceSnapshot.getDatabase().getDatabaseProductName(), comparisonSnapshot.getDatabase().getDatabaseProductName()));
            diffResult.setProductVersionDiff(new StringDiff(referenceSnapshot.getDatabase().getDatabaseProductVersion(), comparisonSnapshot.getDatabase().getDatabaseProductVersion()));
        }

    }

    protected <T extends DatabaseObject> void compareObjectType(Class<T> type, DatabaseSnapshot referenceSnapshot, DatabaseSnapshot comparisonSnapshot, DiffResult diffResult) {

        Database comparisonDatabase = comparisonSnapshot.getDatabase();
        Database referenceDatabase = referenceSnapshot.getDatabase();

        CompareControl.SchemaComparison[] schemaComparisons = diffResult.getCompareControl().getSchemaComparisons();
        if (schemaComparisons != null) {
            for (CompareControl.SchemaComparison schemaComparison : schemaComparisons) {
                for (T referenceObject : referenceSnapshot.get(type)) {
                    Schema referenceObjectSchema = referenceObject.getSchema();
                    if ((referenceObjectSchema != null) && (referenceObjectSchema.getName() != null)) { //don't filter out null-named schemas. May actually be catalog-level objects that should be included
                        if (!StringUtil.trimToEmpty(
                            referenceObjectSchema.toCatalogAndSchema().standardize(referenceDatabase).getSchemaName())
                            .equalsIgnoreCase(
                                StringUtil.trimToEmpty(schemaComparison.getReferenceSchema()
                                .standardize(referenceDatabase).getSchemaName()))) {
                            continue;
                        }
                    }
                    T comparisonObject = comparisonSnapshot.get(referenceObject);
                    if (comparisonObject == null) {
                        diffResult.addMissingObject(referenceObject);
                    } else {
                        ObjectDifferences differences = DatabaseObjectComparatorFactory.getInstance().findDifferences(referenceObject, comparisonObject, comparisonDatabase, diffResult.getCompareControl());
                        if (differences.hasDifferences()) {
                            diffResult.addChangedObject(referenceObject, differences);
                        }
                    }
                }
                //
                for (T comparisonObject : comparisonSnapshot.get(type)) {
                    Schema comparisonObjectSchema = comparisonObject.getSchema();
                    if (comparisonObjectSchema != null) {
                        String comparisonObjectSchemaName = StringUtil.trimToEmpty(comparisonObjectSchema.toCatalogAndSchema().standardize(comparisonDatabase).getSchemaName());
                        String schemaComparisonName1 = StringUtil.trimToEmpty(schemaComparison.getComparisonSchema().standardize(comparisonDatabase).getSchemaName());
                        String schemaComparisonName2 = StringUtil.trimToEmpty(schemaComparison.getReferenceSchema().standardize(comparisonDatabase).getSchemaName());

<<<<<<< HEAD
                        if (comparisonObjectSchemaName.isEmpty() && !schemaComparisonName1.isEmpty() && !schemaComparisonName2.isEmpty()) {
=======
                        if (StringUtils.isBlank(comparisonObjectSchemaName) && StringUtils.isNotBlank(schemaComparisonName1) && StringUtils.isNotBlank(schemaComparisonName2)) {
>>>>>>> cedd42dd
                            comparisonObjectSchemaName = StringUtil.trimToEmpty(comparisonObjectSchema.getName());
                        }
                        if (!(comparisonObjectSchemaName.equalsIgnoreCase(schemaComparisonName1) || comparisonObjectSchemaName.equals(schemaComparisonName2))) {
                            continue;
                        }
                    }

                    if (referenceSnapshot.get(comparisonObject) == null) {
                        diffResult.addUnexpectedObject(comparisonObject);
                    }
                    //            }
                }
            }

            //todo: add logic for when container is missing or unexpected also
        }

    }
}<|MERGE_RESOLUTION|>--- conflicted
+++ resolved
@@ -103,11 +103,7 @@
                         String schemaComparisonName1 = StringUtil.trimToEmpty(schemaComparison.getComparisonSchema().standardize(comparisonDatabase).getSchemaName());
                         String schemaComparisonName2 = StringUtil.trimToEmpty(schemaComparison.getReferenceSchema().standardize(comparisonDatabase).getSchemaName());
 
-<<<<<<< HEAD
-                        if (comparisonObjectSchemaName.isEmpty() && !schemaComparisonName1.isEmpty() && !schemaComparisonName2.isEmpty()) {
-=======
                         if (StringUtils.isBlank(comparisonObjectSchemaName) && StringUtils.isNotBlank(schemaComparisonName1) && StringUtils.isNotBlank(schemaComparisonName2)) {
->>>>>>> cedd42dd
                             comparisonObjectSchemaName = StringUtil.trimToEmpty(comparisonObjectSchema.getName());
                         }
                         if (!(comparisonObjectSchemaName.equalsIgnoreCase(schemaComparisonName1) || comparisonObjectSchemaName.equals(schemaComparisonName2))) {
