--- conflicted
+++ resolved
@@ -341,17 +341,15 @@
 
     public void addReservedWords(Collection<String> words);
 
-<<<<<<< HEAD
+    String escapeDataTypeName(String dataTypeName);
+
+    String unescapeDataTypeName(String dataTypeName);
+
+    String unescapeDataTypeString(String dataTypeString);
+
     boolean requiresDefiningColumnsAsNull();
 
     public boolean supportsClustered(Class<? extends DatabaseObject> objectType);
 
     public boolean looksLikeFunctionCall(String value);
-=======
-    String escapeDataTypeName(String dataTypeName);
-
-    String unescapeDataTypeName(String dataTypeName);
-
-    String unescapeDataTypeString(String dataTypeString);
->>>>>>> b25a47a0
 }
