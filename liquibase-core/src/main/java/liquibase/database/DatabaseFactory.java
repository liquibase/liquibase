--- conflicted
+++ resolved
@@ -323,14 +323,4 @@
         }
         return driverProperties;
     }
-<<<<<<< HEAD
-
-    private static class DatabaseComparator implements Comparator<Database> {
-        @Override
-        public int compare(Database o1, Database o2) {
-            return -1 * Integer.compare(o1.getPriority(), o2.getPriority());
-        }
-    }
-=======
->>>>>>> 69b243e4
 }