package liquibase.database.core;

import liquibase.CatalogAndSchema;
import liquibase.Scope;
import liquibase.database.AbstractJdbcDatabase;
import liquibase.database.DatabaseConnection;
import liquibase.exception.DatabaseException;
import liquibase.executor.Executor;
import liquibase.executor.ExecutorService;
import liquibase.statement.SqlStatement;
import liquibase.statement.core.GetViewDefinitionStatement;
import liquibase.statement.core.RawSqlStatement;
import liquibase.structure.DatabaseObject;
import liquibase.structure.core.Table;
import liquibase.structure.core.View;
import liquibase.util.StringUtil;

import java.math.BigInteger;
import java.util.HashSet;
import java.util.List;
import java.util.Set;

/**
 * Encapsulates Sybase ASE database support.
 */
public class SybaseDatabase extends AbstractJdbcDatabase {
    public static final String PRODUCT_NAME = "Adaptive Server Enterprise";
    protected Set<String> systemTablesAndViews = new HashSet<>();

    public SybaseDatabase() {
        super.setCurrentDateTimeFunction("GETDATE()");
        systemTablesAndViews.add("syscolumns");
        systemTablesAndViews.add("syscomments");
        systemTablesAndViews.add("sysdepends");
        systemTablesAndViews.add("sysfilegroups");
        systemTablesAndViews.add("sysfiles");
        systemTablesAndViews.add("sysfiles1");
        systemTablesAndViews.add("sysforeignkeys");
        systemTablesAndViews.add("sysfulltextcatalogs");
        systemTablesAndViews.add("sysfulltextnotify");
        systemTablesAndViews.add("sysindexes");
        systemTablesAndViews.add("sysindexkeys");
        systemTablesAndViews.add("sysmembers");
        systemTablesAndViews.add("sysobjects");
        systemTablesAndViews.add("syspermissions");
        systemTablesAndViews.add("sysproperties");
        systemTablesAndViews.add("sysprotects");
        systemTablesAndViews.add("sysreferences");
        systemTablesAndViews.add("systypes");
        systemTablesAndViews.add("sysusers");
        systemTablesAndViews.add("sysquerymetrics");
        systemTablesAndViews.add("syssegments");
        systemTablesAndViews.add("sysconstraints");
    }

    @Override
    public String getShortName() {
        return "sybase";
    }

/*    public void setConnection(Connection connection) {
        super.setConnection(new SybaseConnectionDelegate(connection));
    }
    */

    @Override
    public int getPriority() {
        return PRIORITY_DEFAULT;
    }


    @Override
    public Integer getDefaultPort() {
        return 4100;
    }

    @Override
    protected String getDefaultDatabaseProductName() {
        return "Sybase";
    }

    /**
     * Sybase does not support DDL and meta data in transactions properly,
     * as such we turn off the commit and turn on auto commit.
     */
    @Override
    public boolean supportsDDLInTransaction() {
    	return false;
    }

    @Override
    public Set<String> getSystemViews() {
        return systemTablesAndViews;
    }

    @Override
    public boolean supportsInitiallyDeferrableColumns() {
        return false;
    }

    @Override
    public boolean supportsSequences() {
        return false;
    }

    @Override
    public boolean isCorrectDatabaseImplementation(DatabaseConnection conn) throws DatabaseException {
        String dbProductName = conn.getDatabaseProductName();
        return isSybaseProductName(dbProductName);
    }

    // package private to facilitate testing
    boolean isSybaseProductName(String dbProductName) {
        return
                PRODUCT_NAME.equals(dbProductName)
                || "Sybase SQL Server".equals(dbProductName)
                || "sql server".equals(dbProductName)
                || "ASE".equals(dbProductName);
    }

    @Override
    public String getDefaultDriver(String url) {
        if (url.startsWith("jdbc:xsybase")) {
            return "com.sybase.jdbc4.jdbc.SybDriver";
        } else if (url.startsWith("jdbc:jtds:sybase")) {
            return "net.sourceforge.jtds.jdbc.Driver";
        }
        return null;
    }

    @Override
    protected String getAutoIncrementClause() {
        return "IDENTITY";
    }

	@Override
	protected boolean generateAutoIncrementStartWith(BigInteger startWith) {
		// not supported
		return false;
	}
	
	@Override
	protected boolean generateAutoIncrementBy(BigInteger incrementBy) {
		// not supported
		return false;
	}    
    
    @Override
    public String getConcatSql(String... values) {
        return StringUtil.join(values, " + ");
    }

//    protected void dropForeignKeys(Connection conn) throws JDBCException {
//        Statement dropStatement = null;
//        PreparedStatement fkStatement = null;
//        ResultSet rs = null;
//        try {
//            dropStatement = conn.createStatement();
//
//            fkStatement = conn.prepareStatement("select TABLE_NAME, CONSTRAINT_NAME from INFORMATION_SCHEMA.TABLE_CONSTRAINTS where CONSTRAINT_TYPE='FOREIGN KEY' AND TABLE_CATALOG=?");
//            fkStatement.setString(1, getDefaultCatalogName());
//            rs = fkStatement.executeQuery();
//            while (rs.next()) {
//                DropForeignKeyConstraintChange dropFK = new DropForeignKeyConstraintChange();
//                dropFK.setBaseTableName(rs.getString("TABLE_NAME"));
//                dropFK.setConstraintName(rs.getString("CONSTRAINT_NAME"));
//
//                try {
//                    dropStatement.execute(dropFK.generateStatements(this)[0]);
//                } catch (UnsupportedChangeException e) {
//                    throw new JDBCException(e.getMessage());
//                }
//            }
//        } catch (SQLException e) {
//            throw new JDBCException(e);
//        } finally {
//            try {
//                if (dropStatement != null) {
//                    dropStatement.close();
//                }
//                if (fkStatement != null) {
//                    fkStatement.close();
//                }
//                if (rs != null) {
//                    rs.close();
//                }
//            } catch (SQLException e) {
//                throw new JDBCException(e);
//            }
//        }
//
//    }

    @Override
    public boolean supportsTablespaces() {
        return true;
    }

    @Override
    public boolean isSystemObject(DatabaseObject example) {
        if ((example.getSchema() != null) && (example.getSchema().getName() != null)) {
            if ((example instanceof Table) && ("sys".equals(example.getSchema().getName()) || "sybfi".equals(example
                .getSchema().getName()))) {
                return true;
            }
            if ((example instanceof View) && ("sys".equals(example.getSchema().getName()) || "sybfi".equals(example
                .getSchema().getName()))) {
                return true;
            }
        }
        return super.isSystemObject(example);
    }


    public String generateDefaultConstraintName(String tableName, String columnName) {
        return "DF_" + tableName + "_" + columnName;
    }

    @Override
    protected SqlStatement getConnectionSchemaNameCallStatement() {
        return new RawSqlStatement("select user_name()");
    }

    @Override
    public boolean supportsRestrictForeignKeys() {
        return false;
    }

    @Override
    public boolean supportsDropTableCascadeConstraints() {
        return false;
    }

	@Override
	public String getViewDefinition(CatalogAndSchema schema, String viewName) throws DatabaseException {
        schema = schema.customize(this);
        GetViewDefinitionStatement statement = new GetViewDefinitionStatement(schema.getCatalogName(), schema.getSchemaName(), viewName);
        Executor executor = Scope.getCurrentScope().getSingleton(ExecutorService.class).getExecutor("jdbc", this);
        @SuppressWarnings("unchecked")
        List<String> definitionRows = (List<String>) executor.queryForList(statement, String.class);
        StringBuilder definition = new StringBuilder();
        for (String d : definitionRows) {
        	definition.append(d);
        }
        /*CODE START Application Hosting by Juan Carlos Escamilla Mera*/
        /*delete the words "CREATE VIEW [name_view] as"*/
        String defUpper=definition.toString().toUpperCase();
        int findPos=0;
		if( defUpper.indexOf(" AS ") != -1 )
		{
			if( findPos != 0 && findPos > defUpper.indexOf(" AS "))
			{
				findPos=defUpper.indexOf(" AS ")+3;
			}
			else if ( findPos == 0 )
			{
				findPos=defUpper.indexOf(" AS ")+3;
			}
		}
		if( defUpper.indexOf(" AS\n") != -1 )
		{
			if( findPos != 0 && findPos > defUpper.indexOf(" AS\n"))
			{
				findPos=defUpper.indexOf(" AS\n")+3;
			}
			else if ( findPos == 0 )
			{
				findPos=defUpper.indexOf(" AS\n")+3;
			}
		}
		if( defUpper.indexOf("\nAS ") != -1 )
		{
			if( findPos != 0 && findPos > defUpper.indexOf("\nAS "))
			{
				findPos=defUpper.indexOf("\nAS ")+3;
			}
			else if ( findPos == 0 )
			{
				findPos=defUpper.indexOf("\nAS ")+3;
			}
		}
		if( defUpper.indexOf("\nAS\n") != -1 )
		{
			if( findPos != 0 && findPos > defUpper.indexOf("\nAS\n"))
			{
				findPos=defUpper.indexOf("\nAS\n")+3;
			}
			else if ( findPos == 0 )
			{
				findPos=defUpper.indexOf("\nAS\n")+3;
			}
		}
		String definitionView=definition.toString().substring(findPos, definition.toString().length());
        /*CODE END APH*/
        //return definition.toString();
		return definitionView;
	}
	
	/** 
	 * @return the major version if supported, otherwise -1
	 * @see liquibase.database.AbstractJdbcDatabase#getDatabaseMajorVersion()
	 */
	@Override
    public int getDatabaseMajorVersion() throws DatabaseException {
        if (getConnection() == null) {
            return -1;
        }
        try {
            return getConnection().getDatabaseMajorVersion();
        } catch (UnsupportedOperationException e) {
        	Scope.getCurrentScope().getLog(getClass())
        		.warning("Your JDBC driver does not support getDatabaseMajorVersion(). Consider upgrading it.");
            return -1;
        }
    }

	/**
	 * @return the minor version if supported, otherwise -1
	 * @see liquibase.database.AbstractJdbcDatabase#getDatabaseMinorVersion()
	 */
	@Override
    public int getDatabaseMinorVersion() throws DatabaseException {
        if (getConnection() == null) {
            return -1;
        }

        try {
            return getConnection().getDatabaseMinorVersion();
        } catch (UnsupportedOperationException e) {
        	Scope.getCurrentScope().getLog(getClass())
    			.warning("Your JDBC driver does not support getDatabaseMajorVersion(). Consider upgrading it.");
            return -1;
        }
    }

    @Override
    public String escapeIndexName(String catalogName,String schemaName, String indexName) {
        return indexName;
    }

    @Override
<<<<<<< HEAD
    public String quoteObject(String objectName, Class<? extends DatabaseObject> objectType) {
        if (objectName == null) {
=======
    public String escapeObjectName(String objectName, Class<? extends DatabaseObject> objectType) {
    	if (objectName == null) {
>>>>>>> 29816f9a
            return null;
        }
        return getQuotingStartCharacter() + objectName + getQuotingEndCharacter();
    }

    @Override
    protected boolean mustQuoteObjectName(String objectName, Class<? extends DatabaseObject> objectType) {
        if (objectName.contains("(")) { //probably a function
            return false;
        }
<<<<<<< HEAD
        return super.mustQuoteObjectName(objectName, objectType);
    }

    @Override
    protected String getQuotingStartCharacter() {
        return "[";
    }

    @Override
    protected String getQuotingEndCharacter() {
        return "]";
    }

    @Override
    public boolean requiresExplicitNullForColumns() {
        /* SAP Adaptive Server Enterprise and, by extension, SQL Anywhere in ASE compatiblity mode have the
         * strange requirement of setting the nullability of a column to NOT NULL if neither NULL nor
         * NOT NULL are specified. See:
         * http://dcx.sap.com/index.html#sqla170/en/html/819378356ce21014a17f8d51529119ee.html
         */
        return true;
=======
        if(objectName.startsWith("sybf"))
        {
        	return null;
        }
        return this.quotingStartCharacter+objectName+this.quotingEndCharacter;
>>>>>>> 29816f9a
    }
}<|MERGE_RESOLUTION|>--- conflicted
+++ resolved
@@ -85,7 +85,7 @@
      */
     @Override
     public boolean supportsDDLInTransaction() {
-    	return false;
+        return false;
     }
 
     @Override
@@ -113,9 +113,9 @@
     boolean isSybaseProductName(String dbProductName) {
         return
                 PRODUCT_NAME.equals(dbProductName)
-                || "Sybase SQL Server".equals(dbProductName)
-                || "sql server".equals(dbProductName)
-                || "ASE".equals(dbProductName);
+                        || "Sybase SQL Server".equals(dbProductName)
+                        || "sql server".equals(dbProductName)
+                        || "ASE".equals(dbProductName);
     }
 
     @Override
@@ -133,18 +133,18 @@
         return "IDENTITY";
     }
 
-	@Override
-	protected boolean generateAutoIncrementStartWith(BigInteger startWith) {
-		// not supported
-		return false;
-	}
-	
-	@Override
-	protected boolean generateAutoIncrementBy(BigInteger incrementBy) {
-		// not supported
-		return false;
-	}    
-    
+    @Override
+    protected boolean generateAutoIncrementStartWith(BigInteger startWith) {
+        // not supported
+        return false;
+    }
+
+    @Override
+    protected boolean generateAutoIncrementBy(BigInteger incrementBy) {
+        // not supported
+        return false;
+    }
+
     @Override
     public String getConcatSql(String... values) {
         return StringUtil.join(values, " + ");
@@ -200,11 +200,11 @@
     public boolean isSystemObject(DatabaseObject example) {
         if ((example.getSchema() != null) && (example.getSchema().getName() != null)) {
             if ((example instanceof Table) && ("sys".equals(example.getSchema().getName()) || "sybfi".equals(example
-                .getSchema().getName()))) {
+                    .getSchema().getName()))) {
                 return true;
             }
             if ((example instanceof View) && ("sys".equals(example.getSchema().getName()) || "sybfi".equals(example
-                .getSchema().getName()))) {
+                    .getSchema().getName()))) {
                 return true;
             }
         }
@@ -231,8 +231,8 @@
         return false;
     }
 
-	@Override
-	public String getViewDefinition(CatalogAndSchema schema, String viewName) throws DatabaseException {
+    @Override
+    public String getViewDefinition(CatalogAndSchema schema, String viewName) throws DatabaseException {
         schema = schema.customize(this);
         GetViewDefinitionStatement statement = new GetViewDefinitionStatement(schema.getCatalogName(), schema.getSchemaName(), viewName);
         Executor executor = Scope.getCurrentScope().getSingleton(ExecutorService.class).getExecutor("jdbc", this);
@@ -240,67 +240,43 @@
         List<String> definitionRows = (List<String>) executor.queryForList(statement, String.class);
         StringBuilder definition = new StringBuilder();
         for (String d : definitionRows) {
-        	definition.append(d);
-        }
-        /*CODE START Application Hosting by Juan Carlos Escamilla Mera*/
+            definition.append(d);
+        }
         /*delete the words "CREATE VIEW [name_view] as"*/
-        String defUpper=definition.toString().toUpperCase();
-        int findPos=0;
-		if( defUpper.indexOf(" AS ") != -1 )
-		{
-			if( findPos != 0 && findPos > defUpper.indexOf(" AS "))
-			{
-				findPos=defUpper.indexOf(" AS ")+3;
-			}
-			else if ( findPos == 0 )
-			{
-				findPos=defUpper.indexOf(" AS ")+3;
-			}
-		}
-		if( defUpper.indexOf(" AS\n") != -1 )
-		{
-			if( findPos != 0 && findPos > defUpper.indexOf(" AS\n"))
-			{
-				findPos=defUpper.indexOf(" AS\n")+3;
-			}
-			else if ( findPos == 0 )
-			{
-				findPos=defUpper.indexOf(" AS\n")+3;
-			}
-		}
-		if( defUpper.indexOf("\nAS ") != -1 )
-		{
-			if( findPos != 0 && findPos > defUpper.indexOf("\nAS "))
-			{
-				findPos=defUpper.indexOf("\nAS ")+3;
-			}
-			else if ( findPos == 0 )
-			{
-				findPos=defUpper.indexOf("\nAS ")+3;
-			}
-		}
-		if( defUpper.indexOf("\nAS\n") != -1 )
-		{
-			if( findPos != 0 && findPos > defUpper.indexOf("\nAS\n"))
-			{
-				findPos=defUpper.indexOf("\nAS\n")+3;
-			}
-			else if ( findPos == 0 )
-			{
-				findPos=defUpper.indexOf("\nAS\n")+3;
-			}
-		}
-		String definitionView=definition.toString().substring(findPos, definition.toString().length());
-        /*CODE END APH*/
-        //return definition.toString();
-		return definitionView;
-	}
-	
-	/** 
-	 * @return the major version if supported, otherwise -1
-	 * @see liquibase.database.AbstractJdbcDatabase#getDatabaseMajorVersion()
-	 */
-	@Override
+        String defUpper = definition.toString().toUpperCase();
+        int findPos = 0;
+        if (defUpper.contains(" AS ")) {
+            findPos = defUpper.indexOf(" AS ") + 3;
+        }
+        if (defUpper.contains(" AS\n")) {
+            if (findPos != 0 && findPos > defUpper.indexOf(" AS\n")) {
+                findPos = defUpper.indexOf(" AS\n") + 3;
+            } else if (findPos == 0) {
+                findPos = defUpper.indexOf(" AS\n") + 3;
+            }
+        }
+        if (defUpper.contains("\nAS ")) {
+            if (findPos != 0 && findPos > defUpper.indexOf("\nAS ")) {
+                findPos = defUpper.indexOf("\nAS ") + 3;
+            } else if (findPos == 0) {
+                findPos = defUpper.indexOf("\nAS ") + 3;
+            }
+        }
+        if (defUpper.contains("\nAS\n")) {
+            if (findPos != 0 && findPos > defUpper.indexOf("\nAS\n")) {
+                findPos = defUpper.indexOf("\nAS\n") + 3;
+            } else if (findPos == 0) {
+                findPos = defUpper.indexOf("\nAS\n") + 3;
+            }
+        }
+        return definition.substring(findPos, definition.toString().length());
+    }
+
+    /**
+     * @return the major version if supported, otherwise -1
+     * @see liquibase.database.AbstractJdbcDatabase#getDatabaseMajorVersion()
+     */
+    @Override
     public int getDatabaseMajorVersion() throws DatabaseException {
         if (getConnection() == null) {
             return -1;
@@ -308,17 +284,17 @@
         try {
             return getConnection().getDatabaseMajorVersion();
         } catch (UnsupportedOperationException e) {
-        	Scope.getCurrentScope().getLog(getClass())
-        		.warning("Your JDBC driver does not support getDatabaseMajorVersion(). Consider upgrading it.");
+            Scope.getCurrentScope().getLog(getClass())
+                    .warning("Your JDBC driver does not support getDatabaseMajorVersion(). Consider upgrading it.");
             return -1;
         }
     }
 
-	/**
-	 * @return the minor version if supported, otherwise -1
-	 * @see liquibase.database.AbstractJdbcDatabase#getDatabaseMinorVersion()
-	 */
-	@Override
+    /**
+     * @return the minor version if supported, otherwise -1
+     * @see liquibase.database.AbstractJdbcDatabase#getDatabaseMinorVersion()
+     */
+    @Override
     public int getDatabaseMinorVersion() throws DatabaseException {
         if (getConnection() == null) {
             return -1;
@@ -327,25 +303,20 @@
         try {
             return getConnection().getDatabaseMinorVersion();
         } catch (UnsupportedOperationException e) {
-        	Scope.getCurrentScope().getLog(getClass())
-    			.warning("Your JDBC driver does not support getDatabaseMajorVersion(). Consider upgrading it.");
+            Scope.getCurrentScope().getLog(getClass())
+                    .warning("Your JDBC driver does not support getDatabaseMajorVersion(). Consider upgrading it.");
             return -1;
         }
     }
 
     @Override
-    public String escapeIndexName(String catalogName,String schemaName, String indexName) {
+    public String escapeIndexName(String catalogName, String schemaName, String indexName) {
         return indexName;
     }
 
     @Override
-<<<<<<< HEAD
     public String quoteObject(String objectName, Class<? extends DatabaseObject> objectType) {
         if (objectName == null) {
-=======
-    public String escapeObjectName(String objectName, Class<? extends DatabaseObject> objectType) {
-    	if (objectName == null) {
->>>>>>> 29816f9a
             return null;
         }
         return getQuotingStartCharacter() + objectName + getQuotingEndCharacter();
@@ -356,7 +327,7 @@
         if (objectName.contains("(")) { //probably a function
             return false;
         }
-<<<<<<< HEAD
+
         return super.mustQuoteObjectName(objectName, objectType);
     }
 
@@ -378,12 +349,5 @@
          * http://dcx.sap.com/index.html#sqla170/en/html/819378356ce21014a17f8d51529119ee.html
          */
         return true;
-=======
-        if(objectName.startsWith("sybf"))
-        {
-        	return null;
-        }
-        return this.quotingStartCharacter+objectName+this.quotingEndCharacter;
->>>>>>> 29816f9a
     }
 }