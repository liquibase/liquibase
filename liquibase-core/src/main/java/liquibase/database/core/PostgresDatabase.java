package liquibase.database.core;

import liquibase.CatalogAndSchema;
import liquibase.Scope;
import liquibase.changelog.column.LiquibaseColumn;
import liquibase.database.AbstractJdbcDatabase;
import liquibase.database.DatabaseConnection;
import liquibase.database.ObjectQuotingStrategy;
import liquibase.database.jvm.JdbcConnection;
import liquibase.logging.Logger;
import liquibase.structure.DatabaseObject;
import liquibase.exception.DatabaseException;
<<<<<<< HEAD
=======
import liquibase.logging.LogService;
import liquibase.logging.LogType;
>>>>>>> 1dc17187
import liquibase.statement.SqlStatement;
import liquibase.statement.core.RawCallStatement;
import liquibase.structure.core.Table;
import liquibase.util.JdbcUtils;
import liquibase.util.StringUtil;
import liquibase.statement.core.RawSqlStatement;
import liquibase.executor.ExecutorService;

import java.math.BigInteger;
import java.sql.ResultSet;
import java.sql.SQLException;
import java.sql.Statement;
import java.util.*;

/**
 * Encapsulates PostgreSQL database support.
 */
public class PostgresDatabase extends AbstractJdbcDatabase {
    private String dbFullVersion=null;
    public static final String PRODUCT_NAME = "PostgreSQL";
    public static final int MINIMUM_DBMS_MAJOR_VERSION = 9;
    public static final int MINIMUM_DBMS_MINOR_VERSION = 2;
    private static final int PGSQL_DEFAULT_TCP_PORT_NUMBER = 5432;
    private static final Logger LOG = Scope.getCurrentScope().getLog(PostgresDatabase.class);

    /**
     * Represents Postgres DB types.
     * Note: As we know COMMUNITY, RDS and AWS AURORA have the same Postgres engine. We use just COMMUNITY for those 3
     *       If we need we can extend this ENUM in future
     */
    public enum DbTypes {
        EDB, COMMUNITY, RDS, AURORA
    }

    private Set<String> systemTablesAndViews = new HashSet<>();

    private Set<String> reservedWords = new HashSet<>();

    public PostgresDatabase() {
        super.setCurrentDateTimeFunction("NOW()");
        // "Reserved" or "reserved (can be function or type)" in PostgreSQL
        // from https://www.postgresql.org/docs/9.6/static/sql-keywords-appendix.html
        reservedWords.addAll(Arrays.asList("ALL", "ANALYSE", "ANALYZE", "AND", "ANY", "ARRAY", "AS", "ASC",
                "ASYMMETRIC", "AUTHORIZATION", "BINARY", "BOTH", "CASE", "CAST", "CHECK", "COLLATE", "COLLATION",
                "COLUMN", "CONCURRENTLY", "CONSTRAINT", "CREATE", "CROSS", "CURRENT_CATALOG", "CURRENT_DATE",
                "CURRENT_ROLE", "CURRENT_SCHEMA", "CURRENT_TIME", "CURRENT_TIMESTAMP", "CURRENT_USER", "DEFAULT",
                "DEFERRABLE", "DESC", "DISTINCT", "DO", "ELSE", "END", "EXCEPT", "FALSE", "FETCH", "FOR", "FOREIGN",
                "FREEZE", "FROM", "FULL", "GRANT", "GROUP", "HAVING", "ILIKE", "IN", "INITIALLY", "INNER", "INTERSECT",
                "INTO", "IS", "ISNULL", "JOIN", "LATERAL", "LEADING", "LEFT", "LIKE", "LIMIT", "LOCALTIME",
                "LOCALTIMESTAMP", "NATURAL", "NOT", "NOTNULL", "NULL", "OFFSET", "ON", "ONLY", "OR", "ORDER", "OUTER",
                "OVERLAPS", "PLACING", "PRIMARY", "REFERENCES", "RETURNING", "RIGHT", "SELECT", "SESSION_USER",
                "SIMILAR", "SOME", "SYMMETRIC", "TABLE", "TABLESAMPLE", "THEN", "TO", "TRAILING", "TRUE", "UNION",
                "UNIQUE", "USER", "USING", "VARIADIC", "VERBOSE", "WHEN", "WHERE", "WINDOW", "WITH"));
        super.sequenceNextValueFunction = "nextval('%s')";
        super.sequenceCurrentValueFunction = "currval('%s')";
        super.unmodifiableDataTypes.addAll(Arrays.asList("bool", "int4", "int8", "float4", "float8", "bigserial", "serial", "oid", "bytea", "date", "timestamptz", "text", "int2[]", "int4[]", "int8[]", "float4[]", "float8[]", "bool[]", "varchar[]", "text[]"));
        super.unquotedObjectsAreUppercased=false;
    }

    @Override
    public boolean equals(Object o) {
        // Actually, we don't need and more specific checks than the base method. This exists just to make SONAR happy.
        return super.equals(o);
    }

    @Override
    public int hashCode() {
        // Actually, we don't need and more specific hashing than the base method. This exists just to make SONAR happy.
        return super.hashCode();
    }

    @Override
    public String getShortName() {
        return "postgresql";
    }

    @Override
    protected String getDefaultDatabaseProductName() {
        return "PostgreSQL";
    }

    @Override
    public Integer getDefaultPort() {
        return PGSQL_DEFAULT_TCP_PORT_NUMBER;
    }

    @Override
    public Set<String> getSystemViews() {
        return systemTablesAndViews;
    }

    @Override
    public int getPriority() {
        return PRIORITY_DEFAULT;
    }

    @Override
    public boolean supportsInitiallyDeferrableColumns() {
        return true;
    }

    @Override
    public boolean isCorrectDatabaseImplementation(DatabaseConnection conn) throws DatabaseException {
        if (!PRODUCT_NAME.equalsIgnoreCase(conn.getDatabaseProductName())) {
            return false;
        }

        int majorVersion = conn.getDatabaseMajorVersion();
        int minorVersion = conn.getDatabaseMinorVersion();

        if ((majorVersion < MINIMUM_DBMS_MAJOR_VERSION) || ((majorVersion == MINIMUM_DBMS_MAJOR_VERSION) &&
            (minorVersion < MINIMUM_DBMS_MINOR_VERSION))) {
            LOG.warning(
                String.format(
                    "Your PostgreSQL software version (%d.%d) seems to indicate that your software is " +
                        "older than %d.%d. This means that you might encounter strange behaviour and " +
                        "incorrect error messages.",
                    majorVersion, minorVersion, majorVersion, minorVersion));
            return true;
        }

        return true;
    }

    @Override
    public String getDefaultDriver(String url) {
        if (url.startsWith("jdbc:postgresql:")) {
            return "org.postgresql.Driver";
        }
        return null;
    }

    @Override
    public boolean supportsCatalogInObjectName(Class<? extends DatabaseObject> type) {
        return false;
    }

    @Override
    public boolean supportsSequences() {
        return true;
    }

    @Override
    public String getDatabaseChangeLogTableName() {
        return super.getDatabaseChangeLogTableName().toLowerCase(Locale.US);
    }

    @Override
    public String getDatabaseChangeLogLockTableName() {
        return super.getDatabaseChangeLogLockTableName().toLowerCase(Locale.US);
    }

    @Override
    public void setConnection(DatabaseConnection conn) {
        super.setConnection(conn);



        if (conn instanceof JdbcConnection) {
            Statement statement = null;
            ResultSet resultSet = null;
            try {
                statement = ((JdbcConnection) conn).createStatement();
                resultSet = statement.executeQuery("select setting from pg_settings where name = 'edb_redwood_date'");
                if (resultSet.next()) {
                    String setting = resultSet.getString(1);
                    if ((setting != null) && "on".equals(setting)) {
                        LOG.warning("EnterpriseDB " + conn.getURL() + " does not store DATE columns. Instead, it auto-converts " +
                                "them " +
                                "to TIMESTAMPs. (edb_redwood_date=true)");
                    }
                }
            } catch (SQLException | DatabaseException e) {
                LOG.info("Cannot check pg_settings", e);
            } finally {
                JdbcUtils.close(resultSet, statement);
            }
        }

    }

    @Override
    public String unescapeDataTypeName(String dataTypeName) {
        return dataTypeName.replace("\"", "");
    }

    @Override
    public boolean isSystemObject(DatabaseObject example) {
        // All tables in the schemas pg_catalog and pg_toast are definitely system tables.
        if
                (
                (example instanceof Table)
                        && (example.getSchema() != null)
                        && (
                        ("pg_catalog".equals(example.getSchema().getName()))
                                || ("pg_toast".equals(example.getSchema().getName()))
                )
                ) {
            return true;
        }

        return super.isSystemObject(example);
    }

    @Override
    public boolean supportsTablespaces() {
        return true;
    }

    @Override
    public String getAutoIncrementClause() {
        try {
            if (getDatabaseMajorVersion() < 10) {
                return "";
            }
        } catch (DatabaseException e) {
            return "";
        }
        return super.getAutoIncrementClause();
    }

    @Override
    protected String getAutoIncrementClause(final String generationType, final Boolean defaultOnNull) {
        try {
            if (getDatabaseMajorVersion() < 10) {
                return "";
            }
        } catch (DatabaseException e) {
            return "";
        }

        if (StringUtils.isEmpty(generationType)) {
            return super.getAutoIncrementClause();
        }

        String autoIncrementClause = "GENERATED %s AS IDENTITY"; // %s -- [ ALWAYS | BY DEFAULT ]
        return String.format(autoIncrementClause, generationType);
    }

    @Override
    public boolean generateAutoIncrementStartWith(BigInteger startWith) {
        try {
            if (getDatabaseMajorVersion() < 10) {
                return false;
            }
        } catch (DatabaseException e) {
            return false;
        }
        return super.generateAutoIncrementStartWith(startWith);
    }

    @Override
    public boolean generateAutoIncrementBy(BigInteger incrementBy) {
        try {
            if (getDatabaseMajorVersion() < 10) {
                return false;
            }
        } catch (DatabaseException e) {
            return false;
        }
        return super.generateAutoIncrementBy(incrementBy);
    }

    /**
     * This has special case logic to handle NOT quoting column names if they are
     * of type 'LiquibaseColumn' - columns in the DATABASECHANGELOG or DATABASECHANGELOGLOCK
     * tables.
     */
    @Override
    public String escapeObjectName(String objectName, Class<? extends DatabaseObject> objectType) {
        if ((quotingStrategy == ObjectQuotingStrategy.LEGACY) && hasMixedCase(objectName)) {
            return "\"" + objectName + "\"";
        } else if (objectType != null && LiquibaseColumn.class.isAssignableFrom(objectType)) {
            return (objectName != null && !objectName.isEmpty()) ? objectName.trim() : objectName;
        }

        return super.escapeObjectName(objectName, objectType);
    }

    @Override
    public String correctObjectName(String objectName, Class<? extends DatabaseObject> objectType) {
        if ((objectName == null) || (quotingStrategy != ObjectQuotingStrategy.LEGACY)) {
            return super.correctObjectName(objectName, objectType);
        }
        if (objectName.contains("-")
                || hasMixedCase(objectName)
                || startsWithNumeric(objectName)
                || isReservedWord(objectName)) {
            return objectName;
        } else {
            return objectName.toLowerCase(Locale.US);
        }
    }

    /*
    * Check if given string has case problems according to postgresql documentation.
    * If there are at least one characters with upper case while all other are in lower case (or vice versa) this
    * string should be escaped.
    *
    * Note: This may make postgres support more case sensitive than normally is, but needs to be left in for backwards
    * compatibility.
    * Method is public so a subclass extension can override it to always return false.
    */
    protected boolean hasMixedCase(String tableName) {
        if (tableName == null) {
            return false;
        }
        return StringUtil.hasUpperCase(tableName) && StringUtil.hasLowerCase(tableName);
    }

    @Override
    public boolean isReservedWord(String tableName) {
        return reservedWords.contains(tableName.toUpperCase());
    }

    @Override
    protected SqlStatement getConnectionSchemaNameCallStatement() {
        return new RawCallStatement("select current_schema()");
    }

    @Override
    public String generatePrimaryKeyName(final String tableName) {
        return tableName.toUpperCase(Locale.US) + "_PKEY";
    }

    @Override
    @SuppressWarnings("squid:S109")
    public int getMaxFractionalDigitsForTimestamp() {

        int major = 0;
        int minor = 0;

        try {
            major = getDatabaseMajorVersion();
            minor = getDatabaseMinorVersion();
        } catch (DatabaseException x) {
            Scope.getCurrentScope().getLog(getClass()).warning(
                    "Unable to determine exact database server version"
                            + " - specified TIMESTAMP precision"
                            + " will not be set: ", x);
            return 0;
        }

        // PostgreSQL 7.2 introduced fractional support...
        // https://www.postgresql.org/docs/9.2/static/datatype-datetime.html
        String minimumVersion = "7.2";

        if (StringUtil.isMinimumVersion(minimumVersion, major, minor, 0)) {
            return 6;
        } else {
            return 0;
        }
    }

    @Override
    public CatalogAndSchema.CatalogAndSchemaCase getSchemaAndCatalogCase() {
        return CatalogAndSchema.CatalogAndSchemaCase.LOWER_CASE;
    }

    public String getDatabaseFullVersion() throws DatabaseException {
        if (getConnection() == null) {
            throw new DatabaseException("Connection not set. Can not get database version. " +
                    "Postgres Database wasn't initialized in proper way !");
        }
        if (dbFullVersion != null){
            return dbFullVersion;
        }
        final String sqlToGetVersion = "SELECT version()";
        List<?> result = Scope.getCurrentScope().getSingleton(ExecutorService.class).
                getExecutor("jdbc", this).queryForList(new RawSqlStatement(sqlToGetVersion), String.class);
        if (result != null && !result.isEmpty()){
            return dbFullVersion = result.get(0).toString();
        }

        throw new DatabaseException("Connection set to Postgres type we don't support !");
    }

    @Override
    public void rollback() throws DatabaseException {
        super.rollback();
        DatabaseUtils.initializeDatabase(getDefaultCatalogName(), getDefaultSchemaName(), this);
    }

    /**
     * Method to get Postgres DB type
     * @return Db types
     * */
    public DbTypes getDbType() {
        boolean enterpriseDb = false;
        try {
            enterpriseDb = getDatabaseFullVersion().toLowerCase().contains("enterprisedb");
        } catch (DatabaseException e) {
            Scope.getCurrentScope().getLog(getClass()).severe("Can't get full version of Postgres DB. Used EDB as default", e);
            return  DbTypes.EDB;
        }
        return enterpriseDb ? DbTypes.EDB : DbTypes.COMMUNITY;
    }

}<|MERGE_RESOLUTION|>--- conflicted
+++ resolved
@@ -10,11 +10,6 @@
 import liquibase.logging.Logger;
 import liquibase.structure.DatabaseObject;
 import liquibase.exception.DatabaseException;
-<<<<<<< HEAD
-=======
-import liquibase.logging.LogService;
-import liquibase.logging.LogType;
->>>>>>> 1dc17187
 import liquibase.statement.SqlStatement;
 import liquibase.statement.core.RawCallStatement;
 import liquibase.structure.core.Table;
@@ -246,7 +241,7 @@
             return "";
         }
 
-        if (StringUtils.isEmpty(generationType)) {
+        if (StringUtil.isEmpty(generationType)) {
             return super.getAutoIncrementClause();
         }
 
