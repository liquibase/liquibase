--- conflicted
+++ resolved
@@ -3,12 +3,7 @@
 import liquibase.database.DatabaseConnection;
 import liquibase.database.jvm.JdbcConnection;
 import liquibase.exception.DatabaseException;
-<<<<<<< HEAD
 import liquibase.util.JdbcUtil;
-=======
-import liquibase.util.JdbcUtils;
-import liquibase.util.StringUtil;
->>>>>>> 3c03eaea
 
 import java.math.BigInteger;
 import java.sql.ResultSet;
@@ -74,7 +69,7 @@
     public boolean supportsDDLInTransaction() {
         return false;
     }
-    
+
     @Override
     protected String getAutoIncrementClause(String generationType, Boolean defaultOnNull) {
         return "";
