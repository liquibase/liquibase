package liquibase.license;

import liquibase.Scope;
import liquibase.change.Change;
import liquibase.change.ChangeFactory;
import liquibase.changelog.ChangeSet;
import liquibase.exception.ValidationErrors;

/**
 *
 * This class provides a static method for verifying licenses
 *
 */
public class LicenseServiceUtils {

    public static ValidationErrors checkForValidLicense(String licenseType, Change change) {
      LicenseService licenseService = Scope.getCurrentScope().getSingleton(LicenseServiceFactory.class).getLicenseService();
      if (licenseService == null) {
        return new ValidationErrors();
      }
      if (licenseService.licenseIsValid(licenseType)) {
<<<<<<< HEAD
        String message = String.format("Found valid license with subject '%s'",licenseType);
        Scope.getCurrentScope().getLog(LicenseService.class).info(message);
=======
        String message = String.format("Found valid license with subject '%s' for '%s'",licenseType, change.getDescription());
        LOG.debug(message);
>>>>>>> 96264947
        return new ValidationErrors();
      }

      ChangeSet changeSet = change.getChangeSet();
      String changeType = Scope.getCurrentScope().getSingleton(ChangeFactory.class).getChangeMetaData(change).getName();
      ValidationErrors validationErrors = new ValidationErrors();
      String message = "Change Set ID: " + changeSet.getId() + " Change Set Author: " + changeSet.getAuthor() + "\n";
      message += "Change Type 'pro:" + changeType + "' is not allowed without a valid Liquibase Pro License.\n";
      message += "To purchase or renew a Liquibase Pro license key please contact lbprosales@datical.com or\n" +
                "go to https://download.liquibase.org/liquibase-pro-pricing-details";
      validationErrors.addError(message);
      return validationErrors;
    }

  /**
   * check for a Liquibase Pro License, return true if licensed, false if not
   * @param licenseType
   * @return
   */
  public static boolean checkForValidLicense(String licenseType) {
    LicenseService licenseService = Scope.getCurrentScope().getSingleton(LicenseServiceFactory.class).getLicenseService();
    if (licenseService == null) {
      return false;
    }
    if (licenseService.licenseIsValid(licenseType)) {
      return true;
    }
    return false;
  }

}<|MERGE_RESOLUTION|>--- conflicted
+++ resolved
@@ -19,13 +19,8 @@
         return new ValidationErrors();
       }
       if (licenseService.licenseIsValid(licenseType)) {
-<<<<<<< HEAD
-        String message = String.format("Found valid license with subject '%s'",licenseType);
-        Scope.getCurrentScope().getLog(LicenseService.class).info(message);
-=======
         String message = String.format("Found valid license with subject '%s' for '%s'",licenseType, change.getDescription());
-        LOG.debug(message);
->>>>>>> 96264947
+        Scope.getCurrentScope().getLog(LicenseService.class).debug(message);
         return new ValidationErrors();
       }
 
