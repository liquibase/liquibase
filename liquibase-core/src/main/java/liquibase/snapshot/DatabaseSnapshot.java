--- conflicted
+++ resolved
@@ -87,15 +87,11 @@
                 for (Catalog catalog : catalogs) {
                     quotedCatalogs.add("'" + catalog.getName() + "'");
                 }
-<<<<<<< HEAD
-                this.setScratchData(ALL_CATALOGS_STRING_SCRATCH_KEY, StringUtil.join(quotedCatalogs, ", ").toUpperCase());
-=======
                 if (CatalogAndSchema.CatalogAndSchemaCase.ORIGINAL_CASE.equals(database.getSchemaAndCatalogCase())) {
                     this.setScratchData(ALL_CATALOGS_STRING_SCRATCH_KEY, StringUtils.join(quotedCatalogs, ", "));
                 } else {
-                    this.setScratchData(ALL_CATALOGS_STRING_SCRATCH_KEY, StringUtils.join(quotedCatalogs, ", ").toUpperCase());
-                }
->>>>>>> 3a073b32
+                    this.setScratchData(ALL_CATALOGS_STRING_SCRATCH_KEY, StringUtil.join(quotedCatalogs, ", ").toUpperCase());
+                }
             }
 
             if (getDatabase().supportsCatalogs()) {
