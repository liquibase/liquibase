package liquibase.snapshot.jvm;

import liquibase.CatalogAndSchema;
import liquibase.database.AbstractJdbcDatabase;
import liquibase.database.Database;
import liquibase.database.DatabaseConnection;
import liquibase.database.core.DB2Database;
import liquibase.database.core.Db2zDatabase;
import liquibase.database.core.MSSQLDatabase;
<<<<<<< HEAD
import liquibase.database.core.OracleDatabase;
import liquibase.database.jvm.JdbcConnection;
import liquibase.database.core.MariaDBDatabase;
import liquibase.database.core.MySQLDatabase;
=======
import liquibase.database.core.SybaseDatabase;
>>>>>>> 29816f9a
import liquibase.diff.compare.DatabaseObjectComparatorFactory;
import liquibase.exception.DatabaseException;
import liquibase.snapshot.CachedRow;
import liquibase.snapshot.DatabaseSnapshot;
import liquibase.snapshot.InvalidExampleException;
import liquibase.snapshot.JdbcDatabaseSnapshot;
import liquibase.structure.DatabaseObject;
import liquibase.structure.core.*;

import java.sql.DatabaseMetaData;
import java.sql.SQLException;
import java.util.HashSet;
import java.util.List;
import java.util.Set;

public class ForeignKeySnapshotGenerator extends JdbcSnapshotGenerator {

    protected static final String METADATA_DEFERRABILITY = "DEFERRABILITY";
    public static final String METADATA_FKTABLE_CAT = "FKTABLE_CAT";
    public static final String METADATA_FKTABLE_SCHEM = "FKTABLE_SCHEM";
    public static final String METADATA_FKTABLE_NAME = "FKTABLE_NAME";
    public static final String METADATA_FKCOLUMN_NAME = "FKCOLUMN_NAME";
    public static final String METADATA_PKTABLE_CAT = "PKTABLE_CAT";
    public static final String METADATA_PKTABLE_SCHEM = "PKTABLE_SCHEM";
    public static final String METADATA_PKTABLE_NAME = "PKTABLE_NAME";
    public static final String METADATA_PKCOLUMN_NAME = "PKCOLUMN_NAME";
    public static final String METADATA_UPDATE_RULE = "UPDATE_RULE";
    public static final String METADATA_DELETE_RULE = "DELETE_RULE";


    public ForeignKeySnapshotGenerator() {
        super(ForeignKey.class, new Class[]{Table.class});
    }

//    public Boolean has(DatabaseObject example, DatabaseSnapshot snapshot, SnapshotGeneratorChain chain) throws DatabaseException {
//        if (example instanceof ForeignKey) {
//            Database database = snapshot.getDatabase();
//            String searchCatalog = database.getJdbcCatalogName(example.getSchema());
//            String searchSchema = database.getJdbcSchemaName(example.getSchema());
//            String searchTableName = null;
//            if (((ForeignKey) example).getForeignKeyTable() != null) {
//                searchTableName = ((ForeignKey) example).getForeignKeyTable().getName();
//            }
//            String fkName = example.getName();
//
//            ResultSet rs = null;
//            try {
//                rs = getMetaDataFromCache(database).getForeignKeys(searchCatalog, searchSchema, searchTableName);
//                while (rs.next()) {
//                    if (fkName.equals(rs.getString("FK_NAME"))) {
//                        return true;
//                    }
//                }
//                return false;
//            } catch (SQLException e) {
//                throw new DatabaseException(e);
//            } finally {
//                if (rs != null) {
//                    try {
//                        rs.close();
//                    } catch (SQLException ignored) { }
//                }
//            }
//        } else {
//            return chain.has(example, snapshot);
//        }
//    }


    @Override
    protected void addTo(DatabaseObject foundObject, DatabaseSnapshot snapshot) throws DatabaseException, InvalidExampleException {
        if (!snapshot.getSnapshotControl().shouldInclude(ForeignKey.class)) {
            return;
        }

        if (foundObject instanceof Table) {
            Table table = (Table) foundObject;
            Database database = snapshot.getDatabase();
            Schema schema;
            schema = table.getSchema();


            Set<String> seenFks = new HashSet<>();
            List<CachedRow> importedKeyMetadataResultSet;
            try {
                importedKeyMetadataResultSet = ((JdbcDatabaseSnapshot) snapshot).getMetaDataFromCache().getForeignKeys(((AbstractJdbcDatabase) database)
                                .getJdbcCatalogName(schema), ((AbstractJdbcDatabase) database).getJdbcSchemaName(schema),
                        database.correctObjectName(table.getName(), Table.class), null);

                for (CachedRow row : importedKeyMetadataResultSet) {
                    ForeignKey fk = new ForeignKey().setName(row.getString("FK_NAME")).setForeignKeyTable(table);
                    if (seenFks.add(fk.getName())) {
                        table.getOutgoingForeignKeys().add(fk);
                    }
                }
            } catch (Exception e) {
                throw new DatabaseException(e);
            }
        }
    }

    @Override
    protected DatabaseObject snapshotObject(DatabaseObject example, DatabaseSnapshot snapshot) throws DatabaseException, InvalidExampleException {

        Database database = snapshot.getDatabase();

        List<CachedRow> importedKeyMetadataResultSet;
        try {
            Table fkTable = ((ForeignKey) example).getForeignKeyTable();
            String searchCatalog = ((AbstractJdbcDatabase) database).getJdbcCatalogName(fkTable.getSchema());
            String searchSchema = ((AbstractJdbcDatabase) database).getJdbcSchemaName(fkTable.getSchema());
            String searchTableName = database.correctObjectName(fkTable.getName(), Table.class);

            importedKeyMetadataResultSet = ((JdbcDatabaseSnapshot) snapshot).getMetaDataFromCache().getForeignKeys(searchCatalog,
                    searchSchema, searchTableName, example.getName());
            ForeignKey foreignKey = null;
            for (CachedRow row : importedKeyMetadataResultSet) {
                String fk_name = cleanNameFromDatabase(row.getString("FK_NAME"), database);
                if (snapshot.getDatabase().isCaseSensitive()) {
                    if (!fk_name.equals(example.getName())) {
                        continue;
                    } else if (!fk_name.equalsIgnoreCase(example.getName())) {
                        continue;
                    }
                }

                if (foreignKey == null) {
                    foreignKey = new ForeignKey();
                }

                foreignKey.setName(fk_name);

                String fkTableCatalog = cleanNameFromDatabase(row.getString(METADATA_FKTABLE_CAT), database);
                String fkTableSchema = cleanNameFromDatabase(row.getString(METADATA_FKTABLE_SCHEM), database);
                String fkTableName = cleanNameFromDatabase(row.getString(METADATA_FKTABLE_NAME), database);
                Table foreignKeyTable = new Table().setName(fkTableName);
                foreignKeyTable.setSchema(new Schema(new Catalog(fkTableCatalog), fkTableSchema));

                foreignKey.setForeignKeyTable(foreignKeyTable);
                Column fkColumn = new Column(cleanNameFromDatabase(row.getString(METADATA_FKCOLUMN_NAME), database)).setRelation(foreignKeyTable);
                boolean alreadyAdded = false;
                for (Column existing : foreignKey.getForeignKeyColumns()) {
                    if (DatabaseObjectComparatorFactory.getInstance().isSameObject(existing, fkColumn, snapshot.getSchemaComparisons(), database)) {
                        alreadyAdded = true; //already added. One is probably an alias
                    }
                }
                if (alreadyAdded) {
                    break;
                }


                CatalogAndSchema pkTableSchema = ((AbstractJdbcDatabase) database).getSchemaFromJdbcInfo(
                        row.getString(METADATA_PKTABLE_CAT), row.getString(METADATA_PKTABLE_SCHEM));
                Table tempPkTable = (Table) new Table().setName(row.getString(METADATA_PKTABLE_NAME)).setSchema(
                        new Schema(pkTableSchema.getCatalogName(), pkTableSchema.getSchemaName()));
                foreignKey.setPrimaryKeyTable(tempPkTable);
                Column pkColumn = new Column(cleanNameFromDatabase(row.getString(METADATA_PKCOLUMN_NAME), database))
                        .setRelation(tempPkTable);

                foreignKey.addForeignKeyColumn(fkColumn);
                foreignKey.addPrimaryKeyColumn(pkColumn);
                //todo foreignKey.setKeySeq(importedKeyMetadataResultSet.getInt("KEY_SEQ"));

                // DB2 on z/OS doesn't support ON UPDATE
                if (!(database instanceof Db2zDatabase)) {
                    ForeignKeyConstraintType updateRule = convertToForeignKeyConstraintType(
                        row.getInt(METADATA_UPDATE_RULE), database);
                    foreignKey.setUpdateRule(updateRule);
                }
                ForeignKeyConstraintType deleteRule = convertToForeignKeyConstraintType(
                        row.getInt(METADATA_DELETE_RULE), database);
                foreignKey.setDeleteRule(deleteRule);

                short deferrability = row.getShort(METADATA_DEFERRABILITY);

                // Hsqldb doesn't handle setting this property correctly, it sets it to 0.
                // it should be set to DatabaseMetaData.importedKeyNotDeferrable(7)
                if ((deferrability == 0) || (deferrability == DatabaseMetaData.importedKeyNotDeferrable)) {
                    foreignKey.setDeferrable(false);
                    foreignKey.setInitiallyDeferred(false);
                } else if (deferrability == DatabaseMetaData.importedKeyInitiallyDeferred) {
                    foreignKey.setDeferrable(true);
                    foreignKey.setInitiallyDeferred(true);
                } else if (deferrability == DatabaseMetaData.importedKeyInitiallyImmediate) {
                    foreignKey.setDeferrable(true);
                    foreignKey.setInitiallyDeferred(false);
                } else {
                    throw new RuntimeException("Unknown deferrability result: " + deferrability);
                }
                setValidateOptionIfAvailable(database, foreignKey, row);

                Index exampleIndex = new Index().setRelation(foreignKey.getForeignKeyTable());
                exampleIndex.getColumns().addAll(foreignKey.getForeignKeyColumns());
                exampleIndex.addAssociatedWith(Index.MARK_FOREIGN_KEY);
                foreignKey.setBackingIndex(exampleIndex);

            }
            if (snapshot.get(ForeignKey.class).contains(foreignKey)) {
                return null;
            }
            return foreignKey;
        } catch (Exception e) {
            throw new DatabaseException(e);
        }
    }

    /**
     * Method to map 'validate' option for FK. This thing works only for ORACLE
     *
     * @param database - DB where FK will be created
     * @param foreignKey - FK object to persist validate option
     * @param cachedRow - it's a cache-map to get metadata about FK
     */
    private void setValidateOptionIfAvailable(Database database, ForeignKey foreignKey, CachedRow cachedRow) {
        if (!(database instanceof OracleDatabase)) {
            return;
        }
        final String constraintValidate = cachedRow.getString("FK_VALIDATE");
        final String VALIDATE = "VALIDATED";
        if (constraintValidate!=null && !constraintValidate.isEmpty()) {
            foreignKey.setShouldValidate(VALIDATE.equals(cleanNameFromDatabase(constraintValidate.trim(), database)));
        }
    }


    protected ForeignKeyConstraintType convertToForeignKeyConstraintType(Integer jdbcType, Database database) throws DatabaseException {
        if (jdbcType == null) {
            return ForeignKeyConstraintType.importedKeyRestrict;
        }
        if (driverUsesSpFkeys(database)) {
            if (jdbcType == 0) {
                return ForeignKeyConstraintType.importedKeyCascade;
            } else if (jdbcType == 1) {
                return ForeignKeyConstraintType.importedKeyNoAction;
            } else if (jdbcType == 2) {
                return ForeignKeyConstraintType.importedKeySetNull;
            } else if (jdbcType == 3) {
                return ForeignKeyConstraintType.importedKeySetDefault;
            } else {
                throw new DatabaseException("Unknown constraint type: " + jdbcType);
            }
        }
        /*If the database used is Sybase only omit the tags onUpdate and onDelete*/ 
        else if( database instanceof SybaseDatabase )
        {
        	return null;
        }
        else {
            if (jdbcType == DatabaseMetaData.importedKeyCascade) {
                return ForeignKeyConstraintType.importedKeyCascade;
            } else if (jdbcType == DatabaseMetaData.importedKeyNoAction) {
                return ForeignKeyConstraintType.importedKeyNoAction;
            } else if (jdbcType == DatabaseMetaData.importedKeyRestrict) {
                if (database instanceof MSSQLDatabase) {
                    //mssql doesn't support restrict. Not sure why it comes back with this type sometimes
                    return ForeignKeyConstraintType.importedKeyNoAction;
                } else {
                return ForeignKeyConstraintType.importedKeyRestrict;
                }
            } else if (jdbcType == DatabaseMetaData.importedKeySetDefault) {
                return ForeignKeyConstraintType.importedKeySetDefault;
            } else if (jdbcType == DatabaseMetaData.importedKeySetNull) {
                return ForeignKeyConstraintType.importedKeySetNull;
            } else {
                throw new DatabaseException("Unknown constraint type: " + jdbcType);
            }
        }
    }

    /*
    * Sql server JDBC drivers prior to 6.3.3 used sp_fkeys to determine the delete/cascade metadata.
    * The sp_fkeys stored procedure spec says that returned integer values of 0, 1, 2, or 4
    * translate to cascade, noAction, SetNull, or SetDefault which are not the values in the JDBC
    * standard.
    *
    * If this method returns true, the sp_fkeys values should be used. Otherwise use the standard jdbc logic
    *
    * The change in logic went in with https://github.com/Microsoft/mssql-jdbc/pull/490
    */
    private boolean driverUsesSpFkeys(Database database) throws DatabaseException {
        if (!(database instanceof MSSQLDatabase)) {
            return false;
        }
        DatabaseConnection connection = database.getConnection();
        if (!(connection instanceof JdbcConnection)) {
            return false;
        }

        try {
            DatabaseMetaData metaData = ((JdbcConnection) connection).getMetaData();
            int driverMajorVersion = metaData.getDriverMajorVersion();
            int driverMinorVersion= metaData.getDriverMinorVersion();
            String driverName = metaData.getDriverName();

            if (!driverName.startsWith("Microsoft")) {
                return false;
            }

            if (driverMajorVersion > 6 || (driverMajorVersion == 6 && driverMinorVersion >= 3)) {
                return false;
            }

            return true;
        } catch (SQLException e) {
            throw new DatabaseException(e);
        }
    }

    //from SQLiteDatabaseSnapshotGenerator
    //    protected void readForeignKeys(DatabaseSnapshot snapshot, String schema, DatabaseMetaData databaseMetaData) throws DatabaseException, SQLException {
//        updateListeners("Reading foreign keys for " + snapshot.getDatabase().toString() + " ...");
//        // Foreign keys are not supported in SQLite until now.
//        // ...do nothing here
//    }


    //Code from OracleDatabaseSnapshotGenerator
//    public List<ForeignKey> getAdditionalForeignKeys(String schemaName, Database database) throws DatabaseException {
//        List<ForeignKey> foreignKeys = super.getAdditionalForeignKeys(schemaName, database);
//
//        // Setting default schema name. Needed for correct statement generation
//        if (schemaName == null) {
//            schemaName = database.convertRequestedSchemaToSchema(schemaName);
//        }
//
//        // Create SQL statement to select all FKs in database which referenced to unique columns
//        String query = "select uc_fk.constraint_name FK_NAME,uc_fk.owner FKTABLE_SCHEM,ucc_fk.table_name FKTABLE_NAME,ucc_fk.column_name FKCOLUMN_NAME,decode(uc_fk.deferrable, 'DEFERRABLE', 5 ,'NOT DEFERRABLE', 7 , 'DEFERRED', 6 ) DEFERRABILITY, decode(uc_fk.delete_rule, 'CASCADE', 0,'NO ACTION', 3) DELETE_RULE,ucc_rf.table_name PKTABLE_NAME,ucc_rf.column_name PKCOLUMN_NAME from all_cons_columns ucc_fk,all_constraints uc_fk,all_cons_columns ucc_rf,all_constraints uc_rf where uc_fk.CONSTRAINT_NAME = ucc_fk.CONSTRAINT_NAME and uc_fk.constraint_type='R' and uc_fk.r_constraint_name=ucc_rf.CONSTRAINT_NAME and uc_rf.constraint_name = ucc_rf.constraint_name and uc_rf.constraint_type = 'U' and uc_fk.owner = '" + schemaName + "' and ucc_fk.owner = '" + schemaName + "' and uc_rf.owner = '" + schemaName + "' and ucc_rf.owner = '" + schemaName + "'";
//        Statement statement = null;
//        ResultSet rs = null;
//        try {
//            statement = ((JdbcConnection) database.getConnection()).getUnderlyingConnection().createStatement();
//            rs = statement.executeQuery(query);
//            while (rs.next()) {
//                ForeignKeyInfo fkInfo = new ForeignKeyInfo();
//                fkInfo.setReferencesUniqueColumn(true);
//                fkInfo.setFkName(cleanObjectNameFromDatabase(rs.getString("FK_NAME")));
//                fkInfo.setFkSchema(cleanObjectNameFromDatabase(rs.getString("FKTABLE_SCHEM")));
//                fkInfo.setFkTableName(cleanObjectNameFromDatabase(rs.getString("FKTABLE_NAME")));
//                fkInfo.setFkColumn(cleanObjectNameFromDatabase(rs.getString("FKCOLUMN_NAME")));
//
//                fkInfo.setPkTableName(cleanObjectNameFromDatabase(rs.getString("PKTABLE_NAME")));
//                fkInfo.setPkColumn(cleanObjectNameFromDatabase(rs.getString("PKCOLUMN_NAME")));
//
//                fkInfo.setDeferrablility(rs.getShort("DEFERRABILITY"));
//                ForeignKeyConstraintType deleteRule = convertToForeignKeyConstraintType(rs.getInt("DELETE_RULE"));
//                if (rs.wasNull()) {
//                    deleteRule = null;
//                }
//                fkInfo.setDeleteRule(deleteRule);
//                foreignKeys.add(generateForeignKey(fkInfo, database, foreignKeys));
//            }
//        } catch (SQLException e) {
//            throw new DatabaseException("Can't execute selection query to generate list of foreign keys", e);
//        } finally {
//            JdbcUtils.closeResultSet(rs);
//            JdbcUtils.closeStatement(statement);
//        }
//        return foreignKeys;
//    }
//

//
//
}<|MERGE_RESOLUTION|>--- conflicted
+++ resolved
@@ -4,17 +4,11 @@
 import liquibase.database.AbstractJdbcDatabase;
 import liquibase.database.Database;
 import liquibase.database.DatabaseConnection;
-import liquibase.database.core.DB2Database;
 import liquibase.database.core.Db2zDatabase;
 import liquibase.database.core.MSSQLDatabase;
-<<<<<<< HEAD
 import liquibase.database.core.OracleDatabase;
+import liquibase.database.core.SybaseDatabase;
 import liquibase.database.jvm.JdbcConnection;
-import liquibase.database.core.MariaDBDatabase;
-import liquibase.database.core.MySQLDatabase;
-=======
-import liquibase.database.core.SybaseDatabase;
->>>>>>> 29816f9a
 import liquibase.diff.compare.DatabaseObjectComparatorFactory;
 import liquibase.exception.DatabaseException;
 import liquibase.snapshot.CachedRow;
@@ -257,7 +251,7 @@
                 throw new DatabaseException("Unknown constraint type: " + jdbcType);
             }
         }
-        /*If the database used is Sybase only omit the tags onUpdate and onDelete*/ 
+        /*If the database used is Sybase only omit the tags onUpdate and onDelete*/
         else if( database instanceof SybaseDatabase )
         {
         	return null;
