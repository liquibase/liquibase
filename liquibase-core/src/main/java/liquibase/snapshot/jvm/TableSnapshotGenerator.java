package liquibase.snapshot.jvm;

import liquibase.CatalogAndSchema;
import liquibase.database.AbstractJdbcDatabase;
import liquibase.database.Database;
import liquibase.exception.DatabaseException;
import liquibase.snapshot.CachedRow;
import liquibase.snapshot.DatabaseSnapshot;
import liquibase.snapshot.InvalidExampleException;
import liquibase.snapshot.JdbcDatabaseSnapshot;
import liquibase.structure.DatabaseObject;
import liquibase.structure.core.Schema;
import liquibase.structure.core.Table;
<<<<<<< HEAD
import liquibase.util.StringUtil;
=======
import liquibase.util.BooleanUtils;
import liquibase.util.StringUtils;
>>>>>>> 1dc17187

import java.sql.SQLException;
import java.util.List;

public class TableSnapshotGenerator extends JdbcSnapshotGenerator {
    public TableSnapshotGenerator() {
        super(Table.class, new Class[] { Schema.class});
    }

    @Override
    protected DatabaseObject snapshotObject(DatabaseObject example, DatabaseSnapshot snapshot) throws DatabaseException {
        Database database = snapshot.getDatabase();
        String objectName = example.getName();
        Schema schema = example.getSchema();

        List<CachedRow> rs = null;
        try {
            JdbcDatabaseSnapshot.CachingDatabaseMetaData metaData = ((JdbcDatabaseSnapshot) snapshot).getMetaDataFromCache();
            rs = metaData.getTables(((AbstractJdbcDatabase) database).getJdbcCatalogName(schema), ((AbstractJdbcDatabase) database).getJdbcSchemaName(schema), objectName);

            Table table;
            if (!rs.isEmpty()) {
                table = readTable(rs.get(0), database);
            } else {
                return null;
            }

            return table;
        } catch (SQLException e) {
            throw new DatabaseException(e);
        }
    }

    @Override
    protected void addTo(DatabaseObject foundObject, DatabaseSnapshot snapshot) throws DatabaseException, InvalidExampleException {
        if (!snapshot.getSnapshotControl().shouldInclude(Table.class)) {
            return;
        }

        if (foundObject instanceof Schema) {

            Database database = snapshot.getDatabase();
            Schema schema = (Schema) foundObject;

            List<CachedRow> tableMetaDataRs = null;
            try {
                tableMetaDataRs = ((JdbcDatabaseSnapshot) snapshot).getMetaDataFromCache().getTables(((AbstractJdbcDatabase) database).getJdbcCatalogName(schema), ((AbstractJdbcDatabase) database).getJdbcSchemaName(schema), null);
                for (CachedRow row : tableMetaDataRs) {
                    String tableName = row.getString("TABLE_NAME");
                    Table tableExample = (Table) new Table().setName(cleanNameFromDatabase(tableName, database)).setSchema(schema);

                    schema.addDatabaseObject(tableExample);
                }
            } catch (SQLException e) {
                throw new DatabaseException(e);
            }
        }


    }

    protected Table readTable(CachedRow tableMetadataResultSet, Database database) throws SQLException, DatabaseException {
        String rawTableName = tableMetadataResultSet.getString("TABLE_NAME");
<<<<<<< HEAD
        String rawSchemaName = StringUtil.trimToNull(tableMetadataResultSet.getString("TABLE_SCHEM"));
        String rawCatalogName = StringUtil.trimToNull(tableMetadataResultSet.getString("TABLE_CAT"));
        String remarks = StringUtil.trimToNull(tableMetadataResultSet.getString("REMARKS"));
        String tablespace = StringUtil.trimToNull(tableMetadataResultSet.getString("TABLESPACE_NAME"));
        
=======
        String rawSchemaName = StringUtils.trimToNull(tableMetadataResultSet.getString("TABLE_SCHEM"));
        String rawCatalogName = StringUtils.trimToNull(tableMetadataResultSet.getString("TABLE_CAT"));
        String remarks = StringUtils.trimToNull(tableMetadataResultSet.getString("REMARKS"));
        String tablespace = StringUtils.trimToNull(tableMetadataResultSet.getString("TABLESPACE_NAME"));
        String defaultTablespaceString = StringUtils.trimToNull(tableMetadataResultSet.getString("DEFAULT_TABLESPACE"));

>>>>>>> 1dc17187
        if (remarks != null) {
            remarks = remarks.replace("''", "'"); //come back escaped sometimes
        }

        Table table = new Table().setName(cleanNameFromDatabase(rawTableName, database));
        table.setRemarks(remarks);
        table.setTablespace(tablespace);
        table.setDefaultTablespace(BooleanUtils.isTrue(Boolean.parseBoolean(defaultTablespaceString)));

        CatalogAndSchema schemaFromJdbcInfo = ((AbstractJdbcDatabase) database).getSchemaFromJdbcInfo(rawCatalogName, rawSchemaName);
        table.setSchema(new Schema(schemaFromJdbcInfo.getCatalogName(), schemaFromJdbcInfo.getSchemaName()));

        if ("Y".equals(tableMetadataResultSet.getString("TEMPORARY"))) {
            table.setAttribute("temporary", "GLOBAL");

            String duration = tableMetadataResultSet.getString("DURATION");
            if ((duration != null) && "SYS$TRANSACTION".equals(duration)) {
                table.setAttribute("duration", "ON COMMIT DELETE ROWS");
            } else if ((duration != null) && "SYS$SESSION".equals(duration)) {
                table.setAttribute("duration", "ON COMMIT PRESERVE ROWS");
            }
        }

        return table;
    }

}<|MERGE_RESOLUTION|>--- conflicted
+++ resolved
@@ -11,12 +11,8 @@
 import liquibase.structure.DatabaseObject;
 import liquibase.structure.core.Schema;
 import liquibase.structure.core.Table;
-<<<<<<< HEAD
+import liquibase.util.BooleanUtils;
 import liquibase.util.StringUtil;
-=======
-import liquibase.util.BooleanUtils;
-import liquibase.util.StringUtils;
->>>>>>> 1dc17187
 
 import java.sql.SQLException;
 import java.util.List;
@@ -80,20 +76,12 @@
 
     protected Table readTable(CachedRow tableMetadataResultSet, Database database) throws SQLException, DatabaseException {
         String rawTableName = tableMetadataResultSet.getString("TABLE_NAME");
-<<<<<<< HEAD
         String rawSchemaName = StringUtil.trimToNull(tableMetadataResultSet.getString("TABLE_SCHEM"));
         String rawCatalogName = StringUtil.trimToNull(tableMetadataResultSet.getString("TABLE_CAT"));
         String remarks = StringUtil.trimToNull(tableMetadataResultSet.getString("REMARKS"));
         String tablespace = StringUtil.trimToNull(tableMetadataResultSet.getString("TABLESPACE_NAME"));
-        
-=======
-        String rawSchemaName = StringUtils.trimToNull(tableMetadataResultSet.getString("TABLE_SCHEM"));
-        String rawCatalogName = StringUtils.trimToNull(tableMetadataResultSet.getString("TABLE_CAT"));
-        String remarks = StringUtils.trimToNull(tableMetadataResultSet.getString("REMARKS"));
-        String tablespace = StringUtils.trimToNull(tableMetadataResultSet.getString("TABLESPACE_NAME"));
-        String defaultTablespaceString = StringUtils.trimToNull(tableMetadataResultSet.getString("DEFAULT_TABLESPACE"));
+        String defaultTablespaceString = StringUtil.trimToNull(tableMetadataResultSet.getString("DEFAULT_TABLESPACE"));
 
->>>>>>> 1dc17187
         if (remarks != null) {
             remarks = remarks.replace("''", "'"); //come back escaped sometimes
         }
