--- conflicted
+++ resolved
@@ -34,11 +34,11 @@
 
 public class ColumnSnapshotGenerator extends JdbcSnapshotGenerator {
 
-  /**
-   * This attribute indicates whether we need to process a column object. It is visible only
-   * in scope of snapshot process.
-   */
-  private static final String LIQUIBASE_COMPLETE = "liquibase-complete";
+    /**
+     * This attribute indicates whether we need to process a column object. It is visible only
+     * in scope of snapshot process.
+     */
+    private static final String LIQUIBASE_COMPLETE = "liquibase-complete";
     protected static final String COLUMN_DEF_COL = "COLUMN_DEF";
 
     private Pattern postgresStringValuePattern = Pattern.compile("'(.*)'::[\\w .]+");
@@ -54,13 +54,13 @@
         if ((((Column) example).getComputed() != null) && ((Column) example).getComputed()) {
             return example;
         }
-<<<<<<< HEAD
         Database database = snapshot.getDatabase();
 
         Relation relation = ((Column) example).getRelation();
-=======
-
->>>>>>> e5be0a9c
+        if (((Column) example).getComputed() != null && ((Column) example).getComputed()) {
+            return example;
+        }
+
         Schema schema = relation.getSchema();
         try {
             Column column = null;
@@ -80,15 +80,15 @@
             JdbcDatabaseSnapshot.CachingDatabaseMetaData databaseMetaData =
                     ((JdbcDatabaseSnapshot) snapshot).getMetaDataFromCache();
 
-            List<CachedRow> metaDataColumns = databaseMetaData.getColumns(catalogName,schemaName,tableName, columnName);
+            List<CachedRow> metaDataColumns = databaseMetaData.getColumns(catalogName, schemaName, tableName, columnName);
             List<CachedRow> metaDataNotNullConst = databaseMetaData.getNotNullConst(catalogName, schemaName, tableName);
 
             if (!metaDataColumns.isEmpty()) {
-              CachedRow data = metaDataColumns.get(0);
-              column = readColumn(data, relation, database);
-              setAutoIncrementDetails(column, database, snapshot);
-
-              populateValidateNullableIfNeeded(column, metaDataNotNullConst, database);
+                CachedRow data = metaDataColumns.get(0);
+                column = readColumn(data, relation, database);
+                setAutoIncrementDetails(column, database, snapshot);
+
+                populateValidateNullableIfNeeded(column, metaDataNotNullConst, database);
             }
 
             example.setAttribute(LIQUIBASE_COMPLETE, null);
@@ -99,26 +99,26 @@
             }
 
             return column;
-        } catch (DatabaseException|SQLException e) {
+        } catch (DatabaseException | SQLException e) {
             throw new DatabaseException(e);
         }
     }
 
     private void populateValidateNullableIfNeeded(Column column, List<CachedRow> metaDataNotNullConst, Database database) {
-        if(!(database instanceof OracleDatabase)) {
+        if (!(database instanceof OracleDatabase)) {
             return;
         }
         String name = column.getName();
-        for (CachedRow cachedRow: metaDataNotNullConst) {
+        for (CachedRow cachedRow : metaDataNotNullConst) {
             Object columnNameObj = cachedRow.get("COLUMN_NAME");
             if (columnNameObj == null) {
                 throw new AssertionError("Please check query to fetch data for notNullConst!. "
-                    + "I didn't fetch needed data");
-            }
-            if (name.equalsIgnoreCase(columnNameObj.toString())){
+                        + "I didn't fetch needed data");
+            }
+            if (name.equalsIgnoreCase(columnNameObj.toString())) {
                 final String VALIDATE = "VALIDATED";
                 Object validated = cachedRow.get(VALIDATE);
-                if (validated== null) {
+                if (validated == null) {
                     break;
                 }
                 // Oracle returns NULLABLE=Y for columns that have not null constraints that are not validated
@@ -160,7 +160,7 @@
             try {
 
                 JdbcDatabaseSnapshot.CachingDatabaseMetaData databaseMetaData =
-                    ((JdbcDatabaseSnapshot) snapshot).getMetaDataFromCache();
+                        ((JdbcDatabaseSnapshot) snapshot).getMetaDataFromCache();
 
                 Schema schema;
 
@@ -221,22 +221,22 @@
 
     protected void setAutoIncrementDetails(Column column, Database database, DatabaseSnapshot snapshot) {
         if ((column.getAutoIncrementInformation() != null) &&
-            (database instanceof MSSQLDatabase) &&
-            (database
-            .getConnection() != null) && !(database.getConnection() instanceof OfflineConnection)) {
+                (database instanceof MSSQLDatabase) &&
+                (database
+                        .getConnection() != null) && !(database.getConnection() instanceof OfflineConnection)) {
             Map<String, Column.AutoIncrementInformation> autoIncrementColumns =
-                (Map) snapshot.getScratchData("autoIncrementColumns");
+                    (Map) snapshot.getScratchData("autoIncrementColumns");
             if (autoIncrementColumns == null) {
                 autoIncrementColumns = new HashMap<>();
                 Executor executor = ExecutorService.getInstance().getExecutor(database);
                 try {
                     List<Map<String, ?>> rows = executor.queryForList(
-                        new RawSqlStatement(
-                            "SELECT object_schema_name(object_id) AS schema_name, " +
-                                "object_name(object_id) AS table_name, name AS column_name, " +
-                                "CAST(seed_value AS bigint) AS start_value, " +
-                                "CAST(increment_value AS bigint) AS increment_by " +
-                                "FROM sys.identity_columns"));
+                            new RawSqlStatement(
+                                    "SELECT object_schema_name(object_id) AS schema_name, " +
+                                            "object_name(object_id) AS table_name, name AS column_name, " +
+                                            "CAST(seed_value AS bigint) AS start_value, " +
+                                            "CAST(increment_value AS bigint) AS increment_by " +
+                                            "FROM sys.identity_columns"));
                     for (Map row : rows) {
                         String schemaName = (String) row.get("SCHEMA_NAME");
                         String tableName = (String) row.get("TABLE_NAME");
@@ -245,7 +245,7 @@
                         Long incrementBy = (Long) row.get("INCREMENT_BY");
 
                         Column.AutoIncrementInformation info =
-                            new Column.AutoIncrementInformation(startValue, incrementBy);
+                                new Column.AutoIncrementInformation(startValue, incrementBy);
                         autoIncrementColumns.put(schemaName + "." + tableName + "." + columnName, info);
                     }
                     snapshot.setScratchData("autoIncrementColumns", autoIncrementColumns);
@@ -255,8 +255,8 @@
             }
             if ((column.getRelation() != null) && (column.getSchema() != null)) {
                 Column.AutoIncrementInformation autoIncrementInformation =
-                    autoIncrementColumns.get(column.getSchema().getName() + "." + column.getRelation().getName()
-                        + "." + column.getName());
+                        autoIncrementColumns.get(column.getSchema().getName() + "." + column.getRelation().getName()
+                                + "." + column.getName());
                 if (autoIncrementInformation != null) {
                     column.setAutoIncrementInformation(autoIncrementInformation);
                 }
@@ -265,7 +265,7 @@
     }
 
     protected Column readColumn(CachedRow columnMetadataResultSet, Relation table, Database database)
-        throws SQLException, DatabaseException {
+            throws SQLException, DatabaseException {
         String rawTableName = (String) columnMetadataResultSet.get("TABLE_NAME");
         String rawColumnName = (String) columnMetadataResultSet.get("COLUMN_NAME");
         String rawSchemaName = StringUtils.trimToNull((String) columnMetadataResultSet.get("TABLE_SCHEM"));
@@ -397,7 +397,7 @@
         // TODO Is uppercasing the potential function name always a good idea?
         // In theory, we could get a quoted function name (inprobable, but not impossible)
         if ((defaultValue != null) && (defaultValue instanceof DatabaseFunction) && ((DatabaseFunction) defaultValue)
-            .getValue().matches("\\w+")) {
+                .getValue().matches("\\w+")) {
             defaultValue = new DatabaseFunction(((DatabaseFunction) defaultValue).getValue().toUpperCase());
         }
         column.setDefaultValue(defaultValue);
@@ -477,7 +477,7 @@
                 columnMetadataResultSet.set("COLUMN_SIZE", null);
                 columnMetadataResultSet.set("DECIMAL_DIGITS", null);
             } else if ("datetimeoffset".equalsIgnoreCase(columnTypeName)
-                || "time".equalsIgnoreCase(columnTypeName)) {
+                    || "time".equalsIgnoreCase(columnTypeName)) {
                 columnMetadataResultSet.set("COLUMN_SIZE", columnMetadataResultSet.getInt("DECIMAL_DIGITS"));
                 columnMetadataResultSet.set("DECIMAL_DIGITS", null);
             }
@@ -495,27 +495,27 @@
         }
 
         if ((database instanceof MySQLDatabase) && ("ENUM".equalsIgnoreCase(columnTypeName) || "SET".equalsIgnoreCase
-            (columnTypeName))) {
+                (columnTypeName))) {
             try {
                 String boilerLength;
                 if ("ENUM".equalsIgnoreCase(columnTypeName)) {
                     boilerLength = "7";
-                } else  {
+                } else {
                     // SET
                     boilerLength = "6";
                 }
                 List<String> enumValues = ExecutorService.getInstance().getExecutor(database).queryForList(
-                    new RawSqlStatement(
-                        "SELECT DISTINCT SUBSTRING_INDEX(SUBSTRING_INDEX(SUBSTRING(COLUMN_TYPE, " + boilerLength +
-                            ", LENGTH(COLUMN_TYPE) - " + boilerLength +
-                            " - 1 ), \"','\", 1 + units.i + tens.i * 10) , \"','\", -1)\n" +
-                            "FROM INFORMATION_SCHEMA.COLUMNS\n" +
-                            "CROSS JOIN (SELECT 0 AS i UNION SELECT 1 UNION SELECT 2 UNION SELECT 3 UNION SELECT 4 " +
-                            "UNION SELECT 5 UNION SELECT 6 UNION SELECT 7 UNION SELECT 8 UNION SELECT 9) units\n" +
-                            "CROSS JOIN (SELECT 0 AS i UNION SELECT 1 UNION SELECT 2 UNION SELECT 3 UNION SELECT 4 " +
-                            "UNION SELECT 5 UNION SELECT 6 UNION SELECT 7 UNION SELECT 8 UNION SELECT 9) tens\n" +
-                            "WHERE TABLE_NAME = '" + column.getRelation().getName() + "' \n" +
-                            "AND COLUMN_NAME = '" + column.getName() + "'"), String.class);
+                        new RawSqlStatement(
+                                "SELECT DISTINCT SUBSTRING_INDEX(SUBSTRING_INDEX(SUBSTRING(COLUMN_TYPE, " + boilerLength +
+                                        ", LENGTH(COLUMN_TYPE) - " + boilerLength +
+                                        " - 1 ), \"','\", 1 + units.i + tens.i * 10) , \"','\", -1)\n" +
+                                        "FROM INFORMATION_SCHEMA.COLUMNS\n" +
+                                        "CROSS JOIN (SELECT 0 AS i UNION SELECT 1 UNION SELECT 2 UNION SELECT 3 UNION SELECT 4 " +
+                                        "UNION SELECT 5 UNION SELECT 6 UNION SELECT 7 UNION SELECT 8 UNION SELECT 9) units\n" +
+                                        "CROSS JOIN (SELECT 0 AS i UNION SELECT 1 UNION SELECT 2 UNION SELECT 3 UNION SELECT 4 " +
+                                        "UNION SELECT 5 UNION SELECT 6 UNION SELECT 7 UNION SELECT 8 UNION SELECT 9) tens\n" +
+                                        "WHERE TABLE_NAME = '" + column.getRelation().getName() + "' \n" +
+                                        "AND COLUMN_NAME = '" + column.getName() + "'"), String.class);
                 String enumClause = "";
                 for (String enumValue : enumValues) {
                     enumClause += "'" + enumValue + "', ";
@@ -549,7 +549,7 @@
         if (database instanceof AbstractDb2Database) {
             String typeName = columnMetadataResultSet.getString("TYPE_NAME");
             if (("DBCLOB".equalsIgnoreCase(typeName) || "GRAPHIC".equalsIgnoreCase(typeName)
-                || "VARGRAPHIC".equalsIgnoreCase(typeName)) &&(columnSize != null)) {
+                    || "VARGRAPHIC".equalsIgnoreCase(typeName)) && (columnSize != null)) {
                 //Stored as double length chars
                 columnSize = columnSize / 2;
             }
@@ -568,7 +568,7 @@
         // but when creating a column, LONG BINARY must not have parameters.
         // The same applies to LONG(...) VARCHAR.
         if (database instanceof SybaseASADatabase
-            && ("LONG BINARY".equalsIgnoreCase(columnTypeName) || "LONG VARCHAR".equalsIgnoreCase(columnTypeName))) {
+                && ("LONG BINARY".equalsIgnoreCase(columnTypeName) || "LONG VARCHAR".equalsIgnoreCase(columnTypeName))) {
             columnSize = null;
         }
 
@@ -594,7 +594,7 @@
                 type.setColumnSize(null);
             } else {
                 type.setColumnSize((decimalDigits != database.getDefaultFractionalDigitsForTimestamp()) ?
-                    decimalDigits : null
+                        decimalDigits : null
                 );
             }
 
@@ -624,13 +624,13 @@
             columnMetadataResultSet.set(COLUMN_DEF_COL, columnMetadataResultSet.get("DATA_DEFAULT"));
 
             if ((columnMetadataResultSet.get(COLUMN_DEF_COL) != null) && "NULL".equalsIgnoreCase((String)
-                columnMetadataResultSet.get(COLUMN_DEF_COL))) {
+                    columnMetadataResultSet.get(COLUMN_DEF_COL))) {
                 columnMetadataResultSet.set(COLUMN_DEF_COL, null);
             }
 
             Object columnDef = columnMetadataResultSet.get(COLUMN_DEF_COL);
             if ("CHAR".equalsIgnoreCase(columnInfo.getType().getTypeName()) && (columnDef instanceof String) && !
-                ((String) columnDef).startsWith("'") && !((String) columnDef).endsWith("'")) {
+                    ((String) columnDef).startsWith("'") && !((String) columnDef).endsWith("'")) {
                 return new DatabaseFunction((String) columnDef);
             }
 
@@ -669,17 +669,15 @@
         }
 
         if (
-            (database instanceof AbstractDb2Database) &&
-                ((columnMetadataResultSet.get(COLUMN_DEF_COL) != null) &&
-                    "NULL".equalsIgnoreCase((String) columnMetadataResultSet.get(COLUMN_DEF_COL)))) {
+                (database instanceof AbstractDb2Database) &&
+                        ((columnMetadataResultSet.get(COLUMN_DEF_COL) != null) &&
+                                "NULL".equalsIgnoreCase((String) columnMetadataResultSet.get(COLUMN_DEF_COL)))) {
             columnMetadataResultSet.set(COLUMN_DEF_COL, null);
         }
 
         return SqlUtil.parseValue(database, columnMetadataResultSet.get(COLUMN_DEF_COL), columnInfo.getType());
     }
 
-<<<<<<< HEAD
-=======
     /**
      * {@link IndexSnapshotGenerator} fails to differentiate computed and non-computed column's for {@link PostgresDatabase}
      * assume that if COLUMN_NAME contains parentesised expression -- its function reference.
@@ -691,441 +689,4 @@
     private boolean looksLikeFunction(String columnName) {
         return columnName.contains("(");
     }
-
-    //START CODE FROM SQLITEDatabaseSnapshotGenerator
-
-////    @Override
-////    protected void readColumns(DatabaseSnapshot snapshot, String schema, DatabaseMetaData databaseMetaData) throws SQLException, DatabaseException {
-////        Database database = snapshot.getDatabase();
-////        updateListeners("Reading columns for " + database.toString() + " ...");
-////
-////        if (database instanceof SQLiteDatabase) {
-////            // ...work around for SQLite
-////            for (Table cur_table : snapshot.getTables()) {
-////                Statement selectStatement = null;
-////                ResultSet rs = null;
-////                try {
-////                    selectStatement = ((JdbcConnection) database.getConnection()).getUnderlyingConnection().createStatement();
-////                    rs = databaseMetaData.getColumns(database.convertRequestedSchemaToCatalog(schema), database.convertRequestedSchemaToSchema(schema), cur_table.getName(), null);
-////                    if (rs == null) {
-////                        rs = databaseMetaData.getColumns(database.convertRequestedSchemaToCatalog(schema), database.convertRequestedSchemaToSchema(schema), cur_table.getName(), null);
-////                    }
-////                    while ((rs != null) && rs.next()) {
-////                        readColumnInfo(snapshot, schema, rs);
-////                    }
-////                } finally {
-////                    if (rs != null) {
-////                        try {
-////                            rs.close();
-////                        } catch (SQLException ignored) {
-////                        }
-////                    }
-////                    if (selectStatement != null) {
-////                        selectStatement.close();
-////                    }
-////                }
-////            }
-////        } else {
-////            // ...if it is no SQLite database
-////            Statement selectStatement = null;
-////            ResultSet rs = null;
-////            try {
-////                selectStatement = ((JdbcConnection) database.getConnection()).getUnderlyingConnection().createStatement();
-////                rs = databaseMetaData.getColumns(database.convertRequestedSchemaToCatalog(schema), database.convertRequestedSchemaToSchema(schema), null, null);
-////                while (rs.next()) {
-////                    readColumnInfo(snapshot, schema, rs);
-////                }
-////            } finally {
-////                if (rs != null) {
-////                    try {
-////                        rs.close();
-////                    } catch (SQLException ignored) {
-////                    }
-////                }
-////                if (selectStatement != null) {
-////                    selectStatement.close();
-////                }
-////            }
-////        }
-////    }
-//
-////    private Column readColumnInfo(DatabaseSnapshot snapshot, String schema, ResultSet rs) throws SQLException, DatabaseException {
-////        Database database = snapshot.getDatabase();
-////        Column columnInfo = new Column();
-////
-////        String tableName = rs.getString("TABLE_NAME");
-////        String columnName = rs.getString("COLUMN_NAME");
-////        String schemaName = rs.getString("TABLE_SCHEM");
-////        String catalogName = rs.getString("TABLE_CAT");
-////
-////        String upperCaseTableName = tableName.toUpperCase(Locale.ENGLISH);
-////
-////        if (database.isSystemTable(catalogName, schemaName, upperCaseTableName) ||
-////                database.isLiquibaseTable(upperCaseTableName)) {
-////            return null;
-////        }
-////
-////        Table table = snapshot.getTable(tableName);
-////        if (table == null) {
-////            View view = snapshot.getView(tableName);
-////            if (view == null) {
-////                LogFactory.getLogger().debug("Could not find table or view " + tableName + " for column " + columnName);
-////                return null;
-////            } else {
-////                columnInfo.setView(view);
-////                view.getColumns().add(columnInfo);
-////            }
-////        } else {
-////            columnInfo.setTable(table);
-////            table.getColumns().add(columnInfo);
-////        }
-////
-////        columnInfo.setName(columnName);
-////        columnInfo.setDataType(rs.getInt("DATA_TYPE"));
-////        columnInfo.setColumnSize(rs.getInt("COLUMN_SIZE"));
-////        columnInfo.setDecimalDigits(rs.getInt("DECIMAL_POINTS"));
-////        Object defaultValue = rs.getObject("COLUMN_DEF");
-//////        try {
-////            //todo columnInfo.setDefaultValue(TypeConverterFactory.getInstance().findTypeConverter(database).convertDatabaseValueToObject(defaultValue, columnInfo.getDataType(), columnInfo.getColumnSize(), columnInfo.getDecimalDigits(), database));
-//////        } catch (ParseException e) {
-//////            throw new DatabaseException(e);
-//////        }
-////
-////        int nullable = rs.getInt("NULLABLE");
-////        if (nullable == DatabaseMetaData.columnNoNulls) {
-////            columnInfo.setNullable(false);
-////        } else if (nullable == DatabaseMetaData.columnNullable) {
-////            columnInfo.setNullable(true);
-////        }
-////
-////        columnInfo.setPrimaryKey(snapshot.isPrimaryKey(columnInfo));
-////        columnInfo.setAutoIncrement(isColumnAutoIncrement(database, schema, tableName, columnName));
-////        String typeName = rs.getString("TYPE_NAME");
-////        if (columnInfo.isAutoIncrement()) {
-////            typeName += "{autoIncrement:true}";
-////        }
-////        columnInfo.setType(DataTypeFactory.getInstance().parse(typeName));
-////
-////        return columnInfo;
-////    }
-    //END CODE FROM SQLiteDatabaseSnapshotGenerator
-
-
-    //method was from DerbyDatabaseSnapshotGenerator
-//    @Override
-//    protected Object readDefaultValue(Map<String, Object> columnMetadataResultSet, Column columnInfo, Database database) throws SQLException, DatabaseException {
-//        Object val = columnMetadataResultSet.get("COLUMN_DEF");
-//
-//        if (val instanceof String && "GENERATED_BY_DEFAULT".equals(val)) {
-//            return null;
-//        }
-//        return super.readDefaultValue(columnMetadataResultSet, columnInfo, database);
-//    }
-
-
-    //START CODE FROM MysqlDatabaseSnapshotGenerator
-
-
-    //    @Override
-//    protected Object readDefaultValue(Column columnInfo, ResultSet rs, Database database) throws SQLException, DatabaseException {
-//            try {
-//                Object tmpDefaultValue = columnInfo.getType().toLiquibaseType().sqlToObject(tableSchema.get(columnName).get(1), database);
-//                // this just makes explicit the following implicit behavior defined in the mysql docs:
-//                // "If an ENUM column is declared to permit NULL, the NULL value is a legal value for
-//                // the column, and the default value is NULL. If an ENUM column is declared NOT NULL,
-//                // its default value is the first element of the list of permitted values."
-//                if (tmpDefaultValue == null && columnInfo.isNullable()) {
-//                    columnInfo.setDefaultValue("NULL");
-//                }
-//                // column is NOT NULL, and this causes no "DEFAULT VALUE XXX" to be generated at all. per
-//                // the above from MySQL docs, this will cause the first value in the enumeration to be the
-//                // default.
-//                else if (tmpDefaultValue == null) {
-//                    columnInfo.setDefaultValue(null);
-//                } else {
-//                    columnInfo.setDefaultValue("'" + database.escapeStringForDatabase(tmpDefaultValue) + "'");
-//                }
-//            } catch (ParseException e) {
-//                throw new DatabaseException(e);
-//            }
-//
-//            // TEXT and BLOB column types always have null as default value
-//        } else if (columnTypeName.toLowerCase().equals("text") || columnTypeName.toLowerCase().equals("blob")) {
-//            columnInfo.setType(new DatabaseDataType(columnTypeName));
-//            columnInfo.setDefaultValue(null);
-//
-//            // Parsing TIMESTAMP database.convertDatabaseValueToObject() produces incorrect results
-//            // eg. for default value 0000-00-00 00:00:00 we have 0002-11-30T00:00:00.0 as parsing result
-//        } else if (columnTypeName.toLowerCase().equals("timestamp") && !"CURRENT_TIMESTAMP".equals(tableSchema.get(columnName).get(1))) {
-//            columnInfo.setType(new DatabaseDataType(columnTypeName));
-//            columnInfo.setDefaultValue(tableSchema.get(columnName).get(1));
-//        } else {
-//            super.readDefaultValue(columnInfo, rs, database);
-//        }
-//
-//    }
-
-//    @Override
-//    protected DatabaseDataType readDataType(ResultSet rs, Database database) throws SQLException {
-//    	String columnTypeName = rs.getString("TYPE_NAME");
-//        String columnName     = rs.getString("COLUMN_NAME");
-//        String tableName      = rs.getString("TABLE_NAME");
-//        String schemaName     = rs.getString("TABLE_CAT");
-//
-//        Map<String, List<String>> tableSchema = new HashMap<String, List<String>>();
-//
-//        if (!schemaCache.containsKey(tableName)) {
-//
-//            Statement selectStatement = null;
-//            ResultSet rsColumnType = null;
-//            try {
-//                selectStatement = ((JdbcConnection) database.getConnection()).getUnderlyingConnection().createStatement();
-//                rsColumnType = selectStatement.executeQuery("DESC "+database.escapeTableName(schemaName, tableName));
-//
-//                while(rsColumnType.next()) {
-//                    List<String> colSchema = new ArrayList<String>();
-//                    colSchema.add(rsColumnType.getString("Type"));
-//                    colSchema.add(rsColumnType.getString("Default"));
-//                    tableSchema.put(rsColumnType.getString("Field"), colSchema);
-//                }
-//            } finally {
-//                if (rsColumnType != null) {
-//                    try {
-//                        rsColumnType.close();
-//                    } catch (SQLException ignore) { }
-//                }
-//                if (selectStatement != null) {
-//                    try {
-//                        selectStatement.close();
-//                    } catch (SQLException ignore) { }
-//                }
-//            }
-//
-//
-//            schemaCache.put(tableName, tableSchema);
-//
-//        }
-//
-//        tableSchema = schemaCache.get(tableName);
-//
-//        // Parse ENUM and SET column types correctly
-//        if (columnTypeName.toLowerCase().startsWith("enum") || columnTypeName.toLowerCase().startsWith("set")) {
-//
-//            DatabaseDataType dataType = new DatabaseDataType(tableSchema.get(columnName).get(0));
-//        	try {
-//                Object tmpDefaultValue = dataType.toLiquibaseType().sqlToObject(tableSchema.get(columnName).get(1), database);
-//                // this just makes explicit the following implicit behavior defined in the mysql docs:
-//                // "If an ENUM column is declared to permit NULL, the NULL value is a legal value for
-//                // the column, and the default value is NULL. If an ENUM column is declared NOT NULL,
-//                // its default value is the first element of the list of permitted values."
-//                if (tmpDefaultValue == null && columnInfo.isNullable()) {
-//                    columnInfo.setDefaultValue("NULL");
-//                }
-//                // column is NOT NULL, and this causes no "DEFAULT VALUE XXX" to be generated at all. per
-//                // the above from MySQL docs, this will cause the first value in the enumeration to be the
-//                // default.
-//                else if (tmpDefaultValue == null) {
-//                    columnInfo.setDefaultValue(null);
-//                } else {
-//                    columnInfo.setDefaultValue("'" + database.escapeStringForDatabase(tmpDefaultValue) + "'");
-//                }
-//        	} catch (ParseException e) {
-//        		throw new DatabaseException(e);
-//        	}
-//
-//        // TEXT and BLOB column types always have null as default value
-//        } else if (columnTypeName.toLowerCase().equals("text") || columnTypeName.toLowerCase().equals("blob")) {
-//        	columnInfo.setType(new DatabaseDataType(columnTypeName));
-//        	columnInfo.setDefaultValue(null);
-//
-//        // Parsing TIMESTAMP database.convertDatabaseValueToObject() produces incorrect results
-//        // eg. for default value 0000-00-00 00:00:00 we have 0002-11-30T00:00:00.0 as parsing result
-//        } else if (columnTypeName.toLowerCase().equals("timestamp") && !"CURRENT_TIMESTAMP".equals(tableSchema.get(columnName).get(1))) {
-//        	columnInfo.setType(new DatabaseDataType(columnTypeName));
-//        	columnInfo.setDefaultValue(tableSchema.get(columnName).get(1));
-//        } else {
-//        	super.readDefaultValue(columnInfo, rs, database);
-//        }
-//    }
-
-
-//    @Override
-//    protected ForeignKeyInfo readForeignKey(ResultSet importedKeyMetadataResultSet) throws DatabaseException, SQLException {
-//        ForeignKeyInfo fkinfo= super.readForeignKey(importedKeyMetadataResultSet);
-//        //MySQL in reality doesn't has schemas. It has databases that can have relations like schemas.
-//        fkinfo.setPkTableSchema(cleanObjectNameFromDatabase(importedKeyMetadataResultSet.getString("PKTABLE_CAT")));
-//        fkinfo.setFkSchema(cleanObjectNameFromDatabase(importedKeyMetadataResultSet.getString("FKTABLE_CAT")));
-//        return fkinfo;
-//    }
-//END CODE FROM MySQLDatabaseSNapshotGenerator
-
-    //START CODE from InformixSnapshotGenerator
-//    private static final Map<Integer, String> qualifiers = new HashMap<Integer, String>();
-//
-//    static {
-//        qualifiers.put(0, "YEAR");
-//        qualifiers.put(2, "MONTH");
-//        qualifiers.put(4, "DAY");
-//        qualifiers.put(6, "HOUR");
-//        qualifiers.put(8, "MINUTE");
-//        qualifiers.put(10, "SECOND");
-//        qualifiers.put(11, "FRACTION(1)");
-//        qualifiers.put(12, "FRACTION(2)");
-//        qualifiers.put(13, "FRACTION(3)");
-//        qualifiers.put(14, "FRACTION(4)");
-//        qualifiers.put(15, "FRACTION(5)");
-//    }
-//    protected DataType readDataType(Map<String, Object> rs, Column column, Database database) throws SQLException {
-//        // See http://publib.boulder.ibm.com/infocenter/idshelp/v115/topic/com.ibm.sqlr.doc/sqlr07.htm
-//        String typeName = ((String) rs.get("TYPE_NAME")).toUpperCase();
-//        if ("DATETIME".equals(typeName) || "INTERVAL".equals(typeName)) {
-//            int collength = (Integer) rs.get("COLUMN_SIZE");
-//            //int positions = collength / 256;
-//            int firstQualifierType = (collength % 256) / 16;
-//            int lastQualifierType = (collength % 256) % 16;
-//            String type = "DATETIME".equals(typeName) ? "DATETIME" : "INTERVAL";
-//            String firstQualifier = qualifiers.get(firstQualifierType);
-//            String lastQualifier = qualifiers.get(lastQualifierType);
-//            DataType dataTypeMetaData = new DataType(type + " " + firstQualifier + " TO " + lastQualifier);
-//            dataTypeMetaData.setColumnSizeUnit(DataType.ColumnSizeUnit.BYTE);
-//
-//            return dataTypeMetaData;
-//        } else {
-//            return super.readDataType(rs, column, database);
-//        }
-//    }
-    //END CODE FROM InformaixSnapshotGenerator
-
-    //Code below was from OracleDatabaseSnapshotGenerator
-    //    @Override
-//    protected void readColumns(DatabaseSnapshot snapshot, String schema, DatabaseMetaData databaseMetaData) throws SQLException, DatabaseException {
-//        findIntegerColumns(snapshot, schema);
-//        super.readColumns(snapshot, schema, databaseMetaData);
-//
-//        /*
-//          * Code Description:
-//          * Finding all 'tablespace' attributes of column's PKs
-//          * */
-//        Database database = snapshot.getDatabase();
-//        Statement statement = null;
-//        ResultSet rs = null;
-//        try {
-//            statement = ((JdbcConnection) database.getConnection()).getUnderlyingConnection().createStatement();
-//
-//            // Setting default schema name. Needed for correct statement generation
-//            if (schema == null)
-//                schema = database.convertRequestedSchemaToSchema(schema);
-//
-//            String query = "select ui.tablespace_name TABLESPACE, ucc.table_name TABLE_NAME, ucc.column_name COLUMN_NAME FROM all_indexes ui , all_constraints uc , all_cons_columns ucc where uc.constraint_type = 'P' and ucc.constraint_name = uc.constraint_name and uc.index_name = ui.index_name and uc.owner = '" + schema + "' and ui.table_owner = '" + schema + "' and ucc.owner = '" + schema + "'";
-//            rs = statement.executeQuery(query);
-//
-//            while (rs.next()) {
-//                Column column = snapshot.getColumn(rs.getString("TABLE_NAME"), rs.getString("COLUMN_NAME"));
-//                // setting up tablespace property to column, to configure it's PK-index
-//                if (column == null) {
-//                    continue; //probably a different schema
-//                }
-//                column.setTablespace(rs.getString("TABLESPACE"));
-//            }
-//        } finally {
-//            if (rs != null) {
-//                try {
-//                    rs.close();
-//                } catch (SQLException ignore) {
-//                }
-//            }
-//            if (statement != null) {
-//                try {
-//                    statement.close();
-//                } catch (SQLException ignore) {
-//                }
-//            }
-//        }
-//
-//    }
-//
-//    /**
-//     * Method finds all INTEGER columns in snapshot's database
-//     *
-//     * @param snapshot current database snapshot
-//     * @return String list with names of all INTEGER columns
-//     * @throws java.sql.SQLException execute statement error
-//     */
-//    private List<String> findIntegerColumns(DatabaseSnapshot snapshot, String schema) throws SQLException, DatabaseException {
-//
-//        Database database = snapshot.getDatabase();
-//        // Setting default schema name. Needed for correct statement generation
-//        if (schema == null) {
-//            schema = database.convertRequestedSchemaToSchema(schema);
-//        }
-//        Statement statement = ((JdbcConnection) database.getConnection()).getUnderlyingConnection().createStatement();
-//        ResultSet integerListRS = null;
-//        // Finding all columns created as 'INTEGER'
-//        try {
-//            integerListRS = statement.executeQuery("select TABLE_NAME, COLUMN_NAME from all_tab_columns where data_precision is null and data_scale = 0 and data_type = 'NUMBER' and owner = '" + schema + "'");
-//            while (integerListRS.next()) {
-//                integerList.add(integerListRS.getString("TABLE_NAME") + "." + integerListRS.getString("COLUMN_NAME"));
-//            }
-//        } finally {
-//            if (integerListRS != null) {
-//                try {
-//                    integerListRS.close();
-//                } catch (SQLException ignore) {
-//                }
-//            }
-//
-//            if (statement != null) {
-//                try {
-//                    statement.close();
-//                } catch (SQLException ignore) {
-//                }
-//            }
-//        }
-//
-//
-//        return integerList;
-//    }
-//
-////    @Override
-////    protected DatabaseDataType readDataType(ResultSet rs, Database database) throws SQLException {
-////        if (integerList.contains(column.getTable().getName() + "." + column.getName())) {
-////            column.setDataType(Types.INTEGER);
-////        } else {
-////            column.setDataType(rs.getInt("DATA_TYPE"));
-////        }
-////        column.setColumnSize(rs.getInt("COLUMN_SIZE"));
-////        column.setDecimalDigits(rs.getInt("DECIMAL_DIGITS"));
-////
-////        // Set true, if precision should be initialize
-////        column.setInitPrecision(
-////                !((column.getDataType() == Types.DECIMAL ||
-////                        column.getDataType() == Types.NUMERIC ||
-////                        column.getDataType() == Types.REAL) && rs.getString("DECIMAL_DIGITS") == null)
-////        );
-////    }
-//
-//
-    ////    @Override
-////    protected Object readDefaultValue(Column columnInfo, ResultSet rs, Database database) throws SQLException, DatabaseException {
-////        super.readDefaultValue(columnInfo, rs, database);
-////
-////        // Exclusive setting for oracle INTEGER type
-////        // Details:
-////        // INTEGER means NUMBER type with 'data_precision IS NULL and scale = 0'
-////        if (columnInfo.getDataType() == Types.INTEGER) {
-////            columnInfo.setType(DataTypeFactory.getInstance().parse("INTEGER"));
-////        }
-////
-////        String columnTypeName = rs.getString("TYPE_NAME");
-////        if ("VARCHAR2".equals(columnTypeName)) {
-////            int charOctetLength = rs.getInt("CHAR_OCTET_LENGTH");
-////            int columnSize = rs.getInt("COLUMN_SIZE");
-////            if (columnSize == charOctetLength) {
-////                columnInfo.setLengthSemantics(Column.ColumnSizeUnit.BYTE);
-////            } else {
-////                columnInfo.setLengthSemantics(Column.ColumnSizeUnit.CHAR);
-////            }
-////        }
-////    }
->>>>>>> e5be0a9c
 }