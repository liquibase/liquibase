package liquibase.snapshot.jvm;

import liquibase.database.AbstractJdbcDatabase;
import liquibase.database.Database;
import liquibase.database.core.*;
import liquibase.database.jvm.JdbcConnection;
import liquibase.exception.DatabaseException;
import liquibase.exception.UnexpectedLiquibaseException;
import liquibase.executor.ExecutorService;
import liquibase.logging.LogFactory;
import liquibase.snapshot.*;
import liquibase.statement.DatabaseFunction;
import liquibase.statement.core.RawSqlStatement;
import liquibase.structure.DatabaseObject;
import liquibase.structure.core.*;
import liquibase.util.SqlUtil;
import liquibase.util.StringUtils;

import java.sql.*;
import java.util.List;
import java.util.regex.Matcher;
import java.util.regex.Pattern;

public class ColumnSnapshotGenerator extends JdbcSnapshotGenerator {

    private static final String LIQUIBASE_COMPLETE = "liquibase-complete";

    private Pattern postgresValuePattern = Pattern.compile("'(.*)'::[\\w ]+");

    public ColumnSnapshotGenerator() {
        super(Column.class, new Class[]{Table.class, View.class});
    }

    @Override
    protected DatabaseObject snapshotObject(DatabaseObject example, DatabaseSnapshot snapshot) throws DatabaseException, InvalidExampleException {
        Database database = snapshot.getDatabase();
        Relation relation = ((Column) example).getRelation();
        if (((Column) example).getComputed() != null && ((Column) example).getComputed()) {
            return example;
        }
        Schema schema = relation.getSchema();

        List<CachedRow> columnMetadataRs = null;
        try {

            Column column = null;

            if (example.getAttribute(LIQUIBASE_COMPLETE, false)) {
                column = (Column) example;
                example.setAttribute(LIQUIBASE_COMPLETE, null);
            } else {
                JdbcDatabaseSnapshot.CachingDatabaseMetaData databaseMetaData = ((JdbcDatabaseSnapshot) snapshot).getMetaData();

                columnMetadataRs = databaseMetaData.getColumns(((AbstractJdbcDatabase) database).getJdbcCatalogName(schema), ((AbstractJdbcDatabase) database).getJdbcSchemaName(schema), relation.getName(), example.getName());

                if (columnMetadataRs.size() > 0) {
                    CachedRow data = columnMetadataRs.get(0);
                    column = readColumn(data, relation, database);
                }
            }

            // sys.extended_properties is added to Azure on V12: https://feedback.azure.com/forums/217321-sql-database/suggestions/6549815-add-sys-extended-properties-for-meta-data-support
            if (column != null && database instanceof MSSQLDatabase && ((!((MSSQLDatabase)database).isAzureDb() && database.getDatabaseMajorVersion() >= 8) || database.getDatabaseMajorVersion() >= 12)) {
                String sql;
                if (database.getDatabaseMajorVersion() >= 9) {
                    // SQL Server 2005 or later
                    // https://technet.microsoft.com/en-us/library/ms177541.aspx
                    sql =
                            "SELECT CAST([ep].[value] AS [nvarchar](MAX)) AS [REMARKS] " +
                                    "FROM [sys].[extended_properties] AS [ep] " +
                                    "WHERE [ep].[class] = 1 " +
                                    "AND [ep].[major_id] = OBJECT_ID(N'" + database.escapeStringForDatabase(database.escapeTableName(schema.getCatalogName(), schema.getName(), relation.getName())) + "') " +
                                    "AND [ep].[minor_id] = COLUMNPROPERTY([ep].[major_id], N'" + database.escapeStringForDatabase(column.getName()) + "', 'ColumnId') " +
                                    "AND [ep].[name] = 'MS_Description'";
                } else {
                    // SQL Server 2000
                    // https://technet.microsoft.com/en-us/library/aa224810%28v=sql.80%29.aspx
                    sql =
                            "SELECT CAST([p].[value] AS [ntext]) AS [REMARKS] " +
                                    "FROM [dbo].[sysproperties] AS [p] " +
                                    "WHERE [p].[id] = OBJECT_ID(N'" + database.escapeStringForDatabase(database.escapeTableName(schema.getCatalogName(), schema.getName(), relation.getName())) + "') " +
                                    "AND [p].[smallid] = COLUMNPROPERTY([p].[id], N'" + database.escapeStringForDatabase(column.getName()) + "', 'ColumnId') " +
                                    "AND [p].[type] = 4 " +
                                    "AND [p].[name] = 'MS_Description'";
                }

                List<String> remarks = ExecutorService.getInstance().getExecutor(snapshot.getDatabase()).queryForList(new RawSqlStatement(sql), String.class);
                if (remarks != null && remarks.size() > 0) {
                    column.setRemarks(StringUtils.trimToNull(remarks.iterator().next()));
                }
            }
            return column;
        } catch (Exception e) {
            throw new DatabaseException(e);
        }
    }

    @Override
    protected void addTo(DatabaseObject foundObject, DatabaseSnapshot snapshot) throws DatabaseException, InvalidExampleException {
        if (!snapshot.getSnapshotControl().shouldInclude(Column.class)) {
            return;
        }
        if (foundObject instanceof Relation) {
            Database database = snapshot.getDatabase();
            Relation relation = (Relation) foundObject;
            List<CachedRow> allColumnsMetadataRs = null;
            try {

                JdbcDatabaseSnapshot.CachingDatabaseMetaData databaseMetaData = ((JdbcDatabaseSnapshot) snapshot).getMetaData();

                Schema schema;

                schema = relation.getSchema();
                allColumnsMetadataRs = databaseMetaData.getColumns(((AbstractJdbcDatabase) database).getJdbcCatalogName(schema), ((AbstractJdbcDatabase) database).getJdbcSchemaName(schema), relation.getName(), null);

                for (CachedRow row : allColumnsMetadataRs) {
                    Column column = readColumn(row, relation, database);
                    column.setAttribute(LIQUIBASE_COMPLETE, true);
                    relation.getColumns().add(column);
                }
            } catch (Exception e) {
                throw new DatabaseException(e);
            }
        }

    }

    protected Column readColumn(CachedRow columnMetadataResultSet, Relation table, Database database) throws SQLException, DatabaseException {
        String rawTableName = (String) columnMetadataResultSet.get("TABLE_NAME");
        String rawColumnName = (String) columnMetadataResultSet.get("COLUMN_NAME");
        String rawSchemaName = StringUtils.trimToNull((String) columnMetadataResultSet.get("TABLE_SCHEM"));
        String rawCatalogName = StringUtils.trimToNull((String) columnMetadataResultSet.get("TABLE_CAT"));
        String remarks = StringUtils.trimToNull((String) columnMetadataResultSet.get("REMARKS"));
        if (remarks != null) {
            remarks = remarks.replace("''", "'"); //come back escaped sometimes
        }
        Integer position = columnMetadataResultSet.getInt("ORDINAL_POSITION");


        Column column = new Column();
        column.setName(StringUtils.trimToNull(rawColumnName));
        column.setRelation(table);
        column.setRemarks(remarks);
        column.setOrder(position);

        if (database instanceof OracleDatabase) {
            String nullable = columnMetadataResultSet.getString("NULLABLE");
            if (nullable.equals("Y")) {
                column.setNullable(true);
            } else {
                column.setNullable(false);
            }
        } else {
            int nullable = columnMetadataResultSet.getInt("NULLABLE");
            if (nullable == DatabaseMetaData.columnNoNulls) {
                column.setNullable(false);
            } else if (nullable == DatabaseMetaData.columnNullable) {
                column.setNullable(true);
            } else if (nullable == DatabaseMetaData.columnNullableUnknown) {
                LogFactory.getLogger().info("Unknown nullable state for column " + column.toString() + ". Assuming nullable");
                column.setNullable(true);
            }
        }

        if (database.supportsAutoIncrement()) {
            if (table instanceof Table) {
                if (columnMetadataResultSet.containsColumn("IS_AUTOINCREMENT")) {
                    String isAutoincrement = (String) columnMetadataResultSet.get("IS_AUTOINCREMENT");
                    isAutoincrement = StringUtils.trimToNull(isAutoincrement);
                    if (isAutoincrement == null) {
                        column.setAutoIncrementInformation(null);
                    } else if (isAutoincrement.equals("YES")) {
                        column.setAutoIncrementInformation(new Column.AutoIncrementInformation());
                    } else if (isAutoincrement.equals("NO")) {
                        column.setAutoIncrementInformation(null);
                    } else if (isAutoincrement.equals("")) {
                        LogFactory.getLogger().info("Unknown auto increment state for column " + column.toString() + ". Assuming not auto increment");
                        column.setAutoIncrementInformation(null);
                    } else {
                        throw new UnexpectedLiquibaseException("Unknown is_autoincrement value: '" + isAutoincrement + "'");
                    }
                } else {
                    //probably older version of java, need to select from the column to find out if it is auto-increment
                    String selectStatement;
                    if (database.getDatabaseProductName().startsWith("DB2 UDB for AS/400")) {
                        selectStatement = "select " + database.escapeColumnName(rawCatalogName, rawSchemaName, rawTableName, rawColumnName) + " from " + rawSchemaName + "." + rawTableName + " where 0=1";
                        LogFactory.getLogger().debug("rawCatalogName : <" + rawCatalogName + ">");
                        LogFactory.getLogger().debug("rawSchemaName : <" + rawSchemaName + ">");
                        LogFactory.getLogger().debug("rawTableName : <" + rawTableName + ">");
                        LogFactory.getLogger().debug("raw selectStatement : <" + selectStatement + ">");


                    } else {
                        selectStatement = "select " + database.escapeColumnName(rawCatalogName, rawSchemaName, rawTableName, rawColumnName) + " from " + database.escapeTableName(rawCatalogName, rawSchemaName, rawTableName) + " where 0=1";
                    }
                    LogFactory.getLogger().debug("Checking " + rawTableName + "." + rawCatalogName + " for auto-increment with SQL: '" + selectStatement + "'");
                    Connection underlyingConnection = ((JdbcConnection) database.getConnection()).getUnderlyingConnection();
                    Statement statement = null;
                    ResultSet columnSelectRS = null;

                    try {
                        statement = underlyingConnection.createStatement();
                        columnSelectRS = statement.executeQuery(selectStatement);
                        if (columnSelectRS.getMetaData().isAutoIncrement(1)) {
                            column.setAutoIncrementInformation(new Column.AutoIncrementInformation());
                        } else {
                            column.setAutoIncrementInformation(null);
                        }
                    } finally {
                        try {
                            if (statement != null) {
                                statement.close();
                            }
                        } catch (SQLException ignore) {
                        }
                        if (columnSelectRS != null) {
                            columnSelectRS.close();
                        }
                    }
                }
            }
        }

        DataType type = readDataType(columnMetadataResultSet, column, database);
        column.setType(type);

        Object defaultValue = readDefaultValue(columnMetadataResultSet, column, database);
        if (defaultValue != null && defaultValue instanceof DatabaseFunction && ((DatabaseFunction) defaultValue).getValue().matches("\\w+")) {
            defaultValue = new DatabaseFunction(((DatabaseFunction) defaultValue).getValue().toUpperCase());
        }
        column.setDefaultValue(defaultValue);


        return column;
    }

    protected DataType readDataType(CachedRow columnMetadataResultSet, Column column, Database database) throws SQLException {

        if (database instanceof OracleDatabase) {
            String dataType = columnMetadataResultSet.getString("DATA_TYPE_NAME");
            dataType = dataType.replace("VARCHAR2", "VARCHAR");
            dataType = dataType.replace("NVARCHAR2", "NVARCHAR");

            DataType type = new DataType(dataType);
            type.setDataTypeId(columnMetadataResultSet.getInt("DATA_TYPE"));
            if (dataType.equalsIgnoreCase("NUMBER")) {
                type.setColumnSize(columnMetadataResultSet.getInt("DATA_PRECISION"));
//                if (type.getColumnSize() == null) {
//                    type.setColumnSize(38);
//                }
                type.setDecimalDigits(columnMetadataResultSet.getInt("DATA_SCALE"));
//                if (type.getDecimalDigits() == null) {
//                    type.setDecimalDigits(0);
//                }
//            type.setRadix(10);
            } else {
                type.setColumnSize(columnMetadataResultSet.getInt("DATA_LENGTH"));

                if (dataType.equalsIgnoreCase("NCLOB") || dataType.equalsIgnoreCase("BLOB") || dataType.equalsIgnoreCase("CLOB")) {
                    type.setColumnSize(null);
                } else if (dataType.equalsIgnoreCase("NVARCHAR") || dataType.equalsIgnoreCase("NCHAR")) {
                    type.setColumnSize(columnMetadataResultSet.getInt("CHAR_LENGTH"));
                    type.setColumnSizeUnit(DataType.ColumnSizeUnit.CHAR);
                } else {
                    String charUsed = columnMetadataResultSet.getString("CHAR_USED");
                    DataType.ColumnSizeUnit unit = null;
                    if ("C".equals(charUsed)) {
                        unit = DataType.ColumnSizeUnit.CHAR;
                        type.setColumnSize(columnMetadataResultSet.getInt("CHAR_LENGTH"));
                    } else if ("B".equals(charUsed)) {
                        unit = DataType.ColumnSizeUnit.BYTE;
                    }
                    type.setColumnSizeUnit(unit);
                }
            }


            return type;
        }

        String columnTypeName = (String) columnMetadataResultSet.get("TYPE_NAME");

        if (database instanceof FirebirdDatabase) {
            if (columnTypeName.equals("BLOB SUB_TYPE 0")) {
                columnTypeName = "BLOB";
            }
            if (columnTypeName.equals("BLOB SUB_TYPE 1")) {
                columnTypeName = "CLOB";
            }
        }

        if (database instanceof MySQLDatabase && (columnTypeName.equalsIgnoreCase("ENUM") || columnTypeName.equalsIgnoreCase("SET"))) {
            try {
                String boilerLength;
                if (columnTypeName.equalsIgnoreCase("ENUM"))
                    boilerLength = "7";
                else // SET
                    boilerLength = "6";
                List<String> enumValues = ExecutorService.getInstance().getExecutor(database).queryForList(new RawSqlStatement("SELECT DISTINCT SUBSTRING_INDEX(SUBSTRING_INDEX(SUBSTRING(COLUMN_TYPE, " + boilerLength + ", LENGTH(COLUMN_TYPE) - " + boilerLength + " - 1 ), \"','\", 1 + units.i + tens.i * 10) , \"','\", -1)\n" +
                        "FROM INFORMATION_SCHEMA.COLUMNS\n" +
                        "CROSS JOIN (SELECT 0 AS i UNION SELECT 1 UNION SELECT 2 UNION SELECT 3 UNION SELECT 4 UNION SELECT 5 UNION SELECT 6 UNION SELECT 7 UNION SELECT 8 UNION SELECT 9) units\n" +
                        "CROSS JOIN (SELECT 0 AS i UNION SELECT 1 UNION SELECT 2 UNION SELECT 3 UNION SELECT 4 UNION SELECT 5 UNION SELECT 6 UNION SELECT 7 UNION SELECT 8 UNION SELECT 9) tens\n" +
                        "WHERE TABLE_NAME = '" + column.getRelation().getName() + "' \n" +
                        "AND COLUMN_NAME = '" + column.getName() + "'"), String.class);
                String enumClause = "";
                for (String enumValue : enumValues) {
                    enumClause += "'" + enumValue + "', ";
                }
                enumClause = enumClause.replaceFirst(", $", "");
                return new DataType(columnTypeName + "(" + enumClause + ")");
            } catch (DatabaseException e) {
                LogFactory.getLogger().warning("Error fetching enum values", e);
            }
        }
        DataType.ColumnSizeUnit columnSizeUnit = DataType.ColumnSizeUnit.BYTE;

        int dataType = columnMetadataResultSet.getInt("DATA_TYPE");
        Integer columnSize = null;
        Integer decimalDigits = null;
        if (!database.dataTypeIsNotModifiable(columnTypeName)) { // don't set size for types like int4, int8 etc
            columnSize = columnMetadataResultSet.getInt("COLUMN_SIZE");
            decimalDigits = columnMetadataResultSet.getInt("DECIMAL_DIGITS");
            if (decimalDigits != null && decimalDigits.equals(0)) {
                decimalDigits = null;
            }
        }

        Integer radix = columnMetadataResultSet.getInt("NUM_PREC_RADIX");

        Integer characterOctetLength = columnMetadataResultSet.getInt("CHAR_OCTET_LENGTH");

        if (database instanceof DB2Database) {
            String typeName = columnMetadataResultSet.getString("TYPE_NAME");
            if (typeName.equalsIgnoreCase("DBCLOB") || typeName.equalsIgnoreCase("GRAPHIC") || typeName.equalsIgnoreCase("VARGRAPHIC")) {
                if (columnSize != null) {
                    columnSize = columnSize / 2; //Stored as double length chars
                }
            }
            if (columnTypeName.equalsIgnoreCase("TIMESTAMP") && decimalDigits == null) { //actually a date
                columnTypeName = "DATE";
                dataType = Types.DATE;
            }
        }


        DataType type = new DataType(columnTypeName);
        type.setDataTypeId(dataType);
        type.setColumnSize(columnSize);
        type.setDecimalDigits(decimalDigits);
        type.setRadix(radix);
        type.setCharacterOctetLength(characterOctetLength);
        type.setColumnSizeUnit(columnSizeUnit);

        return type;
    }

    protected Object readDefaultValue(CachedRow columnMetadataResultSet, Column columnInfo, Database database) throws SQLException, DatabaseException {
        if (database instanceof MSSQLDatabase) {
            Object defaultValue = columnMetadataResultSet.get("COLUMN_DEF");

            if (defaultValue != null && defaultValue instanceof String) {
                if (defaultValue.equals("(NULL)")) {
                    columnMetadataResultSet.set("COLUMN_DEF", null);
                }
            }
        }

        if (database instanceof OracleDatabase) {
            if (columnMetadataResultSet.get("COLUMN_DEF") == null) {
                columnMetadataResultSet.set("COLUMN_DEF", columnMetadataResultSet.get("DATA_DEFAULT"));

                if (columnMetadataResultSet.get("COLUMN_DEF") != null && ((String) columnMetadataResultSet.get("COLUMN_DEF")).equalsIgnoreCase("NULL")) {
                    columnMetadataResultSet.set("COLUMN_DEF", null);
                }

                Object columnDef = columnMetadataResultSet.get("COLUMN_DEF");
                if (columnInfo.getType().getTypeName().equalsIgnoreCase("CHAR") && columnDef instanceof String && !((String) columnDef).startsWith("'") && !((String) columnDef).endsWith("'")) {
                    return new DatabaseFunction((String) columnDef);
                }

                if (columnMetadataResultSet.get("VIRTUAL_COLUMN").equals("YES")) {
                    Object column_def = columnMetadataResultSet.get("COLUMN_DEF");
                    if (column_def != null && !column_def.equals("null")) {
                        columnMetadataResultSet.set("COLUMN_DEF", "GENERATED ALWAYS AS (" + column_def + ")");
                    }
                }
            }

        }

<<<<<<< HEAD
        if (database instanceof PostgresDatabase) {
            Object defaultValue = columnMetadataResultSet.get("COLUMN_DEF");
            if (defaultValue != null && defaultValue instanceof String) {
                Matcher matcher = postgresValuePattern.matcher((String) defaultValue);
                if (matcher.matches()) {
                    defaultValue = matcher.group(1);
                }
                columnMetadataResultSet.set("COLUMN_DEF", defaultValue);
=======
        if (database instanceof DB2Database) {
            if (columnMetadataResultSet.get("COLUMN_DEF") != null && ((String) columnMetadataResultSet.get("COLUMN_DEF")).equalsIgnoreCase("NULL")) {
                columnMetadataResultSet.set("COLUMN_DEF", null);
>>>>>>> 3af07b4e
            }
        }

        return SqlUtil.parseValue(database, columnMetadataResultSet.get("COLUMN_DEF"), columnInfo.getType());
    }

    //START CODE FROM SQLITEDatabaseSnapshotGenerator

////    @Override
////    protected void readColumns(DatabaseSnapshot snapshot, String schema, DatabaseMetaData databaseMetaData) throws SQLException, DatabaseException {
////        Database database = snapshot.getDatabase();
////        updateListeners("Reading columns for " + database.toString() + " ...");
////
////        if (database instanceof SQLiteDatabase) {
////            // ...work around for SQLite
////            for (Table cur_table : snapshot.getTables()) {
////                Statement selectStatement = null;
////                ResultSet rs = null;
////                try {
////                    selectStatement = ((JdbcConnection) database.getConnection()).getUnderlyingConnection().createStatement();
////                    rs = databaseMetaData.getColumns(database.convertRequestedSchemaToCatalog(schema), database.convertRequestedSchemaToSchema(schema), cur_table.getName(), null);
////                    if (rs == null) {
////                        rs = databaseMetaData.getColumns(database.convertRequestedSchemaToCatalog(schema), database.convertRequestedSchemaToSchema(schema), cur_table.getName(), null);
////                    }
////                    while ((rs != null) && rs.next()) {
////                        readColumnInfo(snapshot, schema, rs);
////                    }
////                } finally {
////                    if (rs != null) {
////                        try {
////                            rs.close();
////                        } catch (SQLException ignored) {
////                        }
////                    }
////                    if (selectStatement != null) {
////                        selectStatement.close();
////                    }
////                }
////            }
////        } else {
////            // ...if it is no SQLite database
////            Statement selectStatement = null;
////            ResultSet rs = null;
////            try {
////                selectStatement = ((JdbcConnection) database.getConnection()).getUnderlyingConnection().createStatement();
////                rs = databaseMetaData.getColumns(database.convertRequestedSchemaToCatalog(schema), database.convertRequestedSchemaToSchema(schema), null, null);
////                while (rs.next()) {
////                    readColumnInfo(snapshot, schema, rs);
////                }
////            } finally {
////                if (rs != null) {
////                    try {
////                        rs.close();
////                    } catch (SQLException ignored) {
////                    }
////                }
////                if (selectStatement != null) {
////                    selectStatement.close();
////                }
////            }
////        }
////    }
//
////    private Column readColumnInfo(DatabaseSnapshot snapshot, String schema, ResultSet rs) throws SQLException, DatabaseException {
////        Database database = snapshot.getDatabase();
////        Column columnInfo = new Column();
////
////        String tableName = rs.getString("TABLE_NAME");
////        String columnName = rs.getString("COLUMN_NAME");
////        String schemaName = rs.getString("TABLE_SCHEM");
////        String catalogName = rs.getString("TABLE_CAT");
////
////        String upperCaseTableName = tableName.toUpperCase(Locale.ENGLISH);
////
////        if (database.isSystemTable(catalogName, schemaName, upperCaseTableName) ||
////                database.isLiquibaseTable(upperCaseTableName)) {
////            return null;
////        }
////
////        Table table = snapshot.getTable(tableName);
////        if (table == null) {
////            View view = snapshot.getView(tableName);
////            if (view == null) {
////                LogFactory.getLogger().debug("Could not find table or view " + tableName + " for column " + columnName);
////                return null;
////            } else {
////                columnInfo.setView(view);
////                view.getColumns().add(columnInfo);
////            }
////        } else {
////            columnInfo.setTable(table);
////            table.getColumns().add(columnInfo);
////        }
////
////        columnInfo.setName(columnName);
////        columnInfo.setDataType(rs.getInt("DATA_TYPE"));
////        columnInfo.setColumnSize(rs.getInt("COLUMN_SIZE"));
////        columnInfo.setDecimalDigits(rs.getInt("DECIMAL_POINTS"));
////        Object defaultValue = rs.getObject("COLUMN_DEF");
//////        try {
////            //todo columnInfo.setDefaultValue(TypeConverterFactory.getInstance().findTypeConverter(database).convertDatabaseValueToObject(defaultValue, columnInfo.getDataType(), columnInfo.getColumnSize(), columnInfo.getDecimalDigits(), database));
//////        } catch (ParseException e) {
//////            throw new DatabaseException(e);
//////        }
////
////        int nullable = rs.getInt("NULLABLE");
////        if (nullable == DatabaseMetaData.columnNoNulls) {
////            columnInfo.setNullable(false);
////        } else if (nullable == DatabaseMetaData.columnNullable) {
////            columnInfo.setNullable(true);
////        }
////
////        columnInfo.setPrimaryKey(snapshot.isPrimaryKey(columnInfo));
////        columnInfo.setAutoIncrement(isColumnAutoIncrement(database, schema, tableName, columnName));
////        String typeName = rs.getString("TYPE_NAME");
////        if (columnInfo.isAutoIncrement()) {
////            typeName += "{autoIncrement:true}";
////        }
////        columnInfo.setType(DataTypeFactory.getInstance().parse(typeName));
////
////        return columnInfo;
////    }
    //END CODE FROM SQLiteDatabaseSnapshotGenerator


    //method was from DerbyDatabaseSnapshotGenerator
//    @Override
//    protected Object readDefaultValue(Map<String, Object> columnMetadataResultSet, Column columnInfo, Database database) throws SQLException, DatabaseException {
//        Object val = columnMetadataResultSet.get("COLUMN_DEF");
//
//        if (val instanceof String && "GENERATED_BY_DEFAULT".equals(val)) {
//            return null;
//        }
//        return super.readDefaultValue(columnMetadataResultSet, columnInfo, database);
//    }


    //START CODE FROM MysqlDatabaseSnapshotGenerator


    //    @Override
//    protected Object readDefaultValue(Column columnInfo, ResultSet rs, Database database) throws SQLException, DatabaseException {
//            try {
//                Object tmpDefaultValue = columnInfo.getType().toLiquibaseType().sqlToObject(tableSchema.get(columnName).get(1), database);
//                // this just makes explicit the following implicit behavior defined in the mysql docs:
//                // "If an ENUM column is declared to permit NULL, the NULL value is a legal value for
//                // the column, and the default value is NULL. If an ENUM column is declared NOT NULL,
//                // its default value is the first element of the list of permitted values."
//                if (tmpDefaultValue == null && columnInfo.isNullable()) {
//                    columnInfo.setDefaultValue("NULL");
//                }
//                // column is NOT NULL, and this causes no "DEFAULT VALUE XXX" to be generated at all. per
//                // the above from MySQL docs, this will cause the first value in the enumeration to be the
//                // default.
//                else if (tmpDefaultValue == null) {
//                    columnInfo.setDefaultValue(null);
//                } else {
//                    columnInfo.setDefaultValue("'" + database.escapeStringForDatabase(tmpDefaultValue) + "'");
//                }
//            } catch (ParseException e) {
//                throw new DatabaseException(e);
//            }
//
//            // TEXT and BLOB column types always have null as default value
//        } else if (columnTypeName.toLowerCase().equals("text") || columnTypeName.toLowerCase().equals("blob")) {
//            columnInfo.setType(new DatabaseDataType(columnTypeName));
//            columnInfo.setDefaultValue(null);
//
//            // Parsing TIMESTAMP database.convertDatabaseValueToObject() produces incorrect results
//            // eg. for default value 0000-00-00 00:00:00 we have 0002-11-30T00:00:00.0 as parsing result
//        } else if (columnTypeName.toLowerCase().equals("timestamp") && !"CURRENT_TIMESTAMP".equals(tableSchema.get(columnName).get(1))) {
//            columnInfo.setType(new DatabaseDataType(columnTypeName));
//            columnInfo.setDefaultValue(tableSchema.get(columnName).get(1));
//        } else {
//            super.readDefaultValue(columnInfo, rs, database);
//        }
//
//    }

//    @Override
//    protected DatabaseDataType readDataType(ResultSet rs, Database database) throws SQLException {
//    	String columnTypeName = rs.getString("TYPE_NAME");
//        String columnName     = rs.getString("COLUMN_NAME");
//        String tableName      = rs.getString("TABLE_NAME");
//        String schemaName     = rs.getString("TABLE_CAT");
//
//        Map<String, List<String>> tableSchema = new HashMap<String, List<String>>();
//
//        if (!schemaCache.containsKey(tableName)) {
//
//            Statement selectStatement = null;
//            ResultSet rsColumnType = null;
//            try {
//                selectStatement = ((JdbcConnection) database.getConnection()).getUnderlyingConnection().createStatement();
//                rsColumnType = selectStatement.executeQuery("DESC "+database.escapeTableName(schemaName, tableName));
//
//                while(rsColumnType.next()) {
//                    List<String> colSchema = new ArrayList<String>();
//                    colSchema.add(rsColumnType.getString("Type"));
//                    colSchema.add(rsColumnType.getString("Default"));
//                    tableSchema.put(rsColumnType.getString("Field"), colSchema);
//                }
//            } finally {
//                if (rsColumnType != null) {
//                    try {
//                        rsColumnType.close();
//                    } catch (SQLException ignore) { }
//                }
//                if (selectStatement != null) {
//                    try {
//                        selectStatement.close();
//                    } catch (SQLException ignore) { }
//                }
//            }
//
//
//            schemaCache.put(tableName, tableSchema);
//
//        }
//
//        tableSchema = schemaCache.get(tableName);
//
//        // Parse ENUM and SET column types correctly
//        if (columnTypeName.toLowerCase().startsWith("enum") || columnTypeName.toLowerCase().startsWith("set")) {
//
//            DatabaseDataType dataType = new DatabaseDataType(tableSchema.get(columnName).get(0));
//        	try {
//                Object tmpDefaultValue = dataType.toLiquibaseType().sqlToObject(tableSchema.get(columnName).get(1), database);
//                // this just makes explicit the following implicit behavior defined in the mysql docs:
//                // "If an ENUM column is declared to permit NULL, the NULL value is a legal value for
//                // the column, and the default value is NULL. If an ENUM column is declared NOT NULL,
//                // its default value is the first element of the list of permitted values."
//                if (tmpDefaultValue == null && columnInfo.isNullable()) {
//                    columnInfo.setDefaultValue("NULL");
//                }
//                // column is NOT NULL, and this causes no "DEFAULT VALUE XXX" to be generated at all. per
//                // the above from MySQL docs, this will cause the first value in the enumeration to be the
//                // default.
//                else if (tmpDefaultValue == null) {
//                    columnInfo.setDefaultValue(null);
//                } else {
//                    columnInfo.setDefaultValue("'" + database.escapeStringForDatabase(tmpDefaultValue) + "'");
//                }
//        	} catch (ParseException e) {
//        		throw new DatabaseException(e);
//        	}
//
//        // TEXT and BLOB column types always have null as default value
//        } else if (columnTypeName.toLowerCase().equals("text") || columnTypeName.toLowerCase().equals("blob")) {
//        	columnInfo.setType(new DatabaseDataType(columnTypeName));
//        	columnInfo.setDefaultValue(null);
//
//        // Parsing TIMESTAMP database.convertDatabaseValueToObject() produces incorrect results
//        // eg. for default value 0000-00-00 00:00:00 we have 0002-11-30T00:00:00.0 as parsing result
//        } else if (columnTypeName.toLowerCase().equals("timestamp") && !"CURRENT_TIMESTAMP".equals(tableSchema.get(columnName).get(1))) {
//        	columnInfo.setType(new DatabaseDataType(columnTypeName));
//        	columnInfo.setDefaultValue(tableSchema.get(columnName).get(1));
//        } else {
//        	super.readDefaultValue(columnInfo, rs, database);
//        }
//    }


//    @Override
//    protected ForeignKeyInfo readForeignKey(ResultSet importedKeyMetadataResultSet) throws DatabaseException, SQLException {
//        ForeignKeyInfo fkinfo= super.readForeignKey(importedKeyMetadataResultSet);
//        //MySQL in reality doesn't has schemas. It has databases that can have relations like schemas.
//        fkinfo.setPkTableSchema(cleanObjectNameFromDatabase(importedKeyMetadataResultSet.getString("PKTABLE_CAT")));
//        fkinfo.setFkSchema(cleanObjectNameFromDatabase(importedKeyMetadataResultSet.getString("FKTABLE_CAT")));
//        return fkinfo;
//    }
//END CODE FROM MySQLDatabaseSNapshotGenerator

    //START CODE from InformixSnapshotGenerator
//    private static final Map<Integer, String> qualifiers = new HashMap<Integer, String>();
//
//    static {
//        qualifiers.put(0, "YEAR");
//        qualifiers.put(2, "MONTH");
//        qualifiers.put(4, "DAY");
//        qualifiers.put(6, "HOUR");
//        qualifiers.put(8, "MINUTE");
//        qualifiers.put(10, "SECOND");
//        qualifiers.put(11, "FRACTION(1)");
//        qualifiers.put(12, "FRACTION(2)");
//        qualifiers.put(13, "FRACTION(3)");
//        qualifiers.put(14, "FRACTION(4)");
//        qualifiers.put(15, "FRACTION(5)");
//    }
//    protected DataType readDataType(Map<String, Object> rs, Column column, Database database) throws SQLException {
//        // See http://publib.boulder.ibm.com/infocenter/idshelp/v115/topic/com.ibm.sqlr.doc/sqlr07.htm
//        String typeName = ((String) rs.get("TYPE_NAME")).toUpperCase();
//        if ("DATETIME".equals(typeName) || "INTERVAL".equals(typeName)) {
//            int collength = (Integer) rs.get("COLUMN_SIZE");
//            //int positions = collength / 256;
//            int firstQualifierType = (collength % 256) / 16;
//            int lastQualifierType = (collength % 256) % 16;
//            String type = "DATETIME".equals(typeName) ? "DATETIME" : "INTERVAL";
//            String firstQualifier = qualifiers.get(firstQualifierType);
//            String lastQualifier = qualifiers.get(lastQualifierType);
//            DataType dataTypeMetaData = new DataType(type + " " + firstQualifier + " TO " + lastQualifier);
//            dataTypeMetaData.setColumnSizeUnit(DataType.ColumnSizeUnit.BYTE);
//
//            return dataTypeMetaData;
//        } else {
//            return super.readDataType(rs, column, database);
//        }
//    }
    //END CODE FROM InformaixSnapshotGenerator

    //Code below was from OracleDatabaseSnapshotGenerator
    //    @Override
//    protected void readColumns(DatabaseSnapshot snapshot, String schema, DatabaseMetaData databaseMetaData) throws SQLException, DatabaseException {
//        findIntegerColumns(snapshot, schema);
//        super.readColumns(snapshot, schema, databaseMetaData);
//
//        /*
//          * Code Description:
//          * Finding all 'tablespace' attributes of column's PKs
//          * */
//        Database database = snapshot.getDatabase();
//        Statement statement = null;
//        ResultSet rs = null;
//        try {
//            statement = ((JdbcConnection) database.getConnection()).getUnderlyingConnection().createStatement();
//
//            // Setting default schema name. Needed for correct statement generation
//            if (schema == null)
//                schema = database.convertRequestedSchemaToSchema(schema);
//
//            String query = "select ui.tablespace_name TABLESPACE, ucc.table_name TABLE_NAME, ucc.column_name COLUMN_NAME FROM all_indexes ui , all_constraints uc , all_cons_columns ucc where uc.constraint_type = 'P' and ucc.constraint_name = uc.constraint_name and uc.index_name = ui.index_name and uc.owner = '" + schema + "' and ui.table_owner = '" + schema + "' and ucc.owner = '" + schema + "'";
//            rs = statement.executeQuery(query);
//
//            while (rs.next()) {
//                Column column = snapshot.getColumn(rs.getString("TABLE_NAME"), rs.getString("COLUMN_NAME"));
//                // setting up tablespace property to column, to configure it's PK-index
//                if (column == null) {
//                    continue; //probably a different schema
//                }
//                column.setTablespace(rs.getString("TABLESPACE"));
//            }
//        } finally {
//            if (rs != null) {
//                try {
//                    rs.close();
//                } catch (SQLException ignore) {
//                }
//            }
//            if (statement != null) {
//                try {
//                    statement.close();
//                } catch (SQLException ignore) {
//                }
//            }
//        }
//
//    }
//
//    /**
//     * Method finds all INTEGER columns in snapshot's database
//     *
//     * @param snapshot current database snapshot
//     * @return String list with names of all INTEGER columns
//     * @throws java.sql.SQLException execute statement error
//     */
//    private List<String> findIntegerColumns(DatabaseSnapshot snapshot, String schema) throws SQLException, DatabaseException {
//
//        Database database = snapshot.getDatabase();
//        // Setting default schema name. Needed for correct statement generation
//        if (schema == null) {
//            schema = database.convertRequestedSchemaToSchema(schema);
//        }
//        Statement statement = ((JdbcConnection) database.getConnection()).getUnderlyingConnection().createStatement();
//        ResultSet integerListRS = null;
//        // Finding all columns created as 'INTEGER'
//        try {
//            integerListRS = statement.executeQuery("select TABLE_NAME, COLUMN_NAME from all_tab_columns where data_precision is null and data_scale = 0 and data_type = 'NUMBER' and owner = '" + schema + "'");
//            while (integerListRS.next()) {
//                integerList.add(integerListRS.getString("TABLE_NAME") + "." + integerListRS.getString("COLUMN_NAME"));
//            }
//        } finally {
//            if (integerListRS != null) {
//                try {
//                    integerListRS.close();
//                } catch (SQLException ignore) {
//                }
//            }
//
//            if (statement != null) {
//                try {
//                    statement.close();
//                } catch (SQLException ignore) {
//                }
//            }
//        }
//
//
//        return integerList;
//    }
//
////    @Override
////    protected DatabaseDataType readDataType(ResultSet rs, Database database) throws SQLException {
////        if (integerList.contains(column.getTable().getName() + "." + column.getName())) {
////            column.setDataType(Types.INTEGER);
////        } else {
////            column.setDataType(rs.getInt("DATA_TYPE"));
////        }
////        column.setColumnSize(rs.getInt("COLUMN_SIZE"));
////        column.setDecimalDigits(rs.getInt("DECIMAL_DIGITS"));
////
////        // Set true, if precision should be initialize
////        column.setInitPrecision(
////                !((column.getDataType() == Types.DECIMAL ||
////                        column.getDataType() == Types.NUMERIC ||
////                        column.getDataType() == Types.REAL) && rs.getString("DECIMAL_DIGITS") == null)
////        );
////    }
//
//
    ////    @Override
////    protected Object readDefaultValue(Column columnInfo, ResultSet rs, Database database) throws SQLException, DatabaseException {
////        super.readDefaultValue(columnInfo, rs, database);
////
////        // Exclusive setting for oracle INTEGER type
////        // Details:
////        // INTEGER means NUMBER type with 'data_precision IS NULL and scale = 0'
////        if (columnInfo.getDataType() == Types.INTEGER) {
////            columnInfo.setType(DataTypeFactory.getInstance().parse("INTEGER"));
////        }
////
////        String columnTypeName = rs.getString("TYPE_NAME");
////        if ("VARCHAR2".equals(columnTypeName)) {
////            int charOctetLength = rs.getInt("CHAR_OCTET_LENGTH");
////            int columnSize = rs.getInt("COLUMN_SIZE");
////            if (columnSize == charOctetLength) {
////                columnInfo.setLengthSemantics(Column.ColumnSizeUnit.BYTE);
////            } else {
////                columnInfo.setLengthSemantics(Column.ColumnSizeUnit.CHAR);
////            }
////        }
////    }
}<|MERGE_RESOLUTION|>--- conflicted
+++ resolved
@@ -388,7 +388,6 @@
 
         }
 
-<<<<<<< HEAD
         if (database instanceof PostgresDatabase) {
             Object defaultValue = columnMetadataResultSet.get("COLUMN_DEF");
             if (defaultValue != null && defaultValue instanceof String) {
@@ -397,11 +396,12 @@
                     defaultValue = matcher.group(1);
                 }
                 columnMetadataResultSet.set("COLUMN_DEF", defaultValue);
-=======
+            }
+        }
+
         if (database instanceof DB2Database) {
             if (columnMetadataResultSet.get("COLUMN_DEF") != null && ((String) columnMetadataResultSet.get("COLUMN_DEF")).equalsIgnoreCase("NULL")) {
                 columnMetadataResultSet.set("COLUMN_DEF", null);
->>>>>>> 3af07b4e
             }
         }
 
