package liquibase.snapshot.jvm;

import liquibase.database.AbstractJdbcDatabase;
import liquibase.database.Database;
import liquibase.database.core.DB2Database;
import liquibase.database.core.HsqlDatabase;
import liquibase.database.core.MSSQLDatabase;
import liquibase.database.core.MySQLDatabase;
import liquibase.database.core.OracleDatabase;
import liquibase.database.core.PostgresDatabase;
import liquibase.exception.DatabaseException;
import liquibase.executor.ExecutorService;
import liquibase.snapshot.InvalidExampleException;
import liquibase.snapshot.SnapshotGeneratorChain;
import liquibase.snapshot.DatabaseSnapshot;
import liquibase.statement.core.RawSqlStatement;
import liquibase.structure.DatabaseObject;
import liquibase.structure.core.*;

import java.sql.ResultSet;
import java.sql.SQLException;
import java.util.*;

public class UniqueConstraintSnapshotGenerator extends JdbcSnapshotGenerator {

    public UniqueConstraintSnapshotGenerator() {
        super(UniqueConstraint.class, new Class[]{Table.class});
    }

    @Override
    protected DatabaseObject snapshotObject(DatabaseObject example, DatabaseSnapshot snapshot) throws DatabaseException, InvalidExampleException {
        Database database = snapshot.getDatabase();
        UniqueConstraint exampleConstraint = (UniqueConstraint) example;
        Table table = exampleConstraint.getTable();

        List<Map> metadata = listColumns(exampleConstraint, database);

        if (metadata.size() == 0) {
            return null;
        }
        UniqueConstraint constraint = new UniqueConstraint();
        constraint.setTable(table);
        constraint.setName(example.getName());
        for (Map<String, Object> col : metadata) {
            constraint.getColumns().add((String) col.get("COLUMN_NAME"));
        }

        Index exampleIndex = new Index().setTable(constraint.getTable());
        exampleIndex.getColumns().addAll(constraint.getColumns());
        constraint.setBackingIndex(exampleIndex);


        return constraint;
    }

    @Override
    protected void addTo(DatabaseObject foundObject, DatabaseSnapshot snapshot) throws DatabaseException, InvalidExampleException {

        if (!snapshot.getSnapshotControl().shouldInclude(UniqueConstraint.class)) {
            return;
        }

        if (foundObject instanceof Table) {
            Table table = (Table) foundObject;
            Database database = snapshot.getDatabase();
            Schema schema;
            schema = table.getSchema();

            List<Map> metadata = listConstraints(table, database, schema);


            Set<String> seenConstraints = new HashSet<String>();

            for (Map<String, Object> constraint : metadata) {
                UniqueConstraint uq = new UniqueConstraint().setName((String) constraint.get("CONSTRAINT_NAME")).setTable(table);
                if (seenConstraints.add(uq.getName())) {
                    table.getUniqueConstraints().add(uq);
                }
            }
        }
    }

    protected List<Map> listConstraints(Table table, Database database, Schema schema) throws DatabaseException {
        String sql = null;
<<<<<<< HEAD
        if (database instanceof MySQLDatabase || database instanceof PostgresDatabase) {
=======
        if (database instanceof MySQLDatabase || database instanceof HsqlDatabase) {
>>>>>>> 539a7118
            sql = "select CONSTRAINT_NAME " +
                    "from information_schema.table_constraints " +
                    "where constraint_schema='" + database.correctObjectName(schema.getCatalogName(), Catalog.class) + "' " +
                    "and constraint_type='UNIQUE' " +
                    "and table_name='" + database.correctObjectName(table.getName(), Table.class) + "'";
        } else if (database instanceof MSSQLDatabase) {
            sql = "select Constraint_Name from information_schema.table_constraints " +
                    "where constraint_type = 'Unique' " +
                    "and constraint_schema='"+database.correctObjectName(schema.getName(), Schema.class)+"' "+
                    "and table_name='"+database.correctObjectName(table.getName(), Table.class)+"'";
        } else if (database instanceof OracleDatabase) {
            sql = "select uc.constraint_name, uc.table_name,uc.status,uc.deferrable,uc.deferred,ui.tablespace_name from all_constraints uc, all_cons_columns ucc, all_indexes ui " +
                    "where uc.constraint_type='U' and uc.index_name = ui.index_name and uc.constraint_name = ucc.constraint_name " +
                    "and uc.table_name = '" + database.correctObjectName(table.getName(), Table.class) + "' " +
                    "and uc.owner = '" + database.correctObjectName(schema.getCatalogName(), Catalog.class) + "' " +
                    "and ui.table_owner = '" + database.correctObjectName(schema.getCatalogName(), Catalog.class) + "' " +
                    "and ucc.owner = '" + database.correctObjectName(schema.getCatalogName(), Catalog.class) + "'";
        } else if (database instanceof DB2Database) {
            sql = "select distinct k.constname as constraint_name from syscat.keycoluse k, syscat.tabconst t " +
                    "where k.constname = t.constname " +
                    "and t.tabname = '" + database.correctObjectName(table.getName(), Table.class) + "' " +
                    "and t.tabschema = '" + database.correctObjectName(schema.getCatalogName(), Catalog.class) + "' " +
                    "and t.type='U'";
        } else {
            sql = "select CONSTRAINT_NAME, CONSTRAINT_TYPE " +
                    "from information_schema.constraints " +
                    "where constraint_schema='" + database.correctObjectName(schema.getName(), Schema.class) + "' " +
                    "and constraint_catalog='" + database.correctObjectName(schema.getCatalogName(), Catalog.class) + "' " +
                    "and constraint_type='UNIQUE' " +
                    "and table_name='" + database.correctObjectName(table.getName(), Table.class) + "'";

        }

        return ExecutorService.getInstance().getExecutor(database).queryForList(new RawSqlStatement(sql));
    }

    protected List<Map> listColumns(UniqueConstraint example, Database database) throws DatabaseException {
        Table table = example.getTable();
        Schema schema = table.getSchema();
        String name = example.getName();

        String sql = null;
        if (database instanceof MySQLDatabase || database instanceof HsqlDatabase) {
            sql = "select const.CONSTRAINT_NAME, COLUMN_NAME " +
                    "from information_schema.table_constraints const " +
                    "join information_schema.key_column_usage col " +
                    "on const.constraint_schema=col.constraint_schema " +
                    "and const.table_name=col.table_name " +
                    "and const.constraint_name=col.constraint_name " +
                    "where const.constraint_schema='" + database.correctObjectName(schema.getCatalogName(), Catalog.class) + "' " +
                    "and const.table_name='" + database.correctObjectName(example.getTable().getName(), Table.class) + "' " +
                    "and const.constraint_name='" + database.correctObjectName(name, UniqueConstraint.class) + "'" +
                    "order by ordinal_position";
        } else if (database instanceof MSSQLDatabase) {
            sql = "select TC.Constraint_Name as CONSTRAINT_NAME, CC.Column_Name as COLUMN_NAME from information_schema.table_constraints TC " +
                    "inner join information_schema.constraint_column_usage CC on TC.Constraint_Name = CC.Constraint_Name " +
                    "where TC.constraint_schema='" + database.correctObjectName(schema.getCatalogName(), Catalog.class) + "' " +
                    "and TC.table_name='" + database.correctObjectName(example.getTable().getName(), Table.class) + "' " +
                    "and TC.Constraint_Name='" + database.correctObjectName(name, UniqueConstraint.class) + "'" +
                    "order by TC.Constraint_Name";
        } else if (database instanceof OracleDatabase) {
            sql = "select ucc.column_name from all_cons_columns ucc where ucc.constraint_name='"+database.correctObjectName(name, UniqueConstraint.class)+"' and ucc.owner='"+database.correctObjectName(schema.getCatalogName(), Catalog.class)+"' order by ucc.position";
        } else if (database instanceof DB2Database) {
            sql = "select k.colname as column_name from syscat.keycoluse k, syscat.tabconst t " +
                    "where k.constname = t.constname " +
                    "and t.type='U' " +
                    "and k.constname='"+database.correctObjectName(name, UniqueConstraint.class)+"' "+
                    "order by colseq";
        } else {
            sql = "select CONSTRAINT_NAME, COLUMN_LIST as COLUMN_NAME " +
                    "from information_schema.constraints " +
                    "where constraint_schema='" + database.correctObjectName(schema.getName(), Schema.class) + "' " +
                    "and constraint_catalog='" + database.correctObjectName(schema.getCatalogName(), Catalog.class) + "' " +
                    "and constraint_type='UNIQUE' " +
                    "and table_name='" + database.correctObjectName(table.getName(), Table.class) + "' "+
                       "and constraint_name='" + database.correctObjectName(name, UniqueConstraint.class) + "'";
        }
        return ExecutorService.getInstance().getExecutor(database).queryForList(new RawSqlStatement(sql));
    }



    //START CODE FROM PostgresDatabseSnapshotGenerator
//    protected void readUniqueConstraints(DatabaseSnapshot snapshot, Schema schema, DatabaseMetaData databaseMetaData) throws DatabaseException, SQLException {
//        Database database = snapshot.getDatabase();
//        updateListeners("Reading unique constraints for " + database.toString() + " ...");
//        List<UniqueConstraint> foundUC = new ArrayList<UniqueConstraint>();
//        PreparedStatement statement = null;
//        ResultSet rs = null;
//        try {
//            statement = ((JdbcConnection) database.getConnection()).getUnderlyingConnection().prepareStatement("select pgc.conname, pgc.conrelid, pgc.conkey, pgcl.relname from pg_constraint pgc inner join pg_class pgcl on pgcl.oid = pgc.conrelid and pgcl.relkind ='r' where contype = 'u'");
//            rs = statement.executeQuery();
//            while (rs.next()) {
//                String constraintName = rs.getString("conname");
//                long conrelid = rs.getLong("conrelid");
//                Array keys = rs.getArray("conkey");
//                String tableName = rs.getString("relname");
//                UniqueConstraint constraintInformation = new UniqueConstraint();
//                constraintInformation.setName(constraintName);
//                if(!database.isSystemTable(schema, tableName)&&!database.isLiquibaseTable(schema, tableName)) {
//                    Table table = snapshot.getDatabaseObject(schema, tableName, Table.class);
//                    if (table == null) {
//                        // SKip it  --  the query  above pulls  back more  then the  query for tables &  views in  the super  class
//                        continue;
//                    }
//                    constraintInformation.setTable(table);
//                    getColumnsForUniqueConstraint(database, conrelid, keys, constraintInformation);
//                    foundUC.add(constraintInformation);
//                }
//            }
//            snapshot.addDatabaseObjects(foundUC.toArray(new UniqueConstraint[foundUC.size()]));
//        }
//        finally {
//            try {
//                if (rs != null) {
//                    rs.close();
//                }
//            } catch (SQLException ignored) { }
//            if (statement != null) {
//                statement.close();
//            }
//
//        }
//    }
//
//    protected void getColumnsForUniqueConstraint(Database database, long conrelid, Array keys, UniqueConstraint constraint) throws SQLException {
//        HashMap<Integer, String> columns_map = new HashMap<Integer, String>();
//        PreparedStatement stmt = null;
//        ResultSet rs = null;
//        try {
//            String str = null;
//            Object arrays = keys.getArray();
//            if (arrays instanceof Integer[]) {
//                str = StringUtils.join((Integer[])arrays, ",");
//            } else if (arrays instanceof int[]) {
//                str = StringUtils.join((int[])arrays, ",");
//            } else {
//                throw new SQLException("Can't detect type of array " + arrays);
//            }
//            stmt = ((JdbcConnection) database.getConnection()).getUnderlyingConnection().prepareStatement("select attname,attnum from pg_attribute where attrelid = ? and attnum in (" + str + ")");
//            stmt.setLong(1, conrelid);
//            rs = stmt.executeQuery();
//            while (rs.next()) {
//                columns_map.put(rs.getInt("attnum"), rs.getString("attname"));
//            }
//            StringTokenizer str_token = new StringTokenizer(keys.toString().replace("{", "").replace("}", ""), ",");
//            while (str_token.hasMoreTokens()) {
//                Integer column_id = new Integer(str_token.nextToken());
//                constraint.getColumns().add(columns_map.get(column_id));
//            }
//        }
//        finally {
//            if (rs != null) {
//                try {
//                    rs.close();
//                } catch (SQLException ignored) { }
//            }
//            if (stmt != null)
//                stmt.close();
//        }
//    }
    //END CODE FROM PostgrestDatabaseSnapshotGenerator


    //code from OracleDatabaseSnapshotGenerator
    //    @Override
//    protected void readUniqueConstraints(DatabaseSnapshot snapshot, String schema, DatabaseMetaData databaseMetaData) throws DatabaseException, SQLException {
//        Database database = snapshot.getDatabase();
//        updateListeners("Reading unique constraints for " + database.toString() + " ...");
//        List<UniqueConstraint> foundUC = new ArrayList<UniqueConstraint>();
//
//        Connection jdbcConnection = ((JdbcConnection) database.getConnection()).getUnderlyingConnection();
//
//        PreparedStatement statement = null;
//        ResultSet rs = null;
//
//        // Setting default schema name. Needed for correct statement generation
//        if (schema == null)
//            schema = database.convertRequestedSchemaToSchema(schema);
//
//        try {
//            String query = "select uc.constraint_name,uc.table_name,uc.status,uc.deferrable,uc.deferred,ui.tablespace_name from all_constraints uc, all_cons_columns ucc, all_indexes ui where uc.constraint_type='U' and uc.index_name = ui.index_name and uc.constraint_name = ucc.constraint_name and uc.owner = '" + schema + "' and ui.table_owner = '" + schema + "' and ucc.owner = '" + schema + "'";
//            statement = jdbcConnection.prepareStatement(query);
//            rs = statement.executeQuery();
//            while (rs.next()) {
//                String constraintName = rs.getString("constraint_name");
//                String tableName = rs.getString("table_name");
//                String status = rs.getString("status");
//                String deferrable = rs.getString("deferrable");
//                String deferred = rs.getString("deferred");
//                String tablespace = rs.getString("tablespace_name");
//                UniqueConstraint constraintInformation = new UniqueConstraint();
//                constraintInformation.setName(constraintName);
//                constraintInformation.setTablespace(tablespace);
//                if (!database.isSystemTable(null, schema, tableName) && !database.isLiquibaseTable(tableName)) {
//                    Table table = snapshot.getTable(tableName);
//                    if (table == null) {
//                        continue; //probably different schema
//                    }
//                    constraintInformation.setTable(table);
//                    constraintInformation.setDisabled("DISABLED".equals(status));
//                    if ("DEFERRABLE".equals(deferrable)) {
//                        constraintInformation.setDeferrable(true);
//                        constraintInformation.setInitiallyDeferred("DEFERRED".equals(deferred));
//                    }
//                    getColumnsForUniqueConstraint(jdbcConnection, constraintInformation, schema);
//                    foundUC.add(constraintInformation);
//                }
//            }
//            snapshot.getUniqueConstraints().addAll(foundUC);
//        } finally {
//            try {
//                rs.close();
//            } catch (SQLException ignored) { }
//            if (statement != null) {
//                statement.close();
//            }
//
//        }
//    }
//
//    protected void getColumnsForUniqueConstraint(Connection jdbcConnection, UniqueConstraint constraint, String schema) throws SQLException {
//        PreparedStatement stmt = null;
//        ResultSet rs = null;
//        try {
//            stmt = jdbcConnection.prepareStatement("select ucc.column_name from all_cons_columns ucc where ucc.constraint_name=? and ucc.owner=? order by ucc.position");
//            stmt.setString(1, constraint.getName());
//            stmt.setString(2, schema);
//            rs = stmt.executeQuery();
//            while (rs.next()) {
//                String columnName = rs.getString("column_name");
//                constraint.getColumns().add(columnName);
//            }
//        } finally {
//            if (rs != null) {
//                try {
//                    rs.close();
//                } catch (SQLException ignored) {
//                }
//            }
//            if (stmt != null)
//                stmt.close();
//        }
//    }
//
}<|MERGE_RESOLUTION|>--- conflicted
+++ resolved
@@ -82,11 +82,7 @@
 
     protected List<Map> listConstraints(Table table, Database database, Schema schema) throws DatabaseException {
         String sql = null;
-<<<<<<< HEAD
-        if (database instanceof MySQLDatabase || database instanceof PostgresDatabase) {
-=======
-        if (database instanceof MySQLDatabase || database instanceof HsqlDatabase) {
->>>>>>> 539a7118
+        if (database instanceof MySQLDatabase || database instanceof PostgresDatabase|| database instanceof HsqlDatabase) {
             sql = "select CONSTRAINT_NAME " +
                     "from information_schema.table_constraints " +
                     "where constraint_schema='" + database.correctObjectName(schema.getCatalogName(), Catalog.class) + "' " +
