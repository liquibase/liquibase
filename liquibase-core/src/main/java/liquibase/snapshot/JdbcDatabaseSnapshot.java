package liquibase.snapshot;

import liquibase.CatalogAndSchema;
import liquibase.database.AbstractJdbcDatabase;
import liquibase.database.Database;
import liquibase.database.core.*;
import liquibase.database.jvm.JdbcConnection;
import liquibase.diff.compare.DatabaseObjectComparator;
import liquibase.diff.compare.DatabaseObjectComparatorFactory;
import liquibase.exception.DatabaseException;
import liquibase.exception.UnexpectedLiquibaseException;
import liquibase.logging.LogFactory;
import liquibase.structure.DatabaseObject;
import liquibase.structure.core.*;
import liquibase.util.StringUtils;

import java.sql.*;
import java.util.*;

public class JdbcDatabaseSnapshot extends DatabaseSnapshot {

    private CachingDatabaseMetaData cachingDatabaseMetaData;

    public JdbcDatabaseSnapshot(DatabaseObject[] examples, Database database, SnapshotControl snapshotControl) throws DatabaseException, InvalidExampleException {
        super(examples, database, snapshotControl);
    }

    public JdbcDatabaseSnapshot(DatabaseObject[] examples, Database database) throws DatabaseException, InvalidExampleException {
        super(examples, database);
    }

    public CachingDatabaseMetaData getMetaData() throws SQLException {
        if (cachingDatabaseMetaData == null) {
            DatabaseMetaData databaseMetaData = null;
            if (getDatabase().getConnection() != null) {
                databaseMetaData = ((JdbcConnection) getDatabase().getConnection()).getUnderlyingConnection().getMetaData();
            }

            cachingDatabaseMetaData = new CachingDatabaseMetaData(this.getDatabase(), databaseMetaData);
        }
        return cachingDatabaseMetaData;
    }

    public class CachingDatabaseMetaData {

        private DatabaseMetaData databaseMetaData;
        private Database database;

        public CachingDatabaseMetaData(Database database, DatabaseMetaData metaData) {
            this.databaseMetaData = metaData;
            this.database = database;
        }

        public DatabaseMetaData getDatabaseMetaData() {
            return databaseMetaData;
        }

        public List<CachedRow> getForeignKeys(final String catalogName, final String schemaName, final String tableName, final String fkName) throws DatabaseException {
            return getResultSetCache("getImportedKeys").get(new ResultSetCache.UnionResultSetExtractor(database) {

                @Override
                public ResultSetCache.RowData rowKeyParameters(CachedRow row) {
                    return new ResultSetCache.RowData(row.getString("FKTABLE_CAT"), row.getString("FKTABLE_SCHEM"), database, row.getString("FKTABLE_NAME"), row.getString("FK_NAME"));
                }

                @Override
                public ResultSetCache.RowData wantedKeyParameters() {
                    return new ResultSetCache.RowData(catalogName, schemaName, database, tableName, fkName);
                }

                @Override
                public List<CachedRow> fastFetch() throws SQLException, DatabaseException {
                    CatalogAndSchema catalogAndSchema = new CatalogAndSchema(catalogName, schemaName).customize(database);

                    List<CachedRow> returnList = new ArrayList<CachedRow>();

                    List<String> tables = new ArrayList<String>();
                    String jdbcCatalogName = ((AbstractJdbcDatabase) database).getJdbcCatalogName(catalogAndSchema);
                    String jdbcSchemaName = ((AbstractJdbcDatabase) database).getJdbcSchemaName(catalogAndSchema);
                    if (tableName == null) {
                        for (CachedRow row : getTables(jdbcCatalogName, jdbcSchemaName, null)) {
                            tables.add(row.getString("TABLE_NAME"));
                        }
                    } else {
                        tables.add(tableName);
                    }

                    for (String foundTable : tables) {
                        if (database instanceof OracleDatabase) {
                            throw new RuntimeException("Should have bulk selected");
                        } else {
                            returnList.addAll(extract(databaseMetaData.getImportedKeys(jdbcCatalogName, jdbcSchemaName, foundTable)));
                        }
                    }

                    return returnList;
                }

                @Override
				public List<CachedRow> bulkFetch() throws SQLException, DatabaseException {
                    if (database instanceof OracleDatabase) {
                        CatalogAndSchema catalogAndSchema = new CatalogAndSchema(catalogName, schemaName).customize(database);

                        String jdbcSchemaName = ((AbstractJdbcDatabase) database).getJdbcSchemaName(catalogAndSchema);

                        String sql = "SELECT  " +
                                "  NULL AS pktable_cat,  " +
                                "  p.owner as pktable_schem,  " +
                                "  p.table_name as pktable_name,  " +
                                "  pc.column_name as pkcolumn_name,  " +
                                "  NULL as fktable_cat,  " +
                                "  f.owner as fktable_schem,  " +
                                "  f.table_name as fktable_name,  " +
                                "  fc.column_name as fkcolumn_name,  " +
                                "  fc.position as key_seq,  " +
                                "  NULL as update_rule,  " +
                                "  decode (f.delete_rule, 'CASCADE', 0, 'SET NULL', 2, 1) as delete_rule,  " +
                                "  f.constraint_name as fk_name,  " +
                                "  p.constraint_name as pk_name,  " +
                                "  decode(f.deferrable, 'DEFERRABLE', 5, 'NOT DEFERRABLE', 7, 'DEFERRED', 6) deferrability  " +
                                "FROM " +
                                "all_cons_columns pc " +
                                "INNER JOIN all_constraints p " +
                                "ON pc.owner = p.owner " +
                                "AND pc.constraint_name = p.constraint_name " +
                                "INNER JOIN all_constraints f " +
                                "ON pc.owner = f.r_owner " +
                                "AND pc.constraint_name = f.r_constraint_name " +
                                "INNER JOIN all_cons_columns fc " +
                                "ON fc.owner = f.owner " +
                                "AND fc.constraint_name = f.constraint_name " +
                                "AND fc.position = pc.position " +
                                "WHERE p.owner = '" +jdbcSchemaName+"' "+
                                "AND p.constraint_type in ('P', 'U') " +
<<<<<<< HEAD
                                "AND f.constraint_type = 'R' " +
                                "AND p.table_name NOT LIKE 'BIN$%' " +
=======
                                "AND f.constraint_type = 'R'" +
>>>>>>> 68b5b55d
                                "ORDER BY fktable_schem, fktable_name, key_seq";
                        return executeAndExtract(sql, database);
                    } else {
                        throw new RuntimeException("Cannot bulk select");
                    }
                }

                @Override
                boolean shouldBulkSelect(String schemaKey, ResultSetCache resultSetCache) {
                    return database instanceof OracleDatabase; //oracle is slow, always bulk select while you are at it. Other databases need to go through all tables.
                }
            });
        }

        public List<CachedRow> getIndexInfo(final String catalogName, final String schemaName, final String tableName, final String indexName) throws DatabaseException {
            return getResultSetCache("getIndexInfo").get(new ResultSetCache.UnionResultSetExtractor(database) {

                public boolean bulkFetch = false;

                @Override
                public ResultSetCache.RowData rowKeyParameters(CachedRow row) {
                    return new ResultSetCache.RowData(row.getString("TABLE_CAT"), row.getString("TABLE_SCHEM"), database, row.getString("TABLE_NAME"), row.getString("INDEX_NAME"));
                }

                @Override
                public ResultSetCache.RowData wantedKeyParameters() {
                    return new ResultSetCache.RowData(catalogName, schemaName, database, tableName, indexName);
                }

                @Override
                public List<CachedRow> fastFetch() throws SQLException, DatabaseException {
                    List<CachedRow> returnList = new ArrayList<CachedRow>();

                    CatalogAndSchema catalogAndSchema = new CatalogAndSchema(catalogName, schemaName).customize(database);
                    if (database instanceof OracleDatabase) {
                        //oracle getIndexInfo is buggy and slow.  See Issue 1824548 and http://forums.oracle.com/forums/thread.jspa?messageID=578383&#578383
                        String sql = "SELECT c.INDEX_NAME, 3 AS TYPE, c.TABLE_NAME, c.COLUMN_NAME, c.COLUMN_POSITION AS ORDINAL_POSITION, e.COLUMN_EXPRESSION AS FILTER_CONDITION, case I.UNIQUENESS when 'UNIQUE' then 0 else 1 end as NON_UNIQUE " +
                                "FROM ALL_IND_COLUMNS c " +
                                "JOIN ALL_INDEXES i on i.index_name = c.index_name " +
                                "LEFT JOIN all_ind_expressions e on (e.column_position = c.column_position AND e.index_name = c.index_name) " +
                                "WHERE c.TABLE_OWNER='" + database.correctObjectName(catalogAndSchema.getCatalogName(), Schema.class) + "' " +
                                "AND i.OWNER=c.TABLE_OWNER";
                        if (!bulkFetch && tableName != null) {
                            sql += " AND c.TABLE_NAME='" + database.correctObjectName(tableName, Table.class) + "'";
                        }

                        if (!bulkFetch && indexName != null) {
                            sql += " AND c.INDEX_NAME='" + database.correctObjectName(indexName, Index.class) + "'";
                        }

                        sql += " ORDER BY c.INDEX_NAME, ORDINAL_POSITION";

                        returnList.addAll(executeAndExtract(sql, database));
                    } else {
                        List<String> tables = new ArrayList<String>();
                        if (tableName == null) {
                            for (CachedRow row : getTables(((AbstractJdbcDatabase) database).getJdbcCatalogName(catalogAndSchema), ((AbstractJdbcDatabase) database).getJdbcSchemaName(catalogAndSchema), null)) {
                                tables.add(row.getString("TABLE_NAME"));
                            }
                        } else {
                            tables.add(tableName);
                        }

                        for (String tableName : tables) {
                            ResultSet rs = databaseMetaData.getIndexInfo(((AbstractJdbcDatabase) database).getJdbcCatalogName(catalogAndSchema), ((AbstractJdbcDatabase) database).getJdbcSchemaName(catalogAndSchema), tableName, false, true);
                            List<CachedRow> rows = extract(rs, (database instanceof InformixDatabase));
                            returnList.addAll(rows);
                        }
                    }

                    return returnList;
                }

                @Override
                public List<CachedRow> bulkFetch() throws SQLException, DatabaseException {
                    this.bulkFetch = true;
                    return fastFetch();
                }

                @Override
                boolean shouldBulkSelect(String schemaKey, ResultSetCache resultSetCache) {
                    if (database instanceof OracleDatabase) {
                        return super.shouldBulkSelect(schemaKey, resultSetCache);
                    }
                    return false;
                }
            });
        }

        /**
         * Return the columns for the given catalog, schema, table, and column.
         */
        public List<CachedRow> getColumns(final String catalogName, final String schemaName, final String tableName, final String columnName) throws SQLException, DatabaseException {
            return getResultSetCache("getColumns").get(new ResultSetCache.SingleResultSetExtractor(database) {

                @Override
                public ResultSetCache.RowData rowKeyParameters(CachedRow row) {
                    return new ResultSetCache.RowData(row.getString("TABLE_CAT"), row.getString("TABLE_SCHEM"), database, row.getString("TABLE_NAME"), row.getString("COLUMN_NAME"));
                }

                @Override
                public ResultSetCache.RowData wantedKeyParameters() {
                    return new ResultSetCache.RowData(catalogName, schemaName, database, tableName, columnName);
                }

                @Override
                boolean shouldBulkSelect(String schemaKey, ResultSetCache resultSetCache) {
                    if (tableName.equalsIgnoreCase(database.getDatabaseChangeLogTableName()) || tableName.equalsIgnoreCase(database.getDatabaseChangeLogLockTableName())) {
                        return false;
                    }

                    return true;
                    //having issues with some columns not being found
//                    Set<String> seenTables = resultSetCache.getInfo("seenTables", Set.class);
//                    if (seenTables == null) {
//                        seenTables = new HashSet<String>();
//                        resultSetCache.putInfo("seenTables", seenTables);
//                    }
//
//                    seenTables.add(catalogName + ":" + schemaName + ":" + tableName);
//                    return seenTables.size() > 2;
                }

                @Override
                public List<CachedRow> fastFetchQuery() throws SQLException, DatabaseException {
                    if (database instanceof OracleDatabase) {
                        return oracleQuery(false);
                    }
                    CatalogAndSchema catalogAndSchema = new CatalogAndSchema(catalogName, schemaName).customize(database);

                    try {
                        return extract(databaseMetaData.getColumns(((AbstractJdbcDatabase) database).getJdbcCatalogName(catalogAndSchema), ((AbstractJdbcDatabase) database).getJdbcSchemaName(catalogAndSchema), tableName, null));
                    } catch (SQLException e) {
                        if (shouldReturnEmptyColumns(e)) { //view with table already dropped. Act like it has no columns.
                            return new ArrayList<CachedRow>();
                        } else {
                            throw e;
                        }
                    }
                }

                @Override
                public List<CachedRow> bulkFetchQuery() throws SQLException, DatabaseException {
                    if (database instanceof OracleDatabase) {
                        return oracleQuery(true);
                    }

                    CatalogAndSchema catalogAndSchema = new CatalogAndSchema(catalogName, schemaName).customize(database);

                    try {
                        return extract(databaseMetaData.getColumns(((AbstractJdbcDatabase) database).getJdbcCatalogName(catalogAndSchema), ((AbstractJdbcDatabase) database).getJdbcSchemaName(catalogAndSchema), null, null));
                    } catch (SQLException e) {
                        if (shouldReturnEmptyColumns(e)) {
                            return new ArrayList<CachedRow>();
                        } else {
                            throw e;
                        }
                    }
                }

                protected boolean shouldReturnEmptyColumns(SQLException e) {
                    return e.getMessage().contains("references invalid table"); //view with table already dropped. Act like it has no columns.
                }

                protected List<CachedRow> oracleQuery(boolean bulk) throws DatabaseException, SQLException {
                    CatalogAndSchema catalogAndSchema = new CatalogAndSchema(catalogName, schemaName).customize(database);

                    String sql = "select NULL AS TABLE_CAT, OWNER AS TABLE_SCHEM, 'NO' as IS_AUTOINCREMENT, cc.COMMENTS AS REMARKS,\n" +
                            "OWNER, TABLE_NAME, COLUMN_NAME, DATA_TYPE, DATA_TYPE_MOD, DATA_TYPE_OWNER, " +
                            // note: oracle reports DATA_LENGTH=4*CHAR_LENGTH when using VARCHAR( <N> CHAR ), thus BYTEs
                            "DECODE( CHAR_USED, 'C',CHAR_LENGTH, DATA_LENGTH ) as DATA_LENGTH, " +
                            "DATA_PRECISION, DATA_SCALE, NULLABLE, COLUMN_ID, DEFAULT_LENGTH, " +
                            "DATA_DEFAULT, NUM_DISTINCT, LOW_VALUE, HIGH_VALUE, DENSITY, NUM_NULLS, " +
                            "NUM_BUCKETS, LAST_ANALYZED, SAMPLE_SIZE, CHARACTER_SET_NAME, " +
                            "CHAR_COL_DECL_LENGTH, GLOBAL_STATS, USER_STATS, AVG_COL_LEN, CHAR_LENGTH, " +
                            "CHAR_USED, V80_FMT_IMAGE, DATA_UPGRADED, VIRTUAL_COLUMN\n" +
                            "FROM ALL_TAB_COLS c " +
                            "JOIN ALL_COL_COMMENTS cc USING ( OWNER, TABLE_NAME, COLUMN_NAME ) " +
                            "WHERE OWNER='"+((AbstractJdbcDatabase) database).getJdbcSchemaName(catalogAndSchema)+"' AND hidden_column='NO'";
                    if (!bulk) {
                        if (tableName != null) {
                            sql += " AND TABLE_NAME='"+database.escapeObjectName(tableName, Table.class)+"'";
                        }
                        if (columnName != null) {
                            sql += " AND COLUMN_NAME='"+database.escapeObjectName(columnName, Column.class)+"'";
                        }
                    }
                    sql += " ORDER BY OWNER, TABLE_NAME, c.COLUMN_ID";

                    return this.executeAndExtract(sql, database);
                }
            });
        }

        public List<CachedRow> getTables(final String catalogName, final String schemaName, final String table) throws SQLException, DatabaseException {
            return getResultSetCache("getTables").get(new ResultSetCache.SingleResultSetExtractor(database) {

                @Override
                public ResultSetCache.RowData rowKeyParameters(CachedRow row) {
                    return new ResultSetCache.RowData(row.getString("TABLE_CAT"), row.getString("TABLE_SCHEM"), database, row.getString("TABLE_NAME"));
                }

                @Override
                public ResultSetCache.RowData wantedKeyParameters() {
                    return new ResultSetCache.RowData(catalogName, schemaName, database, table);
                }

                @Override
                public List<CachedRow> fastFetchQuery() throws SQLException, DatabaseException {
                    CatalogAndSchema catalogAndSchema = new CatalogAndSchema(catalogName, schemaName).customize(database);

                    if (database instanceof OracleDatabase) {
                        return queryOracle(catalogAndSchema, table);
                    }

                    String catalog = ((AbstractJdbcDatabase) database).getJdbcCatalogName(catalogAndSchema);
                    String schema = ((AbstractJdbcDatabase) database).getJdbcSchemaName(catalogAndSchema);
                    return extract(databaseMetaData.getTables(catalog, schema, database.correctObjectName(table, Table.class), new String[]{"TABLE"}));
                }

                @Override
                public List<CachedRow> bulkFetchQuery() throws SQLException, DatabaseException {
                    CatalogAndSchema catalogAndSchema = new CatalogAndSchema(catalogName, schemaName).customize(database);

                    if (database instanceof OracleDatabase) {
                        return queryOracle(catalogAndSchema, null);
                    }

                    String catalog = ((AbstractJdbcDatabase) database).getJdbcCatalogName(catalogAndSchema);
                    String schema = ((AbstractJdbcDatabase) database).getJdbcSchemaName(catalogAndSchema);
                    return extract(databaseMetaData.getTables(catalog, schema, null, new String[]{"TABLE"}));
                }

                private List<CachedRow> queryOracle(CatalogAndSchema catalogAndSchema, String tableName) throws DatabaseException, SQLException {
                    String ownerName = database.correctObjectName(catalogAndSchema.getCatalogName(), Schema.class);
                    
                    String sql = "SELECT null as TABLE_CAT, a.OWNER as TABLE_SCHEM, a.TABLE_NAME as TABLE_NAME, a.TEMPORARY as TEMPORARY, a.DURATION as DURATION, 'TABLE' as TABLE_TYPE, c.COMMENTS as REMARKS " +
                        "from ALL_TABLES a " +
                        "join ALL_TAB_COMMENTS c on a.TABLE_NAME=c.table_name and a.owner=c.owner " +
                        "WHERE a.OWNER='" + ownerName + "'";
                    if (tableName != null) {
                        sql += " AND a.TABLE_NAME='" + database.correctObjectName(tableName, Table.class) + "'";
                    }

                    return executeAndExtract(sql, database);
                }
            });
        }
		
        public List<CachedRow> getViews(final String catalogName, final String schemaName, final String view) throws SQLException, DatabaseException {
            return getResultSetCache("getViews").get(new ResultSetCache.SingleResultSetExtractor(database) {


                @Override
                public ResultSetCache.RowData rowKeyParameters(CachedRow row) {
                    return new ResultSetCache.RowData(row.getString("TABLE_CAT"), row.getString("TABLE_SCHEM"), database, row.getString("TABLE_NAME"));
                }


                @Override
				public ResultSetCache.RowData wantedKeyParameters() {
                    return new ResultSetCache.RowData(catalogName, schemaName, database, view);
                }


                @Override
				public List<CachedRow> fastFetchQuery() throws SQLException, DatabaseException {
                    CatalogAndSchema catalogAndSchema = new CatalogAndSchema(catalogName, schemaName).customize(database);

                    if (database instanceof OracleDatabase) {
                        return queryOracle(catalogAndSchema, view);
                    }

                    String catalog = ((AbstractJdbcDatabase) database).getJdbcCatalogName(catalogAndSchema);
                    String schema = ((AbstractJdbcDatabase) database).getJdbcSchemaName(catalogAndSchema);
                    return extract(databaseMetaData.getTables(catalog, schema, database.correctObjectName(view, View.class), new String[]{"VIEW"}));
                }


                @Override
				public List<CachedRow> bulkFetchQuery() throws SQLException, DatabaseException {
                    CatalogAndSchema catalogAndSchema = new CatalogAndSchema(catalogName, schemaName).customize(database);

                    if (database instanceof OracleDatabase) {
                        return queryOracle(catalogAndSchema, null);
                    }

                    String catalog = ((AbstractJdbcDatabase) database).getJdbcCatalogName(catalogAndSchema);
                    String schema = ((AbstractJdbcDatabase) database).getJdbcSchemaName(catalogAndSchema);
                    return extract(databaseMetaData.getTables(catalog, schema, null, new String[]{"VIEW"}));
                }

                private List<CachedRow> queryOracle(CatalogAndSchema catalogAndSchema, String viewName) throws DatabaseException, SQLException {
                    String ownerName = database.correctObjectName(catalogAndSchema.getCatalogName(), Schema.class);
                    
                    String sql = "SELECT null as TABLE_CAT, a.OWNER as TABLE_SCHEM, a.VIEW_NAME as TABLE_NAME, 'TABLE' as TABLE_TYPE, c.COMMENTS as REMARKS " +
                        "from ALL_VIEWS a " +
                        "join ALL_TAB_COMMENTS c on a.VIEW_NAME=c.table_name and a.owner=c.owner " +
                        "WHERE a.OWNER='" + ownerName + "'";
                    if (viewName != null) {
                        sql += " AND a.VIEW_NAME='" + database.correctObjectName(viewName, View.class) + "'";
                    }
                    sql += " AND a.VIEW_NAME not in (select mv.name from all_registered_mviews mv where mv.owner='"+ownerName+"')";

                    return executeAndExtract(sql, database);
                }
            });
        }

        public List<CachedRow> getPrimaryKeys(final String catalogName, final String schemaName, final String table) throws SQLException, DatabaseException {
            return getResultSetCache("getPrimaryKeys").get(new ResultSetCache.SingleResultSetExtractor(database) {

                @Override
                public ResultSetCache.RowData rowKeyParameters(CachedRow row) {
                    return new ResultSetCache.RowData(row.getString("TABLE_CAT"), row.getString("TABLE_SCHEM"), database, row.getString("TABLE_NAME"));
                }

                @Override
                public ResultSetCache.RowData wantedKeyParameters() {
                    return new ResultSetCache.RowData(catalogName, schemaName, database, table);
                }

                @Override
                public List<CachedRow> fastFetchQuery() throws SQLException {
                    CatalogAndSchema catalogAndSchema = new CatalogAndSchema(catalogName, schemaName).customize(database);

                    if (table == null) {
                        try {
                            List<CachedRow> foundPks = new ArrayList<CachedRow>();
                            List<CachedRow> tables = CachingDatabaseMetaData.this.getTables(catalogName, schemaName, null);
                            for (CachedRow table : tables) {
                                List<CachedRow> pkInfo = extract(databaseMetaData.getPrimaryKeys(((AbstractJdbcDatabase) database).getJdbcCatalogName(catalogAndSchema), ((AbstractJdbcDatabase) database).getJdbcSchemaName(catalogAndSchema), table.getString("TABLE_NAME")));
                                if (pkInfo != null) {
                                    foundPks.addAll(pkInfo);
                                }
                            }
                            return foundPks;
                        } catch (DatabaseException e) {
                            throw new SQLException(e);
                        }
                    } else {
                        return extract(databaseMetaData.getPrimaryKeys(((AbstractJdbcDatabase) database).getJdbcCatalogName(catalogAndSchema), ((AbstractJdbcDatabase) database).getJdbcSchemaName(catalogAndSchema), table));
                    }
                }

                @Override
                public List<CachedRow> bulkFetchQuery() throws SQLException {
                    if (database instanceof OracleDatabase) {
                        CatalogAndSchema catalogAndSchema = new CatalogAndSchema(catalogName, schemaName).customize(database);

                        try {
                            return executeAndExtract("SELECT NULL AS table_cat, c.owner AS table_schem, c.table_name, c.column_name, c.position AS key_seq,c.constraint_name AS pk_name FROM all_cons_columns c, all_constraints k WHERE k.constraint_type = 'P' AND k.owner='"+catalogAndSchema.getCatalogName()+"' AND k.constraint_name = c.constraint_name  AND k.table_name = c.table_name  AND k.owner = c.owner  ORDER BY column_name", database);
                        } catch (DatabaseException e) {
                            throw new SQLException(e);
                        }
                    }
                    return null;
                }

                @Override
                boolean shouldBulkSelect(String schemaKey, ResultSetCache resultSetCache) {
                    if (database instanceof OracleDatabase) {
                        return super.shouldBulkSelect(schemaKey, resultSetCache);
                    } else {
                        return false;
                    }
                }
            });
        }

        public List<CachedRow> getUniqueConstraints(final String catalogName, final String schemaName, final String tableName) throws SQLException, DatabaseException {
            return getResultSetCache("getUniqueConstraints").get(new ResultSetCache.SingleResultSetExtractor(database) {

                @Override
                public ResultSetCache.RowData rowKeyParameters(CachedRow row) {
                    return new ResultSetCache.RowData(row.getString("TABLE_CAT"), row.getString("TABLE_SCHEM"), database, row.getString("TABLE_NAME"));
                }

                @Override
                public ResultSetCache.RowData wantedKeyParameters() {
                    return new ResultSetCache.RowData(catalogName, schemaName, database, tableName);
                }

                @Override
                public List<CachedRow> fastFetchQuery() throws SQLException, DatabaseException {
                    CatalogAndSchema catalogAndSchema = new CatalogAndSchema(catalogName, schemaName).customize(database);

                    return executeAndExtract(createSql(((AbstractJdbcDatabase) database).getJdbcCatalogName(catalogAndSchema), ((AbstractJdbcDatabase) database).getJdbcSchemaName(catalogAndSchema), tableName), JdbcDatabaseSnapshot.this.getDatabase());
                }

                @Override
                public List<CachedRow> bulkFetchQuery() throws SQLException, DatabaseException {
                    CatalogAndSchema catalogAndSchema = new CatalogAndSchema(catalogName, schemaName).customize(database);

                    return executeAndExtract(createSql(((AbstractJdbcDatabase) database).getJdbcCatalogName(catalogAndSchema), ((AbstractJdbcDatabase) database).getJdbcSchemaName(catalogAndSchema), null), JdbcDatabaseSnapshot.this.getDatabase());
                }

                private String createSql(String catalogName, String schemaName, String tableName) throws SQLException {
                    CatalogAndSchema catalogAndSchema = new CatalogAndSchema(catalogName, schemaName).customize(database);

                    String jdbcCatalogName = database.correctObjectName(((AbstractJdbcDatabase) database).getJdbcCatalogName(catalogAndSchema), Catalog.class);
                    String jdbcSchemaName = database.correctObjectName(((AbstractJdbcDatabase) database).getJdbcSchemaName(catalogAndSchema), Schema.class);

                    Database database = JdbcDatabaseSnapshot.this.getDatabase();
                    String sql;
                    if (database instanceof MySQLDatabase || database instanceof HsqlDatabase) {
                        sql = "select CONSTRAINT_NAME, TABLE_NAME "
                                + "from " + database.getSystemSchema() + ".table_constraints "
                                + "where constraint_schema='" + jdbcCatalogName + "' "
                                + "and constraint_type='UNIQUE'";
                        if (tableName != null) {
                            sql += " and table_name='" + database.correctObjectName(tableName, Table.class) + "'";
                        }
                    } else if (database instanceof PostgresDatabase) {
                        sql = "select CONSTRAINT_NAME, TABLE_NAME "
                                + "from " + database.getSystemSchema() + ".table_constraints "
                                + "where constraint_catalog='" + jdbcCatalogName + "' "
                                + "and constraint_schema='" + jdbcSchemaName + "' "
                                + "and constraint_type='UNIQUE'";
                        if (tableName != null) {
                            sql += " and table_name='" + database.correctObjectName(tableName, Table.class) + "'";
                        }
                    } else if (database instanceof MSSQLDatabase) {
                        sql = "select CONSTRAINT_NAME, TABLE_NAME from INFORMATION_SCHEMA.TABLE_CONSTRAINTS "
                                + "where CONSTRAINT_TYPE = 'Unique' "
                                + "and CONSTRAINT_SCHEMA='" + jdbcSchemaName + "'";
                        if (tableName != null) {
                            sql += " and TABLE_NAME='" + database.correctObjectName(tableName, Table.class) + "'";
                        }
                    } else if (database instanceof OracleDatabase) {
                        sql = "select uc.constraint_name, uc.table_name,uc.status,uc.deferrable,uc.deferred,ui.tablespace_name, ui.index_name, ui.owner as INDEX_CATALOG from all_constraints uc, all_indexes ui "
                                + "where uc.constraint_type='U' and uc.index_name = ui.index_name "
                                + "and uc.owner = '" + jdbcSchemaName + "' "
                                + "and ui.table_owner = '" + jdbcSchemaName + "' ";
                        if (tableName != null) {
                            sql += " and uc.table_name = '" + database.correctObjectName(tableName, Table.class) + "'";
                        }
                    } else if (database instanceof DB2Database) {
                        // if we are on DB2 AS400 iSeries
                        if (database.getDatabaseProductName().startsWith("DB2 UDB for AS/400")) {
                            sql = "select constraint_name as constraint_name, table_name as table_name from QSYS2.TABLE_CONSTRAINTS where table_schema='" + jdbcSchemaName + "' and constraint_type='UNIQUE'";
                            if (tableName != null) {
                                sql += " and table_name = '" + database.correctObjectName(tableName, Table.class) + "'";
                            }
                        }
                        // here we are on DB2 UDB
                        else {
                            sql = "select distinct k.constname as constraint_name, t.tabname as TABLE_NAME from syscat.keycoluse k, syscat.tabconst t "
                                    + "where k.constname = t.constname "
                                    + "and t.tabschema = '" + jdbcSchemaName + "' "
                                    + "and t.type='U'";
                            if (tableName != null) {
                                sql += " and t.tabname = '" + database.correctObjectName(tableName, Table.class) + "'";
                            }
                        }
                    } else if (database instanceof FirebirdDatabase) {
                        sql = "SELECT RDB$INDICES.RDB$INDEX_NAME AS CONSTRAINT_NAME, RDB$INDICES.RDB$RELATION_NAME AS TABLE_NAME FROM RDB$INDICES "
                                + "LEFT JOIN RDB$RELATION_CONSTRAINTS ON RDB$RELATION_CONSTRAINTS.RDB$INDEX_NAME = RDB$INDICES.RDB$INDEX_NAME "
                                + "WHERE RDB$INDICES.RDB$UNIQUE_FLAG IS NOT NULL "
                                + "AND RDB$RELATION_CONSTRAINTS.RDB$CONSTRAINT_TYPE != 'PRIMARY KEY' "
                                + "AND NOT(RDB$INDICES.RDB$INDEX_NAME LIKE 'RDB$%')";
                        if (tableName != null) {
                            sql += " AND RDB$INDICES.RDB$RELATION_NAME='" + database.correctObjectName(tableName, Table.class) + "'";
                        }
                    } else if (database instanceof DerbyDatabase) {
                        sql = "select c.constraintname as CONSTRAINT_NAME, tablename AS TABLE_NAME "
                                + "from sys.systables t, sys.sysconstraints c, sys.sysschemas s "
                                + "where s.schemaname='" + jdbcCatalogName + "' "
                                + "and t.tableid = c.tableid "
                                + "and t.schemaid=s.schemaid "
                                + "and c.type = 'U'";
                        if (tableName != null) {
                            sql += " AND t.tablename = '" + database.correctObjectName(tableName, Table.class) + "'";
                        }
                    } else if (database instanceof InformixDatabase) {
                        sql = "select sysindexes.idxname, sysindexes.idxtype, systables.tabname "
                                + "from sysindexes, systables "
                                + "where sysindexes.tabid = systables.tabid "
                                + "and sysindexes.idxtype ='U'";
                        if (tableName != null) {
                            sql += " AND systables.tabname = '" + database.correctObjectName(tableName, Table.class) + "'";
                        }
                    } else if (database instanceof SybaseDatabase) {
                        LogFactory.getLogger().warning("Finding unique constraints not currently supported for Sybase");
                        return null; //TODO: find sybase sql
                    } else if (database instanceof SybaseASADatabase) {
                        sql = "select sysconstraint.constraint_name, sysconstraint.constraint_type, systable.table_name " +
                                "from sysconstraint, systable " +
                                "where sysconstraint.table_object_id = systable.object_id " +
                                "and sysconstraint.constraint_type = 'U'";
                        if (tableName != null) {
                            sql += " and systable.table_name = '" + database.correctObjectName(tableName, Table.class) + "'";
                        }
                    } else {
                        sql = "select CONSTRAINT_NAME, CONSTRAINT_TYPE, TABLE_NAME "
                                + "from " + database.getSystemSchema() + ".constraints "
                                + "where constraint_schema='" + jdbcSchemaName + "' "
                                + "and constraint_catalog='" + jdbcCatalogName + "' "
                                + "and constraint_type='UNIQUE'";
                        if (tableName != null) {
                            sql += " and table_name='" + database.correctObjectName(tableName, Table.class) + "'";
                        }

                    }

                    return sql;
                }
            });
        }
    }

}<|MERGE_RESOLUTION|>--- conflicted
+++ resolved
@@ -132,12 +132,8 @@
                                 "AND fc.position = pc.position " +
                                 "WHERE p.owner = '" +jdbcSchemaName+"' "+
                                 "AND p.constraint_type in ('P', 'U') " +
-<<<<<<< HEAD
                                 "AND f.constraint_type = 'R' " +
                                 "AND p.table_name NOT LIKE 'BIN$%' " +
-=======
-                                "AND f.constraint_type = 'R'" +
->>>>>>> 68b5b55d
                                 "ORDER BY fktable_schem, fktable_name, key_seq";
                         return executeAndExtract(sql, database);
                     } else {
