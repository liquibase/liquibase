--- conflicted
+++ resolved
@@ -9,11 +9,9 @@
 public class DoubleType  extends LiquibaseDataType {
     @Override
     public DatabaseDataType toDatabaseDataType(Database database) {
-<<<<<<< HEAD
 //        if (database instanceof MSSQLDatabase) {
-//            return new DatabaseDataType("FLOAT");
+//            return new DatabaseDataType(database.escapeDataTypeName("float"), 53);
 //        }
-//
 //        if (database instanceof MySQLDatabase) {
 //            return new DatabaseDataType("DOUBLE", getParameters());
 //        }
@@ -32,29 +30,6 @@
 //        if (database instanceof FirebirdDatabase) {
 //            return new DatabaseDataType("DOUBLE PRECISION");
 //        }
-=======
-        if (database instanceof MSSQLDatabase) {
-            return new DatabaseDataType(database.escapeDataTypeName("float"), 53);
-        }
-        if (database instanceof MySQLDatabase) {
-            return new DatabaseDataType("DOUBLE", getParameters());
-        }
-        if (database instanceof DB2Database || database instanceof DerbyDatabase || database instanceof HsqlDatabase) {
-            return new DatabaseDataType("DOUBLE");
-        }
-        if (database instanceof OracleDatabase) {
-            return new DatabaseDataType("FLOAT", 24);
-        }
-        if (database instanceof PostgresDatabase) {
-            return new DatabaseDataType("DOUBLE PRECISION");
-        }
-        if (database instanceof InformixDatabase) {
-            return new DatabaseDataType("DOUBLE PRECISION");
-        }
-        if (database instanceof FirebirdDatabase) {
-            return new DatabaseDataType("DOUBLE PRECISION");
-        }
->>>>>>> b25a47a0
         return super.toDatabaseDataType(database);
     }
 }