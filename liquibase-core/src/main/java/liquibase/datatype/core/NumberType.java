package liquibase.datatype.core;

import java.util.Arrays;

import liquibase.database.Database;
import liquibase.datatype.DataTypeInfo;
import liquibase.datatype.DatabaseDataType;
import liquibase.datatype.LiquibaseDataType;

@DataTypeInfo(name="number", aliases = {"numeric", "java.sql.Types.NUMERIC"}, minParameters = 0, maxParameters = 2, priority = LiquibaseDataType.PRIORITY_DEFAULT)
public class NumberType extends LiquibaseDataType {

    private boolean autoIncrement;

    public boolean isAutoIncrement() {
        return autoIncrement;
    }

    public void setAutoIncrement(boolean autoIncrement) {
        this.autoIncrement = autoIncrement;
    }

    @Override
    public DatabaseDataType toDatabaseDataType(Database database) {
<<<<<<< HEAD
//        if (database instanceof MySQLDatabase
//                || database instanceof DB2Database
//                || database instanceof MSSQLDatabase
//                || database instanceof HsqlDatabase
//                || database instanceof DerbyDatabase
//                || database instanceof FirebirdDatabase
//                || database instanceof SybaseASADatabase
//                || database instanceof SybaseDatabase) {
//            return new DatabaseDataType("numeric", getParameters());
//        } else if (database instanceof OracleDatabase) {
//            if (getParameters().length > 1 && getParameters()[0].equals("0") && getParameters()[1].equals("-127")) {
//                return new DatabaseDataType("NUMBER");
//            } else {
//                return new DatabaseDataType("NUMBER", getParameters());
//            }
//        } else if (database instanceof PostgresDatabase) {
//            if (getParameters().length > 0 && Integer.valueOf(getParameters()[0].toString()) > 1000) {
//                return new DatabaseDataType("numeric");
//            }
//            return new DatabaseDataType("numeric", getParameters());
//        }
=======
        if (database instanceof MSSQLDatabase) {
            Object[] parameters = getParameters();
            if (parameters.length == 0) {
                parameters = new Object[] { 18, 0 };
            } else if (parameters.length == 1) {
                parameters = new Object[] { parameters[0], 0 };
            } else if (parameters.length > 2) {
                parameters = Arrays.copyOfRange(parameters, 0, 2);
            }
            return new DatabaseDataType(database.escapeDataTypeName("numeric"), parameters);
        } else if (database instanceof MySQLDatabase
                || database instanceof DB2Database
                || database instanceof HsqlDatabase
                || database instanceof DerbyDatabase
                || database instanceof FirebirdDatabase
                || database instanceof SybaseASADatabase
                || database instanceof SybaseDatabase) {
            return new DatabaseDataType("numeric", getParameters());
        } else if (database instanceof OracleDatabase) {
            if (getParameters().length > 1 && getParameters()[0].equals("0") && getParameters()[1].equals("-127")) {
                return new DatabaseDataType("NUMBER");
            } else {
                return new DatabaseDataType("NUMBER", getParameters());
            }
        } else if (database instanceof PostgresDatabase) {
            if (getParameters().length > 0 && Integer.valueOf(getParameters()[0].toString()) > 1000) {
                return new DatabaseDataType("numeric");
            }
            return new DatabaseDataType("numeric", getParameters());
        }
>>>>>>> b25a47a0
        return super.toDatabaseDataType(database);
    }
}<|MERGE_RESOLUTION|>--- conflicted
+++ resolved
@@ -22,10 +22,18 @@
 
     @Override
     public DatabaseDataType toDatabaseDataType(Database database) {
-<<<<<<< HEAD
-//        if (database instanceof MySQLDatabase
+//        if (database instanceof MSSQLDatabase) {
+//            Object[] parameters = getParameters();
+//            if (parameters.length == 0) {
+//                parameters = new Object[] { 18, 0 };
+//            } else if (parameters.length == 1) {
+//                parameters = new Object[] { parameters[0], 0 };
+//            } else if (parameters.length > 2) {
+//                parameters = Arrays.copyOfRange(parameters, 0, 2);
+//            }
+//            return new DatabaseDataType(database.escapeDataTypeName("numeric"), parameters);
+//        } else if (database instanceof MySQLDatabase
 //                || database instanceof DB2Database
-//                || database instanceof MSSQLDatabase
 //                || database instanceof HsqlDatabase
 //                || database instanceof DerbyDatabase
 //                || database instanceof FirebirdDatabase
@@ -44,38 +52,6 @@
 //            }
 //            return new DatabaseDataType("numeric", getParameters());
 //        }
-=======
-        if (database instanceof MSSQLDatabase) {
-            Object[] parameters = getParameters();
-            if (parameters.length == 0) {
-                parameters = new Object[] { 18, 0 };
-            } else if (parameters.length == 1) {
-                parameters = new Object[] { parameters[0], 0 };
-            } else if (parameters.length > 2) {
-                parameters = Arrays.copyOfRange(parameters, 0, 2);
-            }
-            return new DatabaseDataType(database.escapeDataTypeName("numeric"), parameters);
-        } else if (database instanceof MySQLDatabase
-                || database instanceof DB2Database
-                || database instanceof HsqlDatabase
-                || database instanceof DerbyDatabase
-                || database instanceof FirebirdDatabase
-                || database instanceof SybaseASADatabase
-                || database instanceof SybaseDatabase) {
-            return new DatabaseDataType("numeric", getParameters());
-        } else if (database instanceof OracleDatabase) {
-            if (getParameters().length > 1 && getParameters()[0].equals("0") && getParameters()[1].equals("-127")) {
-                return new DatabaseDataType("NUMBER");
-            } else {
-                return new DatabaseDataType("NUMBER", getParameters());
-            }
-        } else if (database instanceof PostgresDatabase) {
-            if (getParameters().length > 0 && Integer.valueOf(getParameters()[0].toString()) > 1000) {
-                return new DatabaseDataType("numeric");
-            }
-            return new DatabaseDataType("numeric", getParameters());
-        }
->>>>>>> b25a47a0
         return super.toDatabaseDataType(database);
     }
 }