package liquibase.datatype.core;

import liquibase.GlobalConfiguration;
import liquibase.change.core.LoadDataChange;
import liquibase.database.Database;
import liquibase.database.core.*;
import liquibase.datatype.DataTypeInfo;
import liquibase.datatype.DatabaseDataType;
import liquibase.datatype.LiquibaseDataType;
import liquibase.statement.DatabaseFunction;

import java.util.Locale;

@DataTypeInfo(name="smallint", aliases = {"java.sql.Types.SMALLINT", "int2", "smallserial"}, minParameters = 0, maxParameters = 1, priority = LiquibaseDataType.PRIORITY_DEFAULT)
public class SmallIntType extends LiquibaseDataType {

    private boolean autoIncrement;

    @Override
    public boolean isAutoIncrement() {
        return autoIncrement;
    }

    public void setAutoIncrement(boolean autoIncrement) {
        this.autoIncrement = autoIncrement;
    }

    @Override
    public DatabaseDataType toDatabaseDataType(Database database) {
        if (database instanceof MSSQLDatabase) {
            return new DatabaseDataType(database.escapeDataTypeName("smallint")); //always smallint regardless of parameters passed
        }
        if (database instanceof MySQLDatabase) {
            DatabaseDataType type = new DatabaseDataType("SMALLINT");
            type.addAdditionalInformation(getAdditionalInformation());
            return type;
        }
        if ((database instanceof AbstractDb2Database) ||
            (database instanceof DerbyDatabase) ||
            (database instanceof FirebirdDatabase) ||
            (database instanceof InformixDatabase)) {
            return new DatabaseDataType("SMALLINT"); //always smallint regardless of parameters passed
        }

        if (database instanceof OracleDatabase) {
            return new DatabaseDataType("NUMBER", 5);
        }


        if (database instanceof PostgresDatabase) {
            if (isAutoIncrement()) {
                if (((PostgresDatabase) database).useSerialDatatypes()) {
                    return new DatabaseDataType("SMALLSERIAL");
                }
            } else {
                if (GlobalConfiguration.CONVERT_DATA_TYPES.getCurrentValue() || this.getRawDefinition() == null) {
                    return new DatabaseDataType("SMALLINT");
                } else {
                    return new DatabaseDataType(this.getRawDefinition());
                }
            }
            return new DatabaseDataType("SMALLINT"); //always smallint regardless of parameters passed
        }
<<<<<<< HEAD

=======
	if ( database instanceof SybaseDatabase )
	{
		return new DatabaseDataType("SMALLINT");
	}
>>>>>>> 29816f9a
        return super.toDatabaseDataType(database);
    }

    @Override
    public String objectToSql(Object value, Database database) {
        if ((value == null) || "null".equals(value.toString().toLowerCase(Locale.US))) {
            return null;
        }
        if (value instanceof DatabaseFunction) {
            return value.toString();
        }

        if (value instanceof Boolean)
            return Boolean.TRUE.equals(value) ? "1" : "0";
        else {
            return formatNumber(value.toString());
        }
    }

    @Override
    public LoadDataChange.LOAD_DATA_TYPE getLoadTypeName() {
        return LoadDataChange.LOAD_DATA_TYPE.NUMERIC;
    }

    @Override
    public void finishInitialization(String originalDefinition) {
        super.finishInitialization(originalDefinition);

        if (originalDefinition.toLowerCase(Locale.US).contains("serial")) {
            autoIncrement = true;
        }
    }
}<|MERGE_RESOLUTION|>--- conflicted
+++ resolved
@@ -11,7 +11,7 @@
 
 import java.util.Locale;
 
-@DataTypeInfo(name="smallint", aliases = {"java.sql.Types.SMALLINT", "int2", "smallserial"}, minParameters = 0, maxParameters = 1, priority = LiquibaseDataType.PRIORITY_DEFAULT)
+@DataTypeInfo(name = "smallint", aliases = {"java.sql.Types.SMALLINT", "int2", "smallserial"}, minParameters = 0, maxParameters = 1, priority = LiquibaseDataType.PRIORITY_DEFAULT)
 public class SmallIntType extends LiquibaseDataType {
 
     private boolean autoIncrement;
@@ -36,9 +36,9 @@
             return type;
         }
         if ((database instanceof AbstractDb2Database) ||
-            (database instanceof DerbyDatabase) ||
-            (database instanceof FirebirdDatabase) ||
-            (database instanceof InformixDatabase)) {
+                (database instanceof DerbyDatabase) ||
+                (database instanceof FirebirdDatabase) ||
+                (database instanceof InformixDatabase)) {
             return new DatabaseDataType("SMALLINT"); //always smallint regardless of parameters passed
         }
 
@@ -61,14 +61,9 @@
             }
             return new DatabaseDataType("SMALLINT"); //always smallint regardless of parameters passed
         }
-<<<<<<< HEAD
-
-=======
-	if ( database instanceof SybaseDatabase )
-	{
-		return new DatabaseDataType("SMALLINT");
-	}
->>>>>>> 29816f9a
+        if (database instanceof SybaseDatabase) {
+            return new DatabaseDataType("SMALLINT");
+        }
         return super.toDatabaseDataType(database);
     }
 
