--- conflicted
+++ resolved
@@ -70,14 +70,12 @@
                 }
             }
         }
-<<<<<<< HEAD
-        if (database instanceof SybaseASADatabase) {
-            return new DatabaseDataType("BIGINT");
-=======
         if( database instanceof SybaseDatabase )
         {
         	return new DatabaseDataType("BIGINT");
->>>>>>> 29816f9a
+        }
+        if (database instanceof SybaseASADatabase) {
+            return new DatabaseDataType("BIGINT");
         }
         return super.toDatabaseDataType(database);
     }
