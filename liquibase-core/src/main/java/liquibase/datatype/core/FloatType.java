--- conflicted
+++ resolved
@@ -33,14 +33,8 @@
             }
             return new DatabaseDataType(database.escapeDataTypeName("float"), parameters);
         }
-<<<<<<< HEAD
-        if ((database instanceof MySQLDatabase) || (database instanceof DB2Database) || (database instanceof H2Database)) {
+        if ((database instanceof MySQLDatabase) || (database instanceof AbstractDb2Database) || (database instanceof H2Database)) {
             if ("REAL".equalsIgnoreCase(originalDefinition)) {
-=======
-        if (database instanceof MySQLDatabase || database instanceof AbstractDb2Database
-                || database instanceof H2Database) {
-            if (originalDefinition.equalsIgnoreCase("REAL")) {
->>>>>>> fd1c7e1f
                 return new DatabaseDataType("REAL");
             }
         }
