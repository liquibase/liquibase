package liquibase.datatype.core;

import liquibase.database.Database;
import liquibase.datatype.DataTypeInfo;
import liquibase.datatype.DatabaseDataType;
import liquibase.datatype.LiquibaseDataType;
import liquibase.statement.DatabaseFunction;

@DataTypeInfo(name="tinyint", aliases = "java.sql.Types.TINYINT", minParameters = 0, maxParameters = 1, priority = LiquibaseDataType.PRIORITY_DEFAULT)
public class TinyIntType  extends LiquibaseDataType {


    private boolean autoIncrement;

    public boolean isAutoIncrement() {
        return autoIncrement;
    }

    public void setAutoIncrement(boolean autoIncrement) {
        this.autoIncrement = autoIncrement;
    }

    @Override
    public DatabaseDataType toDatabaseDataType(Database database) {
<<<<<<< HEAD
//        if (database instanceof MSSQLDatabase) {
//            return new DatabaseDataType(database.escapeDataTypeName("tinyint"));
//        }
//        if (database instanceof DerbyDatabase || database instanceof PostgresDatabase || database instanceof FirebirdDatabase) {
//            return new DatabaseDataType("SMALLINT");
//        }
//        if (database instanceof MySQLDatabase) {
//            DatabaseDataType type = new DatabaseDataType("TINYINT", getParameters());
//            type.addAdditionalInformation(getAdditionalInformation());
//            return type;
//        }
//        if (database instanceof OracleDatabase) {
//            return new DatabaseDataType("NUMBER",3);
//        }
=======
        if (database instanceof MSSQLDatabase) {
            return new DatabaseDataType(database.escapeDataTypeName("tinyint"));
        }
        if (database instanceof DerbyDatabase || database instanceof PostgresDatabase || database instanceof FirebirdDatabase) {
            return new DatabaseDataType("SMALLINT");
        }
        if (database instanceof MySQLDatabase) {
            DatabaseDataType type = new DatabaseDataType("TINYINT");
            type.addAdditionalInformation(getAdditionalInformation());
            return type;
        }
        if (database instanceof OracleDatabase) {
            return new DatabaseDataType("NUMBER",3);
        }
>>>>>>> 182e6078
        return super.toDatabaseDataType(database);
    }

    @Override
    public String objectToSql(Object value, Database database) {
        if (value == null || value.toString().equalsIgnoreCase("null")) {
            return null;
        }
        if (value instanceof DatabaseFunction) {
            return value.toString();
        }

        return formatNumber(value.toString());
    }
}<|MERGE_RESOLUTION|>--- conflicted
+++ resolved
@@ -22,7 +22,6 @@
 
     @Override
     public DatabaseDataType toDatabaseDataType(Database database) {
-<<<<<<< HEAD
 //        if (database instanceof MSSQLDatabase) {
 //            return new DatabaseDataType(database.escapeDataTypeName("tinyint"));
 //        }
@@ -30,29 +29,13 @@
 //            return new DatabaseDataType("SMALLINT");
 //        }
 //        if (database instanceof MySQLDatabase) {
-//            DatabaseDataType type = new DatabaseDataType("TINYINT", getParameters());
+//            DatabaseDataType type = new DatabaseDataType("TINYINT");
 //            type.addAdditionalInformation(getAdditionalInformation());
 //            return type;
 //        }
 //        if (database instanceof OracleDatabase) {
 //            return new DatabaseDataType("NUMBER",3);
 //        }
-=======
-        if (database instanceof MSSQLDatabase) {
-            return new DatabaseDataType(database.escapeDataTypeName("tinyint"));
-        }
-        if (database instanceof DerbyDatabase || database instanceof PostgresDatabase || database instanceof FirebirdDatabase) {
-            return new DatabaseDataType("SMALLINT");
-        }
-        if (database instanceof MySQLDatabase) {
-            DatabaseDataType type = new DatabaseDataType("TINYINT");
-            type.addAdditionalInformation(getAdditionalInformation());
-            return type;
-        }
-        if (database instanceof OracleDatabase) {
-            return new DatabaseDataType("NUMBER",3);
-        }
->>>>>>> 182e6078
         return super.toDatabaseDataType(database);
     }
 
