--- conflicted
+++ resolved
@@ -689,29 +689,21 @@
 
                 log.fine("Reading ChangeSet: " + this);
                 for (Change change : getChanges()) {
-<<<<<<< HEAD
                     if (listener != null) {
                         listener.willRun(change, this, changeLog, database);
                     }
                     if (change.generateStatementsVolatile(database)) {
                         executor.comment("WARNING The following SQL may change each run and therefore is possibly incorrect and/or invalid:");
                     }
-=======
-                    if ((!(change instanceof DbmsTargetedChange)) || DatabaseList.definitionMatches(((DbmsTargetedChange) change).getDbms(), database, true)) {
-                        if (listener != null) {
-                            listener.willRun(change, this, changeLog, database);
-                        }
-                        if (change.generateStatementsVolatile(database)) {
-                            executor.comment("WARNING The following SQL may change each run and therefore is possibly incorrect and/or invalid:");
-                        }
-
-                        addSqlMdc(change, database, false);
->>>>>>> 436e699a
+
+                    addSqlMdc(change, database, false);
 
                     database.executeStatements(change, databaseChangeLog, sqlVisitors);
                     log.info(change.getConfirmationMessage());
                     if (listener != null) {
                         listener.ran(change, this, changeLog, database);
+                    } else {
+                        log.fine("Change " + change.getSerializedObjectName() + " not included for database " + database.getShortName());
                     }
                 }
 
