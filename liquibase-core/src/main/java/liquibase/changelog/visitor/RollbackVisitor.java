package liquibase.changelog.visitor;

import liquibase.Scope;
import liquibase.change.Change;
import liquibase.change.core.SQLFileChange;
import liquibase.changelog.*;
import liquibase.changelog.filter.ChangeSetFilterResult;
import liquibase.database.Database;
import liquibase.exception.LiquibaseException;
import liquibase.executor.Executor;
import liquibase.executor.ExecutorService;
import liquibase.executor.LoggingExecutor;
<<<<<<< HEAD
=======
import liquibase.logging.mdc.MdcKey;
>>>>>>> 06673b6e
import liquibase.logging.mdc.customobjects.ChangesetsRolledback;

import java.util.ArrayList;
import java.util.List;
import java.util.Set;

public class RollbackVisitor implements ChangeSetVisitor {

    private Database database;

    private ChangeExecListener execListener;
<<<<<<< HEAD
    private List<ChangesetsRolledback.ChangeSet> processedChangesets = new ArrayList<>();
=======
    private List<ChangesetsRolledback.ChangeSet> changeSets = new ArrayList<>();
>>>>>>> 06673b6e

    /**
     * @deprecated - please use the constructor with ChangeExecListener, which can be null.
     */
    @Deprecated
    public RollbackVisitor(Database database) {
        this.database = database;
    }

    public RollbackVisitor(Database database, ChangeExecListener listener) {
        this(database);
        this.execListener = listener;
    }

    public RollbackVisitor(Database database, ChangeExecListener listener, List<ChangesetsRolledback.ChangeSet> processedChangesets) {
        this(database);
        this.execListener = listener;
        this.processedChangesets = processedChangesets;
    }

    @Override
    public Direction getDirection() {
        return ChangeSetVisitor.Direction.REVERSE;
    }

    @Override
    public void visit(ChangeSet changeSet, DatabaseChangeLog databaseChangeLog, Database database, Set<ChangeSetFilterResult> filterResults) throws LiquibaseException {
        logMdcData(changeSet);
        Executor executor = Scope.getCurrentScope().getSingleton(ExecutorService.class).getExecutor("jdbc", database);
        if (! (executor instanceof LoggingExecutor)) {
            Scope.getCurrentScope().getUI().sendMessage("Rolling Back Changeset: " + changeSet);
        }
        sendRollbackWillRunEvent(changeSet, databaseChangeLog, database);
        try {
            changeSet.rollback(this.database, this.execListener);
        }
        catch (Exception e) {
            fireRollbackFailed(changeSet, databaseChangeLog, database, e);
            throw e;
        }
        this.database.removeRanStatus(changeSet);
        sendRollbackEvent(changeSet, databaseChangeLog, database);
        this.database.commit();
        checkForEmptyRollbackFile(changeSet);
<<<<<<< HEAD
        if (processedChangesets != null) {
            processedChangesets.add(new ChangesetsRolledback.ChangeSet(changeSet.getId(), changeSet.getAuthor(), changeSet.getFilePath(), changeSet.getDeploymentId()));
        }
=======
        changeSets.add(new ChangesetsRolledback.ChangeSet(changeSet.getId(), changeSet.getAuthor(), changeSet.getFilePath(), changeSet.getDeploymentId()));
        Scope.getCurrentScope().addMdcValue(MdcKey.CHANGESETS_ROLLED_BACK, new ChangesetsRolledback(changeSets), false);
>>>>>>> 06673b6e
    }

    protected void fireRollbackFailed(ChangeSet changeSet, DatabaseChangeLog databaseChangeLog, Database database, Exception e) {
        if (execListener != null) {
            execListener.rollbackFailed(changeSet, databaseChangeLog, database, e);
        }
    }

    private void checkForEmptyRollbackFile(ChangeSet changeSet) {
        RollbackContainer container = changeSet.getRollback();
        List<Change> changes = container.getChanges();
        if (changes.isEmpty()) {
            return;
        }
        for (Change change : changes) {
            if (! (change instanceof SQLFileChange)) {
                continue;
            }
            String sql = ((SQLFileChange)change).getSql();
            if (sql.length() == 0) {
                Scope.getCurrentScope().getLog(getClass()).info("\nNo rollback logic defined in empty rollback script. Changesets have been removed from\n" +
                                "the DATABASECHANGELOG table but no other logic was performed.");
            }
        }
    }

    private void sendRollbackWillRunEvent(ChangeSet changeSet, DatabaseChangeLog databaseChangeLog, Database database) {
        if (execListener != null) {
            execListener.willRollback(changeSet, databaseChangeLog, database);
        }
    }

    private void sendRollbackEvent(ChangeSet changeSet, DatabaseChangeLog databaseChangeLog, Database database) {
        if (execListener != null) {
            execListener.rolledBack(changeSet, databaseChangeLog, database);
        }
    }
}<|MERGE_RESOLUTION|>--- conflicted
+++ resolved
@@ -10,10 +10,7 @@
 import liquibase.executor.Executor;
 import liquibase.executor.ExecutorService;
 import liquibase.executor.LoggingExecutor;
-<<<<<<< HEAD
-=======
 import liquibase.logging.mdc.MdcKey;
->>>>>>> 06673b6e
 import liquibase.logging.mdc.customobjects.ChangesetsRolledback;
 
 import java.util.ArrayList;
@@ -25,11 +22,7 @@
     private Database database;
 
     private ChangeExecListener execListener;
-<<<<<<< HEAD
     private List<ChangesetsRolledback.ChangeSet> processedChangesets = new ArrayList<>();
-=======
-    private List<ChangesetsRolledback.ChangeSet> changeSets = new ArrayList<>();
->>>>>>> 06673b6e
 
     /**
      * @deprecated - please use the constructor with ChangeExecListener, which can be null.
@@ -74,14 +67,9 @@
         sendRollbackEvent(changeSet, databaseChangeLog, database);
         this.database.commit();
         checkForEmptyRollbackFile(changeSet);
-<<<<<<< HEAD
         if (processedChangesets != null) {
             processedChangesets.add(new ChangesetsRolledback.ChangeSet(changeSet.getId(), changeSet.getAuthor(), changeSet.getFilePath(), changeSet.getDeploymentId()));
         }
-=======
-        changeSets.add(new ChangesetsRolledback.ChangeSet(changeSet.getId(), changeSet.getAuthor(), changeSet.getFilePath(), changeSet.getDeploymentId()));
-        Scope.getCurrentScope().addMdcValue(MdcKey.CHANGESETS_ROLLED_BACK, new ChangesetsRolledback(changeSets), false);
->>>>>>> 06673b6e
     }
 
     protected void fireRollbackFailed(ChangeSet changeSet, DatabaseChangeLog databaseChangeLog, Database database, Exception e) {
