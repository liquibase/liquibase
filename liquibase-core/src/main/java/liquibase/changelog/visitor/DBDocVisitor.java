--- conflicted
+++ resolved
@@ -109,11 +109,7 @@
         }
     }
 
-<<<<<<< HEAD
-    public void writeHTML(File rootOutputDir, ResourceAccessor resourceAccessor, CatalogAndSchema... schemaList) throws IOException,
-=======
-    public void writeHTML(Resource rootOutputDir, ResourceAccessor resourceAccessor) throws IOException,
->>>>>>> fca8f638
+    public void writeHTML(Resource rootOutputDir, ResourceAccessor resourceAccessor, CatalogAndSchema... schemaList) throws IOException,
         LiquibaseException {
         ChangeLogWriter changeLogWriter = new ChangeLogWriter(resourceAccessor, rootOutputDir);
         HTMLWriter authorWriter = new AuthorWriter(rootOutputDir, database);
