package liquibase.changelog.visitor;

import liquibase.CatalogAndSchema;
import liquibase.change.Change;
import liquibase.changelog.ChangeSet;
import liquibase.changelog.DatabaseChangeLog;
import liquibase.changelog.filter.ChangeSetFilterResult;
import liquibase.database.Database;
import liquibase.dbdoc.*;
import liquibase.diff.compare.CompareControl;
import liquibase.snapshot.DatabaseSnapshot;
import liquibase.snapshot.SnapshotControl;
import liquibase.snapshot.SnapshotGeneratorFactory;
import liquibase.structure.DatabaseObject;
import liquibase.exception.DatabaseException;
import liquibase.exception.DatabaseHistoryException;
import liquibase.exception.LiquibaseException;
import liquibase.resource.ResourceAccessor;
import liquibase.structure.core.Column;
import liquibase.structure.core.Schema;
import liquibase.structure.core.Table;
import liquibase.util.StreamUtil;

import java.io.File;
import java.io.FileOutputStream;
import java.io.IOException;
import java.io.InputStream;
import java.util.*;

public class DBDocVisitor implements ChangeSetVisitor {

    private Database database;

    private SortedSet<ChangeLogInfo> changeLogs;
    private Map<DatabaseObject, List<Change>> changesByObject;
    private Map<String, List<Change>> changesByAuthor;

    private Map<DatabaseObject, List<Change>> changesToRunByObject;
    private Map<String, List<Change>> changesToRunByAuthor;
    private List<Change> changesToRun;
    private List<Change> recentChanges;

    private String rootChangeLogName;
    private DatabaseChangeLog rootChangeLog;

    private static final int MAX_RECENT_CHANGE = 50;

    public DBDocVisitor(Database database) {
        this.database = database;

        changesByObject = new HashMap<DatabaseObject, List<Change>>();
        changesByAuthor = new HashMap<String, List<Change>>();
        changeLogs = new TreeSet<ChangeLogInfo>();

        changesToRunByObject = new HashMap<DatabaseObject, List<Change>>();
        changesToRunByAuthor = new HashMap<String, List<Change>>();
        changesToRun = new ArrayList<Change>();
        recentChanges = new ArrayList<Change>();
    }

    @Override
    public ChangeSetVisitor.Direction getDirection() {
        return ChangeSetVisitor.Direction.FORWARD;
    }

    @Override
    public void visit(ChangeSet changeSet, DatabaseChangeLog databaseChangeLog, Database database, Set<ChangeSetFilterResult> filterResults) throws LiquibaseException {
        ChangeSet.RunStatus runStatus = this.database.getRunStatus(changeSet);
        if (rootChangeLogName == null) {
            rootChangeLogName = changeSet.getFilePath();
        }

        if (rootChangeLog == null) {
            this.rootChangeLog = databaseChangeLog;
        }

        if (!changesByAuthor.containsKey(changeSet.getAuthor())) {
            changesByAuthor.put(changeSet.getAuthor(), new ArrayList<Change>());
        }
        if (!changesToRunByAuthor.containsKey(changeSet.getAuthor())) {
            changesToRunByAuthor.put(changeSet.getAuthor(), new ArrayList<Change>());
        }

        boolean toRun = runStatus.equals(ChangeSet.RunStatus.NOT_RAN) || runStatus.equals(ChangeSet.RunStatus.RUN_AGAIN);
        for (Change change : changeSet.getChanges()) {
            if (toRun) {
                changesToRunByAuthor.get(changeSet.getAuthor()).add(change);
                changesToRun.add(change);
            } else {
                changesByAuthor.get(changeSet.getAuthor()).add(change);
                recentChanges.add(0, change);
            }
        }


        ChangeLogInfo changeLogInfo = new ChangeLogInfo(changeSet.getChangeLog().getLogicalFilePath(), changeSet.getChangeLog().getPhysicalFilePath());
        if (!changeLogs.contains(changeLogInfo)) {
            changeLogs.add(changeLogInfo);
        }

        for (Change change : changeSet.getChanges()) {
            Set<DatabaseObject> affectedDatabaseObjects = change.getAffectedDatabaseObjects(database);
            if (affectedDatabaseObjects != null) {
                for (DatabaseObject dbObject : affectedDatabaseObjects) {
                    if (toRun) {
                        if (!changesToRunByObject.containsKey(dbObject)) {
                            changesToRunByObject.put(dbObject, new ArrayList<Change>());
                        }
                        changesToRunByObject.get(dbObject).add(change);
                    } else {
                       if (!changesByObject.containsKey(dbObject)) {
                           changesByObject.put(dbObject, new ArrayList<Change>());
                       }
                       changesByObject.get(dbObject).add(change);
                    }
                }
            }
        }
    }

    public void writeHTML(File rootOutputDir, String outputFileEncoding, ResourceAccessor resourceAccessor) throws IOException, LiquibaseException, DatabaseHistoryException {
        ChangeLogWriter changeLogWriter = new ChangeLogWriter(resourceAccessor, rootOutputDir, outputFileEncoding);
        HTMLWriter authorWriter = new AuthorWriter(rootOutputDir, outputFileEncoding, database);
        HTMLWriter tableWriter = new TableWriter(rootOutputDir, outputFileEncoding, database);
        HTMLWriter columnWriter = new ColumnWriter(rootOutputDir, outputFileEncoding, database);
        HTMLWriter pendingChangesWriter = new PendingChangesWriter(rootOutputDir, outputFileEncoding, database);
        HTMLWriter recentChangesWriter = new RecentChangesWriter(rootOutputDir, outputFileEncoding, database);
        HTMLWriter pendingSQLWriter = new PendingSQLWriter(rootOutputDir, outputFileEncoding, database, rootChangeLog);

        copyFile("liquibase/dbdoc/stylesheet.css", rootOutputDir);
        copyFile("liquibase/dbdoc/index.html", rootOutputDir);
        copyFile("liquibase/dbdoc/globalnav.html", rootOutputDir);
        copyFile("liquibase/dbdoc/overview-summary.html", rootOutputDir);

        DatabaseSnapshot snapshot = SnapshotGeneratorFactory.getInstance().createSnapshot(database.getDefaultSchema(), database, new SnapshotControl(database));

<<<<<<< HEAD
        new ChangeLogListWriter(rootOutputDir, outputFileEncoding).writeHTML(changeLogs);
        new TableListWriter(rootOutputDir, outputFileEncoding).writeHTML(new TreeSet<Object>(snapshot.get(Table.class)));
        new AuthorListWriter(rootOutputDir, outputFileEncoding).writeHTML(new TreeSet<Object>(changesByAuthor.keySet()));
=======
        new ChangeLogListWriter(rootOutputDir).writeHTML(changeLogs);
        SortedSet<Table> tables = new TreeSet<Table>(snapshot.get(Table.class));
        Iterator<Table> tableIterator = tables.iterator();
        while (tableIterator.hasNext()) {
            if (database.isLiquibaseObject(tableIterator.next())) {
                tableIterator.remove();
            }

        }

        new TableListWriter(rootOutputDir).writeHTML(tables);
        new AuthorListWriter(rootOutputDir).writeHTML(new TreeSet<Object>(changesByAuthor.keySet()));
>>>>>>> 033b0979

        for (String author : changesByAuthor.keySet()) {
            authorWriter.writeHTML(author, changesByAuthor.get(author), changesToRunByAuthor.get(author), rootChangeLogName);
        }

        for (Table table : tables) {
            if (database.isLiquibaseObject(table)) {
                continue;
            }
            tableWriter.writeHTML(table, changesByObject.get(table), changesToRunByObject.get(table), rootChangeLogName);
        }

        for (Column column : snapshot.get(Column.class)) {
            if (database.isLiquibaseObject(column.getRelation())) {
                continue;
            }
            columnWriter.writeHTML(column, changesByObject.get(column), changesToRunByObject.get(column), rootChangeLogName);
        }

        for (ChangeLogInfo changeLog : changeLogs) {
            changeLogWriter.writeChangeLog(changeLog.logicalPath, changeLog.physicalPath);
        }

        pendingChangesWriter.writeHTML("index", null, changesToRun, rootChangeLogName);
        pendingSQLWriter.writeHTML("sql", null, changesToRun, rootChangeLogName);

        if (recentChanges.size() > MAX_RECENT_CHANGE) {
            recentChanges = recentChanges.subList(0, MAX_RECENT_CHANGE);
        }
        recentChangesWriter.writeHTML("index", recentChanges, null, rootChangeLogName);

    }

    private void copyFile(String fileToCopy, File rootOutputDir) throws IOException {
        InputStream inputStream = getClass().getClassLoader().getResourceAsStream(fileToCopy);
        FileOutputStream outputStream = null;
        try {
            if (inputStream == null) {
                throw new IOException("Can not find " + fileToCopy);
            }
            outputStream = new FileOutputStream(new File(rootOutputDir, fileToCopy.replaceFirst(".*\\/", "")), false);
            StreamUtil.copy(inputStream, outputStream);
        } finally {
            if (outputStream != null) {
                outputStream.close();
            }
        }
    }

    private static class ChangeLogInfo implements Comparable<ChangeLogInfo> {
        public String logicalPath;
        public String physicalPath;


        private ChangeLogInfo(String logicalPath, String physicalPath) {
            this.logicalPath = logicalPath;
            this.physicalPath = physicalPath;
        }

        @Override
        public boolean equals(Object o) {
            if (this == o) return true;
            if (o == null || getClass() != o.getClass()) return false;

            ChangeLogInfo that = (ChangeLogInfo) o;

            return logicalPath.equals(that.logicalPath);

        }

        @Override
        public int hashCode() {
            return logicalPath.hashCode();
        }

        @Override
        public int compareTo(ChangeLogInfo o) {
            return this.logicalPath.compareTo(o.logicalPath);
        }

        @Override
        public String toString() {
            return logicalPath;
        }
    }
}<|MERGE_RESOLUTION|>--- conflicted
+++ resolved
@@ -1,23 +1,19 @@
 package liquibase.changelog.visitor;
 
-import liquibase.CatalogAndSchema;
 import liquibase.change.Change;
 import liquibase.changelog.ChangeSet;
 import liquibase.changelog.DatabaseChangeLog;
 import liquibase.changelog.filter.ChangeSetFilterResult;
 import liquibase.database.Database;
 import liquibase.dbdoc.*;
-import liquibase.diff.compare.CompareControl;
 import liquibase.snapshot.DatabaseSnapshot;
 import liquibase.snapshot.SnapshotControl;
 import liquibase.snapshot.SnapshotGeneratorFactory;
 import liquibase.structure.DatabaseObject;
-import liquibase.exception.DatabaseException;
 import liquibase.exception.DatabaseHistoryException;
 import liquibase.exception.LiquibaseException;
 import liquibase.resource.ResourceAccessor;
 import liquibase.structure.core.Column;
-import liquibase.structure.core.Schema;
 import liquibase.structure.core.Table;
 import liquibase.util.StreamUtil;
 
@@ -134,12 +130,7 @@
 
         DatabaseSnapshot snapshot = SnapshotGeneratorFactory.getInstance().createSnapshot(database.getDefaultSchema(), database, new SnapshotControl(database));
 
-<<<<<<< HEAD
         new ChangeLogListWriter(rootOutputDir, outputFileEncoding).writeHTML(changeLogs);
-        new TableListWriter(rootOutputDir, outputFileEncoding).writeHTML(new TreeSet<Object>(snapshot.get(Table.class)));
-        new AuthorListWriter(rootOutputDir, outputFileEncoding).writeHTML(new TreeSet<Object>(changesByAuthor.keySet()));
-=======
-        new ChangeLogListWriter(rootOutputDir).writeHTML(changeLogs);
         SortedSet<Table> tables = new TreeSet<Table>(snapshot.get(Table.class));
         Iterator<Table> tableIterator = tables.iterator();
         while (tableIterator.hasNext()) {
@@ -149,9 +140,8 @@
 
         }
 
-        new TableListWriter(rootOutputDir).writeHTML(tables);
-        new AuthorListWriter(rootOutputDir).writeHTML(new TreeSet<Object>(changesByAuthor.keySet()));
->>>>>>> 033b0979
+        new TableListWriter(rootOutputDir, outputFileEncoding).writeHTML(tables);
+        new AuthorListWriter(rootOutputDir, outputFileEncoding).writeHTML(new TreeSet<Object>(changesByAuthor.keySet()));
 
         for (String author : changesByAuthor.keySet()) {
             authorWriter.writeHTML(author, changesByAuthor.get(author), changesToRunByAuthor.get(author), rootChangeLogName);
