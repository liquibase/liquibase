package liquibase.changelog.filter;

import liquibase.ContextExpression;
import liquibase.Contexts;
import liquibase.changelog.ChangeSet;
import liquibase.sql.visitor.SqlVisitor;

import java.util.ArrayList;
import java.util.Collection;
import java.util.List;

public class ContextChangeSetFilter implements ChangeSetFilter {
    private Contexts contexts;

    public ContextChangeSetFilter() {
        this(new Contexts());
    }

    public ContextChangeSetFilter(Contexts contexts) {
        this.contexts = contexts;
    }

    @Override
    public ChangeSetFilterResult accepts(ChangeSet changeSet) {
        List<SqlVisitor> visitorsToRemove = new ArrayList<>();
        for (SqlVisitor visitor : changeSet.getSqlVisitors()) {
            if ((visitor.getContextFilter() != null) && !visitor.getContextFilter().matches(contexts)) {
                visitorsToRemove.add(visitor);
            }
        }
        changeSet.getSqlVisitors().removeAll(visitorsToRemove);

        if ((contexts == null) || contexts.isEmpty()) {
            return new ChangeSetFilterResult(true, "No runtime context specified, all contexts will run", this.getClass());
        }

<<<<<<< HEAD
        Collection<ContextExpression> inheritableContexts = changeSet.getInheritableContextFilter();
        if (changeSet.getContextFilter().isEmpty() && inheritableContexts.isEmpty()) {
            return new ChangeSetFilterResult(true, "Change set runs under all contexts", this.getClass());
=======
        Collection<ContextExpression> inheritableContexts = changeSet.getInheritableContexts();
        if (changeSet.getContexts().isEmpty() && inheritableContexts.isEmpty()) {
            return new ChangeSetFilterResult(true, "Changeset runs under all contexts", this.getClass());
>>>>>>> eb625608
        }

        if (changeSet.getContextFilter().matches(contexts) && ContextExpression.matchesAll(inheritableContexts, contexts)) {
            return new ChangeSetFilterResult(true, "Context matches '"+contexts.toString()+"'", this.getClass());
        } else {
            return new ChangeSetFilterResult(false, "Context does not match '"+contexts.toString()+"'", this.getClass());
        }
    }
}<|MERGE_RESOLUTION|>--- conflicted
+++ resolved
@@ -34,15 +34,9 @@
             return new ChangeSetFilterResult(true, "No runtime context specified, all contexts will run", this.getClass());
         }
 
-<<<<<<< HEAD
         Collection<ContextExpression> inheritableContexts = changeSet.getInheritableContextFilter();
         if (changeSet.getContextFilter().isEmpty() && inheritableContexts.isEmpty()) {
-            return new ChangeSetFilterResult(true, "Change set runs under all contexts", this.getClass());
-=======
-        Collection<ContextExpression> inheritableContexts = changeSet.getInheritableContexts();
-        if (changeSet.getContexts().isEmpty() && inheritableContexts.isEmpty()) {
             return new ChangeSetFilterResult(true, "Changeset runs under all contexts", this.getClass());
->>>>>>> eb625608
         }
 
         if (changeSet.getContextFilter().matches(contexts) && ContextExpression.matchesAll(inheritableContexts, contexts)) {
