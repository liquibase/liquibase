--- conflicted
+++ resolved
@@ -24,12 +24,6 @@
 
             if (!seenTag && tag.equalsIgnoreCase(ranChangeSet.getTag())) {
                 seenTag = true;
-<<<<<<< HEAD
-=======
-                if ("tagDatabase".equals(StringUtil.trimToEmpty(ranChangeSet.getDescription()))) { //changeSet is just tagging the database. Also remove it.
-                    changeLogsAfterTag.add(changeLogToString(ranChangeSet.getId(), ranChangeSet.getAuthor(), ranChangeSet.getChangeLog()));
-                }
->>>>>>> 1ce3798a
             }
         }
 
