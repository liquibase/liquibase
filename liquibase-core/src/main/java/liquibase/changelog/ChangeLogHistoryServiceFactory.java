--- conflicted
+++ resolved
@@ -50,7 +50,6 @@
         registry.addFirst(changeLogHistoryService);
     }
 
-<<<<<<< HEAD
     public ChangeLogHistoryService getChangeLogService(Database database) {
             if (services.containsKey(database)) {
                 return services.get(database);
@@ -58,21 +57,10 @@
             SortedSet<ChangeLogHistoryService> foundServices = new TreeSet<>(new Comparator<ChangeLogHistoryService>() {
                 @Override
                 public int compare(ChangeLogHistoryService o1, ChangeLogHistoryService o2) {
-                    return -1 * Integer.compare(o1.getPriority(), o2.getPriority());
+                    return -1 * Integer.valueOf(o1.getPriority()).compareTo(o2.getPriority());
                 }
             });
 
-            for (ChangeLogHistoryService service : registry) {
-                if (service.supports(database)) {
-                    foundServices.add(service);
-                }
-            }
-
-            if (foundServices.isEmpty()) {
-                throw new UnexpectedLiquibaseException("Cannot find ChangeLogHistoryService for " +
-                    database.getShortName());
-            }
-=======
     private ChangeLogHistoryService selectFor(Database database) {
             ChangeLogHistoryService exampleService = registry
                     .stream()
@@ -81,7 +69,6 @@
                     .orElseThrow(() -> new UnexpectedLiquibaseException(
                             "Cannot find ChangeLogHistoryService for " + database.getShortName()
                     ));
->>>>>>> 69b243e4
 
             try {
                 Class<? extends ChangeLogHistoryService> aClass = exampleService.getClass();
