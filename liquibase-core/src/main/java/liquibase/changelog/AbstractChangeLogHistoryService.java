package liquibase.changelog;

import liquibase.Contexts;
import liquibase.LabelExpression;
import liquibase.Scope;
import liquibase.changelog.filter.ContextChangeSetFilter;
import liquibase.changelog.filter.DbmsChangeSetFilter;
import liquibase.database.Database;
import liquibase.exception.DatabaseException;
import liquibase.exception.DatabaseHistoryException;

import java.util.Date;
import java.util.List;

public abstract class AbstractChangeLogHistoryService implements ChangeLogHistoryService {

    private Database database;
    private String deploymentId;

    public Database getDatabase() {
        return database;
    }

    @Override
    public void setDatabase(Database database) {
        this.database = database;
    }

    @Override
    public void reset() {

    }

    public ChangeSet.RunStatus getRunStatus(final ChangeSet changeSet)
        throws DatabaseException, DatabaseHistoryException {
        RanChangeSet foundRan = getRanChangeSet(changeSet);

        if (foundRan == null) {
            return ChangeSet.RunStatus.NOT_RAN;
        } else {
            if (foundRan.getLastCheckSum() == null) {
                try {
                    Scope.getCurrentScope().getLog(getClass()).info("Updating NULL md5sum for " + changeSet.toString());
                    replaceChecksum(changeSet);
                } catch (DatabaseException e) {
                    throw new DatabaseException(e);
                }

                return ChangeSet.RunStatus.ALREADY_RAN;
            } else {
                if (foundRan.getLastCheckSum().equals(changeSet.generateCheckSum())) {
                    return ChangeSet.RunStatus.ALREADY_RAN;
                } else {
                    if (changeSet.shouldRunOnChange()) {
                        return ChangeSet.RunStatus.RUN_AGAIN;
                    } else {
                        return ChangeSet.RunStatus.INVALID_MD5SUM;
                    }
                }
            }
        }
    }

    public void upgradeChecksums(final DatabaseChangeLog databaseChangeLog, final Contexts contexts, LabelExpression labels) throws DatabaseException {
        for (RanChangeSet ranChangeSet : this.getRanChangeSets()) {
            if (ranChangeSet.getLastCheckSum() == null) {
<<<<<<< HEAD
                List<ChangeSet> changeSets = databaseChangeLog.getChangeSets(ranChangeSet);
	            for (ChangeSet changeSet : changeSets) {
		            if (new ContextChangeSetFilter(contexts).accepts(changeSet).isAccepted() && new DbmsChangeSetFilter(getDatabase()).accepts(changeSet).isAccepted())
		            {
			            Scope.getCurrentScope().getLog(getClass()).fine(
					            LogType.LOG, "Updating null or out of date checksum on changeSet " + changeSet + " to correct value"
			            );
			            replaceChecksum(changeSet);
		            }
	            }
=======
                ChangeSet changeSet = databaseChangeLog.getChangeSet(ranChangeSet);
                if ((changeSet != null) && new ContextChangeSetFilter(contexts).accepts(changeSet).isAccepted() &&
                    new DbmsChangeSetFilter(getDatabase()).accepts(changeSet).isAccepted()
                    ) {
                    Scope.getCurrentScope().getLog(getClass()).fine(
                            "Updating null or out of date checksum on changeSet " + changeSet + " to correct value"
                    );
                    replaceChecksum(changeSet);
                }
>>>>>>> 0f1cb97a
            }
        }
    }

    @Override
    public RanChangeSet getRanChangeSet(final ChangeSet changeSet) throws DatabaseException, DatabaseHistoryException {
        for (RanChangeSet ranChange : getRanChangeSets()) {
            if (ranChange.isSameAs(changeSet)) {
                return ranChange;
            }
        }
        return null;
    }

    @Override
    public Date getRanDate(ChangeSet changeSet) throws DatabaseException, DatabaseHistoryException {
        RanChangeSet ranChange = getRanChangeSet(changeSet);
        if (ranChange == null) {
            return null;
        } else {
            return ranChange.getDateExecuted();
        }
    }

    /**
     *
     * Return the last deployment ID from the changesets that have been run or null
     *
     * @return   String
     * @throws   DatabaseException
     *
     */
     public String getLastDeploymentId() throws DatabaseException {
         List<RanChangeSet> ranChangeSetsList = getRanChangeSets();
         if (ranChangeSetsList == null || ranChangeSetsList.size() == 0) {
             return null;
         }
         RanChangeSet lastRanChangeSet = ranChangeSetsList.get(ranChangeSetsList.size() - 1);
         return lastRanChangeSet.getDeploymentId();
    }

    protected abstract void replaceChecksum(ChangeSet changeSet) throws DatabaseException;

    public String getDeploymentId() {
        return this.deploymentId;
    }

    public void resetDeploymentId() {
        this.deploymentId = null;
    }

    public void generateDeploymentId() {
        if (this.deploymentId == null) {
            String dateString = String.valueOf(new Date().getTime());
            this.deploymentId = dateString.substring(dateString.length() - 10);
        }
    }


}<|MERGE_RESOLUTION|>--- conflicted
+++ resolved
@@ -64,28 +64,17 @@
     public void upgradeChecksums(final DatabaseChangeLog databaseChangeLog, final Contexts contexts, LabelExpression labels) throws DatabaseException {
         for (RanChangeSet ranChangeSet : this.getRanChangeSets()) {
             if (ranChangeSet.getLastCheckSum() == null) {
-<<<<<<< HEAD
                 List<ChangeSet> changeSets = databaseChangeLog.getChangeSets(ranChangeSet);
-	            for (ChangeSet changeSet : changeSets) {
-		            if (new ContextChangeSetFilter(contexts).accepts(changeSet).isAccepted() && new DbmsChangeSetFilter(getDatabase()).accepts(changeSet).isAccepted())
-		            {
-			            Scope.getCurrentScope().getLog(getClass()).fine(
-					            LogType.LOG, "Updating null or out of date checksum on changeSet " + changeSet + " to correct value"
-			            );
-			            replaceChecksum(changeSet);
-		            }
-	            }
-=======
-                ChangeSet changeSet = databaseChangeLog.getChangeSet(ranChangeSet);
-                if ((changeSet != null) && new ContextChangeSetFilter(contexts).accepts(changeSet).isAccepted() &&
-                    new DbmsChangeSetFilter(getDatabase()).accepts(changeSet).isAccepted()
+                for (ChangeSet changeSet : changeSets) {
+                    if ((changeSet != null) && new ContextChangeSetFilter(contexts).accepts(changeSet).isAccepted() &&
+                        new DbmsChangeSetFilter(getDatabase()).accepts(changeSet).isAccepted()
                     ) {
-                    Scope.getCurrentScope().getLog(getClass()).fine(
-                            "Updating null or out of date checksum on changeSet " + changeSet + " to correct value"
-                    );
-                    replaceChecksum(changeSet);
+                        Scope.getCurrentScope().getLog(getClass()).fine(
+                                "Updating null or out of date checksum on changeSet " + changeSet + " to correct value"
+                        );
+                        replaceChecksum(changeSet);
+                    }
                 }
->>>>>>> 0f1cb97a
             }
         }
     }
