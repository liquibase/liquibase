--- conflicted
+++ resolved
@@ -8,10 +8,7 @@
 import liquibase.change.ColumnConfig;
 import liquibase.database.Database;
 import liquibase.database.core.MSSQLDatabase;
-<<<<<<< HEAD
-=======
 import liquibase.database.core.DB2Database;
->>>>>>> cab63c81
 import liquibase.database.core.SQLiteDatabase;
 import liquibase.datatype.core.VarcharType;
 import liquibase.exception.DatabaseException;
@@ -140,10 +137,7 @@
             }
             boolean hasExecTypeColumn = changeLogTable.getColumn("EXECTYPE") != null;
             String charTypeName = getCharTypeName();
-<<<<<<< HEAD
-=======
             boolean hasDeploymentIdColumn = changeLogTable.getColumn("DEPLOYMENT_ID") != null;
->>>>>>> cab63c81
 
             if (!hasDescription) {
                 executor.comment("Adding missing databasechangelog.description column");
@@ -192,11 +186,7 @@
                 }
             } else {
                 executor.comment("Adding missing databasechangelog.contexts column");
-<<<<<<< HEAD
-                statementsToExecute.add(new AddColumnStatement(getLiquibaseCatalogName(), getLiquibaseSchemaName(), getDatabaseChangeLogTableName(), "CONTEXTS", charTypeName + "(255)", null));
-=======
                 statementsToExecute.add(new AddColumnStatement(getLiquibaseCatalogName(), getLiquibaseSchemaName(), getDatabaseChangeLogTableName(), "CONTEXTS", charTypeName + "("+getContextsSize()+")", null));
->>>>>>> cab63c81
             }
 
             if (hasLabels) {
@@ -207,9 +197,6 @@
                 }
             } else {
                 executor.comment("Adding missing databasechangelog.labels column");
-<<<<<<< HEAD
-                statementsToExecute.add(new AddColumnStatement(getLiquibaseCatalogName(), getLiquibaseSchemaName(), getDatabaseChangeLogTableName(), "LABELS", charTypeName + "(255)", null));
-=======
                 statementsToExecute.add(new AddColumnStatement(getLiquibaseCatalogName(), getLiquibaseSchemaName(), getDatabaseChangeLogTableName(), "LABELS", charTypeName + "("+getLabelsSize()+")", null));
             }
 
@@ -219,7 +206,6 @@
                 if (database instanceof DB2Database) {
                     statementsToExecute.add(new ReorganizeTableStatement(getLiquibaseCatalogName(), getLiquibaseSchemaName(), getDatabaseChangeLogTableName()));
                 }
->>>>>>> cab63c81
             }
 
             List<Map<String, ?>> md5sumRS = ExecutorService.getInstance().getExecutor(database).queryForList(new SelectFromDatabaseChangeLogStatement(new SelectFromDatabaseChangeLogStatement.ByNotNullCheckSum(), new ColumnConfig().setName("MD5SUM")).setLimit(1));
@@ -227,10 +213,7 @@
                 String md5sum = md5sumRS.get(0).get("MD5SUM").toString();
                 if (!md5sum.startsWith(CheckSum.getCurrentVersion() + ":")) {
                     executor.comment("DatabaseChangeLog checksums are an incompatible version.  Setting them to null so they will be updated on next database update");
-<<<<<<< HEAD
-=======
                     databaseChecksumsCompatible = false;
->>>>>>> cab63c81
                     statementsToExecute.add(new RawSqlStatement(
                             "UPDATE " + getDatabase().escapeTableName(getLiquibaseCatalogName(), getLiquibaseSchemaName(), getDatabaseChangeLogTableName()) + " " +
                             "SET " +  getDatabase().escapeObjectName("MD5SUM", Column.class) + " = NULL"));
