--- conflicted
+++ resolved
@@ -242,18 +242,8 @@
                 }
             }
 
-<<<<<<< HEAD
-            List<Map<String, ?>> md5sumRS = Scope.getCurrentScope().getSingleton(ExecutorService.class).getExecutor("jdbc", database).queryForList(new
-                SelectFromDatabaseChangeLogStatement(new SelectFromDatabaseChangeLogStatement.ByNotNullCheckSum(),
-                new ColumnConfig().setName("MD5SUM")).setLimit(1));
-            if (!md5sumRS.isEmpty()) {
-                String md5sum = md5sumRS.get(0).get("MD5SUM").toString();
-                if (!md5sum.startsWith(CheckSum.getCurrentVersion() + ":")) {
-                    executor.comment("DatabaseChangeLog checksums are an incompatible version.  Setting them to null " +
-=======
             if (!isDatabaseChecksumsCompatible()) {
                 executor.comment("DatabaseChangeLog checksums are an incompatible version.  Setting them to null " +
->>>>>>> 9efcb18b
                         "so they will be updated on next database update");
                 databaseChecksumsCompatible = false;
                 statementsToExecute.add(createResetDatabaseChecksumsSqlStatement());
