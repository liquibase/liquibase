--- conflicted
+++ resolved
@@ -4,11 +4,8 @@
 import liquibase.Labels;
 import liquibase.RuntimeEnvironment;
 import liquibase.Scope;
-<<<<<<< HEAD
 import liquibase.change.Change;
 import liquibase.change.core.TagDatabaseChange;
-=======
->>>>>>> 899fc0bb
 import liquibase.changelog.filter.ChangeSetFilter;
 import liquibase.changelog.filter.ChangeSetFilterResult;
 import liquibase.changelog.filter.UpToTagChangeSetFilter;
@@ -31,26 +28,14 @@
 
 public class ChangeLogIterator {
 
-<<<<<<< HEAD
     protected DatabaseChangeLog databaseChangeLog;
     protected List<ChangeSetFilter> changeSetFilters;
-=======
-    private DatabaseChangeLog databaseChangeLog;
-    private List<ChangeSetFilter> changeSetFilters;
-    private boolean collectAllReasons = false;
->>>>>>> 899fc0bb
     private static ResourceBundle coreBundle = getBundle("liquibase/i18n/liquibase-core");
     protected static final String MSG_COULD_NOT_FIND_EXECUTOR = coreBundle.getString("no.executor.found");
     protected Set<String> seenChangeSets = new HashSet<>();
 
     public ChangeLogIterator(DatabaseChangeLog databaseChangeLog, ChangeSetFilter... changeSetFilters) {
         this.databaseChangeLog = databaseChangeLog;
-        this.changeSetFilters = Arrays.asList(changeSetFilters);
-    }
-
-    public ChangeLogIterator(DatabaseChangeLog databaseChangeLog, boolean collectAllReasons, ChangeSetFilter... changeSetFilters) {
-        this.databaseChangeLog = databaseChangeLog;
-        this.collectAllReasons = collectAllReasons;
         this.changeSetFilters = Arrays.asList(changeSetFilters);
     }
 
@@ -103,9 +88,7 @@
                                 } else {
                                     shouldVisit = false;
                                     reasonsDenied.add(acceptsResult);
-                                    if (! collectAllReasons) {
-                                        break;
-                                    }
+                                    break;
                                 }
                             }
                         }
