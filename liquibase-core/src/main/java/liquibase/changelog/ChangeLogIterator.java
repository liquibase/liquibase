--- conflicted
+++ resolved
@@ -10,15 +10,12 @@
 import liquibase.changelog.visitor.SkippedChangeSetVisitor;
 import liquibase.database.Database;
 import liquibase.exception.LiquibaseException;
-<<<<<<< HEAD
-=======
 import liquibase.exception.UnexpectedLiquibaseException;
 import liquibase.exception.ValidationErrors;
 import liquibase.executor.Executor;
 import liquibase.executor.ExecutorService;
 import liquibase.logging.LogService;
 import liquibase.logging.LogType;
->>>>>>> 75854c32
 import liquibase.logging.Logger;
 import liquibase.util.StringUtil;
 
@@ -64,10 +61,7 @@
     }
 
     public void run(ChangeSetVisitor visitor, RuntimeEnvironment env) throws LiquibaseException {
-<<<<<<< HEAD
         Logger log = Scope.getCurrentScope().getLog(getClass());
-=======
->>>>>>> 75854c32
         databaseChangeLog.setRuntimeEnvironment(env);
         try {
             Scope.child(Scope.Attr.databaseChangeLog, databaseChangeLog, new Scope.ScopedRunner() {
@@ -79,7 +73,6 @@
                         Collections.reverse(changeSetList);
                     }
 
-<<<<<<< HEAD
                     for (ChangeSet changeSet : changeSetList) {
                         boolean shouldVisit = true;
                         Set<ChangeSetFilterResult> reasonsAccepted = new HashSet<>();
@@ -95,20 +88,6 @@
                                     break;
                                 }
                             }
-=======
-                try (LoggerContext ignored2 = LogService.pushContext("changeSet", changeSet)) {
-                    if (shouldVisit && !alreadySaw(changeSet)) {
-                        //
-                        // Go validate any change sets with an Executor
-                        //
-                        validateChangeSetExecutor(changeSet, env);
-
-                        visitor.visit(changeSet, databaseChangeLog, env.getTargetDatabase(), reasonsAccepted);
-                        markSeen(changeSet);
-                    } else {
-                        if (visitor instanceof SkippedChangeSetVisitor) {
-                            ((SkippedChangeSetVisitor) visitor).skipped(changeSet, databaseChangeLog, env.getTargetDatabase(), reasonsDenied);
->>>>>>> 75854c32
                         }
 
                         boolean finalShouldVisit = shouldVisit;
@@ -116,6 +95,10 @@
                             @Override
                             public void run() throws Exception {
                                 if (finalShouldVisit && !alreadySaw(changeSet)) {
+                        //
+                        // Go validate any change sets with an Executor
+                        //
+                        validateChangeSetExecutor(changeSet, env);
                                     visitor.visit(changeSet, databaseChangeLog, env.getTargetDatabase(), reasonsAccepted);
                                     markSeen(changeSet);
                                 } else {
