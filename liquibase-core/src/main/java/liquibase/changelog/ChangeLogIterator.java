--- conflicted
+++ resolved
@@ -96,20 +96,6 @@
                         }
                     }
 
-<<<<<<< HEAD
-                    boolean finalShouldVisit = shouldVisit;
-                    BufferedLogService bufferLog = new BufferedLogService();
-                    CompositeLogService compositeLogService = new CompositeLogService(true, bufferLog);
-                    Scope.child(Scope.Attr.changeSet.name(), changeSet, () -> {
-                        if (finalShouldVisit && !alreadySaw(changeSet)) {
-                            //
-                            // Go validate any changesets with an Executor if
-                            // we are using a ValidatingVisitor
-                            //
-                            if (visitor instanceof ValidatingVisitor) {
-                                validateChangeSetExecutor(changeSet, env);
-                            }
-=======
                         boolean finalShouldVisit = shouldVisit;
                         BufferedLogService bufferLog = new BufferedLogService();
                         CompositeLogService compositeLogService = new CompositeLogService(true, bufferLog);
@@ -122,7 +108,6 @@
                                 if (visitor instanceof ValidatingVisitor) {
                                     validateChangeSetExecutor(changeSet, env);
                                 }
->>>>>>> 99d21889
 
                             //
                             // Execute the visit call in its own scope with a new
