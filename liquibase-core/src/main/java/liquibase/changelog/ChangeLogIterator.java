package liquibase.changelog;

<<<<<<< HEAD
import java.util.ArrayList;
import java.util.Arrays;
import java.util.Collections;
import java.util.HashSet;
import java.util.List;
import java.util.Set;

import liquibase.ContextExpression;
import liquibase.Labels;
import liquibase.RuntimeEnvironment;
import liquibase.Scope;
=======
import liquibase.*;
>>>>>>> 0f1cb97a
import liquibase.changelog.filter.ChangeSetFilter;
import liquibase.changelog.filter.ChangeSetFilterResult;
import liquibase.changelog.visitor.ChangeSetVisitor;
import liquibase.changelog.visitor.SkippedChangeSetVisitor;
import liquibase.changelog.visitor.ValidatingVisitor;
import liquibase.configuration.LiquibaseConfiguration;
import liquibase.exception.LiquibaseException;
import liquibase.exception.UnexpectedLiquibaseException;
import liquibase.exception.ValidationErrors;
import liquibase.executor.Executor;
import liquibase.executor.ExecutorService;
import liquibase.logging.Logger;
import liquibase.logging.core.BufferedLogService;
import liquibase.logging.core.CompositeLogService;
import liquibase.util.StringUtil;

<<<<<<< HEAD
=======
import java.util.*;

import static java.util.ResourceBundle.getBundle;

>>>>>>> 0f1cb97a
public class ChangeLogIterator {

    private DatabaseChangeLog databaseChangeLog;
    private List<ChangeSetFilter> changeSetFilters;
    private static ResourceBundle coreBundle = getBundle("liquibase/i18n/liquibase-core");
    protected static final String MSG_COULD_NOT_FIND_EXECUTOR = coreBundle.getString("no.executor.found");
    private Set<String> seenChangeSets = new HashSet<>();

    public ChangeLogIterator(DatabaseChangeLog databaseChangeLog, ChangeSetFilter... changeSetFilters) {
        this.databaseChangeLog = databaseChangeLog;
        this.changeSetFilters = Arrays.asList(changeSetFilters);
    }

    public ChangeLogIterator(List<RanChangeSet> changeSetList, DatabaseChangeLog changeLog, ChangeSetFilter... changeSetFilters) {
        final List<ChangeSet> changeSets = new ArrayList<>();
        for (RanChangeSet ranChangeSet : changeSetList) {
<<<<<<< HEAD
	        final List<ChangeSet> changeSetsForRanChangeSet = changeLog.getChangeSets(ranChangeSet);
	        for (ChangeSet changeSet : changeSetsForRanChangeSet) {
		        if (changeLog.ignoreClasspathPrefix()) {
			        changeSet.setFilePath(ranChangeSet.getChangeLog());
		        }
		        changeSets.add(changeSet);
	        }
=======
            ChangeSet changeSet = changeLog.getChangeSet(ranChangeSet);
            if (changeSet != null) {
                changeSet.setFilePath(DatabaseChangeLog.normalizePath(ranChangeSet.getChangeLog()));
                changeSets.add(changeSet);
            }
>>>>>>> 0f1cb97a
        }
        this.databaseChangeLog = (new DatabaseChangeLog() {
            @Override
            public List<ChangeSet> getChangeSets() {
                return changeSets;
            }
            // Prevent NPE (CORE-3231)
            @Override
            public String toString() {
                return "";
            }
        });
        this.databaseChangeLog.setChangeLogId(changeLog.getChangeLogId());
        this.changeSetFilters = Arrays.asList(changeSetFilters);
    }

    public void run(ChangeSetVisitor visitor, RuntimeEnvironment env) throws LiquibaseException {
        Logger log = Scope.getCurrentScope().getLog(getClass());
        databaseChangeLog.setRuntimeEnvironment(env);
        try {
            Scope.child(Scope.Attr.databaseChangeLog, databaseChangeLog, new Scope.ScopedRunner() {
                @Override
                public void run() throws Exception {

                    List<ChangeSet> changeSetList = new ArrayList<>(databaseChangeLog.getChangeSets());
                    if (visitor.getDirection().equals(ChangeSetVisitor.Direction.REVERSE)) {
                        Collections.reverse(changeSetList);
                    }
                    for (ChangeSet changeSet : changeSetList) {
                        boolean shouldVisit = true;
                        Set<ChangeSetFilterResult> reasonsAccepted = new HashSet<>();
                        Set<ChangeSetFilterResult> reasonsDenied = new HashSet<>();
                        if (changeSetFilters != null) {
                            for (ChangeSetFilter filter : changeSetFilters) {
                                ChangeSetFilterResult acceptsResult = filter.accepts(changeSet);
                                if (acceptsResult.isAccepted()) {
                                    reasonsAccepted.add(acceptsResult);
                                } else {
                                    shouldVisit = false;
                                    reasonsDenied.add(acceptsResult);
                                    break;
                                }
                            }
                        }

                        boolean finalShouldVisit = shouldVisit;
                        BufferedLogService bufferLog = new BufferedLogService();
                        CompositeLogService compositeLogService = new CompositeLogService(true, bufferLog);
                        Scope.child(Scope.Attr.changeSet.name(), changeSet, () -> {
                            if (finalShouldVisit && !alreadySaw(changeSet)) {
                                //
                                // Go validate any changesets with an Executor if
                                // we are using a ValidatingVisitor
                                //
                                if (visitor instanceof ValidatingVisitor) {
                                    validateChangeSetExecutor(changeSet, env);
                                }

                                //
                                // Execute the visit call in its own scope with a new
                                // CompositeLogService and BufferLogService in order
                                // to capture the logging for just this changeset.  The
                                // log is sent to Hub if available
                                //
                                Map<String, Object> values = new HashMap<>();
                                values.put(Scope.Attr.logService.name(), compositeLogService);
                                values.put(BufferedLogService.class.getName(), bufferLog);
                                Scope.child(values, () -> {
                                    visitor.visit(changeSet, databaseChangeLog, env.getTargetDatabase(), reasonsAccepted);
                                });
                                markSeen(changeSet);
                            } else {
                                if (visitor instanceof SkippedChangeSetVisitor) {
                                    ((SkippedChangeSetVisitor) visitor).skipped(changeSet, databaseChangeLog, env.getTargetDatabase(), reasonsDenied);
                                }
                            }
                        });
                    }
                }
            });
        } catch (Exception e) {
            throw new LiquibaseException(e);
        } finally {
            databaseChangeLog.setRuntimeEnvironment(null);
        }
    }


    //
    // Make sure that any changeset which has a runWith=<executor> setting
    // has a valid Executor, and that the changes in the changeset
    // are eligible for execution by this Executor
    //
    private void validateChangeSetExecutor(ChangeSet changeSet, RuntimeEnvironment env) throws LiquibaseException {
        if (changeSet.getRunWith() == null) {
            return;
        }
        String executorName = ChangeSet.lookupExecutor(changeSet.getRunWith());

        Executor executor;
        try {
            executor = Scope.getCurrentScope().getSingleton(ExecutorService.class).getExecutor(executorName, env.getTargetDatabase());
        }
        catch (UnexpectedLiquibaseException ule) {
            String message = String.format(MSG_COULD_NOT_FIND_EXECUTOR, executorName, changeSet.toString());
            Scope.getCurrentScope().getLog(getClass()).severe(message);
            throw new LiquibaseException(message);
        }
        //
        // ASSERT: the Executor is valid
        // allow the Executor to make changes to the object model
        // if needed
        //
        executor.modifyChangeSet(changeSet);

        ValidationErrors errors = executor.validate(changeSet);
        if (errors.hasErrors()) {
            String message = errors.toString();
            Scope.getCurrentScope().getLog(getClass()).severe(message);
            throw new LiquibaseException(message);
        }
    }

    protected void markSeen(ChangeSet changeSet) {
        if (changeSet.key == null) {
            changeSet.key = createKey(changeSet);
        }

        seenChangeSets.add(changeSet.key);

    }

    protected String createKey(ChangeSet changeSet) {
        Labels labels = changeSet.getLabels();
        ContextExpression contexts = changeSet.getContextFilter();

        return changeSet.toString(true)
                + ":" + (labels == null ? null : labels.toString())
                + ":" + (contexts == null ? null : contexts.toString())
                + ":" + StringUtil.join(changeSet.getDbmsSet(), ",");
    }

    protected boolean alreadySaw(ChangeSet changeSet) {
        if (changeSet.key == null) {
            changeSet.key = createKey(changeSet);
        }
        return seenChangeSets.contains(changeSet.key);
    }

    public List<ChangeSetFilter> getChangeSetFilters() {
        return Collections.unmodifiableList(changeSetFilters);
    }
}<|MERGE_RESOLUTION|>--- conflicted
+++ resolved
@@ -1,20 +1,6 @@
 package liquibase.changelog;
 
-<<<<<<< HEAD
-import java.util.ArrayList;
-import java.util.Arrays;
-import java.util.Collections;
-import java.util.HashSet;
-import java.util.List;
-import java.util.Set;
-
-import liquibase.ContextExpression;
-import liquibase.Labels;
-import liquibase.RuntimeEnvironment;
-import liquibase.Scope;
-=======
 import liquibase.*;
->>>>>>> 0f1cb97a
 import liquibase.changelog.filter.ChangeSetFilter;
 import liquibase.changelog.filter.ChangeSetFilterResult;
 import liquibase.changelog.visitor.ChangeSetVisitor;
@@ -31,13 +17,10 @@
 import liquibase.logging.core.CompositeLogService;
 import liquibase.util.StringUtil;
 
-<<<<<<< HEAD
-=======
 import java.util.*;
 
 import static java.util.ResourceBundle.getBundle;
 
->>>>>>> 0f1cb97a
 public class ChangeLogIterator {
 
     private DatabaseChangeLog databaseChangeLog;
@@ -54,21 +37,13 @@
     public ChangeLogIterator(List<RanChangeSet> changeSetList, DatabaseChangeLog changeLog, ChangeSetFilter... changeSetFilters) {
         final List<ChangeSet> changeSets = new ArrayList<>();
         for (RanChangeSet ranChangeSet : changeSetList) {
-<<<<<<< HEAD
 	        final List<ChangeSet> changeSetsForRanChangeSet = changeLog.getChangeSets(ranChangeSet);
 	        for (ChangeSet changeSet : changeSetsForRanChangeSet) {
-		        if (changeLog.ignoreClasspathPrefix()) {
-			        changeSet.setFilePath(ranChangeSet.getChangeLog());
-		        }
-		        changeSets.add(changeSet);
+                if (changeSet != null) {
+                    changeSet.setFilePath(DatabaseChangeLog.normalizePath(ranChangeSet.getChangeLog()));
+                    changeSets.add(changeSet);
+                }
 	        }
-=======
-            ChangeSet changeSet = changeLog.getChangeSet(ranChangeSet);
-            if (changeSet != null) {
-                changeSet.setFilePath(DatabaseChangeLog.normalizePath(ranChangeSet.getChangeLog()));
-                changeSets.add(changeSet);
-            }
->>>>>>> 0f1cb97a
         }
         this.databaseChangeLog = (new DatabaseChangeLog() {
             @Override
