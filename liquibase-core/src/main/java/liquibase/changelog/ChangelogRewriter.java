package liquibase.changelog;

import liquibase.Scope;
import liquibase.GlobalConfiguration;
import liquibase.parser.core.xml.XMLChangeLogSAXParser;
import liquibase.resource.PathHandlerFactory;
import liquibase.resource.Resource;
import liquibase.resource.ResourceAccessor;
import liquibase.util.StreamUtil;

import java.io.*;
import java.util.SortedSet;
import java.util.regex.Matcher;
import java.util.regex.Pattern;

public class ChangelogRewriter {
    /**
     *
     * Remove the changelog ID from the changelog file
     *
     * @param   changeLogFile            The changelog file we are updating
     * @param   changeLogId              The changelog ID we are removing
     * @param   databaseChangeLog        The DatabaseChangeLog object to reset the ID in
     * @return  ChangeLogRewriterResult  A result object with a message and a success flag
     *
     */
    public static ChangeLogRewriterResult removeChangeLogId(String changeLogFile, String changeLogId, DatabaseChangeLog databaseChangeLog) {
        //
        // Make changes to the changelog file
        //
<<<<<<< HEAD
        final PathHandlerFactory pathHandlerFactory = Scope.getCurrentScope().getSingleton(PathHandlerFactory.class);
        SortedSet<Resource> list = null;
        try {
            Resource resource = pathHandlerFactory.getResource(changeLogFile, true);
=======
        final ResourceAccessor resourceAccessor = Scope.getCurrentScope().getResourceAccessor();

        try {
            Resource resource = resourceAccessor.get(changeLogFile);
>>>>>>> a5b5f8da
            String changeLogString;
            String encoding = GlobalConfiguration.OUTPUT_FILE_ENCODING.getCurrentValue();

            try (InputStream is = resource.openInputStream()) {
                changeLogString = StreamUtil.readStreamAsString(is, encoding);
                if (changeLogFile.toLowerCase().endsWith(".xml")) {
                    //
                    // Remove the changelog ID
                    //
                    final String changeLogIdString = " changeLogId=\"" + changeLogId + "\"";
                    String editedString = changeLogString.replaceFirst(changeLogIdString, "");
                    if (editedString.equals(changeLogString)) {
                        return new ChangeLogRewriterResult("Unable to update changeLogId in changelog file '" + changeLogFile + "'", false);
                    }
                    changeLogString = editedString;
                } else if (changeLogFile.toLowerCase().endsWith(".sql")) {
                    //
                    // Formatted SQL changelog
                    //
                    String newChangeLogString = changeLogString.replaceFirst("--(\\s*)liquibase formatted sql changeLogId:(\\s*)" + changeLogId,
                            "-- liquibase formatted sql");
                    if (newChangeLogString.equals(changeLogString)) {
                        return new ChangeLogRewriterResult("Unable to update changeLogId in changelog file '" + changeLogFile + "'", false);
                    }
                    changeLogString = newChangeLogString;

                } else if (changeLogFile.toLowerCase().endsWith(".json")) {
                    //
                    // JSON changelog
                    //
                    changeLogString = changeLogString.replaceFirst("\"changeLogId\"" + ":" + "\"" + changeLogId + "\",", "\n");
                } else if (changeLogFile.toLowerCase().endsWith(".yml") || changeLogFile.toLowerCase().endsWith(".yaml")) {
                    //
                    // YAML changelog
                    //
                    changeLogString = changeLogString.replaceFirst("- changeLogId: " + changeLogId, "");
                } else {
                    return new ChangeLogRewriterResult("Changelog file '" + changeLogFile + "' is not a supported format", false);
                }
            }

            try (OutputStream outputStream = resource.openOutputStream(true)) {
                outputStream.write(changeLogString.getBytes(encoding));
            }

            //
            // Update the current DatabaseChangeLog with its id
            //
            if (databaseChangeLog != null) {
                databaseChangeLog.setChangeLogId(null);
            }
            String message = "The changeLogId has been removed from changelog '" + changeLogFile + "'.";
            Scope.getCurrentScope().getLog(ChangelogRewriter.class).info(message);
            return new ChangeLogRewriterResult(message, true);
        }
        catch (IOException ioe) {
            String errorMessage = "Changelog file '" + changeLogFile +
                "' with changelog ID '" + changeLogId + "' was not deactivated due to an error: " + ioe.getMessage();
            Scope.getCurrentScope().getLog(ChangelogRewriter.class).warning(errorMessage);
            return new ChangeLogRewriterResult(errorMessage, false);
        }
    }

    /**
     *
     * Add the changelog ID from the changelog file and update the XSD version
     *
     * @param   changeLogFile            The changelog file we are updating
     * @param   changeLogId              The changelog ID we are adding
     * @param   databaseChangeLog        The DatabaseChangeLog object to set the ID in
     * @return  ChangeLogRewriterResult  A result object with a message and a success flag
     *
     */
    public static ChangeLogRewriterResult addChangeLogId(String changeLogFile, String changeLogId, DatabaseChangeLog databaseChangeLog) {
        //
        // Make changes to the changelog file
        //
<<<<<<< HEAD
        final PathHandlerFactory pathHandlerFactory = Scope.getCurrentScope().getSingleton(PathHandlerFactory.class);
        try {
            Resource resource = pathHandlerFactory.getResource(changeLogFile, true);
=======
        final ResourceAccessor resourceAccessor = Scope.getCurrentScope().getResourceAccessor();
        try {
            Resource resource = resourceAccessor.get(changeLogFile);
>>>>>>> a5b5f8da
            InputStream is = resource.openInputStream();
            String encoding = GlobalConfiguration.OUTPUT_FILE_ENCODING.getCurrentValue();
            String changeLogString = StreamUtil.readStreamAsString(is, encoding);
            if (changeLogFile.toLowerCase().endsWith(".xml")) {
                String patternString = "(?ms).*<databaseChangeLog[^>]*>";
                Pattern pattern = Pattern.compile(patternString);
                Matcher matcher = pattern.matcher(changeLogString);
                if (matcher.find()) {
                    //
                    // Update the XSD versions
                    //
                    String header = changeLogString.substring(matcher.start(), matcher.end() - 1);
                    String xsdPatternString = "([dbchangelog|liquibase-pro])-3.[0-9]?[0-9]?.xsd";
                    Pattern xsdPattern = Pattern.compile(xsdPatternString);
                    Matcher xsdMatcher = xsdPattern.matcher(header);
                    String editedString = xsdMatcher.replaceAll("$1-" + XMLChangeLogSAXParser.getSchemaVersion() + ".xsd");

                    //
                    // Add the changeLogId attribute
                    //
                    final String outputChangeLogString = " changeLogId=\"" + changeLogId + "\"";
                    if (changeLogString.trim().endsWith("/>")) {
                        changeLogString = changeLogString.replaceFirst("/>", outputChangeLogString + "/>");
                    } else {
                        String outputHeader = editedString + outputChangeLogString + ">";
                        changeLogString = changeLogString.replaceFirst(patternString, outputHeader);
                    }
                }
            } else if (changeLogFile.toLowerCase().endsWith(".sql")) {
                //
                // Formatted SQL changelog
                //
                String newChangeLogString = changeLogString.replaceFirst("--(\\s*)liquibase formatted sql",
                    "-- liquibase formatted sql changeLogId:" + changeLogId);
                if (newChangeLogString.equals(changeLogString)) {
                    return new ChangeLogRewriterResult("Unable to update changeLogId in changelog file '" + changeLogFile + "'", false);
                }
                changeLogString = newChangeLogString;

            } else if (changeLogFile.toLowerCase().endsWith(".json")) {
                //
                // JSON changelog
                //
                changeLogString = changeLogString.replaceFirst("\\[", "\\[\n" +
                    "\"changeLogId\"" + ":" + "\"" + changeLogId + "\",\n");
            } else if (changeLogFile.toLowerCase().endsWith(".yml") || changeLogFile.toLowerCase().endsWith(".yaml")) {
                //
                // YAML changelog
                //
                changeLogString = changeLogString.replaceFirst("^databaseChangeLog:(\\s*)\n", "databaseChangeLog:$1\n" +
                    "- changeLogId: " + changeLogId + "$1\n");
            } else {
                return new ChangeLogRewriterResult("Changelog file '" + changeLogFile + "' is not a supported format", false);
            }

            //
            // Write out the file again
            //
            try (OutputStream outputStream = resource.openOutputStream(true)) {
                outputStream.write(changeLogString.getBytes(encoding));
            }

            //
            // Update the current DatabaseChangeLog with its id
            //
            if (databaseChangeLog != null) {
                databaseChangeLog.setChangeLogId(changeLogId);
            }
        }
        catch (IOException ioe) {
            return new ChangeLogRewriterResult("* Changelog file '" + changeLogFile +
                "' with changelog ID '" + changeLogId + "' was not registered due to an error: " + ioe.getMessage(), false);
        }
        return new ChangeLogRewriterResult("* Changelog file '" + changeLogFile +
            "' has been updated with changelog ID '" + changeLogId + "'.", true);
    }

    public static class ChangeLogRewriterResult {
        public ChangeLogRewriterResult(String message, boolean success) {
            this.message = message;
            this.success = success;
        }

        public String message;
        public boolean success;
    }
}<|MERGE_RESOLUTION|>--- conflicted
+++ resolved
@@ -28,17 +28,10 @@
         //
         // Make changes to the changelog file
         //
-<<<<<<< HEAD
-        final PathHandlerFactory pathHandlerFactory = Scope.getCurrentScope().getSingleton(PathHandlerFactory.class);
-        SortedSet<Resource> list = null;
-        try {
-            Resource resource = pathHandlerFactory.getResource(changeLogFile, true);
-=======
         final ResourceAccessor resourceAccessor = Scope.getCurrentScope().getResourceAccessor();
 
         try {
             Resource resource = resourceAccessor.get(changeLogFile);
->>>>>>> a5b5f8da
             String changeLogString;
             String encoding = GlobalConfiguration.OUTPUT_FILE_ENCODING.getCurrentValue();
 
@@ -116,15 +109,9 @@
         //
         // Make changes to the changelog file
         //
-<<<<<<< HEAD
-        final PathHandlerFactory pathHandlerFactory = Scope.getCurrentScope().getSingleton(PathHandlerFactory.class);
-        try {
-            Resource resource = pathHandlerFactory.getResource(changeLogFile, true);
-=======
         final ResourceAccessor resourceAccessor = Scope.getCurrentScope().getResourceAccessor();
         try {
             Resource resource = resourceAccessor.get(changeLogFile);
->>>>>>> a5b5f8da
             InputStream is = resource.openInputStream();
             String encoding = GlobalConfiguration.OUTPUT_FILE_ENCODING.getCurrentValue();
             String changeLogString = StreamUtil.readStreamAsString(is, encoding);
