--- conflicted
+++ resolved
@@ -9,6 +9,7 @@
 import liquibase.database.Database;
 import liquibase.database.DatabaseList;
 import liquibase.database.ObjectQuotingStrategy;
+import liquibase.database.core.MockDatabase;
 import liquibase.exception.*;
 import liquibase.logging.Logger;
 import liquibase.parser.ChangeLogParser;
@@ -18,13 +19,7 @@
 import liquibase.precondition.Conditional;
 import liquibase.precondition.core.PreconditionContainer;
 import liquibase.resource.ResourceAccessor;
-<<<<<<< HEAD
 import liquibase.util.StringUtil;
-=======
-import liquibase.sdk.database.MockDatabase;
-import liquibase.util.StreamUtil;
-import liquibase.util.StringUtils;
->>>>>>> ffc81d0b
 import liquibase.util.file.FilenameUtils;
 
 import java.io.File;
@@ -344,26 +339,18 @@
         expandExpressions(node);
         String nodeName = node.getName();
         switch (nodeName) {
-<<<<<<< HEAD
             case "changeSet":
                 if (isDbmsMatch(node.getChildValue(null, "dbms", String.class))) {
                     this.addChangeSet(createChangeSet(node, resourceAccessor));
                 }
                 break;
             case "include": {
-=======
-            case"changeSet":
-                if (isDbmsMatch(node.getChildValue(null, "dbms", String.class))) {this.addChangeSet(createChangeSet(node, resourceAccessor));}
-                break;
-            case"include": {
->>>>>>> ffc81d0b
                 String path = node.getChildValue(null, "file", String.class);
                 if (path == null) {
                     throw new UnexpectedLiquibaseException("No 'file' attribute on 'include'");
                 }
                 path = path.replace('\\', '/');
                 ContextExpression includeContexts = new ContextExpression(node.getChildValue(null, "context", String.class));
-<<<<<<< HEAD
                 LabelExpression labelExpression = new LabelExpression(node.getChildValue(null, "labels", String.class));
                 Boolean ignore = node.getChildValue(null, "ignore", Boolean.class);
                 try {
@@ -377,12 +364,6 @@
                 } catch (LiquibaseException e) {
                     throw new SetupException(e);
                 }
-=======
-                try {
-                    include(path, node.getChildValue(null, "relativeToChangelogFile", false), resourceAccessor, includeContexts, true);
-                } catch (LiquibaseException e) {
-                    throw new SetupException(e);}
->>>>>>> ffc81d0b
                 break;
             }
             case "includeAll": {
@@ -407,11 +388,7 @@
                         resourceComparator = (Comparator<String>) Class.forName(resourceComparatorDef).getConstructor().newInstance();
                     } catch (ReflectiveOperationException e) {
                         //take default comparator
-<<<<<<< HEAD
                         Scope.getCurrentScope().getLog(getClass()).info("no resourceComparator defined - taking default " +
-=======
-                        LogService.getLog(getClass()).info(LogType.LOG, "no resourceComparator defined - taking default " +
->>>>>>> ffc81d0b
                                 "implementation");
                         resourceComparator = getStandardChangeLogComparator();
                     }
