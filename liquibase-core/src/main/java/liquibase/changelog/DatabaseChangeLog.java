package liquibase.changelog;

import liquibase.*;
import liquibase.changelog.filter.ContextChangeSetFilter;
import liquibase.changelog.filter.DbmsChangeSetFilter;
import liquibase.changelog.filter.LabelChangeSetFilter;
import liquibase.changelog.visitor.ValidatingVisitor;
import liquibase.database.Database;
import liquibase.database.DatabaseList;
import liquibase.database.ObjectQuotingStrategy;
import liquibase.exception.*;
import liquibase.logging.Logger;
import liquibase.logging.mdc.MdcKey;
import liquibase.logging.mdc.MdcValue;
import liquibase.parser.ChangeLogParser;
import liquibase.parser.ChangeLogParserConfiguration;
import liquibase.parser.ChangeLogParserFactory;
import liquibase.parser.core.ParsedNode;
import liquibase.parser.core.ParsedNodeException;
import liquibase.precondition.Conditional;
import liquibase.precondition.Precondition;
import liquibase.precondition.core.PreconditionContainer;
import liquibase.resource.Resource;
import liquibase.resource.ResourceAccessor;
import liquibase.servicelocator.LiquibaseService;
import liquibase.util.FileUtil;
import liquibase.util.StringUtil;

import java.io.IOException;
import java.io.InputStream;
import java.nio.file.Paths;
import java.util.*;
import java.util.regex.Pattern;


/**
 * Encapsulates the information stored in the change log XML file.
 */
public class DatabaseChangeLog implements Comparable<DatabaseChangeLog>, Conditional {
    private static final ThreadLocal<DatabaseChangeLog> ROOT_CHANGE_LOG = new ThreadLocal<>();
    private static final ThreadLocal<DatabaseChangeLog> PARENT_CHANGE_LOG = new ThreadLocal<>();
    private static final Logger LOG = Scope.getCurrentScope().getLog(DatabaseChangeLog.class);
<<<<<<< HEAD
    private static final Pattern SLASH_PATTERN = Pattern.compile("^/");

    private static final Pattern DOUBLE_BACK_SLASH_PATTERN = Pattern.compile("\\\\");
    private static final Pattern NO_LETTER_PATTERN = Pattern.compile("^[a-zA-Z]:");
=======

    private static final String SLASH_REGEX = "^/";
    private static final Pattern SLASH_PATTERN = Pattern.compile(SLASH_REGEX);

    private static final String NON_CLASSPATH_REGEX = "^classpath:";
    private static final Pattern NON_CLASSPATH_PATTERN = Pattern.compile(NON_CLASSPATH_REGEX);

    private static final String DOUBLE_BACK_SLASH_REGEX = "\\\\";
    private static final Pattern DOUBLE_BACK_SLASH_PATTERN = Pattern.compile(DOUBLE_BACK_SLASH_REGEX);

    private static final String DOUBLE_SLASH_REGEX = "//+";
    private static final Pattern DOUBLE_SLASH_PATTERN = Pattern.compile(DOUBLE_SLASH_REGEX);

    private static final String SLASH_DOT_SLASH_REGEX = "/\\./";
    private static final Pattern SLASH_DOT_SLASH_PATTERN = Pattern.compile(SLASH_DOT_SLASH_REGEX);

    private static final String NO_LETTER_REGEX = "^[a-zA-Z]:";
    private static final Pattern NO_LETTER_PATTERN = Pattern.compile(NO_LETTER_REGEX);

    private static final String DOT_SLASH_REGEX = "^\\.?/";
    private static final Pattern DOT_SLASH_PATTERN = Pattern.compile(DOT_SLASH_REGEX);

>>>>>>> bd97cf54
    private static final String SEEN_CHANGELOGS_PATHS_SCOPE_KEY = "SEEN_CHANGELOG_PATHS";

    private PreconditionContainer preconditionContainer = new GlobalPreconditionContainer();
    private String physicalFilePath;
    private String logicalFilePath;
    private String changeLogId;
    private ObjectQuotingStrategy objectQuotingStrategy;

    private List<ChangeSet> changeSets = new ArrayList<>();
    private List<ChangeSet> skippedChangeSets = new ArrayList<>();
    private ChangeLogParameters changeLogParameters;

    private RuntimeEnvironment runtimeEnvironment;

    private DatabaseChangeLog rootChangeLog = ROOT_CHANGE_LOG.get();

    private DatabaseChangeLog parentChangeLog = PARENT_CHANGE_LOG.get();

    private ContextExpression contextFilter;

    private ContextExpression includeContextFilter;

    private Labels includeLabels;
    private boolean includeIgnore;

    public DatabaseChangeLog() {
    }

    public DatabaseChangeLog(String physicalFilePath) {
        this.physicalFilePath = physicalFilePath;
    }

    public void setRootChangeLog(DatabaseChangeLog rootChangeLog) {
        this.rootChangeLog = rootChangeLog;
    }

    public DatabaseChangeLog getRootChangeLog() {
        return (rootChangeLog != null) ? rootChangeLog : this;
    }

    public void setParentChangeLog(DatabaseChangeLog parentChangeLog) {
        this.parentChangeLog = parentChangeLog;
    }

    public DatabaseChangeLog getParentChangeLog() {
        return parentChangeLog;
    }

    public RuntimeEnvironment getRuntimeEnvironment() {
        return runtimeEnvironment;
    }

    public void setRuntimeEnvironment(RuntimeEnvironment runtimeEnvironment) {
        this.runtimeEnvironment = runtimeEnvironment;
    }

    @Override
    public PreconditionContainer getPreconditions() {
        return preconditionContainer;
    }

    @Override
    public void setPreconditions(PreconditionContainer precond) {
        this.preconditionContainer.addNestedPrecondition(precond);
    }


    public ChangeLogParameters getChangeLogParameters() {
        return changeLogParameters;
    }

    public void setChangeLogParameters(ChangeLogParameters changeLogParameters) {
        this.changeLogParameters = changeLogParameters;
    }

    public String getPhysicalFilePath() {
        return physicalFilePath;
    }

    public void setPhysicalFilePath(String physicalFilePath) {
        this.physicalFilePath = physicalFilePath;
    }

    public String getChangeLogId() {
        return changeLogId;
    }

    public void setChangeLogId(String changeLogId) {
        this.changeLogId = changeLogId;
    }

    public String getLogicalFilePath() {
        String returnPath = logicalFilePath;
        if (logicalFilePath == null) {
            returnPath = physicalFilePath;
        }
        if (returnPath == null) {
            return null;
        }
        String path = DOUBLE_BACK_SLASH_PATTERN.matcher(returnPath).replaceAll("/");
        return SLASH_PATTERN.matcher(path).replaceFirst("");
    }

    public void setLogicalFilePath(String logicalFilePath) {
        this.logicalFilePath = logicalFilePath;
    }

    public String getFilePath() {
        if (logicalFilePath == null) {
            return physicalFilePath;
        } else {
            return getLogicalFilePath();
        }
    }

    public ObjectQuotingStrategy getObjectQuotingStrategy() {
        return objectQuotingStrategy;
    }

    public void setObjectQuotingStrategy(ObjectQuotingStrategy objectQuotingStrategy) {
        this.objectQuotingStrategy = objectQuotingStrategy;
    }

    /**
     * @deprecated use {@link #getContextFilter()}
     */
    public ContextExpression getContexts() {
        return getContextFilter();
    }

    /**
     * @deprecated use {@link #setContextFilter(ContextExpression)}
     */
    public void setContexts(ContextExpression contexts) {
        setContextFilter(contexts);
    }

    public ContextExpression getContextFilter() {
        return contextFilter;
    }

    public void setContextFilter(ContextExpression contextFilter) {
        this.contextFilter = contextFilter;
    }

    public ContextExpression getIncludeContextFilter() {
        return includeContextFilter;
    }

    /**
     * @deprecated Correct version is {@link #setIncludeLabels(Labels)}. Kept for backwards compatibility.
     */
    public void setIncludeLabels(LabelExpression labels) {
        this.includeLabels = new Labels(labels.toString());
    }

    public void setIncludeLabels(Labels labels) {
        this.includeLabels = labels;
    }

    public Labels getIncludeLabels() {
        return includeLabels;
    }

    public void setIncludeIgnore(boolean ignore) {
        this.includeIgnore = ignore;
    }

    public boolean isIncludeIgnore() {
        return this.includeIgnore;
    }

    /**
     * @deprecated use {@link #setIncludeContextFilter(ContextExpression)}
     */
    public void setIncludeContexts(ContextExpression includeContexts) {
        setIncludeContextFilter(includeContexts);
    }

    public void setIncludeContextFilter(ContextExpression includeContextFilter) {
        this.includeContextFilter = includeContextFilter;
    }

    @Override
    public String toString() {
        return getFilePath();
    }

    @Override
    public int compareTo(DatabaseChangeLog o) {
        return getFilePath().compareTo(o.getFilePath());
    }

    public ChangeSet getChangeSet(String path, String author, String id) {
	    final List<ChangeSet> possibleChangeSets = getChangeSets(path, author, id);
	    if (possibleChangeSets.isEmpty()){
	    	return null;
	    }
	    return possibleChangeSets.get(0);
    }

    public List<ChangeSet> getChangeSets(String path, String author, String id) {
	    final ArrayList<ChangeSet> changeSetsToReturn = new ArrayList<>();
	    for (ChangeSet changeSet : this.changeSets) {
            final String normalizedPath = normalizePath(changeSet.getFilePath());
            if (normalizedPath != null &&
                    normalizedPath.equalsIgnoreCase(normalizePath(path)) &&
                    changeSet.getAuthor().equalsIgnoreCase(author) &&
                    changeSet.getId().equalsIgnoreCase(id) &&
                    isDbmsMatch(changeSet.getDbmsSet())) {
                changeSetsToReturn.add(changeSet);
            }
        }
        return changeSetsToReturn;
    }

    public List<ChangeSet> getChangeSets() {
        return changeSets;
    }

    public List<ChangeSet> getSkippedChangeSets() {
        return skippedChangeSets;
    }

    public void addChangeSet(ChangeSet changeSet) {
        if (changeSet.getRunOrder() == null) {
            ListIterator<ChangeSet> it = this.changeSets.listIterator(this.changeSets.size());
            boolean added = false;
            while (it.hasPrevious() && !added) {
                if (!"last".equals(it.previous().getRunOrder())) {
                    it.next();
                    it.add(changeSet);
                    added = true;
                }
            }
            if (!added) {
                it.add(changeSet);
            }

        } else if ("first".equals(changeSet.getRunOrder())) {
            ListIterator<ChangeSet> it = this.changeSets.listIterator();
            boolean added = false;
            while (it.hasNext() && !added) {
                if (!"first".equals(it.next().getRunOrder())) {
                    it.previous();
                    it.add(changeSet);
                    added = true;
                }
            }
            if (!added) {
                this.changeSets.add(changeSet);
            }
        } else if ("last".equals(changeSet.getRunOrder())) {
            this.changeSets.add(changeSet);
        } else {
            throw new UnexpectedLiquibaseException("Unknown runOrder: " + changeSet.getRunOrder());
        }
    }

    @Override
    public boolean equals(Object o) {
        if (this == o) {
            return true;
        }
        if ((o == null) || (getClass() != o.getClass())) {
            return false;
        }

        DatabaseChangeLog that = (DatabaseChangeLog) o;

        return getFilePath().equals(that.getFilePath());

    }

    @Override
    public int hashCode() {
        return getFilePath().hashCode();
    }

    public void validate(Database database, String... contexts) throws LiquibaseException {
        this.validate(database, new Contexts(contexts), new LabelExpression());
    }

    public void validate(Database database, Contexts contexts, LabelExpression labelExpression)
            throws LiquibaseException {

        database.setObjectQuotingStrategy(objectQuotingStrategy);

        ChangeLogIterator logIterator = new ChangeLogIterator(
                this,
                new DbmsChangeSetFilter(database),
                new ContextChangeSetFilter(contexts),
                new LabelChangeSetFilter(labelExpression)
        );

        ValidatingVisitor validatingVisitor = new ValidatingVisitor(database.getRanChangeSetList());
        validatingVisitor.validate(database, this);
        logIterator.run(validatingVisitor, new RuntimeEnvironment(database, contexts, labelExpression));

        final Logger log = Scope.getCurrentScope().getLog(getClass());
        for (String message : validatingVisitor.getWarnings().getMessages()) {
            log.warning(message);
        }

        if (!validatingVisitor.validationPassed()) {
            Scope.getCurrentScope().addMdcValue(MdcKey.DEPLOYMENT_OUTCOME, MdcValue.COMMAND_FAILED);
            Scope.getCurrentScope().getLog(getClass()).info("Change failed validation!");
            throw new ValidationFailedException(validatingVisitor);
        }
    }

    public ChangeSet getChangeSet(RanChangeSet ranChangeSet) {
        final ChangeSet changeSet = getChangeSet(ranChangeSet.getChangeLog(), ranChangeSet.getAuthor(), ranChangeSet.getId());
        if (changeSet != null) {
            changeSet.setStoredFilePath(ranChangeSet.getStoredChangeLog());
        }
        return changeSet;
    }

    public List<ChangeSet> getChangeSets(RanChangeSet ranChangeSet) {
        return getChangeSets(ranChangeSet.getChangeLog(), ranChangeSet.getAuthor(), ranChangeSet.getId());
    }

    public void load(ParsedNode parsedNode, ResourceAccessor resourceAccessor) throws ParsedNodeException, SetupException {
        setChangeLogId(parsedNode.getChildValue(null, "changeLogId", String.class));
        setLogicalFilePath(parsedNode.getChildValue(null, "logicalFilePath", String.class));

        String context = parsedNode.getChildValue(null, "contextFilter", String.class);
        if (context == null) {
            context = parsedNode.getChildValue(null, "context", String.class);
        }

        setContextFilter(new ContextExpression(context));
        String nodeObjectQuotingStrategy = parsedNode.getChildValue(null, "objectQuotingStrategy", String.class);
        if (nodeObjectQuotingStrategy != null) {
            setObjectQuotingStrategy(ObjectQuotingStrategy.valueOf(nodeObjectQuotingStrategy));
        }
        for (ParsedNode childNode : parsedNode.getChildren()) {
            handleChildNode(childNode, resourceAccessor, new HashMap<>());
        }
    }

    protected void expandExpressions(ParsedNode parsedNode) throws UnknownChangeLogParameterException {
        if (changeLogParameters == null) {
            return;
        }
        try {
            Object value = parsedNode.getValue();
            if ((value instanceof String)) {
                parsedNode.setValue(changeLogParameters.expandExpressions(parsedNode.getValue(String.class), this));
            }

            List<ParsedNode> children = parsedNode.getChildren();
            if (children != null) {
                for (ParsedNode child : children) {
                    expandExpressions(child);
                }
            }
        } catch (ParsedNodeException e) {
            throw new UnexpectedLiquibaseException(e);
        }
    }

    protected void handleChildNode(ParsedNode node, ResourceAccessor resourceAccessor)
            throws ParsedNodeException, SetupException {
        handleChildNode(node, resourceAccessor, new HashMap<>());
    }

    protected void handleChildNode(ParsedNode node, ResourceAccessor resourceAccessor, Map<String, Object> nodeScratch)
            throws ParsedNodeException, SetupException {
        expandExpressions(node);
        String nodeName = node.getName();
        switch (nodeName) {
            case "changeSet":
                if (isDbmsMatch(node.getChildValue(null, "dbms", String.class))) {
                    this.addChangeSet(createChangeSet(node, resourceAccessor));
                } else {
                    handleSkippedChangeSet(node);
                }
                break;
            case "modifyChangeSets":
                ModifyChangeSets modifyChangeSets = new ModifyChangeSets(
                        (String)node.getChildValue(null, "runWith"),
                        (String)node.getChildValue(null, "runWithSpoolFile"));
                nodeScratch = new HashMap<>();
                nodeScratch.put("modifyChangeSets", modifyChangeSets);
                for (ParsedNode modifyChildNode : node.getChildren()) {
                    handleChildNode(modifyChildNode, resourceAccessor, nodeScratch);
                }
                nodeScratch.remove("modifyChangeSets");
                break;
            case "include": {
                String path = node.getChildValue(null, "file", String.class);
                if (path == null) {
                    throw new UnexpectedLiquibaseException("No 'file' attribute on 'include'");
                }
                path = path.replace('\\', '/');
                ContextExpression includeContextFilter = new ContextExpression(node.getChildValue(null, "contextFilter", String.class));
                if (includeContextFilter.isEmpty()) {
                    includeContextFilter = new ContextExpression(node.getChildValue(null, "context", String.class));
                }
                Labels labels = new Labels(node.getChildValue(null, "labels", String.class));
                Boolean ignore = node.getChildValue(null, "ignore", Boolean.class);
                try {
                    include(path,
                            node.getChildValue(null, "relativeToChangelogFile", false),
                            resourceAccessor,
                            includeContextFilter,
                            labels,
                            ignore,
                            OnUnknownFileFormat.FAIL,
                            (ModifyChangeSets)nodeScratch.get("modifyChangeSets"));
                } catch (LiquibaseException e) {
                    throw new SetupException(e);
                }
                break;
            }
            case "includeAll": {
                String path = node.getChildValue(null, "path", String.class);
                String resourceFilterDef = node.getChildValue(null, "filter", String.class);
                if (resourceFilterDef == null) {
                    resourceFilterDef = node.getChildValue(null, "resourceFilter", String.class);
                }
                IncludeAllFilter resourceFilter = null;
                if (resourceFilterDef != null) {
                    try {
                        resourceFilter = (IncludeAllFilter) Class.forName(resourceFilterDef).getConstructor().newInstance();
                    } catch (ReflectiveOperationException e) {
                        throw new SetupException(e);
                    }
                }

                String resourceComparatorDef = node.getChildValue(null, "resourceComparator", String.class);
                Comparator<String> resourceComparator = null;
                if (resourceComparatorDef == null) {
                    resourceComparator = getStandardChangeLogComparator();
                } else {
                    try {
                        resourceComparator = (Comparator<String>) Class.forName(resourceComparatorDef).getConstructor().newInstance();
                    } catch (ReflectiveOperationException e) {
                        //take default comparator
                        Scope.getCurrentScope().getLog(getClass()).info("no resourceComparator defined - taking default " +
                                "implementation");
                        resourceComparator = getStandardChangeLogComparator();
                    }
                }

                ContextExpression includeContextFilter = new ContextExpression(node.getChildValue(null, "contextFilter", String.class));
                if (includeContextFilter.isEmpty()) {
                    includeContextFilter = new ContextExpression(node.getChildValue(null, "context", String.class));
                }
                Labels labels = new Labels(node.getChildValue(null, "labels", String.class));
                Boolean ignore = node.getChildValue(null, "ignore", Boolean.class);
                if (ignore == null) {
                    ignore = false;
                }
                includeAll(path, node.getChildValue(null, "relativeToChangelogFile", false), resourceFilter,
                        node.getChildValue(null, "errorIfMissingOrEmpty", true),
                        resourceComparator,
                        resourceAccessor,
                        includeContextFilter,
                        labels,
                        ignore,
                        (ModifyChangeSets)nodeScratch.get("modifyChangeSets"));
                break;
            }
            case "preConditions": {
                PreconditionContainer parsedContainer = new PreconditionContainer();
                parsedContainer.load(node, resourceAccessor);
                this.preconditionContainer.addNestedPrecondition(parsedContainer);

                break;
            }
            case "property": {
                try {
                    String contextFilter = node.getChildValue(null, "contextFilter", String.class);
                    if (StringUtil.isEmpty(contextFilter)) {
                        contextFilter = node.getChildValue(null, "context", String.class);
                    }
                    String dbms = node.getChildValue(null, "dbms", String.class);
                    String labels = node.getChildValue(null, "labels", String.class);
                    Boolean global = node.getChildValue(null, "global", Boolean.class);
                    if (global == null) {
                        // okay behave like liquibase < 3.4 and set global == true
                        global = true;
                    }

                    String file = node.getChildValue(null, "file", String.class);
                    Boolean relativeToChangelogFile = node.getChildValue(null, "relativeToChangelogFile", Boolean.FALSE);
                    Resource resource;

                    if (file == null) {
                        // direct referenced property, no file
                        String name = node.getChildValue(null, "name", String.class);
                        String value = node.getChildValue(null, "value", String.class);

                        this.changeLogParameters.set(name, value, contextFilter, labels, dbms, global, this);
                    } else {
                        // get relative path if specified
                        if (relativeToChangelogFile) {
                            resource = resourceAccessor.get(this.getPhysicalFilePath()).resolveSibling(file);
                        } else {
                            resource = resourceAccessor.get(file);
                        }

                        // read properties from the file
                        Properties props = new Properties();
                        if (!resource.exists()) {
                            Scope.getCurrentScope().getLog(getClass()).info("Could not open properties file " + file);
                        } else {
                            try (InputStream propertiesStream = resource.openInputStream()) {
                                props.load(propertiesStream);

                                for (Map.Entry<Object, Object> entry : props.entrySet()) {
                                    this.changeLogParameters.set(
                                            entry.getKey().toString(),
                                            entry.getValue().toString(),
                                            contextFilter,
                                            labels,
                                            dbms,
                                            global,
                                            this
                                    );
                                }
                            }
                        }
                    }
                } catch (IOException e) {
                    throw new ParsedNodeException(e);
                }

                break;
            }
            default:
                // we want to exclude child nodes that are not changesets or the other things
                // and avoid failing when encountering "child" nodes of the databaseChangeLog which are just
                // XML node attributes (like schemaLocation). If you don't understand, remove the if and run the tests
                // and look at the error output or review the "node" object here with a debugger.
                if (node.getChildren() != null && !node.getChildren().isEmpty()) {
                    throw new ParsedNodeException("Unexpected node found under databaseChangeLog: " + nodeName);
                }
        }
    }

    //
    // Handle a mismatched DBMS attribute, if necessary
    //
    private void handleSkippedChangeSet(ParsedNode node) throws ParsedNodeException {
        if (node.getChildValue(null, "dbms", String.class) == null) {
            return;
        }
        String id = node.getChildValue(null, "id", String.class);
        String author = node.getChildValue(null, "author", String.class);
        String filePath = StringUtil.trimToNull(node.getChildValue(null, "logicalFilePath", String.class));
        if (filePath == null) {
            filePath = getFilePath();
        } else {
            filePath = filePath.replace("\\\\", "/").replaceFirst("^/", "");
        }
        String dbmsList = node.getChildValue(null, "dbms", String.class);
        ChangeSet skippedChangeSet =
            new ChangeSet(id, author, false, false, filePath, null, dbmsList, this);
        skippedChangeSets.add(skippedChangeSet);
    }

    public boolean isDbmsMatch(String dbmsList) {
        return isDbmsMatch(DatabaseList.toDbmsSet(dbmsList));
    }

    public boolean isDbmsMatch(Set<String> dbmsSet) {
        return dbmsSet == null
                || changeLogParameters == null
                || changeLogParameters.getValue("database.typeName", this) == null
                || DatabaseList.definitionMatches(dbmsSet, changeLogParameters.getValue("database.typeName", this).toString(), true);
    }

    /**
     * @deprecated Incorrect LabelExpression parameter. Kept for backwards compatibility
     */
    @Deprecated
    public void includeAll(String pathName,
                           boolean isRelativeToChangelogFile,
                           IncludeAllFilter resourceFilter,
                           boolean errorIfMissingOrEmpty,
                           Comparator<String> resourceComparator,
                           ResourceAccessor resourceAccessor,
                           ContextExpression includeContextFilter,
                           LabelExpression labelExpression,
                           boolean ignore)
            throws SetupException {
        Labels labels = null;
        if (labelExpression != null && !labelExpression.isEmpty()) {
            labels = new Labels(labelExpression.toString());
        }
        includeAll(pathName,
                isRelativeToChangelogFile,
                resourceFilter,
                errorIfMissingOrEmpty,
                resourceComparator,
                resourceAccessor,
                includeContextFilter,
                labels,
                ignore);
    }
    public void includeAll(String pathName,
                           boolean isRelativeToChangelogFile,
                           IncludeAllFilter resourceFilter,
                           boolean errorIfMissingOrEmpty,
                           Comparator<String> resourceComparator,
                           ResourceAccessor resourceAccessor,
                           ContextExpression includeContextFilter,
                           Labels labels,
                           boolean ignore)
            throws SetupException {
        includeAll(pathName, isRelativeToChangelogFile, resourceFilter, errorIfMissingOrEmpty, resourceComparator,
                   resourceAccessor, includeContextFilter, labels, ignore, new ModifyChangeSets(null, null));
    }

    public void includeAll(String pathName,
                           boolean isRelativeToChangelogFile,
                           IncludeAllFilter resourceFilter,
                           boolean errorIfMissingOrEmpty,
                           Comparator<String> resourceComparator,
                           ResourceAccessor resourceAccessor,
                           ContextExpression includeContextFilter,
                           Labels labels,
                           boolean ignore,
                           ModifyChangeSets modifyChangeSets)
            throws SetupException {
        try {
            if (pathName == null) {
                throw new SetupException("No path attribute for includeAll");
            }

            String relativeTo = null;
            if (isRelativeToChangelogFile) {
                relativeTo = this.getPhysicalFilePath();
            }

            List<Resource> unsortedResources = null;
            Set<String> seenChangelogPaths = Scope.getCurrentScope().get(SEEN_CHANGELOGS_PATHS_SCOPE_KEY, new HashSet<>());
            try {
                String path;
                if (relativeTo == null) {
                    path = pathName;
                } else {
                    path = resourceAccessor.get(relativeTo).resolveSibling(pathName).getPath();
                    path = Paths.get(path).normalize().toString()
                            .replace("\\", "/");
                }

                path = path.replace("\\", "/");
                if (StringUtil.isNotEmpty(path) && !(path.endsWith("/"))) {
                    path = path + '/';
                }

                if (ChangeLogParserConfiguration.ERROR_ON_CIRCULAR_INCLUDE_ALL.getCurrentValue()) {
                    if (seenChangelogPaths.contains(path)) {
                        throw new SetupException("Circular reference detected in '" + path + "'. Set " + ChangeLogParserConfiguration.ERROR_ON_CIRCULAR_INCLUDE_ALL.getKey() + " if you'd like to ignore this error.");
                    }
                }
                seenChangelogPaths.add(path);
                LOG.fine("includeAll for " + pathName);
                LOG.fine("Using file opener for includeAll: " + resourceAccessor.toString());

                unsortedResources = resourceAccessor.search(path, true);
            } catch (IOException e) {
                if (errorIfMissingOrEmpty) {
                    throw e;
                }
            }
            SortedSet<Resource> resources = new TreeSet<>((o1, o2) -> resourceComparator.compare(o1.getPath(), o2.getPath()));
            if (unsortedResources != null) {
                for (Resource resourcePath : unsortedResources) {
                    if ((resourceFilter == null) || resourceFilter.include(resourcePath.getPath())) {
                        resources.add(resourcePath);
                    }
                }
            }

            if (resources.isEmpty() && errorIfMissingOrEmpty) {
                throw new SetupException(
                        "Could not find directory or directory was empty for includeAll '" + pathName + "'");
            }

            Scope.child(Collections.singletonMap(SEEN_CHANGELOGS_PATHS_SCOPE_KEY, seenChangelogPaths), () -> {
                for (Resource resource : resources) {
                    Scope.getCurrentScope().getLog(getClass()).info("Reading resource: " + resource);
                    include(resource.getPath(), false, resourceAccessor, includeContextFilter,
                            labels, ignore, OnUnknownFileFormat.WARN, modifyChangeSets);
                }
            });
        } catch (Exception e) {
            throw new SetupException(e);
        }
    }

    /**
     * @deprecated Incorrect LabelExpression parameter. Kept for backwards compatibility
     */
    @Deprecated
    public boolean include(String fileName,
                           boolean isRelativePath,
                           ResourceAccessor resourceAccessor,
                           ContextExpression includeContextFilter,
                           LabelExpression labelExpression,
                           Boolean ignore,
                           boolean logEveryUnknownFileFormat)
            throws LiquibaseException {
        Labels labels = null;
        if (labelExpression != null && !labelExpression.isEmpty()) {
            labels = new Labels(labelExpression.getLabels());
        }

        return include(fileName,
                isRelativePath,
                resourceAccessor,
                includeContextFilter,
                labels,
                ignore,
                logEveryUnknownFileFormat);
    }

    /**
     * @deprecated
     */
    public boolean include(String fileName,
                           boolean isRelativePath,
                           ResourceAccessor resourceAccessor,
                           ContextExpression includeContextFilter,
                           Labels labels,
                           Boolean ignore,
                           boolean logEveryUnknownFileFormat)
            throws LiquibaseException {
        return include(fileName, isRelativePath, resourceAccessor, includeContextFilter, labels, ignore, logEveryUnknownFileFormat ? OnUnknownFileFormat.WARN : OnUnknownFileFormat.SKIP);
    }

    public boolean include(String fileName,
                           boolean isRelativePath,
                           ResourceAccessor resourceAccessor,
                           ContextExpression includeContextFilter,
                           Labels labels,
                           Boolean ignore,
                           OnUnknownFileFormat onUnknownFileFormat)
            throws LiquibaseException {
        return include(fileName, isRelativePath, resourceAccessor, includeContextFilter, labels, ignore, onUnknownFileFormat, new ModifyChangeSets(null, null));
    }

    public boolean include(String fileName,
                           boolean isRelativePath,
                           ResourceAccessor resourceAccessor,
                           ContextExpression includeContextFilter,
                           Labels labels,
                           Boolean ignore,
                           OnUnknownFileFormat onUnknownFileFormat,
                           ModifyChangeSets modifyChangeSets)
            throws LiquibaseException {
        if (".svn".equalsIgnoreCase(fileName) || "cvs".equalsIgnoreCase(fileName)) {
            return false;
        }

        if (isRelativePath) {
            try {
                fileName = resourceAccessor.get(this.getPhysicalFilePath()).resolveSibling(fileName).getPath();
                fileName = Paths.get(fileName).normalize().toString()
                        .replace("\\", "/");
            } catch (IOException e) {
                throw new UnexpectedLiquibaseException(e);
            }
        }
        DatabaseChangeLog changeLog;
        try {
            DatabaseChangeLog rootChangeLog = ROOT_CHANGE_LOG.get();
            if (rootChangeLog == null) {
                ROOT_CHANGE_LOG.set(this);
            }
            DatabaseChangeLog parentChangeLog = PARENT_CHANGE_LOG.get();
            PARENT_CHANGE_LOG.set(this);
            try {
                if(!resourceAccessor.get(fileName).exists()) {
                    if (ChangeLogParserConfiguration.ON_MISSING_INCLUDE_FILE.getCurrentValue().equals(ChangeLogParserConfiguration.MissingIncludeConfiguration.WARN)) {
                        Scope.getCurrentScope().getLog(getClass()).warning(FileUtil.getFileNotFoundMessage(fileName));
                        return false;
                    } else {
                        throw new ChangeLogParseException(FileUtil.getFileNotFoundMessage(fileName));
                    }
                }
                ChangeLogParser parser = ChangeLogParserFactory.getInstance().getParser(fileName, resourceAccessor);
                changeLog = parser.parse(fileName, changeLogParameters, resourceAccessor);
                changeLog.setIncludeContextFilter(includeContextFilter);
                changeLog.setIncludeLabels(labels);
                changeLog.setIncludeIgnore(ignore != null ? ignore.booleanValue() : false);
            } finally {
                if (rootChangeLog == null) {
                    ROOT_CHANGE_LOG.remove();
                }
                if (parentChangeLog == null) {
                    PARENT_CHANGE_LOG.remove();
                } else {
                    PARENT_CHANGE_LOG.set(parentChangeLog);
                }
            }
        } catch (UnknownChangelogFormatException e) {
            if (onUnknownFileFormat == OnUnknownFileFormat.FAIL) {
                throw e;
            }
            // This matches only an extension, but filename can be a full path, too. Is it right?
            boolean matchesFileExtension = StringUtil.trimToEmpty(fileName).matches("\\.\\w+$");
            if (matchesFileExtension || onUnknownFileFormat == OnUnknownFileFormat.WARN) {
                Scope.getCurrentScope().getLog(getClass()).warning(
                        "included file " + fileName + "/" + fileName + " is not a recognized file type"
                );
            }
            return false;
        }
        catch (IOException e) {
            throw new LiquibaseException(e.getMessage(), e);
        }
        PreconditionContainer preconditions = changeLog.getPreconditions();
        if (preconditions != null) {
            if (null == this.getPreconditions()) {
                this.setPreconditions(new PreconditionContainer());
            }
            this.getPreconditions().addNestedPrecondition(preconditions);
        }
        for (ChangeSet changeSet : changeLog.getChangeSets()) {
            if (changeSet.getRunWith() == null) {
                changeSet.setRunWith(modifyChangeSets != null ? modifyChangeSets.getRunWith() : null);
            }
            if (changeSet.getRunWithSpoolFile() == null) {
                changeSet.setRunWithSpoolFile(modifyChangeSets != null ? modifyChangeSets.getRunWithSpool() : null);
            }
            addChangeSet(changeSet);
        }

        return true;
    }

    protected ChangeSet createChangeSet(ParsedNode node, ResourceAccessor resourceAccessor) throws ParsedNodeException {
        ChangeSet changeSet = new ChangeSet(this);
        changeSet.setChangeLogParameters(this.getChangeLogParameters());
        changeSet.load(node, resourceAccessor);
        return changeSet;
    }

    protected Comparator<String> getStandardChangeLogComparator() {
        return new Comparator<String>() {
            @Override
            public int compare(String o1, String o2) {
                //by ignoring WEB-INF/classes in path all changelog Files independent
                //whehther they are in a WAR or in a JAR are order following the same rule
                return o1.replace("WEB-INF/classes/", "").compareTo(o2.replace("WEB-INF/classes/", ""));
            }
        };
    }

    public static String normalizePath(String filePath) {
        if (filePath == null) {
            return null;
        }

        if (filePath.startsWith("classpath:")) {
            filePath = filePath.substring("classpath:".length());
        }

        if (filePath.contains("\\")) {
            filePath = filePath.replace("\\", "/");
        }

        while (filePath.contains("//")) {
            filePath = filePath.replace("//", "/");
        }

        if (filePath.contains("/./")) {
            filePath = filePath.replace("/./", "/");
        }

        if (filePath.indexOf(":") == 1) {
            filePath = NO_LETTER_PATTERN.matcher(filePath).replaceFirst("");
        }

        if (filePath.startsWith(".")) {
            filePath = filePath.substring(1);
        }
        if (filePath.startsWith("/")) {
            filePath = filePath.substring(1);
        }

        return filePath;
    }

    public void clearCheckSums() {
        for (ChangeSet changeSet : getChangeSets()) {
            changeSet.clearCheckSum();
        }
    }

    /**
     *
     * Container class to handle the modifyChangeSets tag.
     * Other attributes may be added later
     *
     */
    private static class ModifyChangeSets {
        private final String runWith;
        private final String runWithSpool;

        /**
         *
         * @param  runWith                The native executor to execute all included change sets with. Can be null
         * @param  runWithSpool           The name of the spool file to be created
         *
         */
        public ModifyChangeSets(String runWith, String runWithSpool) {
            this.runWith = runWith;
            this.runWithSpool = runWithSpool;
        }

        public String getRunWith() {
            return runWith;
        }
        public String getRunWithSpool() { return runWithSpool; }
    }

    /**
     * Holder for the PreconditionContainer for this changelog, plus any nested changelogs.
     */
    @LiquibaseService(skip = true)
    private static class GlobalPreconditionContainer extends PreconditionContainer {

        /**
         * This container should always be TEST because it may contain a mix of containers which may or may not get tested during update-sql
         */
        @Override
        public OnSqlOutputOption getOnSqlOutput() {
            return OnSqlOutputOption.TEST;
        }

        @Override
        public void addNestedPrecondition(Precondition precondition) {
            super.addNestedPrecondition(precondition);
        }
    }

    /**
     * Controls what to do when including a file with a format that isn't recognized by a changelog parser.
     */
    public enum OnUnknownFileFormat {

        /**
         * Silently skip unknown files.
         */
        SKIP,

        /**
         * Log a warning about the file not being in a recognized format, but continue on
         */
        WARN,

        /**
         * Fail parsing with an error
         */
        FAIL
    }

}<|MERGE_RESOLUTION|>--- conflicted
+++ resolved
@@ -40,35 +40,10 @@
     private static final ThreadLocal<DatabaseChangeLog> ROOT_CHANGE_LOG = new ThreadLocal<>();
     private static final ThreadLocal<DatabaseChangeLog> PARENT_CHANGE_LOG = new ThreadLocal<>();
     private static final Logger LOG = Scope.getCurrentScope().getLog(DatabaseChangeLog.class);
-<<<<<<< HEAD
     private static final Pattern SLASH_PATTERN = Pattern.compile("^/");
 
     private static final Pattern DOUBLE_BACK_SLASH_PATTERN = Pattern.compile("\\\\");
     private static final Pattern NO_LETTER_PATTERN = Pattern.compile("^[a-zA-Z]:");
-=======
-
-    private static final String SLASH_REGEX = "^/";
-    private static final Pattern SLASH_PATTERN = Pattern.compile(SLASH_REGEX);
-
-    private static final String NON_CLASSPATH_REGEX = "^classpath:";
-    private static final Pattern NON_CLASSPATH_PATTERN = Pattern.compile(NON_CLASSPATH_REGEX);
-
-    private static final String DOUBLE_BACK_SLASH_REGEX = "\\\\";
-    private static final Pattern DOUBLE_BACK_SLASH_PATTERN = Pattern.compile(DOUBLE_BACK_SLASH_REGEX);
-
-    private static final String DOUBLE_SLASH_REGEX = "//+";
-    private static final Pattern DOUBLE_SLASH_PATTERN = Pattern.compile(DOUBLE_SLASH_REGEX);
-
-    private static final String SLASH_DOT_SLASH_REGEX = "/\\./";
-    private static final Pattern SLASH_DOT_SLASH_PATTERN = Pattern.compile(SLASH_DOT_SLASH_REGEX);
-
-    private static final String NO_LETTER_REGEX = "^[a-zA-Z]:";
-    private static final Pattern NO_LETTER_PATTERN = Pattern.compile(NO_LETTER_REGEX);
-
-    private static final String DOT_SLASH_REGEX = "^\\.?/";
-    private static final Pattern DOT_SLASH_PATTERN = Pattern.compile(DOT_SLASH_REGEX);
-
->>>>>>> bd97cf54
     private static final String SEEN_CHANGELOGS_PATHS_SCOPE_KEY = "SEEN_CHANGELOG_PATHS";
 
     private PreconditionContainer preconditionContainer = new GlobalPreconditionContainer();
