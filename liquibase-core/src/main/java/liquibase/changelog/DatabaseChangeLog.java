--- conflicted
+++ resolved
@@ -13,12 +13,8 @@
 import liquibase.database.DatabaseList;
 import liquibase.database.ObjectQuotingStrategy;
 import liquibase.exception.*;
-<<<<<<< HEAD
-import liquibase.logging.LogFactory;
-=======
 import liquibase.logging.LogService;
 import liquibase.logging.LogType;
->>>>>>> 2ed1377e
 import liquibase.logging.Logger;
 import liquibase.parser.ChangeLogParser;
 import liquibase.parser.ChangeLogParserFactory;
@@ -327,19 +323,19 @@
         String nodeName = node.getName();
         switch (nodeName) {
             case"changeSet":
-            if (isDbmsMatch(node.getChildValue(null, "dbms", String.class))) {this.addChangeSet(createChangeSet(node, resourceAccessor));}
-        break;
+                if (isDbmsMatch(node.getChildValue(null, "dbms", String.class))) {this.addChangeSet(createChangeSet(node, resourceAccessor));}
+                break;
             case"include": {
-            String path = node.getChildValue(null, "file", String.class);
-            if (path == null) {
-                throw new UnexpectedLiquibaseException("No 'file' attribute on 'include'");
-            }
-            path = path.replace('\\', '/');
-            ContextExpression includeContexts = new ContextExpression(node.getChildValue(null, "context", String.class));
-            try {
-                include(path, node.getChildValue(null, "relativeToChangelogFile", false), resourceAccessor, includeContexts, true);
-            } catch (LiquibaseException e) {
-                throw new SetupException(e);}
+                String path = node.getChildValue(null, "file", String.class);
+                if (path == null) {
+                    throw new UnexpectedLiquibaseException("No 'file' attribute on 'include'");
+                }
+                path = path.replace('\\', '/');
+                ContextExpression includeContexts = new ContextExpression(node.getChildValue(null, "context", String.class));
+                try {
+                    include(path, node.getChildValue(null, "relativeToChangelogFile", false), resourceAccessor, includeContexts, true);
+                } catch (LiquibaseException e) {
+                    throw new SetupException(e);}
                 break;
             }
             case "includeAll": {
@@ -365,7 +361,7 @@
                     } catch (ReflectiveOperationException e) {
                         //take default comparator
                         LogService.getLog(getClass()).info(LogType.LOG, "no resourceComparator defined - taking default " +
-                         "implementation");
+                                "implementation");
                         resourceComparator = getStandardChangeLogComparator();
                     }
                 }
@@ -615,4 +611,5 @@
             throw new ResourceValidationFailedException(validationErrors);
         }
     }
+
 }