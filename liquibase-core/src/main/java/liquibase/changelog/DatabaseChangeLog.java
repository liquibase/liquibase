package liquibase.changelog;

import liquibase.*;
import liquibase.changelog.filter.ContextChangeSetFilter;
import liquibase.changelog.filter.DbmsChangeSetFilter;
import liquibase.changelog.filter.LabelChangeSetFilter;
import liquibase.changelog.visitor.ValidatingVisitor;
import liquibase.database.Database;
import liquibase.database.DatabaseList;
import liquibase.database.ObjectQuotingStrategy;
import liquibase.exception.*;
import liquibase.logging.Logger;
import liquibase.parser.ChangeLogParser;
import liquibase.parser.ChangeLogParserFactory;
import liquibase.parser.core.ParsedNode;
import liquibase.parser.core.ParsedNodeException;
import liquibase.precondition.Conditional;
import liquibase.precondition.Precondition;
import liquibase.precondition.core.PreconditionContainer;
import liquibase.resource.Resource;
import liquibase.resource.ResourceAccessor;
import liquibase.servicelocator.LiquibaseService;
import liquibase.util.StringUtil;
import liquibase.util.FilenameUtil;

import java.io.IOException;
import java.io.InputStream;
import java.nio.file.Paths;
import java.util.*;
import java.util.regex.Pattern;

/**
 * Encapsulates the information stored in the change log XML file.
 */
public class DatabaseChangeLog implements Comparable<DatabaseChangeLog>, Conditional {
    private static final ThreadLocal<DatabaseChangeLog> ROOT_CHANGE_LOG = new ThreadLocal<>();
    private static final ThreadLocal<DatabaseChangeLog> PARENT_CHANGE_LOG = new ThreadLocal<>();
    private static final Logger LOG = Scope.getCurrentScope().getLog(DatabaseChangeLog.class);
    private static final Pattern SLASH_PATTERN = Pattern.compile("^/");
    private static final Pattern NON_CLASSPATH_PATTERN = Pattern.compile("^classpath:");
    private static final Pattern DOUBLE_BACK_SLASH_PATTERN = Pattern.compile("\\\\");
    private static final Pattern DOUBLE_SLASH_PATTERN = Pattern.compile("//+");
    private static final Pattern SLASH_DOT_SLASH_PATTERN = Pattern.compile("/\\./");
    private static final Pattern NO_LETTER_PATTERN = Pattern.compile("^[a-zA-Z]:");
    private static final Pattern DOT_SLASH_PATTERN = Pattern.compile("^\\.?/");

    private PreconditionContainer preconditionContainer = new GlobalPreconditionContainer();
    private String physicalFilePath;
    private String logicalFilePath;
    private String changeLogId;
    private ObjectQuotingStrategy objectQuotingStrategy;

    private List<ChangeSet> changeSets = new ArrayList<>();
    private ChangeLogParameters changeLogParameters;

    private RuntimeEnvironment runtimeEnvironment;

    private DatabaseChangeLog rootChangeLog = ROOT_CHANGE_LOG.get();

    private DatabaseChangeLog parentChangeLog = PARENT_CHANGE_LOG.get();

    private ContextExpression contextFilter;

    private ContextExpression includeContextFilter;

    private Labels includeLabels;
    private boolean includeIgnore;

    public DatabaseChangeLog() {
    }

    public DatabaseChangeLog(String physicalFilePath) {
        this.physicalFilePath = physicalFilePath;
    }

    public void setRootChangeLog(DatabaseChangeLog rootChangeLog) {
        this.rootChangeLog = rootChangeLog;
    }

    public DatabaseChangeLog getRootChangeLog() {
        return (rootChangeLog != null) ? rootChangeLog : this;
    }

    public void setParentChangeLog(DatabaseChangeLog parentChangeLog) {
        this.parentChangeLog = parentChangeLog;
    }

    public DatabaseChangeLog getParentChangeLog() {
        return parentChangeLog;
    }

    public RuntimeEnvironment getRuntimeEnvironment() {
        return runtimeEnvironment;
    }

    public void setRuntimeEnvironment(RuntimeEnvironment runtimeEnvironment) {
        this.runtimeEnvironment = runtimeEnvironment;
    }

    @Override
    public PreconditionContainer getPreconditions() {
        return preconditionContainer;
    }

    @Override
    public void setPreconditions(PreconditionContainer precond) {
        this.preconditionContainer.addNestedPrecondition(precond);
    }


    public ChangeLogParameters getChangeLogParameters() {
        return changeLogParameters;
    }

    public void setChangeLogParameters(ChangeLogParameters changeLogParameters) {
        this.changeLogParameters = changeLogParameters;
    }

    public String getPhysicalFilePath() {
        return physicalFilePath;
    }

    public void setPhysicalFilePath(String physicalFilePath) {
        this.physicalFilePath = physicalFilePath;
    }

    public String getChangeLogId() {
        return changeLogId;
    }

    public void setChangeLogId(String changeLogId) {
        this.changeLogId = changeLogId;
    }

    public String getLogicalFilePath() {
        String returnPath = logicalFilePath;
        if (logicalFilePath == null) {
            returnPath = physicalFilePath;
        }
        if (returnPath == null) {
            return null;
        }
        String path = DOUBLE_BACK_SLASH_PATTERN.matcher(returnPath).replaceAll("/");
        return SLASH_PATTERN.matcher(path).replaceFirst("");
    }

    public void setLogicalFilePath(String logicalFilePath) {
        this.logicalFilePath = logicalFilePath;
    }

    public String getFilePath() {
        if (logicalFilePath == null) {
            return physicalFilePath;
        } else {
            return getLogicalFilePath();
        }
    }

    public ObjectQuotingStrategy getObjectQuotingStrategy() {
        return objectQuotingStrategy;
    }

    public void setObjectQuotingStrategy(ObjectQuotingStrategy objectQuotingStrategy) {
        this.objectQuotingStrategy = objectQuotingStrategy;
    }

    /**
     * @deprecated use {@link #getContextFilter()}
     */
    public ContextExpression getContexts() {
        return getContextFilter();
    }

    /**
     * @deprecated use {@link #setContextFilter(ContextExpression)}
     */
    public void setContexts(ContextExpression contexts) {
        setContextFilter(contexts);
    }

    public ContextExpression getContextFilter() {
        return contextFilter;
    }

    public void setContextFilter(ContextExpression contextFilter) {
        this.contextFilter = contextFilter;
    }

    public ContextExpression getIncludeContextFilter() {
        return includeContextFilter;
    }

    /**
     * @deprecated Correct version is {@link #setIncludeLabels(Labels)}. Kept for backwards compatibility.
     */
    public void setIncludeLabels(LabelExpression labels) {
        this.includeLabels = new Labels(labels.toString());
    }

    public void setIncludeLabels(Labels labels) {
        this.includeLabels = labels;
    }

    public Labels getIncludeLabels() {
        return includeLabels;
    }

    public void setIncludeIgnore(boolean ignore) {
        this.includeIgnore = ignore;
    }

    public boolean isIncludeIgnore() {
        return this.includeIgnore;
    }

    /**
     * @deprecated use {@link #setIncludeContextFilter(ContextExpression)}
     */
    public void setIncludeContexts(ContextExpression includeContexts) {
        setIncludeContextFilter(includeContexts);
    }

    public void setIncludeContextFilter(ContextExpression includeContextFilter) {
        this.includeContextFilter = includeContextFilter;
    }

    @Override
    public String toString() {
        return getFilePath();
    }

    @Override
    public int compareTo(DatabaseChangeLog o) {
        return getFilePath().compareTo(o.getFilePath());
    }

    public ChangeSet getChangeSet(String path, String author, String id) {
        for (ChangeSet changeSet : changeSets) {
            final String normalizedPath = normalizePath(changeSet.getFilePath());
            if (normalizedPath != null &&
                    normalizedPath.equalsIgnoreCase(normalizePath(path)) &&
                    changeSet.getAuthor().equalsIgnoreCase(author) &&
                    changeSet.getId().equalsIgnoreCase(id) &&
                    isDbmsMatch(changeSet.getDbmsSet())) {
                return changeSet;
            }
        }

        return null;
    }

    public List<ChangeSet> getChangeSets() {
        return changeSets;
    }

    public void addChangeSet(ChangeSet changeSet) {
        if (changeSet.getRunOrder() == null) {
            ListIterator<ChangeSet> it = this.changeSets.listIterator(this.changeSets.size());
            boolean added = false;
            while (it.hasPrevious() && !added) {
                if (!"last".equals(it.previous().getRunOrder())) {
                    it.next();
                    it.add(changeSet);
                    added = true;
                }
            }
            if (!added) {
                it.add(changeSet);
            }

        } else if ("first".equals(changeSet.getRunOrder())) {
            ListIterator<ChangeSet> it = this.changeSets.listIterator();
            boolean added = false;
            while (it.hasNext() && !added) {
                if (!"first".equals(it.next().getRunOrder())) {
                    it.previous();
                    it.add(changeSet);
                    added = true;
                }
            }
            if (!added) {
                this.changeSets.add(changeSet);
            }
        } else if ("last".equals(changeSet.getRunOrder())) {
            this.changeSets.add(changeSet);
        } else {
            throw new UnexpectedLiquibaseException("Unknown runOrder: " + changeSet.getRunOrder());
        }
    }

    @Override
    public boolean equals(Object o) {
        if (this == o) {
            return true;
        }
        if ((o == null) || (getClass() != o.getClass())) {
            return false;
        }

        DatabaseChangeLog that = (DatabaseChangeLog) o;

        return getFilePath().equals(that.getFilePath());

    }

    @Override
    public int hashCode() {
        return getFilePath().hashCode();
    }

    public void validate(Database database, String... contexts) throws LiquibaseException {
        this.validate(database, new Contexts(contexts), new LabelExpression());
    }

    public void validate(Database database, Contexts contexts, LabelExpression labelExpression)
            throws LiquibaseException {

        database.setObjectQuotingStrategy(objectQuotingStrategy);

        ChangeLogIterator logIterator = new ChangeLogIterator(
                this,
                new DbmsChangeSetFilter(database),
                new ContextChangeSetFilter(contexts),
                new LabelChangeSetFilter(labelExpression)
        );

        ValidatingVisitor validatingVisitor = new ValidatingVisitor(database.getRanChangeSetList());
        validatingVisitor.validate(database, this);
        logIterator.run(validatingVisitor, new RuntimeEnvironment(database, contexts, labelExpression));

        final Logger log = Scope.getCurrentScope().getLog(getClass());
        for (String message : validatingVisitor.getWarnings().getMessages()) {
            log.warning(message);
        }

        if (!validatingVisitor.validationPassed()) {
            throw new ValidationFailedException(validatingVisitor);
        }
    }

    public ChangeSet getChangeSet(RanChangeSet ranChangeSet) {
        final ChangeSet changeSet = getChangeSet(ranChangeSet.getChangeLog(), ranChangeSet.getAuthor(), ranChangeSet.getId());
        if (changeSet != null) {
            changeSet.setStoredFilePath(ranChangeSet.getStoredChangeLog());
        }
        return changeSet;
    }

    public void load(ParsedNode parsedNode, ResourceAccessor resourceAccessor) throws ParsedNodeException, SetupException {
        setChangeLogId(parsedNode.getChildValue(null, "changeLogId", String.class));
        setLogicalFilePath(parsedNode.getChildValue(null, "logicalFilePath", String.class));

        String context = parsedNode.getChildValue(null, "contextFilter", String.class);
        if (context == null) {
            context = parsedNode.getChildValue(null, "context", String.class);
        }

        setContextFilter(new ContextExpression(context));
        String objectQuotingStrategy = parsedNode.getChildValue(null, "objectQuotingStrategy", String.class);
        if (objectQuotingStrategy != null) {
            setObjectQuotingStrategy(ObjectQuotingStrategy.valueOf(objectQuotingStrategy));
        }
        for (ParsedNode childNode : parsedNode.getChildren()) {
            handleChildNode(childNode, resourceAccessor);
        }
    }

    protected void expandExpressions(ParsedNode parsedNode) throws UnknownChangeLogParameterException {
        if (changeLogParameters == null) {
            return;
        }
        try {
            Object value = parsedNode.getValue();
            if ((value != null) && (value instanceof String)) {
                parsedNode.setValue(changeLogParameters.expandExpressions(parsedNode.getValue(String.class), this));
            }

            List<ParsedNode> children = parsedNode.getChildren();
            if (children != null) {
                for (ParsedNode child : children) {
                    expandExpressions(child);
                }
            }
        } catch (ParsedNodeException e) {
            throw new UnexpectedLiquibaseException(e);
        }
    }

    protected void handleChildNode(ParsedNode node, ResourceAccessor resourceAccessor) throws ParsedNodeException, SetupException {
        expandExpressions(node);
        String nodeName = node.getName();
        switch (nodeName) {
            case "changeSet":
                if (isDbmsMatch(node.getChildValue(null, "dbms", String.class))) {
                    this.addChangeSet(createChangeSet(node, resourceAccessor));
                }
                break;
            case "include": {
                String path = node.getChildValue(null, "file", String.class);
                if (path == null) {
                    throw new UnexpectedLiquibaseException("No 'file' attribute on 'include'");
                }
                path = path.replace('\\', '/');
                ContextExpression includeContextFilter = new ContextExpression(node.getChildValue(null, "contextFilter", String.class));
                if (includeContextFilter.isEmpty()) {
                    includeContextFilter = new ContextExpression(node.getChildValue(null, "context", String.class));
                }
                Labels labels = new Labels(node.getChildValue(null, "labels", String.class));
                Boolean ignore = node.getChildValue(null, "ignore", Boolean.class);
                try {
                    include(path,
                            node.getChildValue(null, "relativeToChangelogFile", false),
                            resourceAccessor,
                            includeContextFilter,
                            labels,
                            ignore,
                            OnUnknownFileFormat.FAIL);
                } catch (LiquibaseException e) {
                    throw new SetupException(e);
                }
                break;
            }
            case "includeAll": {
                String path = node.getChildValue(null, "path", String.class);
                String resourceFilterDef = node.getChildValue(null, "filter", String.class);
                if (resourceFilterDef == null) {
                    resourceFilterDef = node.getChildValue(null, "resourceFilter", String.class);
                }
                IncludeAllFilter resourceFilter = null;
                if (resourceFilterDef != null) {
                    try {
                        resourceFilter = (IncludeAllFilter) Class.forName(resourceFilterDef).getConstructor().newInstance();
                    } catch (ReflectiveOperationException e) {
                        throw new SetupException(e);
                    }
                }

                String resourceComparatorDef = node.getChildValue(null, "resourceComparator", String.class);
                Comparator<String> resourceComparator = null;
                if (resourceComparatorDef == null) {
                    resourceComparator = getStandardChangeLogComparator();
                } else {
                    try {
                        resourceComparator = (Comparator<String>) Class.forName(resourceComparatorDef).getConstructor().newInstance();
                    } catch (ReflectiveOperationException e) {
                        //take default comparator
                        Scope.getCurrentScope().getLog(getClass()).info("no resourceComparator defined - taking default " +
                                "implementation");
                        resourceComparator = getStandardChangeLogComparator();
                    }
                }

                ContextExpression includeContextFilter = new ContextExpression(node.getChildValue(null, "contextFilter", String.class));
                if (includeContextFilter.isEmpty()) {
                    includeContextFilter = new ContextExpression(node.getChildValue(null, "context", String.class));
                }
                Labels labels = new Labels(node.getChildValue(null, "labels", String.class));
                Boolean ignore = node.getChildValue(null, "ignore", Boolean.class);
                if (ignore == null) {
                    ignore = false;
                }
                includeAll(path, node.getChildValue(null, "relativeToChangelogFile", false), resourceFilter,
                        node.getChildValue(null, "errorIfMissingOrEmpty", true),
                        resourceComparator,
                        resourceAccessor,
                        includeContextFilter,
                        labels,
                        ignore);
                break;
            }
            case "preConditions": {
                PreconditionContainer parsedContainer = new PreconditionContainer();
                parsedContainer.load(node, resourceAccessor);
                this.preconditionContainer.addNestedPrecondition(parsedContainer);

                break;
            }
            case "property": {
                try {
                    String contextFilter = node.getChildValue(null, "contextFilter", String.class);
                    if (StringUtil.isEmpty(contextFilter)) {
                        contextFilter = node.getChildValue(null, "context", String.class);
                    }
                    String dbms = node.getChildValue(null, "dbms", String.class);
                    String labels = node.getChildValue(null, "labels", String.class);
                    Boolean global = node.getChildValue(null, "global", Boolean.class);
                    if (global == null) {
                        // okay behave like liquibase < 3.4 and set global == true
                        global = true;
                    }

                    String file = node.getChildValue(null, "file", String.class);

                    if (file == null) {
                        // direct referenced property, no file
                        String name = node.getChildValue(null, "name", String.class);
                        String value = node.getChildValue(null, "value", String.class);

                        this.changeLogParameters.set(name, value, contextFilter, labels, dbms, global, this);
                    } else {
                        // read properties from the file
                        Properties props = new Properties();
                        Resource resource = resourceAccessor.get(file);
                        if (resource == null) {
                            Scope.getCurrentScope().getLog(getClass()).info("Could not open properties file " + file);
                        } else {
                            try (InputStream propertiesStream = resource.openInputStream()) {
                                props.load(propertiesStream);

                                for (Map.Entry<Object, Object> entry : props.entrySet()) {
                                    this.changeLogParameters.set(
                                            entry.getKey().toString(),
                                            entry.getValue().toString(),
                                            contextFilter,
                                            labels,
                                            dbms,
                                            global,
                                            this
                                    );
                                }
                            }
                        }
                    }
                } catch (IOException e) {
                    throw new ParsedNodeException(e);
                }

                break;
            }
            default:
                // we want to exclude child nodes that are not changesets or the other things
                // and avoid failing when encountering "child" nodes of the databaseChangeLog which are just
                // XML node attributes (like schemaLocation). If you don't understand, remove the if and run the tests
                // and look at the error output or review the "node" object here with a debugger.
                if (node.getChildren() != null && !node.getChildren().isEmpty()) {
                    throw new ParsedNodeException("Unexpected node found under databaseChangeLog: " + nodeName);
                }
        }
    }

    public boolean isDbmsMatch(String dbmsList) {
        return isDbmsMatch(DatabaseList.toDbmsSet(dbmsList));
    }

    public boolean isDbmsMatch(Set<String> dbmsSet) {
        return dbmsSet == null
                || changeLogParameters == null
                || changeLogParameters.getValue("database.typeName", this) == null
                || DatabaseList.definitionMatches(dbmsSet, changeLogParameters.getValue("database.typeName", this).toString(), true);
    }

    /**
     * @deprecated Incorrect LabelExpression parameter. Kept for backwards compatibility
     */
    @Deprecated
    public void includeAll(String pathName,
                           boolean isRelativeToChangelogFile,
                           IncludeAllFilter resourceFilter,
                           boolean errorIfMissingOrEmpty,
                           Comparator<String> resourceComparator,
                           ResourceAccessor resourceAccessor,
                           ContextExpression includeContextFilter,
                           LabelExpression labelExpression,
                           boolean ignore)
            throws SetupException {
        Labels labels = null;
        if (labelExpression != null && !labelExpression.isEmpty()) {
            labels = new Labels(labelExpression.toString());
        }
        includeAll(pathName,
                isRelativeToChangelogFile,
                resourceFilter,
                errorIfMissingOrEmpty,
                resourceComparator,
                resourceAccessor,
                includeContextFilter,
                labels,
                ignore);
    }

    public void includeAll(String pathName,
                           boolean isRelativeToChangelogFile,
                           IncludeAllFilter resourceFilter,
                           boolean errorIfMissingOrEmpty,
                           Comparator<String> resourceComparator,
                           ResourceAccessor resourceAccessor,
                           ContextExpression includeContextFilter,
                           Labels labels,
                           boolean ignore)
            throws SetupException {
        try {
            if (pathName == null) {
                throw new SetupException("No path attribute for includeAll");
            }
            pathName = pathName.replace('\\', '/');

            if (StringUtil.isNotEmpty(pathName) && !(pathName.endsWith("/"))) {
                pathName = pathName + '/';
            }
            String relativeTo = null;
            if (isRelativeToChangelogFile) {
                relativeTo = this.getPhysicalFilePath();
            }

            List<Resource> unsortedResources = null;
            try {
<<<<<<< HEAD
                String path = resourceAccessor.resolve(relativeTo, pathName);
=======
                String path;
                if (relativeTo == null) {
                    path = pathName;
                } else {
                    path = resourceAccessor.get(relativeTo).resolveSibling(pathName).getPath();
                }
>>>>>>> 443bc7fd

                path = path.replace("\\", "/");
                LOG.fine("includeAll for " + pathName);
                LOG.fine("Using file opener for includeAll: " + resourceAccessor.toString());

                unsortedResources = resourceAccessor.search(path, true);
            } catch (IOException e) {
                if (errorIfMissingOrEmpty) {
                    throw e;
                }
            }
            SortedSet<Resource> resources = new TreeSet<>((o1, o2) -> resourceComparator.compare(o1.getPath(), o2.getPath()));
            if (unsortedResources != null) {
                for (Resource resourcePath : unsortedResources) {
                    if ((resourceFilter == null) || resourceFilter.include(resourcePath.getPath())) {
                        resources.add(resourcePath);
                    }
                }
            }

            if (resources.isEmpty() && errorIfMissingOrEmpty) {
                throw new SetupException(
                        "Could not find directory or directory was empty for includeAll '" + pathName + "'");
            }

            for (Resource resource : resources) {
                Scope.getCurrentScope().getLog(getClass()).info("Reading resource: " + resource);
<<<<<<< HEAD
                include(resource.getPath(), false, resourceAccessor, includeContexts, labels, ignore, OnUnknownFileFormat.WARN);
=======
                include(resource.getPath(), false, resourceAccessor, includeContextFilter, labels, ignore, OnUnknownFileFormat.WARN);
>>>>>>> 443bc7fd
            }
        } catch (Exception e) {
            throw new SetupException(e);
        }
    }

    /**
     * @deprecated Incorrect LabelExpression parameter. Kept for backwards compatibility
     */
    @Deprecated
    public boolean include(String fileName,
                           boolean isRelativePath,
                           ResourceAccessor resourceAccessor,
                           ContextExpression includeContextFilter,
                           LabelExpression labelExpression,
                           Boolean ignore,
                           boolean logEveryUnknownFileFormat)
            throws LiquibaseException {
        Labels labels = null;
        if (labelExpression != null && !labelExpression.isEmpty()) {
            labels = new Labels(labelExpression.getLabels());
        }

        return include(fileName,
                isRelativePath,
                resourceAccessor,
                includeContextFilter,
                labels,
                ignore,
                logEveryUnknownFileFormat);
    }

    /**
     * @deprecated
     */
    public boolean include(String fileName,
                           boolean isRelativePath,
                           ResourceAccessor resourceAccessor,
                           ContextExpression includeContextFilter,
                           Labels labels,
                           Boolean ignore,
                           boolean logEveryUnknownFileFormat)
            throws LiquibaseException {
        return include(fileName, isRelativePath, resourceAccessor, includeContextFilter, labels, ignore, logEveryUnknownFileFormat ? OnUnknownFileFormat.WARN : OnUnknownFileFormat.SKIP);
    }

    public boolean include(String fileName,
                           boolean isRelativePath,
                           ResourceAccessor resourceAccessor,
                           ContextExpression includeContextFilter,
                           Labels labels,
                           Boolean ignore,
                           OnUnknownFileFormat onUnknownFileFormat)
            throws LiquibaseException {

        if (".svn".equalsIgnoreCase(fileName) || "cvs".equalsIgnoreCase(fileName)) {
            return false;
        }

        if (isRelativePath) {
<<<<<<< HEAD
            fileName = resourceAccessor.resolve(this.getPhysicalFilePath(), fileName);
=======
            try {
                fileName = resourceAccessor.get(this.getPhysicalFilePath()).resolveSibling(fileName).getPath();
            } catch (IOException e) {
                throw new UnexpectedLiquibaseException(e);
            }
>>>>>>> 443bc7fd
        }
        DatabaseChangeLog changeLog;
        try {
            DatabaseChangeLog rootChangeLog = ROOT_CHANGE_LOG.get();
            if (rootChangeLog == null) {
                ROOT_CHANGE_LOG.set(this);
            }
            DatabaseChangeLog parentChangeLog = PARENT_CHANGE_LOG.get();
            PARENT_CHANGE_LOG.set(this);
            try {
                ChangeLogParser parser = ChangeLogParserFactory.getInstance().getParser(fileName, resourceAccessor);
                changeLog = parser.parse(fileName, changeLogParameters, resourceAccessor);
                changeLog.setIncludeContextFilter(includeContextFilter);
                changeLog.setIncludeLabels(labels);
                changeLog.setIncludeIgnore(ignore != null ? ignore.booleanValue() : false);
            } finally {
                if (rootChangeLog == null) {
                    ROOT_CHANGE_LOG.remove();
                }
                if (parentChangeLog == null) {
                    PARENT_CHANGE_LOG.remove();
                } else {
                    PARENT_CHANGE_LOG.set(parentChangeLog);
                }
            }
        } catch (UnknownChangelogFormatException e) {
            if (onUnknownFileFormat == OnUnknownFileFormat.FAIL) {
                throw e;
            }
            // This matches only an extension, but filename can be a full path, too. Is it right?
            boolean matchesFileExtension = StringUtil.trimToEmpty(fileName).matches("\\.\\w+$");
            if (matchesFileExtension || onUnknownFileFormat == OnUnknownFileFormat.WARN) {
                Scope.getCurrentScope().getLog(getClass()).warning(
                        "included file " + fileName + "/" + fileName + " is not a recognized file type"
                );
            }
            return false;
        }
        PreconditionContainer preconditions = changeLog.getPreconditions();
        if (preconditions != null) {
            if (null == this.getPreconditions()) {
                this.setPreconditions(new PreconditionContainer());
            }
            this.getPreconditions().addNestedPrecondition(preconditions);
        }
        for (ChangeSet changeSet : changeLog.getChangeSets()) {
            addChangeSet(changeSet);
        }

        return true;
    }

    protected ChangeSet createChangeSet(ParsedNode node, ResourceAccessor resourceAccessor) throws ParsedNodeException {
        ChangeSet changeSet = new ChangeSet(this);
        changeSet.setChangeLogParameters(this.getChangeLogParameters());
        changeSet.load(node, resourceAccessor);
        return changeSet;
    }

    protected Comparator<String> getStandardChangeLogComparator() {
        return new Comparator<String>() {
            @Override
            public int compare(String o1, String o2) {
                //by ignoring WEB-INF/classes in path all changelog Files independent
                //whehther they are in a WAR or in a JAR are order following the same rule
                return o1.replace("WEB-INF/classes/", "").compareTo(o2.replace("WEB-INF/classes/", ""));
            }
        };
    }

    public static String normalizePath(String filePath) {
        if (filePath == null) {
            return null;
        }
        String noClassPathReplaced = NON_CLASSPATH_PATTERN.matcher(filePath).replaceFirst("");
        String doubleBackSlashReplaced = DOUBLE_BACK_SLASH_PATTERN.matcher(noClassPathReplaced).replaceAll("/");
        String doubleSlashReplaced = DOUBLE_SLASH_PATTERN.matcher(doubleBackSlashReplaced).replaceAll("/");
        String slashDotSlashReplaced = SLASH_DOT_SLASH_PATTERN.matcher(doubleSlashReplaced).replaceAll("/");
        String noLetterReplaced = NO_LETTER_PATTERN.matcher(slashDotSlashReplaced).replaceFirst("");
        return DOT_SLASH_PATTERN.matcher(noLetterReplaced).replaceFirst("");
    }

    public void clearCheckSums() {
        for (ChangeSet changeSet : getChangeSets()) {
            changeSet.clearCheckSum();
        }
    }

    /**
     * Holder for the PreconditionContainer for this changelog, plus any nested changelogs.
     */
    @LiquibaseService(skip = true)
    private static class GlobalPreconditionContainer extends PreconditionContainer {

        /**
         * This container should always be TEST because it may contain a mix of containers which may or may not get tested during update-sql
         */
        @Override
        public OnSqlOutputOption getOnSqlOutput() {
            return OnSqlOutputOption.TEST;
        }

        @Override
        public void addNestedPrecondition(Precondition precondition) {
            super.addNestedPrecondition(precondition);
        }
    }

    /**
     * Controls what to do when including a file with a format that isn't recognized by a changelog parser.
     */
    public enum OnUnknownFileFormat {

        /**
         * Silently skip unknown files.
         */
        SKIP,

        /**
         * Log a warning about the file not being in a recognized format, but continue on
         */
        WARN,

        /**
         * Fail parsing with an error
         */
        FAIL
    }

}<|MERGE_RESOLUTION|>--- conflicted
+++ resolved
@@ -604,16 +604,12 @@
 
             List<Resource> unsortedResources = null;
             try {
-<<<<<<< HEAD
-                String path = resourceAccessor.resolve(relativeTo, pathName);
-=======
                 String path;
                 if (relativeTo == null) {
                     path = pathName;
                 } else {
                     path = resourceAccessor.get(relativeTo).resolveSibling(pathName).getPath();
                 }
->>>>>>> 443bc7fd
 
                 path = path.replace("\\", "/");
                 LOG.fine("includeAll for " + pathName);
@@ -641,11 +637,7 @@
 
             for (Resource resource : resources) {
                 Scope.getCurrentScope().getLog(getClass()).info("Reading resource: " + resource);
-<<<<<<< HEAD
-                include(resource.getPath(), false, resourceAccessor, includeContexts, labels, ignore, OnUnknownFileFormat.WARN);
-=======
                 include(resource.getPath(), false, resourceAccessor, includeContextFilter, labels, ignore, OnUnknownFileFormat.WARN);
->>>>>>> 443bc7fd
             }
         } catch (Exception e) {
             throw new SetupException(e);
@@ -706,15 +698,11 @@
         }
 
         if (isRelativePath) {
-<<<<<<< HEAD
-            fileName = resourceAccessor.resolve(this.getPhysicalFilePath(), fileName);
-=======
             try {
                 fileName = resourceAccessor.get(this.getPhysicalFilePath()).resolveSibling(fileName).getPath();
             } catch (IOException e) {
                 throw new UnexpectedLiquibaseException(e);
             }
->>>>>>> 443bc7fd
         }
         DatabaseChangeLog changeLog;
         try {
