package liquibase.changelog;

import liquibase.*;
import liquibase.changelog.filter.ContextChangeSetFilter;
import liquibase.changelog.filter.DbmsChangeSetFilter;
import liquibase.changelog.filter.LabelChangeSetFilter;
import liquibase.changelog.visitor.ValidatingVisitor;
import liquibase.database.Database;
import liquibase.database.DatabaseList;
import liquibase.database.ObjectQuotingStrategy;
import liquibase.exception.*;
import liquibase.logging.Logger;
import liquibase.parser.ChangeLogParser;
import liquibase.parser.ChangeLogParserFactory;
import liquibase.parser.core.ParsedNode;
import liquibase.parser.core.ParsedNodeException;
import liquibase.precondition.Conditional;
import liquibase.precondition.Precondition;
import liquibase.precondition.core.PreconditionContainer;
import liquibase.resource.ResourceAccessor;
import liquibase.servicelocator.LiquibaseService;
import liquibase.util.StringUtil;
import liquibase.util.FilenameUtil;

import java.io.IOException;
import java.io.InputStream;
import java.util.*;

/**
 * Encapsulates the information stored in the change log XML file.
 */
public class DatabaseChangeLog implements Comparable<DatabaseChangeLog>, Conditional {
    private static final ThreadLocal<DatabaseChangeLog> ROOT_CHANGE_LOG = new ThreadLocal<>();
    private static final ThreadLocal<DatabaseChangeLog> PARENT_CHANGE_LOG = new ThreadLocal<>();
    private static final Logger LOG = Scope.getCurrentScope().getLog(DatabaseChangeLog.class);

    private PreconditionContainer preconditionContainer = new GlobalPreconditionContainer();
    private String physicalFilePath;
    private String logicalFilePath;
    private String changeLogId;
    private ObjectQuotingStrategy objectQuotingStrategy;

    private List<ChangeSet> changeSets = new ArrayList<>();
    private ChangeLogParameters changeLogParameters;

    private RuntimeEnvironment runtimeEnvironment;

    private DatabaseChangeLog rootChangeLog = ROOT_CHANGE_LOG.get();

    private DatabaseChangeLog parentChangeLog = PARENT_CHANGE_LOG.get();

    private ContextExpression contextFilter;

    private ContextExpression includeContextFilter;

    private Labels includeLabels;
    private boolean includeIgnore;

    public DatabaseChangeLog() {
    }

    public DatabaseChangeLog(String physicalFilePath) {
        this.physicalFilePath = physicalFilePath;
    }

    public void setRootChangeLog(DatabaseChangeLog rootChangeLog) {
        this.rootChangeLog = rootChangeLog;
    }

    public DatabaseChangeLog getRootChangeLog() {
        return (rootChangeLog != null) ? rootChangeLog : this;
    }

    public void setParentChangeLog(DatabaseChangeLog parentChangeLog) {
        this.parentChangeLog = parentChangeLog;
    }

    public DatabaseChangeLog getParentChangeLog() {
        return parentChangeLog;
    }

    public RuntimeEnvironment getRuntimeEnvironment() {
        return runtimeEnvironment;
    }

    public void setRuntimeEnvironment(RuntimeEnvironment runtimeEnvironment) {
        this.runtimeEnvironment = runtimeEnvironment;
    }

    @Override
    public PreconditionContainer getPreconditions() {
        return preconditionContainer;
    }

    @Override
    public void setPreconditions(PreconditionContainer precond) {
        this.preconditionContainer.addNestedPrecondition(precond);
    }


    public ChangeLogParameters getChangeLogParameters() {
        return changeLogParameters;
    }

    public void setChangeLogParameters(ChangeLogParameters changeLogParameters) {
        this.changeLogParameters = changeLogParameters;
    }

    public String getPhysicalFilePath() {
        return physicalFilePath;
    }

    public void setPhysicalFilePath(String physicalFilePath) {
        this.physicalFilePath = physicalFilePath;
    }

    public String getChangeLogId() {
        return changeLogId;
    }

    public void setChangeLogId(String changeLogId) {
        this.changeLogId = changeLogId;
    }

    public String getLogicalFilePath() {
        String returnPath = logicalFilePath;
        if (logicalFilePath == null) {
            returnPath = physicalFilePath;
        }
        if (returnPath == null) {
            return null;
        }

        return returnPath
                .replaceAll("\\\\", "/")
                .replaceFirst("^/", "");
    }

    public void setLogicalFilePath(String logicalFilePath) {
        this.logicalFilePath = logicalFilePath;
    }

    public String getFilePath() {
        if (logicalFilePath == null) {
            return physicalFilePath;
        } else {
            return getLogicalFilePath();
        }
    }

    public ObjectQuotingStrategy getObjectQuotingStrategy() {
        return objectQuotingStrategy;
    }

    public void setObjectQuotingStrategy(ObjectQuotingStrategy objectQuotingStrategy) {
        this.objectQuotingStrategy = objectQuotingStrategy;
    }

    /**
     * @deprecated use {@link #getContextFilter()}
     */
    public ContextExpression getContexts() {
        return getContextFilter();
    }

    /**
     * @deprecated use {@link #setContextFilter(ContextExpression)}
     */
    public void setContexts(ContextExpression contexts) {
        setContextFilter(contexts);
    }

    public ContextExpression getContextFilter() {
        return contextFilter;
    }

    public void setContextFilter(ContextExpression contextFilter) {
        this.contextFilter = contextFilter;
    }

    public ContextExpression getIncludeContextFilter() {
        return includeContextFilter;
    }

    /**
     * @deprecated Correct version is {@link #setIncludeLabels(Labels)}. Kept for backwards compatibility.
     */
    public void setIncludeLabels(LabelExpression labels) {
        this.includeLabels = new Labels(labels.toString());
    }

    public void setIncludeLabels(Labels labels) {
        this.includeLabels = labels;
    }

    public Labels getIncludeLabels() {
        return includeLabels;
    }

    public void setIncludeIgnore(boolean ignore) {
        this.includeIgnore = ignore;
    }

    public boolean isIncludeIgnore() {
        return this.includeIgnore;
    }

    /**
     * @deprecated use {@link #setIncludeContextFilter(ContextExpression)}
     */
    public void setIncludeContexts(ContextExpression includeContexts) {
        setIncludeContextFilter(includeContexts);
    }

    public void setIncludeContextFilter(ContextExpression includeContextFilter) {
        this.includeContextFilter = includeContextFilter;
    }

    @Override
    public String toString() {
        return getFilePath();
    }

    @Override
    public int compareTo(DatabaseChangeLog o) {
        return getFilePath().compareTo(o.getFilePath());
    }

    public ChangeSet getChangeSet(String path, String author, String id) {
        for (ChangeSet changeSet : changeSets) {
            final String normalizedPath = normalizePath(changeSet.getFilePath());
            if (normalizedPath != null &&
                    normalizedPath.equalsIgnoreCase(normalizePath(path)) &&
                    changeSet.getAuthor().equalsIgnoreCase(author) &&
                    changeSet.getId().equalsIgnoreCase(id) &&
                    isDbmsMatch(changeSet.getDbmsSet())) {
                return changeSet;
            }
        }

        return null;
    }

    public List<ChangeSet> getChangeSets() {
        return changeSets;
    }

    public void addChangeSet(ChangeSet changeSet) {
        if (changeSet.getRunOrder() == null) {
            ListIterator<ChangeSet> it = this.changeSets.listIterator(this.changeSets.size());
            boolean added = false;
            while (it.hasPrevious() && !added) {
                if (!"last".equals(it.previous().getRunOrder())) {
                    it.next();
                    it.add(changeSet);
                    added = true;
                }
            }
            if (!added) {
                it.add(changeSet);
            }

        } else if ("first".equals(changeSet.getRunOrder())) {
            ListIterator<ChangeSet> it = this.changeSets.listIterator();
            boolean added = false;
            while (it.hasNext() && !added) {
                if (!"first".equals(it.next().getRunOrder())) {
                    it.previous();
                    it.add(changeSet);
                    added = true;
                }
            }
            if (!added) {
                this.changeSets.add(changeSet);
            }
        } else if ("last".equals(changeSet.getRunOrder())) {
            this.changeSets.add(changeSet);
        } else {
            throw new UnexpectedLiquibaseException("Unknown runOrder: " + changeSet.getRunOrder());
        }
    }

    @Override
    public boolean equals(Object o) {
        if (this == o) {
            return true;
        }
        if ((o == null) || (getClass() != o.getClass())) {
            return false;
        }

        DatabaseChangeLog that = (DatabaseChangeLog) o;

        return getFilePath().equals(that.getFilePath());

    }

    @Override
    public int hashCode() {
        return getFilePath().hashCode();
    }

    public void validate(Database database, String... contexts) throws LiquibaseException {
        this.validate(database, new Contexts(contexts), new LabelExpression());
    }

    public void validate(Database database, Contexts contexts, LabelExpression labelExpression)
            throws LiquibaseException {

        database.setObjectQuotingStrategy(objectQuotingStrategy);

        ChangeLogIterator logIterator = new ChangeLogIterator(
                this,
                new DbmsChangeSetFilter(database),
                new ContextChangeSetFilter(contexts),
                new LabelChangeSetFilter(labelExpression)
        );

        ValidatingVisitor validatingVisitor = new ValidatingVisitor(database.getRanChangeSetList());
        validatingVisitor.validate(database, this);
        logIterator.run(validatingVisitor, new RuntimeEnvironment(database, contexts, labelExpression));

        for (String message : validatingVisitor.getWarnings().getMessages()) {
            Scope.getCurrentScope().getLog(getClass()).warning(message);
        }

        if (!validatingVisitor.validationPassed()) {
            throw new ValidationFailedException(validatingVisitor);
        }
    }

    public ChangeSet getChangeSet(RanChangeSet ranChangeSet) {
        final ChangeSet changeSet = getChangeSet(ranChangeSet.getChangeLog(), ranChangeSet.getAuthor(), ranChangeSet.getId());
        if (changeSet != null) {
            changeSet.setStoredFilePath(ranChangeSet.getStoredChangeLog());
        }
        return changeSet;
    }

    public void load(ParsedNode parsedNode, ResourceAccessor resourceAccessor) throws ParsedNodeException, SetupException {
        setChangeLogId(parsedNode.getChildValue(null, "changeLogId", String.class));
        setLogicalFilePath(parsedNode.getChildValue(null, "logicalFilePath", String.class));
        setContextFilter(new ContextExpression(parsedNode.getChildValue(null, "context", String.class)));
        String objectQuotingStrategy = parsedNode.getChildValue(null, "objectQuotingStrategy", String.class);
        if (objectQuotingStrategy != null) {
            setObjectQuotingStrategy(ObjectQuotingStrategy.valueOf(objectQuotingStrategy));
        }
        for (ParsedNode childNode : parsedNode.getChildren()) {
            handleChildNode(childNode, resourceAccessor);
        }
    }

    protected void expandExpressions(ParsedNode parsedNode) throws UnknownChangeLogParameterException {
        if (changeLogParameters == null) {
            return;
        }
        try {
            Object value = parsedNode.getValue();
            if ((value != null) && (value instanceof String)) {
                parsedNode.setValue(changeLogParameters.expandExpressions(parsedNode.getValue(String.class), this));
            }

            List<ParsedNode> children = parsedNode.getChildren();
            if (children != null) {
                for (ParsedNode child : children) {
                    expandExpressions(child);
                }
            }
        } catch (ParsedNodeException e) {
            throw new UnexpectedLiquibaseException(e);
        }
    }

    protected void handleChildNode(ParsedNode node, ResourceAccessor resourceAccessor) throws ParsedNodeException, SetupException {
        expandExpressions(node);
        String nodeName = node.getName();
        switch (nodeName) {
            case "changeSet":
                if (isDbmsMatch(node.getChildValue(null, "dbms", String.class))) {
                    this.addChangeSet(createChangeSet(node, resourceAccessor));
                }
                break;
            case "include": {
                String path = node.getChildValue(null, "file", String.class);
                if (path == null) {
                    throw new UnexpectedLiquibaseException("No 'file' attribute on 'include'");
                }
                path = path.replace('\\', '/');
                ContextExpression includeContextFilter = new ContextExpression(node.getChildValue(null, "contextFilter", String.class));
                if (includeContextFilter.isEmpty()) {
                    includeContextFilter = new ContextExpression(node.getChildValue(null, "context", String.class));
                }
                Labels labels = new Labels(node.getChildValue(null, "labels", String.class));
                Boolean ignore = node.getChildValue(null, "ignore", Boolean.class);
                try {
                    include(path,
                            node.getChildValue(null, "relativeToChangelogFile", false),
                            resourceAccessor,
                            includeContextFilter,
                            labels,
                            ignore,
                            OnUnknownFileFormat.FAIL);
                } catch (LiquibaseException e) {
                    throw new SetupException(e);
                }
                break;
            }
            case "includeAll": {
                String path = node.getChildValue(null, "path", String.class);
                String resourceFilterDef = node.getChildValue(null, "filter", String.class);
                if (resourceFilterDef == null) {
                    resourceFilterDef = node.getChildValue(null, "resourceFilter", String.class);
                }
                IncludeAllFilter resourceFilter = null;
                if (resourceFilterDef != null) {
                    try {
                        resourceFilter = (IncludeAllFilter) Class.forName(resourceFilterDef).getConstructor().newInstance();
                    } catch (ReflectiveOperationException e) {
                        throw new SetupException(e);
                    }
                }

                String resourceComparatorDef = node.getChildValue(null, "resourceComparator", String.class);
                Comparator<String> resourceComparator = null;
                if (resourceComparatorDef != null) {
                    try {
                        resourceComparator = (Comparator<String>) Class.forName(resourceComparatorDef).getConstructor().newInstance();
                    } catch (ReflectiveOperationException e) {
                        //take default comparator
                        Scope.getCurrentScope().getLog(getClass()).info("no resourceComparator defined - taking default " +
                                "implementation");
                        resourceComparator = getStandardChangeLogComparator();
                    }
                }

                ContextExpression includeContextFilter = new ContextExpression(node.getChildValue(null, "contextFilter", String.class));
                if (includeContextFilter.isEmpty()) {
                    includeContextFilter = new ContextExpression(node.getChildValue(null, "context", String.class));
                }
                Labels labels = new Labels(node.getChildValue(null, "labels", String.class));
                Boolean ignore = node.getChildValue(null, "ignore", Boolean.class);
                if (ignore == null) {
                    ignore = false;
                }
                includeAll(path, node.getChildValue(null, "relativeToChangelogFile", false), resourceFilter,
                        node.getChildValue(null, "errorIfMissingOrEmpty", true),
                        resourceComparator,
                        resourceAccessor,
                        includeContextFilter,
                        labels,
                        ignore);
                break;
            }
            case "preConditions": {
                PreconditionContainer parsedContainer = new PreconditionContainer();
                parsedContainer.load(node, resourceAccessor);
                this.preconditionContainer.addNestedPrecondition(parsedContainer);

                break;
            }
            case "property": {
                try {
                    String contextFilter = node.getChildValue(null, "contextFilter", String.class);
                    if (StringUtil.isEmpty(contextFilter)) {
                        contextFilter = node.getChildValue(null, "context", String.class);
                    }
                    String dbms = node.getChildValue(null, "dbms", String.class);
                    String labels = node.getChildValue(null, "labels", String.class);
                    Boolean global = node.getChildValue(null, "global", Boolean.class);
                    if (global == null) {
                        // okay behave like liquibase < 3.4 and set global == true
                        global = true;
                    }

                    String file = node.getChildValue(null, "file", String.class);

                    if (file == null) {
                        // direct referenced property, no file
                        String name = node.getChildValue(null, "name", String.class);
                        String value = node.getChildValue(null, "value", String.class);

                        this.changeLogParameters.set(name, value, contextFilter, labels, dbms, global, this);
                    } else {
                        // read properties from the file
                        Properties props = new Properties();
                        try (InputStream propertiesStream = resourceAccessor.openStream(null, file)) {
                            if (propertiesStream != null) {
                                props.load(propertiesStream);

                                for (Map.Entry<Object, Object> entry : props.entrySet()) {
                                    this.changeLogParameters.set(
                                            entry.getKey().toString(),
                                            entry.getValue().toString(),
                                            contextFilter,
                                            labels,
                                            dbms,
                                            global,
                                            this
                                    );
                                }
                            } else {
                                Scope.getCurrentScope().getLog(getClass()).info("Could not open properties file " + file);
                            }
                        }
                    }
                } catch (IOException e) {
                    throw new ParsedNodeException(e);
                }

                break;
            }
            default:
                // we want to exclude child nodes that are not changesets or the other things
                // and avoid failing when encountering "child" nodes of the databaseChangeLog which are just
                // XML node attributes (like schemaLocation). If you don't understand, remove the if and run the tests
                // and look at the error output or review the "node" object here with a debugger.
                if (node.getChildren() != null && !node.getChildren().isEmpty()) {
                    throw new ParsedNodeException("Unexpected node found under databaseChangeLog: " + nodeName);
                }
        }
    }

    public boolean isDbmsMatch(String dbmsList) {
        return isDbmsMatch(DatabaseList.toDbmsSet(dbmsList));
    }

    public boolean isDbmsMatch(Set<String> dbmsSet) {
        return dbmsSet == null
                || changeLogParameters == null
                || changeLogParameters.getValue("database.typeName", this) == null
                || DatabaseList.definitionMatches(dbmsSet, changeLogParameters.getValue("database.typeName", this).toString(), true);
    }

    /**
     * @deprecated Incorrect LabelExpression parameter. Kept for backwards compatibility
     */
    @Deprecated
    public void includeAll(String pathName,
                           boolean isRelativeToChangelogFile,
                           IncludeAllFilter resourceFilter,
                           boolean errorIfMissingOrEmpty,
                           Comparator<String> resourceComparator,
                           ResourceAccessor resourceAccessor,
                           ContextExpression includeContextFilter,
                           LabelExpression labelExpression,
                           boolean ignore)
            throws SetupException {
        Labels labels = null;
        if (labelExpression != null && !labelExpression.isEmpty()) {
            labels = new Labels(labelExpression.toString());
        }
        includeAll(pathName,
                isRelativeToChangelogFile,
                resourceFilter,
                errorIfMissingOrEmpty,
                resourceComparator,
                resourceAccessor,
                includeContextFilter,
                labels,
                ignore);
    }

    public void includeAll(String pathName,
                           boolean isRelativeToChangelogFile,
                           IncludeAllFilter resourceFilter,
                           boolean errorIfMissingOrEmpty,
                           Comparator<String> resourceComparator,
                           ResourceAccessor resourceAccessor,
                           ContextExpression includeContextFilter,
                           Labels labels,
                           boolean ignore)
            throws SetupException {
        try {
            if (pathName == null) {
                throw new SetupException("No path attribute for includeAll");
            }
            pathName = pathName.replace('\\', '/');

            if (StringUtil.isNotEmpty(pathName) && !(pathName.endsWith("/"))) {
                pathName = pathName + '/';
            }
            LOG.fine("includeAll for " + pathName);
            LOG.fine("Using file opener for includeAll: " + resourceAccessor.toString());

            String relativeTo = null;
            if (isRelativeToChangelogFile) {
                relativeTo = this.getPhysicalFilePath();
            }

            Set<String> unsortedResources = null;
            try {
                unsortedResources = resourceAccessor.list(relativeTo, pathName, true, true, false);
            } catch (IOException e) {
                if (errorIfMissingOrEmpty) {
                    throw e;
                }
            }
            SortedSet<String> resources = new TreeSet<>(resourceComparator);
            if (unsortedResources != null) {
                for (String resourcePath : unsortedResources) {
                    if ((resourceFilter == null) || resourceFilter.include(resourcePath)) {
                        resources.add(resourcePath);
                    }
                }
            }

            if (resources.isEmpty() && errorIfMissingOrEmpty) {
                throw new SetupException(
                        "Could not find directory or directory was empty for includeAll '" + pathName + "'");
            }

            for (String path : resources) {
                Scope.getCurrentScope().getLog(getClass()).info("Reading resource: " + path);
<<<<<<< HEAD
                include(path, false, resourceAccessor, includeContextFilter, labels, ignore, false);
=======
                include(path, false, resourceAccessor, includeContexts, labels, ignore, OnUnknownFileFormat.WARN);
>>>>>>> eb625608
            }
        } catch (Exception e) {
            throw new SetupException(e);
        }
    }

    /**
     * @deprecated Incorrect LabelExpression parameter. Kept for backwards compatibility
     */
    @Deprecated
    public boolean include(String fileName,
                           boolean isRelativePath,
                           ResourceAccessor resourceAccessor,
                           ContextExpression includeContextFilter,
                           LabelExpression labelExpression,
                           Boolean ignore,
                           boolean logEveryUnknownFileFormat)
            throws LiquibaseException {
        Labels labels = null;
        if (labelExpression != null && !labelExpression.isEmpty()) {
            labels = new Labels(labelExpression.getLabels());
        }

        return include(fileName,
                isRelativePath,
                resourceAccessor,
                includeContextFilter,
                labels,
                ignore,
                logEveryUnknownFileFormat);
    }

    /**
     * @deprecated
     */
    public boolean include(String fileName,
                           boolean isRelativePath,
                           ResourceAccessor resourceAccessor,
                           ContextExpression includeContextFilter,
                           Labels labels,
                           Boolean ignore,
                           boolean logEveryUnknownFileFormat)
            throws LiquibaseException {
        return include(fileName, isRelativePath, resourceAccessor, includeContexts, labels, ignore, logEveryUnknownFileFormat ? OnUnknownFileFormat.WARN : OnUnknownFileFormat.SKIP);
    }

    public boolean include(String fileName,
                           boolean isRelativePath,
                           ResourceAccessor resourceAccessor,
                           ContextExpression includeContexts,
                           Labels labels,
                           Boolean ignore,
                           OnUnknownFileFormat onUnknownFileFormat)
            throws LiquibaseException {

        if (".svn".equalsIgnoreCase(fileName) || "cvs".equalsIgnoreCase(fileName)) {
            return false;
        }

        String relativeBaseFileName = this.getPhysicalFilePath();
        if (isRelativePath) {
            relativeBaseFileName = relativeBaseFileName.replaceFirst("classpath:", "");
            fileName = FilenameUtil.concat(FilenameUtil.getDirectory(relativeBaseFileName), fileName);
        }

        fileName = fileName.replaceFirst("classpath:", "");
        DatabaseChangeLog changeLog;
        try {
            DatabaseChangeLog rootChangeLog = ROOT_CHANGE_LOG.get();
            if (rootChangeLog == null) {
                ROOT_CHANGE_LOG.set(this);
            }
            DatabaseChangeLog parentChangeLog = PARENT_CHANGE_LOG.get();
            PARENT_CHANGE_LOG.set(this);
            try {
                ChangeLogParser parser = ChangeLogParserFactory.getInstance().getParser(fileName, resourceAccessor);
                changeLog = parser.parse(fileName, changeLogParameters, resourceAccessor);
                changeLog.setIncludeContextFilter(includeContextFilter);
                changeLog.setIncludeLabels(labels);
                changeLog.setIncludeIgnore(ignore != null ? ignore.booleanValue() : false);
            } finally {
                if (rootChangeLog == null) {
                    ROOT_CHANGE_LOG.remove();
                }
                if (parentChangeLog == null) {
                    PARENT_CHANGE_LOG.remove();
                } else {
                    PARENT_CHANGE_LOG.set(parentChangeLog);
                }
            }
        } catch (UnknownChangelogFormatException e) {
            if (onUnknownFileFormat == OnUnknownFileFormat.FAIL) {
                throw e;
            }
            // This matches only an extension, but filename can be a full path, too. Is it right?
            boolean matchesFileExtension = StringUtil.trimToEmpty(fileName).matches("\\.\\w+$");
            if (matchesFileExtension || onUnknownFileFormat == OnUnknownFileFormat.WARN) {
                Scope.getCurrentScope().getLog(getClass()).warning(
                        "included file " + relativeBaseFileName + "/" + fileName + " is not a recognized file type"
                );
            }
            return false;
        }
        PreconditionContainer preconditions = changeLog.getPreconditions();
        if (preconditions != null) {
            if (null == this.getPreconditions()) {
                this.setPreconditions(new PreconditionContainer());
            }
            this.getPreconditions().addNestedPrecondition(preconditions);
        }
        for (ChangeSet changeSet : changeLog.getChangeSets()) {
            addChangeSet(changeSet);
        }

        return true;
    }

    protected ChangeSet createChangeSet(ParsedNode node, ResourceAccessor resourceAccessor) throws ParsedNodeException {
        ChangeSet changeSet = new ChangeSet(this);
        changeSet.setChangeLogParameters(this.getChangeLogParameters());
        changeSet.load(node, resourceAccessor);
        return changeSet;
    }

    protected Comparator<String> getStandardChangeLogComparator() {
        return new Comparator<String>() {
            @Override
            public int compare(String o1, String o2) {
                //by ignoring WEB-INF/classes in path all changelog Files independent
                //whehther they are in a WAR or in a JAR are order following the same rule
                return o1.replace("WEB-INF/classes/", "").compareTo(o2.replace("WEB-INF/classes/", ""));
            }
        };
    }

    public static String normalizePath(String filePath) {
        if (filePath == null) {
            return null;
        }
        return filePath.replaceFirst("^classpath:", "")
                .replaceAll("\\\\", "/")
                .replaceAll("//+", "/")
                .replaceAll("/\\./", "/")
                .replaceFirst("^[a-zA-Z]:", "")
                .replaceFirst("^\\.?/", "")
                ;

    }

    public void clearCheckSums() {
        for (ChangeSet changeSet : getChangeSets()) {
            changeSet.clearCheckSum();
        }
    }

    /**
     * Holder for the PreconditionContainer for this changelog, plus any nested changelogs.
     */
    @LiquibaseService(skip = true)
    private static class GlobalPreconditionContainer extends PreconditionContainer {

        /**
         * This container should always be TEST because it may contain a mix of containers which may or may not get tested during update-sql
         */
        @Override
        public OnSqlOutputOption getOnSqlOutput() {
            return OnSqlOutputOption.TEST;
        }

        @Override
        public void addNestedPrecondition(Precondition precondition) {
            super.addNestedPrecondition(precondition);
        }
    }

    /**
     * Controls what to do when including a file with a format that isn't recognized by a changelog parser.
     */
    public enum OnUnknownFileFormat {

        /** Silently skip unknown files.*/
        SKIP,

        /**  Log a warning about the file not being in a recognized format, but continue on */
        WARN,

        /** Fail parsing with an error */
        FAIL
    }

}<|MERGE_RESOLUTION|>--- conflicted
+++ resolved
@@ -611,11 +611,7 @@
 
             for (String path : resources) {
                 Scope.getCurrentScope().getLog(getClass()).info("Reading resource: " + path);
-<<<<<<< HEAD
-                include(path, false, resourceAccessor, includeContextFilter, labels, ignore, false);
-=======
-                include(path, false, resourceAccessor, includeContexts, labels, ignore, OnUnknownFileFormat.WARN);
->>>>>>> eb625608
+                include(path, false, resourceAccessor, includeContextFilter, labels, ignore, OnUnknownFileFormat.WARN);
             }
         } catch (Exception e) {
             throw new SetupException(e);
@@ -659,7 +655,7 @@
                            Boolean ignore,
                            boolean logEveryUnknownFileFormat)
             throws LiquibaseException {
-        return include(fileName, isRelativePath, resourceAccessor, includeContexts, labels, ignore, logEveryUnknownFileFormat ? OnUnknownFileFormat.WARN : OnUnknownFileFormat.SKIP);
+        return include(fileName, isRelativePath, resourceAccessor, includeContextFilter, labels, ignore, logEveryUnknownFileFormat ? OnUnknownFileFormat.WARN : OnUnknownFileFormat.SKIP);
     }
 
     public boolean include(String fileName,
