package liquibase.changelog;

import liquibase.*;
import liquibase.changelog.filter.ContextChangeSetFilter;
import liquibase.changelog.filter.DbmsChangeSetFilter;
import liquibase.changelog.filter.LabelChangeSetFilter;
import liquibase.changelog.visitor.ValidatingVisitor;
import liquibase.database.Database;
import liquibase.database.DatabaseList;
import liquibase.database.ObjectQuotingStrategy;
import liquibase.exception.*;
import liquibase.logging.Logger;
import liquibase.parser.ChangeLogParser;
import liquibase.parser.ChangeLogParserFactory;
import liquibase.parser.core.ParsedNode;
import liquibase.parser.core.ParsedNodeException;
import liquibase.precondition.Conditional;
import liquibase.precondition.Precondition;
import liquibase.precondition.core.PreconditionContainer;
import liquibase.resource.Resource;
import liquibase.resource.ResourceAccessor;
import liquibase.servicelocator.LiquibaseService;
import liquibase.util.StringUtil;
import liquibase.util.FilenameUtil;

import java.io.IOException;
import java.io.InputStream;
import java.nio.file.Paths;
import java.util.*;
import java.util.regex.Pattern;

/**
 * Encapsulates the information stored in the change log XML file.
 */
public class DatabaseChangeLog implements Comparable<DatabaseChangeLog>, Conditional {
    private static final ThreadLocal<DatabaseChangeLog> ROOT_CHANGE_LOG = new ThreadLocal<>();
    private static final ThreadLocal<DatabaseChangeLog> PARENT_CHANGE_LOG = new ThreadLocal<>();
    private static final Logger LOG = Scope.getCurrentScope().getLog(DatabaseChangeLog.class);
    private static final Pattern SLASH_PATTERN = Pattern.compile("^/");
    private static final Pattern NON_CLASSPATH_PATTERN = Pattern.compile("^classpath:");
    private static final Pattern DOUBLE_BACK_SLASH_PATTERN = Pattern.compile("\\\\");
    private static final Pattern DOUBLE_SLASH_PATTERN = Pattern.compile("//+");
    private static final Pattern SLASH_DOT_SLASH_PATTERN = Pattern.compile("/\\./");
    private static final Pattern NO_LETTER_PATTERN = Pattern.compile("^[a-zA-Z]:");
    private static final Pattern DOT_SLASH_PATTERN = Pattern.compile("^\\.?/");

    private PreconditionContainer preconditionContainer = new GlobalPreconditionContainer();
    private String physicalFilePath;
    private String logicalFilePath;
    private String changeLogId;
    private ObjectQuotingStrategy objectQuotingStrategy;

    private List<ChangeSet> changeSets = new ArrayList<>();
    private ChangeLogParameters changeLogParameters;

    private RuntimeEnvironment runtimeEnvironment;

    private DatabaseChangeLog rootChangeLog = ROOT_CHANGE_LOG.get();

    private DatabaseChangeLog parentChangeLog = PARENT_CHANGE_LOG.get();

    private ContextExpression contextFilter;

    private ContextExpression includeContextFilter;

    private Labels includeLabels;
    private boolean includeIgnore;

    public DatabaseChangeLog() {
    }

    public DatabaseChangeLog(String physicalFilePath) {
        this.physicalFilePath = physicalFilePath;
    }

    public void setRootChangeLog(DatabaseChangeLog rootChangeLog) {
        this.rootChangeLog = rootChangeLog;
    }

    public DatabaseChangeLog getRootChangeLog() {
        return (rootChangeLog != null) ? rootChangeLog : this;
    }

    public void setParentChangeLog(DatabaseChangeLog parentChangeLog) {
        this.parentChangeLog = parentChangeLog;
    }

    public DatabaseChangeLog getParentChangeLog() {
        return parentChangeLog;
    }

    public RuntimeEnvironment getRuntimeEnvironment() {
        return runtimeEnvironment;
    }

    public void setRuntimeEnvironment(RuntimeEnvironment runtimeEnvironment) {
        this.runtimeEnvironment = runtimeEnvironment;
    }

    @Override
    public PreconditionContainer getPreconditions() {
        return preconditionContainer;
    }

    @Override
    public void setPreconditions(PreconditionContainer precond) {
        this.preconditionContainer.addNestedPrecondition(precond);
    }


    public ChangeLogParameters getChangeLogParameters() {
        return changeLogParameters;
    }

    public void setChangeLogParameters(ChangeLogParameters changeLogParameters) {
        this.changeLogParameters = changeLogParameters;
    }

    public String getPhysicalFilePath() {
        return physicalFilePath;
    }

    public void setPhysicalFilePath(String physicalFilePath) {
        this.physicalFilePath = physicalFilePath;
    }

    public String getChangeLogId() {
        return changeLogId;
    }

    public void setChangeLogId(String changeLogId) {
        this.changeLogId = changeLogId;
    }

    public String getLogicalFilePath() {
        String returnPath = logicalFilePath;
        if (logicalFilePath == null) {
            returnPath = physicalFilePath;
        }
        if (returnPath == null) {
            return null;
        }
        String path = DOUBLE_BACK_SLASH_PATTERN.matcher(returnPath).replaceAll("/");
        return SLASH_PATTERN.matcher(path).replaceFirst("");
    }

    public void setLogicalFilePath(String logicalFilePath) {
        this.logicalFilePath = logicalFilePath;
    }

    public String getFilePath() {
        if (logicalFilePath == null) {
            return physicalFilePath;
        } else {
            return getLogicalFilePath();
        }
    }

    public ObjectQuotingStrategy getObjectQuotingStrategy() {
        return objectQuotingStrategy;
    }

    public void setObjectQuotingStrategy(ObjectQuotingStrategy objectQuotingStrategy) {
        this.objectQuotingStrategy = objectQuotingStrategy;
    }

    /**
     * @deprecated use {@link #getContextFilter()}
     */
    public ContextExpression getContexts() {
        return getContextFilter();
    }

    /**
     * @deprecated use {@link #setContextFilter(ContextExpression)}
     */
    public void setContexts(ContextExpression contexts) {
        setContextFilter(contexts);
    }

    public ContextExpression getContextFilter() {
        return contextFilter;
    }

    public void setContextFilter(ContextExpression contextFilter) {
        this.contextFilter = contextFilter;
    }

    public ContextExpression getIncludeContextFilter() {
        return includeContextFilter;
    }

    /**
     * @deprecated Correct version is {@link #setIncludeLabels(Labels)}. Kept for backwards compatibility.
     */
    public void setIncludeLabels(LabelExpression labels) {
        this.includeLabels = new Labels(labels.toString());
    }

    public void setIncludeLabels(Labels labels) {
        this.includeLabels = labels;
    }

    public Labels getIncludeLabels() {
        return includeLabels;
    }

    public void setIncludeIgnore(boolean ignore) {
        this.includeIgnore = ignore;
    }

    public boolean isIncludeIgnore() {
        return this.includeIgnore;
    }

    /**
     * @deprecated use {@link #setIncludeContextFilter(ContextExpression)}
     */
    public void setIncludeContexts(ContextExpression includeContexts) {
        setIncludeContextFilter(includeContexts);
    }

    public void setIncludeContextFilter(ContextExpression includeContextFilter) {
        this.includeContextFilter = includeContextFilter;
    }

    @Override
    public String toString() {
        return getFilePath();
    }

    @Override
    public int compareTo(DatabaseChangeLog o) {
        return getFilePath().compareTo(o.getFilePath());
    }

    public ChangeSet getChangeSet(String path, String author, String id) {
        for (ChangeSet changeSet : changeSets) {
            final String normalizedPath = normalizePath(changeSet.getFilePath());
            if (normalizedPath != null &&
                    normalizedPath.equalsIgnoreCase(normalizePath(path)) &&
                    changeSet.getAuthor().equalsIgnoreCase(author) &&
                    changeSet.getId().equalsIgnoreCase(id) &&
                    isDbmsMatch(changeSet.getDbmsSet())) {
                return changeSet;
            }
        }

        return null;
    }

    public List<ChangeSet> getChangeSets() {
        return changeSets;
    }

    public void addChangeSet(ChangeSet changeSet) {
        if (changeSet.getRunOrder() == null) {
            ListIterator<ChangeSet> it = this.changeSets.listIterator(this.changeSets.size());
            boolean added = false;
            while (it.hasPrevious() && !added) {
                if (!"last".equals(it.previous().getRunOrder())) {
                    it.next();
                    it.add(changeSet);
                    added = true;
                }
            }
            if (!added) {
                it.add(changeSet);
            }

        } else if ("first".equals(changeSet.getRunOrder())) {
            ListIterator<ChangeSet> it = this.changeSets.listIterator();
            boolean added = false;
            while (it.hasNext() && !added) {
                if (!"first".equals(it.next().getRunOrder())) {
                    it.previous();
                    it.add(changeSet);
                    added = true;
                }
            }
            if (!added) {
                this.changeSets.add(changeSet);
            }
        } else if ("last".equals(changeSet.getRunOrder())) {
            this.changeSets.add(changeSet);
        } else {
            throw new UnexpectedLiquibaseException("Unknown runOrder: " + changeSet.getRunOrder());
        }
    }

    @Override
    public boolean equals(Object o) {
        if (this == o) {
            return true;
        }
        if ((o == null) || (getClass() != o.getClass())) {
            return false;
        }

        DatabaseChangeLog that = (DatabaseChangeLog) o;

        return getFilePath().equals(that.getFilePath());

    }

    @Override
    public int hashCode() {
        return getFilePath().hashCode();
    }

    public void validate(Database database, String... contexts) throws LiquibaseException {
        this.validate(database, new Contexts(contexts), new LabelExpression());
    }

    public void validate(Database database, Contexts contexts, LabelExpression labelExpression)
            throws LiquibaseException {

        database.setObjectQuotingStrategy(objectQuotingStrategy);

        ChangeLogIterator logIterator = new ChangeLogIterator(
                this,
                new DbmsChangeSetFilter(database),
                new ContextChangeSetFilter(contexts),
                new LabelChangeSetFilter(labelExpression)
        );

        ValidatingVisitor validatingVisitor = new ValidatingVisitor(database.getRanChangeSetList());
        validatingVisitor.validate(database, this);
        logIterator.run(validatingVisitor, new RuntimeEnvironment(database, contexts, labelExpression));

        final Logger log = Scope.getCurrentScope().getLog(getClass());
        for (String message : validatingVisitor.getWarnings().getMessages()) {
            log.warning(message);
        }

        if (!validatingVisitor.validationPassed()) {
            throw new ValidationFailedException(validatingVisitor);
        }
    }

    public ChangeSet getChangeSet(RanChangeSet ranChangeSet) {
        final ChangeSet changeSet = getChangeSet(ranChangeSet.getChangeLog(), ranChangeSet.getAuthor(), ranChangeSet.getId());
        if (changeSet != null) {
            changeSet.setStoredFilePath(ranChangeSet.getStoredChangeLog());
        }
        return changeSet;
    }

    public void load(ParsedNode parsedNode, ResourceAccessor resourceAccessor) throws ParsedNodeException, SetupException {
        setChangeLogId(parsedNode.getChildValue(null, "changeLogId", String.class));
        setLogicalFilePath(parsedNode.getChildValue(null, "logicalFilePath", String.class));

        String context = parsedNode.getChildValue(null, "contextFilter", String.class);
        if (context == null) {
            context = parsedNode.getChildValue(null, "context", String.class);
        }

        setContextFilter(new ContextExpression(context));
        String objectQuotingStrategy = parsedNode.getChildValue(null, "objectQuotingStrategy", String.class);
        if (objectQuotingStrategy != null) {
            setObjectQuotingStrategy(ObjectQuotingStrategy.valueOf(objectQuotingStrategy));
        }
        for (ParsedNode childNode : parsedNode.getChildren()) {
            handleChildNode(childNode, resourceAccessor);
        }
    }

    protected void expandExpressions(ParsedNode parsedNode) throws UnknownChangeLogParameterException {
        if (changeLogParameters == null) {
            return;
        }
        try {
            Object value = parsedNode.getValue();
            if ((value != null) && (value instanceof String)) {
                parsedNode.setValue(changeLogParameters.expandExpressions(parsedNode.getValue(String.class), this));
            }

            List<ParsedNode> children = parsedNode.getChildren();
            if (children != null) {
                for (ParsedNode child : children) {
                    expandExpressions(child);
                }
            }
        } catch (ParsedNodeException e) {
            throw new UnexpectedLiquibaseException(e);
        }
    }

    protected void handleChildNode(ParsedNode node, ResourceAccessor resourceAccessor) throws ParsedNodeException, SetupException {
        expandExpressions(node);
        String nodeName = node.getName();
        switch (nodeName) {
            case "changeSet":
                if (isDbmsMatch(node.getChildValue(null, "dbms", String.class))) {
                    this.addChangeSet(createChangeSet(node, resourceAccessor));
                }
                break;
            case "include": {
                String path = node.getChildValue(null, "file", String.class);
                if (path == null) {
                    throw new UnexpectedLiquibaseException("No 'file' attribute on 'include'");
                }
                path = path.replace('\\', '/');
                ContextExpression includeContextFilter = new ContextExpression(node.getChildValue(null, "contextFilter", String.class));
                if (includeContextFilter.isEmpty()) {
                    includeContextFilter = new ContextExpression(node.getChildValue(null, "context", String.class));
                }
                Labels labels = new Labels(node.getChildValue(null, "labels", String.class));
                Boolean ignore = node.getChildValue(null, "ignore", Boolean.class);
                try {
                    include(path,
                            node.getChildValue(null, "relativeToChangelogFile", false),
                            resourceAccessor,
                            includeContextFilter,
                            labels,
                            ignore,
                            OnUnknownFileFormat.FAIL);
                } catch (LiquibaseException e) {
                    throw new SetupException(e);
                }
                break;
            }
            case "includeAll": {
                String path = node.getChildValue(null, "path", String.class);
                String resourceFilterDef = node.getChildValue(null, "filter", String.class);
                if (resourceFilterDef == null) {
                    resourceFilterDef = node.getChildValue(null, "resourceFilter", String.class);
                }
                IncludeAllFilter resourceFilter = null;
                if (resourceFilterDef != null) {
                    try {
                        resourceFilter = (IncludeAllFilter) Class.forName(resourceFilterDef).getConstructor().newInstance();
                    } catch (ReflectiveOperationException e) {
                        throw new SetupException(e);
                    }
                }

                String resourceComparatorDef = node.getChildValue(null, "resourceComparator", String.class);
                Comparator<String> resourceComparator = null;
                if (resourceComparatorDef == null) {
                    resourceComparator = getStandardChangeLogComparator();
                } else {
                    try {
                        resourceComparator = (Comparator<String>) Class.forName(resourceComparatorDef).getConstructor().newInstance();
                    } catch (ReflectiveOperationException e) {
                        //take default comparator
                        Scope.getCurrentScope().getLog(getClass()).info("no resourceComparator defined - taking default " +
                                "implementation");
                        resourceComparator = getStandardChangeLogComparator();
                    }
                }

                ContextExpression includeContextFilter = new ContextExpression(node.getChildValue(null, "contextFilter", String.class));
                if (includeContextFilter.isEmpty()) {
                    includeContextFilter = new ContextExpression(node.getChildValue(null, "context", String.class));
                }
                Labels labels = new Labels(node.getChildValue(null, "labels", String.class));
                Boolean ignore = node.getChildValue(null, "ignore", Boolean.class);
                if (ignore == null) {
                    ignore = false;
                }
                includeAll(path, node.getChildValue(null, "relativeToChangelogFile", false), resourceFilter,
                        node.getChildValue(null, "errorIfMissingOrEmpty", true),
                        resourceComparator,
                        resourceAccessor,
                        includeContextFilter,
                        labels,
                        ignore);
                break;
            }
            case "preConditions": {
                PreconditionContainer parsedContainer = new PreconditionContainer();
                parsedContainer.load(node, resourceAccessor);
                this.preconditionContainer.addNestedPrecondition(parsedContainer);

                break;
            }
            case "property": {
                try {
                    String contextFilter = node.getChildValue(null, "contextFilter", String.class);
                    if (StringUtil.isEmpty(contextFilter)) {
                        contextFilter = node.getChildValue(null, "context", String.class);
                    }
                    String dbms = node.getChildValue(null, "dbms", String.class);
                    String labels = node.getChildValue(null, "labels", String.class);
                    Boolean global = node.getChildValue(null, "global", Boolean.class);
                    if (global == null) {
                        // okay behave like liquibase < 3.4 and set global == true
                        global = true;
                    }

                    String file = node.getChildValue(null, "file", String.class);

                    if (file == null) {
                        // direct referenced property, no file
                        String name = node.getChildValue(null, "name", String.class);
                        String value = node.getChildValue(null, "value", String.class);

                        this.changeLogParameters.set(name, value, contextFilter, labels, dbms, global, this);
                    } else {
                        // read properties from the file
                        Properties props = new Properties();
                        Resource resource = resourceAccessor.get(file);
                        if (resource == null) {
                            Scope.getCurrentScope().getLog(getClass()).info("Could not open properties file " + file);
                        } else {
                            try (InputStream propertiesStream = resource.openInputStream()) {
                                props.load(propertiesStream);

                                for (Map.Entry<Object, Object> entry : props.entrySet()) {
                                    this.changeLogParameters.set(
                                            entry.getKey().toString(),
                                            entry.getValue().toString(),
                                            contextFilter,
                                            labels,
                                            dbms,
                                            global,
                                            this
                                    );
                                }
                            }
                        }
                    }
                } catch (IOException e) {
                    throw new ParsedNodeException(e);
                }

                break;
            }
            default:
                // we want to exclude child nodes that are not changesets or the other things
                // and avoid failing when encountering "child" nodes of the databaseChangeLog which are just
                // XML node attributes (like schemaLocation). If you don't understand, remove the if and run the tests
                // and look at the error output or review the "node" object here with a debugger.
                if (node.getChildren() != null && !node.getChildren().isEmpty()) {
                    throw new ParsedNodeException("Unexpected node found under databaseChangeLog: " + nodeName);
                }
        }
    }

    public boolean isDbmsMatch(String dbmsList) {
        return isDbmsMatch(DatabaseList.toDbmsSet(dbmsList));
    }

    public boolean isDbmsMatch(Set<String> dbmsSet) {
        return dbmsSet == null
                || changeLogParameters == null
                || changeLogParameters.getValue("database.typeName", this) == null
                || DatabaseList.definitionMatches(dbmsSet, changeLogParameters.getValue("database.typeName", this).toString(), true);
    }

    /**
     * @deprecated Incorrect LabelExpression parameter. Kept for backwards compatibility
     */
    @Deprecated
    public void includeAll(String pathName,
                           boolean isRelativeToChangelogFile,
                           IncludeAllFilter resourceFilter,
                           boolean errorIfMissingOrEmpty,
                           Comparator<String> resourceComparator,
                           ResourceAccessor resourceAccessor,
                           ContextExpression includeContextFilter,
                           LabelExpression labelExpression,
                           boolean ignore)
            throws SetupException {
        Labels labels = null;
        if (labelExpression != null && !labelExpression.isEmpty()) {
            labels = new Labels(labelExpression.toString());
        }
        includeAll(pathName,
                isRelativeToChangelogFile,
                resourceFilter,
                errorIfMissingOrEmpty,
                resourceComparator,
                resourceAccessor,
                includeContextFilter,
                labels,
                ignore);
    }

    public void includeAll(String pathName,
                           boolean isRelativeToChangelogFile,
                           IncludeAllFilter resourceFilter,
                           boolean errorIfMissingOrEmpty,
                           Comparator<String> resourceComparator,
                           ResourceAccessor resourceAccessor,
                           ContextExpression includeContextFilter,
                           Labels labels,
                           boolean ignore)
            throws SetupException {
        try {
            if (pathName == null) {
                throw new SetupException("No path attribute for includeAll");
            }
            pathName = pathName.replace('\\', '/');

            if (StringUtil.isNotEmpty(pathName) && !(pathName.endsWith("/"))) {
                pathName = pathName + '/';
            }
            String relativeTo = null;
            if (isRelativeToChangelogFile) {
                relativeTo = this.getPhysicalFilePath();
            }

            List<Resource> unsortedResources = null;
            try {
                String path = resourceAccessor.resolve(relativeTo, pathName);

                path = path.replace("\\", "/");
                LOG.fine("includeAll for " + pathName);
                LOG.fine("Using file opener for includeAll: " + resourceAccessor.toString());

                unsortedResources = resourceAccessor.search(path, true);
            } catch (IOException e) {
                if (errorIfMissingOrEmpty) {
                    throw e;
                }
            }
            SortedSet<Resource> resources = new TreeSet<>((o1, o2) -> resourceComparator.compare(o1.getPath(), o2.getPath()));
            if (unsortedResources != null) {
                for (Resource resourcePath : unsortedResources) {
                    if ((resourceFilter == null) || resourceFilter.include(resourcePath.getPath())) {
                        resources.add(resourcePath);
                    }
                }
            }

            if (resources.isEmpty() && errorIfMissingOrEmpty) {
                throw new SetupException(
                        "Could not find directory or directory was empty for includeAll '" + pathName + "'");
            }

<<<<<<< HEAD
            for (Resource resource : resources) {
                Scope.getCurrentScope().getLog(getClass()).info("Reading resource: " + resource);
                include(resource.getPath(), false, resourceAccessor, includeContexts, labels, ignore, OnUnknownFileFormat.WARN);
=======
            for (String path : resources) {
                Scope.getCurrentScope().getLog(getClass()).info("Reading resource: " + path);
                include(path, false, resourceAccessor, includeContextFilter, labels, ignore, OnUnknownFileFormat.WARN);
>>>>>>> 19a15f51
            }
        } catch (Exception e) {
            throw new SetupException(e);
        }
    }

    /**
     * @deprecated Incorrect LabelExpression parameter. Kept for backwards compatibility
     */
    @Deprecated
    public boolean include(String fileName,
                           boolean isRelativePath,
                           ResourceAccessor resourceAccessor,
                           ContextExpression includeContextFilter,
                           LabelExpression labelExpression,
                           Boolean ignore,
                           boolean logEveryUnknownFileFormat)
            throws LiquibaseException {
        Labels labels = null;
        if (labelExpression != null && !labelExpression.isEmpty()) {
            labels = new Labels(labelExpression.getLabels());
        }

        return include(fileName,
                isRelativePath,
                resourceAccessor,
                includeContextFilter,
                labels,
                ignore,
                logEveryUnknownFileFormat);
    }

    /**
     * @deprecated
     */
    public boolean include(String fileName,
                           boolean isRelativePath,
                           ResourceAccessor resourceAccessor,
                           ContextExpression includeContextFilter,
                           Labels labels,
                           Boolean ignore,
                           boolean logEveryUnknownFileFormat)
            throws LiquibaseException {
        return include(fileName, isRelativePath, resourceAccessor, includeContextFilter, labels, ignore, logEveryUnknownFileFormat ? OnUnknownFileFormat.WARN : OnUnknownFileFormat.SKIP);
    }

    public boolean include(String fileName,
                           boolean isRelativePath,
                           ResourceAccessor resourceAccessor,
                           ContextExpression includeContextFilter,
                           Labels labels,
                           Boolean ignore,
                           OnUnknownFileFormat onUnknownFileFormat)
            throws LiquibaseException {

        if (".svn".equalsIgnoreCase(fileName) || "cvs".equalsIgnoreCase(fileName)) {
            return false;
        }

        if (isRelativePath) {
            fileName = resourceAccessor.resolve(this.getPhysicalFilePath(), fileName);
        }
        DatabaseChangeLog changeLog;
        try {
            DatabaseChangeLog rootChangeLog = ROOT_CHANGE_LOG.get();
            if (rootChangeLog == null) {
                ROOT_CHANGE_LOG.set(this);
            }
            DatabaseChangeLog parentChangeLog = PARENT_CHANGE_LOG.get();
            PARENT_CHANGE_LOG.set(this);
            try {
                ChangeLogParser parser = ChangeLogParserFactory.getInstance().getParser(fileName, resourceAccessor);
                changeLog = parser.parse(fileName, changeLogParameters, resourceAccessor);
                changeLog.setIncludeContextFilter(includeContextFilter);
                changeLog.setIncludeLabels(labels);
                changeLog.setIncludeIgnore(ignore != null ? ignore.booleanValue() : false);
            } finally {
                if (rootChangeLog == null) {
                    ROOT_CHANGE_LOG.remove();
                }
                if (parentChangeLog == null) {
                    PARENT_CHANGE_LOG.remove();
                } else {
                    PARENT_CHANGE_LOG.set(parentChangeLog);
                }
            }
        } catch (UnknownChangelogFormatException e) {
            if (onUnknownFileFormat == OnUnknownFileFormat.FAIL) {
                throw e;
            }
            // This matches only an extension, but filename can be a full path, too. Is it right?
            boolean matchesFileExtension = StringUtil.trimToEmpty(fileName).matches("\\.\\w+$");
            if (matchesFileExtension || onUnknownFileFormat == OnUnknownFileFormat.WARN) {
                Scope.getCurrentScope().getLog(getClass()).warning(
                        "included file " + fileName + "/" + fileName + " is not a recognized file type"
                );
            }
            return false;
        }
        PreconditionContainer preconditions = changeLog.getPreconditions();
        if (preconditions != null) {
            if (null == this.getPreconditions()) {
                this.setPreconditions(new PreconditionContainer());
            }
            this.getPreconditions().addNestedPrecondition(preconditions);
        }
        for (ChangeSet changeSet : changeLog.getChangeSets()) {
            addChangeSet(changeSet);
        }

        return true;
    }

    protected ChangeSet createChangeSet(ParsedNode node, ResourceAccessor resourceAccessor) throws ParsedNodeException {
        ChangeSet changeSet = new ChangeSet(this);
        changeSet.setChangeLogParameters(this.getChangeLogParameters());
        changeSet.load(node, resourceAccessor);
        return changeSet;
    }

    protected Comparator<String> getStandardChangeLogComparator() {
        return new Comparator<String>() {
            @Override
            public int compare(String o1, String o2) {
                //by ignoring WEB-INF/classes in path all changelog Files independent
                //whehther they are in a WAR or in a JAR are order following the same rule
                return o1.replace("WEB-INF/classes/", "").compareTo(o2.replace("WEB-INF/classes/", ""));
            }
        };
    }

    public static String normalizePath(String filePath) {
        if (filePath == null) {
            return null;
        }
        String noClassPathReplaced = NON_CLASSPATH_PATTERN.matcher(filePath).replaceFirst("");
        String doubleBackSlashReplaced = DOUBLE_BACK_SLASH_PATTERN.matcher(noClassPathReplaced).replaceAll("/");
        String doubleSlashReplaced = DOUBLE_SLASH_PATTERN.matcher(doubleBackSlashReplaced).replaceAll("/");
        String slashDotSlashReplaced = SLASH_DOT_SLASH_PATTERN.matcher(doubleSlashReplaced).replaceAll("/");
        String noLetterReplaced = NO_LETTER_PATTERN.matcher(slashDotSlashReplaced).replaceFirst("");
        return DOT_SLASH_PATTERN.matcher(noLetterReplaced).replaceFirst("");
    }

    public void clearCheckSums() {
        for (ChangeSet changeSet : getChangeSets()) {
            changeSet.clearCheckSum();
        }
    }

    /**
     * Holder for the PreconditionContainer for this changelog, plus any nested changelogs.
     */
    @LiquibaseService(skip = true)
    private static class GlobalPreconditionContainer extends PreconditionContainer {

        /**
         * This container should always be TEST because it may contain a mix of containers which may or may not get tested during update-sql
         */
        @Override
        public OnSqlOutputOption getOnSqlOutput() {
            return OnSqlOutputOption.TEST;
        }

        @Override
        public void addNestedPrecondition(Precondition precondition) {
            super.addNestedPrecondition(precondition);
        }
    }

    /**
     * Controls what to do when including a file with a format that isn't recognized by a changelog parser.
     */
    public enum OnUnknownFileFormat {

        /**
         * Silently skip unknown files.
         */
        SKIP,

        /**
         * Log a warning about the file not being in a recognized format, but continue on
         */
        WARN,

        /**
         * Fail parsing with an error
         */
        FAIL
    }

}<|MERGE_RESOLUTION|>--- conflicted
+++ resolved
@@ -630,15 +630,9 @@
                         "Could not find directory or directory was empty for includeAll '" + pathName + "'");
             }
 
-<<<<<<< HEAD
             for (Resource resource : resources) {
                 Scope.getCurrentScope().getLog(getClass()).info("Reading resource: " + resource);
-                include(resource.getPath(), false, resourceAccessor, includeContexts, labels, ignore, OnUnknownFileFormat.WARN);
-=======
-            for (String path : resources) {
-                Scope.getCurrentScope().getLog(getClass()).info("Reading resource: " + path);
-                include(path, false, resourceAccessor, includeContextFilter, labels, ignore, OnUnknownFileFormat.WARN);
->>>>>>> 19a15f51
+                include(resource.getPath(), false, resourceAccessor, includeContextFilter, labels, ignore, OnUnknownFileFormat.WARN);
             }
         } catch (Exception e) {
             throw new SetupException(e);
