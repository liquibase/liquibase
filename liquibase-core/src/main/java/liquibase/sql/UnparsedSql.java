package liquibase.sql;

import liquibase.structure.DatabaseObject;
import liquibase.util.StringUtil;

import java.util.*;

public class UnparsedSql implements Sql {

    private String sql;
    private String endDelimiter;
    private Set<DatabaseObject> affectedDatabaseObjects = new HashSet<>();


    public UnparsedSql(String sql, DatabaseObject... affectedDatabaseObjects) {
        this(sql, ";", affectedDatabaseObjects);
    }

    public UnparsedSql(String sql, String endDelimiter, DatabaseObject... affectedDatabaseObjects) {
<<<<<<< HEAD
        this.sql = StringUtil.trimToEmpty(sql.trim());
=======
        this.sql = StringUtils.trimToEmpty(sql);
>>>>>>> 3a073b32
        this.endDelimiter = endDelimiter;

        this.affectedDatabaseObjects.addAll(Arrays.asList(affectedDatabaseObjects));
        List<DatabaseObject> moreAffectedDatabaseObjects = new ArrayList<>();

        boolean foundMore = true;
        while (foundMore) {
            for (DatabaseObject object : this.affectedDatabaseObjects) {
                DatabaseObject[] containingObjects = object.getContainingObjects();
                if (containingObjects != null) {
                    for (DatabaseObject containingObject : containingObjects) {
                        if ((containingObject != null) && !this.affectedDatabaseObjects.contains(containingObject) &&
                            !moreAffectedDatabaseObjects.contains(containingObject)) {
                            moreAffectedDatabaseObjects.add(containingObject);
                        }
                    }
                }
            }
            foundMore = !moreAffectedDatabaseObjects.isEmpty();
            this.affectedDatabaseObjects.addAll(moreAffectedDatabaseObjects);
            moreAffectedDatabaseObjects.clear();
        }

        this.affectedDatabaseObjects.addAll(moreAffectedDatabaseObjects);
    }

    @Override
    public String toSql() {
        return sql;
    }

    @Override
    public String toString() {
        return toSql()+getEndDelimiter();
    }

    @Override
    public String getEndDelimiter() {
        return endDelimiter;
    }

    @Override
    public Set<? extends DatabaseObject> getAffectedDatabaseObjects() {
        return affectedDatabaseObjects;
    }
}<|MERGE_RESOLUTION|>--- conflicted
+++ resolved
@@ -17,11 +17,7 @@
     }
 
     public UnparsedSql(String sql, String endDelimiter, DatabaseObject... affectedDatabaseObjects) {
-<<<<<<< HEAD
-        this.sql = StringUtil.trimToEmpty(sql.trim());
-=======
-        this.sql = StringUtils.trimToEmpty(sql);
->>>>>>> 3a073b32
+        this.sql = StringUtil.trimToEmpty(sql);
         this.endDelimiter = endDelimiter;
 
         this.affectedDatabaseObjects.addAll(Arrays.asList(affectedDatabaseObjects));
