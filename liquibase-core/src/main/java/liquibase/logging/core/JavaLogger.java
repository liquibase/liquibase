--- conflicted
+++ resolved
@@ -20,11 +20,7 @@
 
     @Override
     public void log(Level level, String message, Throwable e) {
-<<<<<<< HEAD
-        if (level == Level.OFF) {
-=======
         if (!logger.isLoggable(level)) {
->>>>>>> 9fd6ea48
             return;
         }
         logger.logp(level, className, null, filterMessage(message), e);
