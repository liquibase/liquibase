package liquibase.logging.mdc;

public class MdcKey {
    public static final String DEPLOYMENT_ID = "deploymentId";
    public static final String CHANGESET_ID = "changesetId";
    public static final String CHANGESET_AUTHOR = "changesetAuthor";
    public static final String CHANGESET_FILEPATH = "changesetFilepath";
    public static final String CHANGESET_OUTCOME = "changesetOutcome";
    public static final String OPERATION_TYPE = "liquibaseOperation";
    public static final String LIQUIBASE_TARGET_URL = "liquibaseTargetUrl";
    public static final String LIQUIBASE_REF_URL = "liquibaseRefUrl";
    public static final String CHANGESET_OPERATION_START_TIME = "changesetOperationStart";
    public static final String CHANGESET_OPERATION_STOP_TIME = "changesetOperationStop";
    public static final String CHANGESET_SQL = "changesetSql";
    public static final String DEPLOYMENT_OUTCOME = "deploymentOutcome";
    public static final String LIQUIBASE_COMMAND_NAME = "liquibaseCommandName";
    public static final String LIQUIBASE_VERSION = "liquibaseVersion";
    public static final String LIQUIBASE_SYSTEM_NAME = "liquibaseSystemName";
    public static final String LIQUIBASE_SYSTEM_USER = "liquibaseSystemUser";
    public static final String ROLLBACK_TO_TAG = "rollbackToTag";
    public static final String CHANGELOG_FILE = "changelogFile";
    public static final String ROLLBACK_SCRIPT = "rollbackScript";
    public static final String CHANGESET_COMMENT = "changesetComment";
    public static final String CHANGESET_LABEL = "changesetLabel";
    public static final String COMMAND_LABEL_FILTER = "commandLabelFilter";
    public static final String CHANGESET_CONTEXT = "changesetContext";
    public static final String COMMAND_CONTEXT_FILTER = "commandContextFilter";
    public static final String DEPLOYMENT_CHANGESET_COUNT = "deploymentOutcomeCount";
    public static final String CHANGELOG_PROPERTIES = "changelogProperties";
    public static final String ROLLBACK_COUNT = "rollbackCount";
    public static final String CHANGESETS_ROLLED_BACK = "changesetsRolledback";
    public static final String ROLLBACK_ONE_CHANGESET_FORCE = "rollbackOneChangesetForce";
    public static final String ROLLBACK_ONE_UPDATE_FORCE = "rollbackOneUpdateForce";
<<<<<<< HEAD
    public static final String DATABASE_CHANGELOG_SQL = "databaseChangelogSQL";
=======
    public static final String ROLLBACK_TO_DATE = "rollbackToDate";
>>>>>>> c3fc6697
}<|MERGE_RESOLUTION|>--- conflicted
+++ resolved
@@ -31,9 +31,6 @@
     public static final String CHANGESETS_ROLLED_BACK = "changesetsRolledback";
     public static final String ROLLBACK_ONE_CHANGESET_FORCE = "rollbackOneChangesetForce";
     public static final String ROLLBACK_ONE_UPDATE_FORCE = "rollbackOneUpdateForce";
-<<<<<<< HEAD
+    public static final String ROLLBACK_TO_DATE = "rollbackToDate";
     public static final String DATABASE_CHANGELOG_SQL = "databaseChangelogSQL";
-=======
-    public static final String ROLLBACK_TO_DATE = "rollbackToDate";
->>>>>>> c3fc6697
 }