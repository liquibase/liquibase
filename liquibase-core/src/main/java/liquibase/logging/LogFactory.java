--- conflicted
+++ resolved
@@ -2,8 +2,6 @@
 
 import liquibase.Scope;
 import liquibase.plugin.AbstractPluginFactory;
-
-import java.util.logging.Level;
 
 public class LogFactory extends AbstractPluginFactory<LogService> {
 
@@ -36,27 +34,10 @@
         return Scope.getCurrentScope().getLog(LogFactory.class);
     }
 
-<<<<<<< HEAD
-    public Level parseLogLevel(String logLevelName) throws IllegalArgumentException {
-        logLevelName = logLevelName.toUpperCase();
-
-        Level logLevel;
-        if (logLevelName.equals("DEBUG")) {
-            logLevel = Level.FINE;
-        } else if (logLevelName.equals("WARN")) {
-            logLevel = Level.WARNING;
-        } else if (logLevelName.equals("ERROR")) {
-            logLevel = Level.SEVERE;
-        } else {
-            logLevel = Level.parse(logLevelName);
-        }
-        return logLevel;
-=======
     /**
      * @deprecated Use {@link Scope#getSingleton(Class)}
      */
     public static LogFactory getInstance() {
         return Scope.getCurrentScope().getSingleton(LogFactory.class);
->>>>>>> 9fd6ea48
     }
 }