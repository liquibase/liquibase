package liquibase.precondition.core;

import liquibase.changelog.ChangeSet;
import liquibase.changelog.DatabaseChangeLog;
import liquibase.database.Database;
import liquibase.exception.PreconditionErrorException;
import liquibase.exception.PreconditionFailedException;
import liquibase.exception.ValidationErrors;
import liquibase.exception.Warnings;
import liquibase.precondition.AbstractPrecondition;
import liquibase.snapshot.SnapshotGeneratorFactory;
import liquibase.structure.core.Column;
import liquibase.structure.core.Index;
import liquibase.structure.core.Schema;
import liquibase.structure.core.Table;
import liquibase.util.StringUtils;

public class IndexExistsPrecondition extends AbstractPrecondition {
    private String catalogName;
    private String schemaName;
    private String tableName;
    private String columnNames;
    private String indexName;

    @Override
    public String getSerializedObjectNamespace() {
        return STANDARD_CHANGELOG_NAMESPACE;
    }

    public String getCatalogName() {
        return catalogName;
    }

    public void setCatalogName(String catalogName) {
        this.catalogName = catalogName;
    }

    public String getSchemaName() {
        return schemaName;
    }

    public void setSchemaName(String schemaName) {
        this.schemaName = schemaName;
    }

    public String getTableName() {
        return tableName;
    }

    public void setTableName(String tableName) {
        this.tableName = tableName;
    }

    public String getIndexName() {
        return indexName;
    }

    public void setIndexName(String indexName) {
        this.indexName = indexName;
    }

    public String getColumnNames() {
        return columnNames;
    }

    public void setColumnNames(String columnNames) {
        this.columnNames = columnNames;
    }

    @Override
    public Warnings warn(Database database) {
        return new Warnings();
    }

    @Override
    public ValidationErrors validate(Database database) {
        ValidationErrors validationErrors = new ValidationErrors();
<<<<<<< HEAD
        if ((getIndexName() == null) && (getTableName() == null) && (getColumnNames() == null)) {
=======
        if (getIndexName() == null && (getTableName() == null || getColumnNames() == null)) {
>>>>>>> 7b215865
            validationErrors.addError("indexName OR tableName and columnNames is required");
        }
        return validationErrors;
    }

    @Override
    public void check(Database database, DatabaseChangeLog changeLog, ChangeSet changeSet) throws PreconditionFailedException, PreconditionErrorException {
    	try {
            Schema schema = new Schema(getCatalogName(), getSchemaName());
            Index example = new Index();
            String tableName = StringUtils.trimToNull(getTableName());
            if (tableName != null) {
                example.setTable((Table) new Table()
                        .setName(database.correctObjectName(getTableName(), Table.class))
                        .setSchema(schema));
            }
            example.setName(database.correctObjectName(getIndexName(), Index.class));
            if (StringUtils.trimToNull(getColumnNames()) != null) {
                for (String column : getColumnNames().split("\\s*,\\s*")) {
                    example.addColumn(new Column(database.correctObjectName(column, Column.class)));
                }
            }
            if (!SnapshotGeneratorFactory.getInstance().has(example, database)) {
                String name = "";

                if (getIndexName() != null) {
                    name += database.escapeObjectName(getIndexName(), Index.class);
                }

                if (tableName != null) {
                    name += " on "+database.escapeObjectName(getTableName(), Table.class);

                    if (StringUtils.trimToNull(getColumnNames()) != null) {
                        name += " columns "+getColumnNames();
                    }
                }
                throw new PreconditionFailedException("Index "+ name +" does not exist", changeLog, this);
            }
        } catch (Exception e) {
            if (e instanceof PreconditionFailedException) {
                throw (((PreconditionFailedException) e));
            }
            throw new PreconditionErrorException(e, changeLog, this);
        }
    }

    @Override
    public String getName() {
        return "indexExists";
    }

    @Override
    public String toString() {
        String string = "Index Exists Precondition: ";

        if (getIndexName() != null) {
            string += getIndexName();
        }

        if (tableName != null) {
            string += " on "+getTableName();

            if (StringUtils.trimToNull(getColumnNames()) != null) {
                string += " columns "+getColumnNames();
            }
        }

        return string;
    }
}<|MERGE_RESOLUTION|>--- conflicted
+++ resolved
@@ -75,19 +75,15 @@
     @Override
     public ValidationErrors validate(Database database) {
         ValidationErrors validationErrors = new ValidationErrors();
-<<<<<<< HEAD
-        if ((getIndexName() == null) && (getTableName() == null) && (getColumnNames() == null)) {
-=======
         if (getIndexName() == null && (getTableName() == null || getColumnNames() == null)) {
->>>>>>> 7b215865
-            validationErrors.addError("indexName OR tableName and columnNames is required");
+            validationErrors.addError("indexName OR (tableName and columnNames) is required");
         }
         return validationErrors;
     }
 
     @Override
     public void check(Database database, DatabaseChangeLog changeLog, ChangeSet changeSet) throws PreconditionFailedException, PreconditionErrorException {
-    	try {
+        try {
             Schema schema = new Schema(getCatalogName(), getSchemaName());
             Index example = new Index();
             String tableName = StringUtils.trimToNull(getTableName());
