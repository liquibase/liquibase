package liquibase;

import liquibase.change.CheckSum;
import liquibase.change.core.RawSQLChange;
import liquibase.changelog.*;
import liquibase.changelog.filter.*;
import liquibase.changelog.visitor.*;
import liquibase.command.CommandResults;
import liquibase.command.CommandScope;
import liquibase.command.core.*;
import liquibase.command.core.helpers.DatabaseChangelogCommandStep;
import liquibase.command.core.helpers.DbUrlConnectionCommandStep;
import liquibase.command.core.helpers.PreCompareCommandStep;
import liquibase.database.Database;
import liquibase.database.DatabaseConnection;
import liquibase.database.DatabaseFactory;
import liquibase.database.ObjectQuotingStrategy;
import liquibase.diff.DiffGeneratorFactory;
import liquibase.diff.DiffResult;
import liquibase.diff.compare.CompareControl;
import liquibase.diff.output.changelog.DiffToChangeLog;
import liquibase.exception.CommandExecutionException;
import liquibase.exception.DatabaseException;
import liquibase.exception.LiquibaseException;
import liquibase.exception.LockException;
import liquibase.executor.Executor;
import liquibase.executor.ExecutorService;
import liquibase.executor.LoggingExecutor;
import liquibase.hub.*;
import liquibase.hub.listener.HubChangeExecListener;
import liquibase.hub.model.Connection;
import liquibase.hub.model.HubChangeLog;
import liquibase.hub.model.Operation;
import liquibase.io.WriterOutputStream;
import liquibase.lockservice.DatabaseChangeLogLock;
import liquibase.lockservice.LockService;
import liquibase.lockservice.LockServiceFactory;
import liquibase.logging.Logger;
import liquibase.logging.core.BufferedLogService;
import liquibase.logging.core.CompositeLogService;
import liquibase.logging.mdc.MdcKey;
import liquibase.logging.mdc.MdcObject;
import liquibase.logging.mdc.MdcValue;
import liquibase.logging.mdc.customobjects.ChangesetsRolledback;
import liquibase.parser.ChangeLogParser;
import liquibase.parser.ChangeLogParserFactory;
import liquibase.parser.core.xml.XMLChangeLogSAXParser;
import liquibase.resource.PathHandlerFactory;
import liquibase.resource.Resource;
import liquibase.resource.ResourceAccessor;
import liquibase.serializer.ChangeLogSerializer;
import liquibase.structure.DatabaseObject;
<<<<<<< HEAD
import liquibase.util.*;
=======
import liquibase.util.LoggingExecutorTextUtil;
import liquibase.util.ShowSummaryUtil;
import liquibase.util.StreamUtil;
import liquibase.util.StringUtil;
>>>>>>> 2a8d9133

import javax.xml.parsers.ParserConfigurationException;
import java.io.IOException;
import java.io.InputStream;
import java.io.PrintStream;
import java.io.Writer;
import java.text.DateFormat;
import java.util.*;
import java.util.function.Supplier;

import static java.util.ResourceBundle.getBundle;

/**
 * Primary facade class for interacting with Liquibase.
 * The built in command line, Ant, Maven and other ways of running Liquibase are wrappers around methods in this class.
 */
public class Liquibase implements AutoCloseable {

    private static final Logger LOG = Scope.getCurrentScope().getLog(Liquibase.class);
    private static final ResourceBundle coreBundle = getBundle("liquibase/i18n/liquibase-core");
    public static final String MSG_COULD_NOT_RELEASE_LOCK = coreBundle.getString("could.not.release.lock");

    protected Database database;
    private DatabaseChangeLog databaseChangeLog;
    private String changeLogFile;
    private final ResourceAccessor resourceAccessor;
    private final ChangeLogParameters changeLogParameters;
    private ChangeExecListener changeExecListener;
    private ChangeLogSyncListener changeLogSyncListener;
    private final DefaultChangeExecListener defaultChangeExecListener = new DefaultChangeExecListener();
    private UUID hubConnectionId;
    private final Map<String, Boolean> upToDateFastCheck = new HashMap<>();

    private enum RollbackMessageType {
        WILL_ROLLBACK, ROLLED_BACK, ROLLBACK_FAILED
    }

    /**
     * Creates a Liquibase instance for a given DatabaseConnection. The Database instance used will be found with {@link DatabaseFactory#findCorrectDatabaseImplementation(liquibase.database.DatabaseConnection)}
     *
     * @see DatabaseConnection
     * @see Database
     * @see #Liquibase(String, liquibase.resource.ResourceAccessor, liquibase.database.Database)
     * @see ResourceAccessor
     */
    public Liquibase(String changeLogFile, ResourceAccessor resourceAccessor, DatabaseConnection conn)
            throws LiquibaseException {
        this(changeLogFile, resourceAccessor, DatabaseFactory.getInstance().findCorrectDatabaseImplementation(conn));
    }

    /**
     * Creates a Liquibase instance. The changeLogFile parameter must be a path that can be resolved by the passed
     * ResourceAccessor. If windows style path separators are used for the changeLogFile, they will be standardized to
     * unix style for better cross-system compatibility.
     *
     * @see DatabaseConnection
     * @see Database
     * @see ResourceAccessor
     */
    public Liquibase(String changeLogFile, ResourceAccessor resourceAccessor, Database database) {
        if (changeLogFile != null) {
            // Convert to STANDARD / if using absolute path on windows:
            this.changeLogFile = changeLogFile.replace('\\', '/');
        }

        this.resourceAccessor = resourceAccessor;
        this.changeLogParameters = new ChangeLogParameters(database);
        this.database = database;
    }

    public Liquibase(DatabaseChangeLog changeLog, ResourceAccessor resourceAccessor, Database database) {
        this.databaseChangeLog = changeLog;

        if (changeLog != null) {
            this.changeLogFile = changeLog.getPhysicalFilePath();
        }
        if (this.changeLogFile != null) {
            // Convert to STANDARD "/" if using an absolute path on Windows:
            changeLogFile = changeLogFile.replace('\\', '/');
        }
        this.resourceAccessor = resourceAccessor;
        this.database = database;
        this.changeLogParameters = new ChangeLogParameters(database);
    }

    public UUID getHubConnectionId() {
        return hubConnectionId;
    }

    public void setHubConnectionId(UUID hubConnectionId) {
        this.hubConnectionId = hubConnectionId;
    }

    /**
     * Return the change log file used by this Liquibase instance.
     */
    public String getChangeLogFile() {
        return changeLogFile;
    }

    /**
     * Return the log used by this Liquibase instance.
     */
    public Logger getLog() {
        return LOG;
    }

    /**
     * Returns the ChangeLogParameters container used by this Liquibase instance.
     */
    public ChangeLogParameters getChangeLogParameters() {
        return changeLogParameters;
    }

    /**
     * Returns the Database used by this Liquibase instance.
     */
    public Database getDatabase() {
        return database;
    }

    /**
     * Return ResourceAccessor used by this Liquibase instance.
     */
    public ResourceAccessor getResourceAccessor() {
        return resourceAccessor;
    }

    /**
     * Convenience method for {@link #update(Contexts)} that runs in "no context mode".
     *
     * @see <a href="https://docs.liquibase.com/concepts/advanced/contexts.html" target="_top">contexts</a> in documentation
     */
    @Deprecated
    public void update() throws LiquibaseException {
        this.update(new Contexts());
    }

    /**
     * Convenience method for {@link #update(Contexts)} that constructs the Context object from the passed string.
     * To run in "no context mode", pass a null or empty "".
     *
     * @see <a href="https://docs.liquibase.com/concepts/advanced/contexts.html" target="_top">contexts</a> in documentation
     */
    @Deprecated
    public void update(String contexts) throws LiquibaseException {
        this.update(new Contexts(contexts));
    }

    /**
     * Executes Liquibase "update" logic which ensures that the configured {@link Database} is up to date according to
     * the configured changelog file. To run in "no context mode", pass a null or empty context object.
     *
     * @see <a href="https://docs.liquibase.com/concepts/advanced/contexts.html" target="_top">contexts</a> in documentation
     */
    @Deprecated
    public void update(Contexts contexts) throws LiquibaseException {
        update(contexts, new LabelExpression());
    }

    /**
     * Liquibase update
     *
     * @param contexts
     * @param labelExpression
     * @throws LiquibaseException
     *
     * @see <a href="https://docs.liquibase.com/concepts/advanced/contexts.html" target="_top">contexts</a> in documentation
     * @see <a href="https://docs.liquibase.com/concepts/advanced/labels.html" target="_top">labels</a> in documentation
     */
    @Deprecated
    public void update(Contexts contexts, LabelExpression labelExpression) throws LiquibaseException {
        update(contexts, labelExpression, true);
    }

    /**
     * Liquibase update
     * @deprecated Use CommandStep
     * @param   contexts
     * @param   labelExpression
     * @param   checkLiquibaseTables
     * @throws  LiquibaseException
     *
     * @see <a href="https://docs.liquibase.com/concepts/advanced/contexts.html" target="_top">contexts</a> in documentation
     * @see <a href="https://docs.liquibase.com/concepts/advanced/labels.html" target="_top">labels</a> in documentation
     */
    @Deprecated
    public void update(Contexts contexts, LabelExpression labelExpression, boolean checkLiquibaseTables) throws LiquibaseException {
        runInScope(() -> {
            CommandScope updateCommand = new CommandScope(UpdateCommandStep.COMMAND_NAME);
            updateCommand.addArgumentValue(DbUrlConnectionCommandStep.DATABASE_ARG, getDatabase());
            updateCommand.addArgumentValue(UpdateCommandStep.CHANGELOG_FILE_ARG, changeLogFile);
            updateCommand.addArgumentValue(UpdateCommandStep.CONTEXTS_ARG, contexts != null ? contexts.toString() : null);
            updateCommand.addArgumentValue(UpdateCommandStep.LABEL_FILTER_ARG, labelExpression != null ? labelExpression.getOriginalString() : null);
            updateCommand.addArgumentValue(UpdateCommandStep.CHANGE_EXEC_LISTENER_ARG, changeExecListener);
            updateCommand.addArgumentValue(DatabaseChangelogCommandStep.CHANGELOG_PARAMETERS, changeLogParameters);
            updateCommand.execute();
        });
    }

    /**
     * Performs check of the historyService to determine if there is no unrun changesets without obtaining an exclusive write lock.
     * This allows multiple peer services to boot in parallel in the common case where there are no changelogs to run.
     * <p>
     * If we see that there is nothing in the changelog to run and this returns <b>true</b>, then regardless of the lock status we already know we are "done" and can finish up without waiting for the lock.
     * <p>
     * But, if there are changelogs that might have to be ran and this returns <b>false</b>, you MUST get a lock and do a real check to know what changesets actually need to run.
     * <p>
     * NOTE: to reduce the number of queries to the databasehistory table, this method will cache the "fast check" results within this instance under the assumption that the total changesets will not change within this instance.
     */
    protected boolean isUpToDateFastCheck(Contexts contexts, LabelExpression labelExpression) throws LiquibaseException {
        String cacheKey = contexts +"/"+ labelExpression;
        if (!this.upToDateFastCheck.containsKey(cacheKey)) {
            try {
                if (listUnrunChangeSets(contexts, labelExpression, false).isEmpty()) {
                    LOG.fine("Fast check found no un-run changesets");
                    upToDateFastCheck.put(cacheKey, true);
                } else {
                    upToDateFastCheck.put(cacheKey, false);
                }
            } catch (DatabaseException e) {
                LOG.info("Error querying Liquibase tables, disabling fast check for this execution. Reason: " + e.getMessage());
                upToDateFastCheck.put(cacheKey, false);
            } finally {
                // Discard the cached fetched un-run changeset list, as if
                // another peer is running the changesets in parallel, we may
                // get a different answer after taking out the write lock

                ChangeLogHistoryService changeLogService = ChangeLogHistoryServiceFactory.getInstance().getChangeLogService(database);
                changeLogService.reset();
            }
        }
        return upToDateFastCheck.get(cacheKey);
    }

    /**
     *
     * Create or retrieve the Connection object
     *
     * @param   changeLog              Database changelog
     * @return  Connection
     * @throws  LiquibaseHubException  Thrown by HubService
     *
     */
    public Connection getConnection(DatabaseChangeLog changeLog) throws LiquibaseHubException {
        //
        // If our current Executor is a LoggingExecutor then just return since we will not update Hub
        //
        Executor executor = Scope.getCurrentScope().getSingleton(ExecutorService.class).getExecutor("jdbc", database);
        if (executor instanceof LoggingExecutor) {
            return null;
        }
        String changeLogId = changeLog.getChangeLogId();
        HubUpdater hubUpdater = new HubUpdater(new Date(), changeLog, database);
        if (hubUpdater.hubIsNotAvailable(changeLogId)) {
            return null;
        }

        //
        // Warn about the situation where there is a changeLog ID, but no API key
        //
        if (StringUtil.isEmpty(HubConfiguration.LIQUIBASE_HUB_API_KEY.getCurrentValue()) && changeLogId != null) {
            return null;
        }
        Connection connection;
        final HubService hubService = Scope.getCurrentScope().getSingleton(HubServiceFactory.class).getService();
        if (getHubConnectionId() == null) {
            HubChangeLog hubChangeLog = hubService.getHubChangeLog(UUID.fromString(changeLogId), "*");
            if (hubChangeLog == null) {
                Scope.getCurrentScope().getLog(getClass()).warning(
                    "Retrieving Hub Change Log failed for Changelog ID: " + changeLogId);
                return null;
            }
            if (hubChangeLog.isDeleted()) {
                //
                // Complain and stop the operation
                //
                String message =
                    "\n" +
                        "The operation did not complete and will not be reported to Hub because the\n" +  "" +
                        "registered changelog has been deleted by someone in your organization.\n" +
                        "Learn more at http://hub.liquibase.com.";
                throw new LiquibaseHubException(message);
            }

            Connection exampleConnection = new Connection();
            exampleConnection.setProject(hubChangeLog.getProject());
            exampleConnection.setJdbcUrl(Liquibase.this.database.getConnection().getURL());
            connection = hubService.getConnection(exampleConnection, true);

            setHubConnectionId(connection.getId());
        } else {
            connection = hubService.getConnection(new Connection().setId(getHubConnectionId()), true);
        }
        return connection;
    }


    public DatabaseChangeLog getDatabaseChangeLog() throws LiquibaseException {
        return getDatabaseChangeLog(false);
    }

    /**
     * @param shouldWarnOnMismatchedXsdVersion When set to true, a warning will be printed to the console if the XSD
     *                                         version used does not match the version of Liquibase. If "latest" is used
     *                                         as the XSD version, no warning is printed. If the changelog is not xml
     *                                         format, no warning is printed.
     */
    private DatabaseChangeLog getDatabaseChangeLog(boolean shouldWarnOnMismatchedXsdVersion) throws LiquibaseException {
        if (databaseChangeLog == null && changeLogFile != null) {
            Scope.getCurrentScope().addMdcValue(MdcKey.CHANGELOG_FILE, changeLogFile);
            ChangeLogParser parser = ChangeLogParserFactory.getInstance().getParser(changeLogFile, resourceAccessor);
            if (parser instanceof XMLChangeLogSAXParser) {
                ((XMLChangeLogSAXParser) parser).setShouldWarnOnMismatchedXsdVersion(shouldWarnOnMismatchedXsdVersion);
            }
            databaseChangeLog = parser.parse(changeLogFile, changeLogParameters, resourceAccessor);
            Scope.getCurrentScope().getLog(Liquibase.class).info("Parsed changelog file '" + changeLogFile + "'");
        }

        return databaseChangeLog;
    }


    protected UpdateVisitor createUpdateVisitor() {
        return new UpdateVisitor(database, changeExecListener);
    }

    protected UpdateVisitor createUpdateVisitor(ChangeExecListener listener) {
        return new UpdateVisitor(database, listener);
    }

    protected RollbackVisitor createRollbackVisitor() {
        return new RollbackVisitor(database, changeExecListener);
    }

    protected RollbackVisitor createRollbackVisitor(List<ChangesetsRolledback.ChangeSet> processedChangesets) {
        return new RollbackVisitor(database, changeExecListener, processedChangesets);
    }

    /**
     *
     * Return a ChangeLogIterator constructed with standard filters
     *
     * @param   contexts                           Contexts to filter for
     * @param   labelExpression                    Labels to filter for
     * @param   changeLog                          The changelog to process
     *
     * @return  ChangeLogIterator
     * @throws DatabaseException
     *
     */
    protected ChangeLogIterator getStandardChangelogIterator(Contexts contexts, LabelExpression labelExpression,
                                                             DatabaseChangeLog changeLog) throws DatabaseException {
        return new ChangeLogIterator(changeLog,
<<<<<<< HEAD
                new ShouldRunChangeSetFilter(database),
                new ContextChangeSetFilter(contexts),
                new LabelChangeSetFilter(labelExpression),
                new DbmsChangeSetFilter(database),
                new IgnoreChangeSetFilter());
    }

    /**
     *
     * Return a StatusChangeLogIterator constructed with standard filters
     *
     * @param   contexts                           Contexts to filter for
     * @param   labelExpression                    Labels to filter for
     *                                             default value is false to only gather the first
     * @param   changeLog                          The changelog to process
     *
     * @return  StatusChangeLogIterator
     * @throws DatabaseException
     *
     */
    protected ChangeLogIterator getStandardStatusChangelogIterator(Contexts contexts, LabelExpression labelExpression,
                                                                   DatabaseChangeLog changeLog) throws DatabaseException {
        return new StatusChangeLogIterator(changeLog,
=======
>>>>>>> 2a8d9133
                new ShouldRunChangeSetFilter(database),
                new ContextChangeSetFilter(contexts),
                new LabelChangeSetFilter(labelExpression),
                new DbmsChangeSetFilter(database),
                new IgnoreChangeSetFilter());
    }

    public void update(String contexts, Writer output) throws LiquibaseException {
        this.update(new Contexts(contexts), output);
    }

    public void update(Contexts contexts, Writer output) throws LiquibaseException {
        update(contexts, new LabelExpression(), output);
    }

    public void update(Contexts contexts, LabelExpression labelExpression, Writer output) throws LiquibaseException {
        update(contexts, labelExpression, output, true);
    }

    public void update(Contexts contexts, LabelExpression labelExpression, Writer output, boolean checkLiquibaseTables)
            throws LiquibaseException {
        runInScope(() -> {
            CommandScope updateCommand = new CommandScope(UpdateSqlCommandStep.COMMAND_NAME);
            updateCommand.addArgumentValue(DbUrlConnectionCommandStep.DATABASE_ARG, getDatabase());
            updateCommand.addArgumentValue(UpdateSqlCommandStep.CHANGELOG_FILE_ARG, changeLogFile);
            updateCommand.addArgumentValue(UpdateSqlCommandStep.CONTEXTS_ARG, contexts != null ? contexts.toString() : null);
            updateCommand.addArgumentValue(UpdateSqlCommandStep.LABEL_FILTER_ARG, labelExpression != null ? labelExpression.getOriginalString() : null);
            updateCommand.addArgumentValue(UpdateSqlCommandStep.CHANGE_EXEC_LISTENER_ARG, changeExecListener);
            updateCommand.addArgumentValue(DatabaseChangelogCommandStep.CHANGELOG_PARAMETERS, changeLogParameters);
            updateCommand.setOutput(new WriterOutputStream(output, GlobalConfiguration.OUTPUT_FILE_ENCODING.getCurrentValue()));
            updateCommand.execute();
        });
    }

    @Deprecated
    public void update(int changesToApply, String contexts) throws LiquibaseException {
        update(changesToApply, new Contexts(contexts), new LabelExpression());
    }

    /**
     *
     * Update to count
     *
     * @param  changesToApply
     * @param  contexts
     * @param  labelExpression
     * @throws LiquibaseException
     *
     */
    @Deprecated
    public void update(int changesToApply, Contexts contexts, LabelExpression labelExpression)
            throws LiquibaseException {
        runInScope(() -> {
            CommandScope updateCommand = new CommandScope(UpdateCountCommandStep.COMMAND_NAME);
            updateCommand.addArgumentValue(DbUrlConnectionCommandStep.DATABASE_ARG, getDatabase());
            updateCommand.addArgumentValue(UpdateCountCommandStep.CHANGELOG_FILE_ARG, changeLogFile);
            updateCommand.addArgumentValue(UpdateCountCommandStep.CONTEXTS_ARG, contexts != null ? contexts.toString() : null);
            updateCommand.addArgumentValue(UpdateCountCommandStep.LABEL_FILTER_ARG, labelExpression != null ? labelExpression.getOriginalString() : null);
            updateCommand.addArgumentValue(UpdateCountCommandStep.CHANGE_EXEC_LISTENER_ARG, changeExecListener);
            updateCommand.addArgumentValue(UpdateCountCommandStep.COUNT_ARG, changesToApply);
            updateCommand.addArgumentValue(DatabaseChangelogCommandStep.CHANGELOG_PARAMETERS, changeLogParameters);
            updateCommand.execute();
        });
    }

    @Deprecated
    public void update(String tag, String contexts) throws LiquibaseException {
        update(tag, new Contexts(contexts), new LabelExpression());
    }

    @Deprecated
    public void update(String tag, Contexts contexts) throws LiquibaseException {
        update(tag, contexts, new LabelExpression());
    }

    /**
     *
     * Update to tag
     *
     * @param   tag                             Tag to update for
     * @param   contexts
     * @param   labelExpression
     * @throws  LiquibaseException
     *
     */
    @Deprecated
    public void update(String tag, Contexts contexts, LabelExpression labelExpression) throws LiquibaseException {
        if (tag == null) {
            update(contexts, labelExpression);
            return;
        }
<<<<<<< HEAD

        runInScope(() -> {
            CommandScope updateCommand = new CommandScope(UpdateToTagCommandStep.COMMAND_NAME);
            updateCommand.addArgumentValue(DbUrlConnectionCommandStep.DATABASE_ARG, getDatabase());
            updateCommand.addArgumentValue(UpdateToTagCommandStep.CHANGELOG_FILE_ARG, changeLogFile);
            updateCommand.addArgumentValue(UpdateToTagCommandStep.CONTEXTS_ARG, contexts != null ? contexts.toString() : null);
            updateCommand.addArgumentValue(UpdateToTagCommandStep.LABEL_FILTER_ARG, labelExpression != null ? labelExpression.getOriginalString() : null);
            updateCommand.addArgumentValue(UpdateToTagCommandStep.CHANGE_EXEC_LISTENER_ARG, changeExecListener);
            updateCommand.addArgumentValue(UpdateToTagCommandStep.TAG_ARG, tag);
            updateCommand.addArgumentValue(DatabaseChangelogCommandStep.CHANGELOG_PARAMETERS, changeLogParameters);
            updateCommand.execute();
=======
        changeLogParameters.setContexts(contexts);
        changeLogParameters.setLabels(labelExpression);
        addCommandFiltersMdc(labelExpression, contexts);

        runInScope(new Scope.ScopedRunner() {
            @Override
            public void run() throws Exception {
                LockService lockService = LockServiceFactory.getInstance().getLockService(database);
                lockService.waitForLock();
                Scope.getCurrentScope().addMdcValue(MdcKey.LIQUIBASE_TARGET_URL, database.getConnection().getURL());

                HubUpdater hubUpdater = null;
                Operation updateOperation = null;
                BufferedLogService bufferLog = new BufferedLogService();
                DatabaseChangeLog changeLog = null;
                try {

                    changeLog = getDatabaseChangeLog();

                    checkLiquibaseTables(true, changeLog, contexts, labelExpression);

                    changeLog.validate(database, contexts, labelExpression);

                    //
                    // Let the user know that they can register for Hub
                    //
                    hubUpdater = new HubUpdater(new Date(), changeLog, database);

                    generateDeploymentId();

                    //
                    // Create an iterator which will be used with a ListVisitor
                    // to grab the list of changesets for the update
                    //
                    List<RanChangeSet> ranChangeSetList = database.getRanChangeSetList();
                    ChangeLogIterator listLogIterator = new ChangeLogIterator(changeLog,
                            new ShouldRunChangeSetFilter(database),
                            new ContextChangeSetFilter(contexts),
                            new LabelChangeSetFilter(labelExpression),
                            new DbmsChangeSetFilter(database),
                            new IgnoreChangeSetFilter(),
                            new UpToTagChangeSetFilter(tag, ranChangeSetList));

                    //
                    // Create or retrieve the Connection
                    // Make sure the Hub is available here by checking the return
                    //
                    Connection connection = getConnection(changeLog);
                    if (connection != null) {
                        updateOperation =
                           hubUpdater.preUpdateHub("UPDATE", "update-to-tag", connection, changeLogFile, contexts, labelExpression, listLogIterator);
                    }

                    //
                    // Check for an already existing Listener
                    //
                    if (connection != null) {
                        changeExecListener = new HubChangeExecListener(updateOperation, changeExecListener);
                    }

                    //
                    // Iterate to find the change sets which will be skipped
                    //
                    StatusVisitor statusVisitor = new StatusVisitor(database);
                    ChangeLogIterator shouldRunIterator = new StatusChangeLogIterator(changeLog, tag,
                            new ShouldRunChangeSetFilter(database),
                            new ContextChangeSetFilter(contexts),
                            new LabelChangeSetFilter(labelExpression),
                            new DbmsChangeSetFilter(database),
                            new IgnoreChangeSetFilter(),
                            new UpToTagChangeSetFilter(tag, ranChangeSetList));
                    shouldRunIterator.run(statusVisitor, new RuntimeEnvironment(database, contexts, labelExpression));

                    //
                    // Create another iterator to run
                    //
                    ChangeLogIterator runChangeLogIterator = new ChangeLogIterator(changeLog,
                            new ShouldRunChangeSetFilter(database),
                            new ContextChangeSetFilter(contexts),
                            new LabelChangeSetFilter(labelExpression),
                            new DbmsChangeSetFilter(database),
                            new IgnoreChangeSetFilter(),
                            new UpToTagChangeSetFilter(tag, ranChangeSetList));

                    CompositeLogService compositeLogService = new CompositeLogService(true, bufferLog);
                    Scope.child(Scope.Attr.logService.name(), compositeLogService, () -> runChangeLogIterator.run(createUpdateVisitor(), new RuntimeEnvironment(database, contexts, labelExpression)));
                    OutputStream outputStream = Scope.getCurrentScope().get("outputStream", OutputStream.class);
                    ShowSummaryUtil.showUpdateSummary(changeLog, statusVisitor, outputStream);

                    hubUpdater.postUpdateHub(updateOperation, bufferLog);
                    logDeploymentOutcomeMdc(true);
                }
                catch (Throwable e) {
                    logDeploymentOutcomeMdc(false);
                    if (hubUpdater != null) {
                        hubUpdater.postUpdateHubExceptionHandling(updateOperation, bufferLog, e.getMessage());
                    }
                    throw e;
                } finally {
                    database.setObjectQuotingStrategy(ObjectQuotingStrategy.LEGACY);
                    try {
                        lockService.releaseLock();
                    } catch (LockException e) {
                        LOG.severe(MSG_COULD_NOT_RELEASE_LOCK, e);
                    }
                    resetServices();
                    setChangeExecListener(null);
                }
            }
>>>>>>> 2a8d9133
        });
    }

    @Deprecated
    public void update(int changesToApply, String contexts, Writer output) throws LiquibaseException {
        this.update(changesToApply, new Contexts(contexts), new LabelExpression(), output);
    }

    @Deprecated
    public void update(int changesToApply, Contexts contexts, LabelExpression labelExpression, Writer output) throws LiquibaseException {
        changeLogParameters.setContexts(contexts);
        changeLogParameters.setLabels(labelExpression);

        runInScope(new Scope.ScopedRunner() {
            @Override
            public void run() throws Exception {

                /* We have no other choice than to save the current Executer here. */
                @SuppressWarnings("squid:S1941")
                Executor oldTemplate = getAndReplaceJdbcExecutor(output);
                outputHeader("Update " + changesToApply + " Changesets Database Script");

                update(changesToApply, contexts, labelExpression);

                flushOutputWriter(output);

                resetServices();
                Scope.getCurrentScope().getSingleton(ExecutorService.class).setExecutor("jdbc", database, oldTemplate);
            }
        });

    }

    @Deprecated
    public void update(String tag, String contexts, Writer output) throws LiquibaseException {
        update(tag, new Contexts(contexts), new LabelExpression(), output);
    }

    @Deprecated
    public void update(String tag, Contexts contexts, Writer output) throws LiquibaseException {
        update(tag, contexts, new LabelExpression(), output);
    }

    @Deprecated
    public void update(String tag, Contexts contexts, LabelExpression labelExpression, Writer output)
            throws LiquibaseException {
        if (tag == null) {
            update(contexts, labelExpression, output);
            return;
        }
        changeLogParameters.setContexts(contexts);
        changeLogParameters.setLabels(labelExpression);

        runInScope(new Scope.ScopedRunner() {
            @Override
            public void run() throws Exception {

                /* We have no other choice than to save the current Executer here. */
                @SuppressWarnings("squid:S1941")
                Executor oldTemplate = getAndReplaceJdbcExecutor(output);

                outputHeader("Update to '" + tag + "' Database Script");

                update(tag, contexts, labelExpression);

                flushOutputWriter(output);

                resetServices();
                Scope.getCurrentScope().getSingleton(ExecutorService.class).setExecutor("jdbc", database, oldTemplate);
            }
        });
    }

    private void addCommandFiltersMdc(LabelExpression labelExpression, Contexts contexts) {
        String labelFilterMdc = labelExpression != null && labelExpression.getOriginalString() != null ? labelExpression.getOriginalString() : "";
        String contextFilterMdc = contexts != null ? contexts.toString() : "";
        Scope.getCurrentScope().addMdcValue(MdcKey.COMMAND_LABEL_FILTER, labelFilterMdc);
        Scope.getCurrentScope().addMdcValue(MdcKey.COMMAND_CONTEXT_FILTER, contextFilterMdc);
    }
<<<<<<< HEAD
=======

    private void generateDeploymentId() {
        ChangeLogHistoryService changelogService = ChangeLogHistoryServiceFactory.getInstance().getChangeLogService(database);
        changelogService.generateDeploymentId();
        Scope.getCurrentScope().addMdcValue(MdcKey.DEPLOYMENT_ID, changelogService.getDeploymentId());
    }

    private void logDeploymentOutcomeMdc(boolean success) throws IOException {
        int deployedChangeSetCount = getDefaultChangeExecListener().getDeployedChangeSets().size();
        String successLog = "Update command completed successfully.";
        String failureLog = "Update command encountered an exception.";
        try (MdcObject deploymentOutcomeMdc = Scope.getCurrentScope().addMdcValue(MdcKey.DEPLOYMENT_OUTCOME, success ? MdcValue.COMMAND_SUCCESSFUL : MdcValue.COMMAND_FAILED);
             MdcObject deploymentOutcomeCountMdc = Scope.getCurrentScope().addMdcValue(MdcKey.DEPLOYMENT_OUTCOME_COUNT, String.valueOf(deployedChangeSetCount))) {
            Scope.getCurrentScope().getLog(getClass()).info(success ? successLog : failureLog);
        }
    }

>>>>>>> 2a8d9133
    /**
     * @deprecated use {@link LoggingExecutorTextUtil#outputHeader(String, Database, String))}
     */
    @Deprecated
    public void outputHeader(String message) throws DatabaseException {
        LoggingExecutorTextUtil.outputHeader(message, database, changeLogFile);
    }

    public void rollback(int changesToRollback, String contexts, Writer output) throws LiquibaseException {
        rollback(changesToRollback, null, contexts, output);
    }

    public void rollback(int changesToRollback, Contexts contexts, Writer output) throws LiquibaseException {
        rollback(changesToRollback, null, contexts, output);
    }

    public void rollback(int changesToRollback, Contexts contexts, LabelExpression labelExpression, Writer output)
            throws LiquibaseException {
        rollback(changesToRollback, null, contexts, labelExpression, output);
    }

    public void rollback(int changesToRollback, String rollbackScript, String contexts, Writer output)
            throws LiquibaseException {
        rollback(changesToRollback, rollbackScript, new Contexts(contexts), output);
    }

    public void rollback(int changesToRollback, String rollbackScript, Contexts contexts, Writer output)
            throws LiquibaseException {
        rollback(changesToRollback, rollbackScript, contexts, new LabelExpression(), output);
    }

    public void rollback(int changesToRollback, String rollbackScript, Contexts contexts,
                         LabelExpression labelExpression, Writer output) throws LiquibaseException {
        changeLogParameters.setContexts(contexts);
        changeLogParameters.setLabels(labelExpression);

        runInScope(new Scope.ScopedRunner() {
            @Override
            public void run() throws Exception {

                /* We have no other choice than to save the current Executer here. */
                @SuppressWarnings("squid:S1941")
                Executor oldTemplate = getAndReplaceJdbcExecutor(output);

                outputHeader("Rollback " + changesToRollback + " Change(s) Script");

                rollback(changesToRollback, rollbackScript, contexts, labelExpression);

                flushOutputWriter(output);
                Scope.getCurrentScope().getSingleton(ExecutorService.class).setExecutor("jdbc", database, oldTemplate);
                resetServices();
            }
        });

    }

    public void rollback(int changesToRollback, String contexts) throws LiquibaseException {
        rollback(changesToRollback, null, contexts);
    }

    public void rollback(int changesToRollback, Contexts contexts, LabelExpression labelExpression)
            throws LiquibaseException {
        rollback(changesToRollback, null, contexts, labelExpression);
    }

    public void rollback(int changesToRollback, String rollbackScript, String contexts) throws LiquibaseException {
        rollback(changesToRollback, rollbackScript, new Contexts(contexts), new LabelExpression());
    }

    /**
     *
     * Rollback count
     *
     * @param changesToRollback
     * @param rollbackScript
     * @param contexts
     * @param labelExpression
     * @throws LiquibaseException
     */
    public void rollback(int changesToRollback, String rollbackScript, Contexts contexts,
                         LabelExpression labelExpression) throws LiquibaseException {
        changeLogParameters.setContexts(contexts);
        changeLogParameters.setLabels(labelExpression);
        addCommandFiltersMdc(labelExpression, contexts);

        runInScope(new Scope.ScopedRunner() {
            @Override
            public void run() throws Exception {
                Scope.getCurrentScope().addMdcValue(MdcKey.ROLLBACK_COUNT, String.valueOf(changesToRollback));
                Scope.getCurrentScope().addMdcValue(MdcKey.ROLLBACK_SCRIPT, rollbackScript);
                Scope.getCurrentScope().addMdcValue(MdcKey.LIQUIBASE_TARGET_URL, database.getConnection().getURL());

                LockService lockService = LockServiceFactory.getInstance().getLockService(database);
                lockService.waitForLock();

                Operation rollbackOperation = null;
                final String operationCommand = "rollback-count";
                BufferedLogService bufferLog = new BufferedLogService();
                DatabaseChangeLog changeLog = null;
                Date startTime = new Date();
                HubUpdater hubUpdater = null;
                try {
                    changeLog = getDatabaseChangeLog();
                    checkLiquibaseTables(false, changeLog, contexts, labelExpression);

                    changeLog.validate(database, contexts, labelExpression);

                    //
                    // Let the user know that they can register for Hub
                    //
                    hubUpdater = new HubUpdater(startTime, changeLog, database);

                    //
                    // Create an iterator which will be used with a ListVisitor
                    // to grab the list of changesets for the update
                    //
                    ChangeLogIterator listLogIterator = new ChangeLogIterator(database.getRanChangeSetList(), changeLog,
                            new AlreadyRanChangeSetFilter(database.getRanChangeSetList()),
                            new ContextChangeSetFilter(contexts),
                            new LabelChangeSetFilter(labelExpression),
                            new DbmsChangeSetFilter(database),
                            new IgnoreChangeSetFilter(),
                            new CountChangeSetFilter(changesToRollback));

                    //
                    // Create or retrieve the Connection
                    // Make sure the Hub is available here by checking the return
                    //
                    Connection connection = getConnection(changeLog);
                    if (connection != null) {
                        rollbackOperation = hubUpdater.preUpdateHub("ROLLBACK", operationCommand, connection, changeLogFile, contexts, labelExpression, listLogIterator);
                    }

                    //
                    // If we are doing Hub then set up a HubChangeExecListener
                    //
                    if (connection != null) {
                        changeExecListener = new HubChangeExecListener(rollbackOperation, changeExecListener);
                    }

                    //
                    // Create another iterator to run
                    //
                    ChangeLogIterator logIterator = new ChangeLogIterator(database.getRanChangeSetList(), changeLog,
                            new AlreadyRanChangeSetFilter(database.getRanChangeSetList()),
                            new ContextChangeSetFilter(contexts),
                            new LabelChangeSetFilter(labelExpression),
                            new DbmsChangeSetFilter(database),
                            new IgnoreChangeSetFilter(),
                            new CountChangeSetFilter(changesToRollback));

                    doRollback(bufferLog, rollbackScript, logIterator, contexts, labelExpression, hubUpdater, rollbackOperation);
                }
                catch (Throwable t) {
                    handleRollbackException(t, hubUpdater, rollbackOperation, bufferLog, operationCommand);
                    throw t;
                } finally {
                    handleRollbackFinally(lockService);
                }
            }
        });
    }

    /**
     * Actually perform the rollback operation. Determining which changesets to roll back is the responsibility of the
     * logIterator.
     */
    private void doRollback(BufferedLogService bufferLog, String rollbackScript, ChangeLogIterator logIterator, Contexts contexts, LabelExpression labelExpression, HubUpdater hubUpdater, Operation rollbackOperation) throws Exception {
        CompositeLogService compositeLogService = new CompositeLogService(true, bufferLog);
        if (rollbackScript == null) {
            List<ChangesetsRolledback.ChangeSet> processedChangesets = new ArrayList<>();
            Scope.child(Scope.Attr.logService.name(), compositeLogService, () -> {
                logIterator.run(createRollbackVisitor(processedChangesets), new RuntimeEnvironment(database, contexts, labelExpression));
            });
            Scope.getCurrentScope().addMdcValue(MdcKey.CHANGESETS_ROLLED_BACK, new ChangesetsRolledback(processedChangesets), false);
        } else {
            List<ChangeSet> changeSets = determineRollbacks(logIterator, contexts, labelExpression);
            Map<String, Object> values = new HashMap<>();
            values.put(Scope.Attr.logService.name(), compositeLogService);
            values.put(BufferedLogService.class.getName(), bufferLog);
            Scope.child(values, () -> {
                executeRollbackScript(rollbackScript, changeSets, contexts, labelExpression);
            });
            removeRunStatus(changeSets, contexts, labelExpression);
            Scope.getCurrentScope().addMdcValue(MdcKey.CHANGESETS_ROLLED_BACK, ChangesetsRolledback.fromChangesetList(changeSets));
        }
        hubUpdater.postUpdateHub(rollbackOperation, bufferLog);
        try (MdcObject deploymentOutcomeMdc = Scope.getCurrentScope().getMdcManager().put(MdcKey.DEPLOYMENT_OUTCOME, MdcValue.COMMAND_SUCCESSFUL)) {
            Scope.getCurrentScope().getLog(getClass()).info("Rollback command completed successfully.");
        }
    }

    private List<ChangeSet> determineRollbacks(ChangeLogIterator logIterator, Contexts contexts, LabelExpression labelExpression)
            throws LiquibaseException {
        List<ChangeSet> changeSetsToRollback = new ArrayList<>();
        logIterator.run(new ChangeSetVisitor() {
            @Override
            public Direction getDirection() {
                return Direction.REVERSE;
            }

            @Override
            public void visit(ChangeSet changeSet, DatabaseChangeLog databaseChangeLog, Database database,
                              Set<ChangeSetFilterResult> filterResults) throws LiquibaseException {
                changeSetsToRollback.add(changeSet);
            }
        }, new RuntimeEnvironment(database, contexts, labelExpression));
        return changeSetsToRollback;
    }

    protected void removeRunStatus(List<ChangeSet> changeSets, Contexts contexts, LabelExpression labelExpression)
            throws LiquibaseException {
        for (ChangeSet changeSet : changeSets) {
            database.removeRanStatus(changeSet);
            database.commit();
        }
    }

    protected void executeRollbackScript(String rollbackScript, List<ChangeSet> changeSets, Contexts contexts, LabelExpression labelExpression) throws LiquibaseException {
        final Executor executor = Scope.getCurrentScope().getSingleton(ExecutorService.class).getExecutor("jdbc", database);
        String rollbackScriptContents;
        try {
            Resource resource = resourceAccessor.get(rollbackScript);
            if (resource == null) {
                throw new LiquibaseException("WARNING: The rollback script '" + rollbackScript + "' was not located.  Please check your parameters. No rollback was performed");
            }
            try (InputStream stream = resource.openInputStream()) {
                rollbackScriptContents = StreamUtil.readStreamAsString(stream);
            }
        } catch (IOException e) {
            throw new LiquibaseException("Error reading rollbackScript " + executor + ": " + e.getMessage());
        }

        //
        // Expand changelog properties
        //
        changeLogParameters.setContexts(contexts);
        changeLogParameters.setLabels(labelExpression);
        DatabaseChangeLog changelog = getDatabaseChangeLog();
        rollbackScriptContents = changeLogParameters.expandExpressions(rollbackScriptContents, changelog);

        RawSQLChange rollbackChange = buildRawSQLChange(rollbackScriptContents);

        try {
            ((HubChangeExecListener)changeExecListener).setRollbackScriptContents(rollbackScriptContents);
            sendRollbackMessages(changeSets, changelog, RollbackMessageType.WILL_ROLLBACK, contexts, labelExpression, null);
            executor.execute(rollbackChange);
            sendRollbackMessages(changeSets, changelog, RollbackMessageType.ROLLED_BACK, contexts, labelExpression, null);
        } catch (DatabaseException e) {
            Scope.getCurrentScope().getLog(getClass()).warning(e.getMessage());
            LOG.severe("Error executing rollback script: " + e.getMessage());
            if (changeExecListener != null) {
                sendRollbackMessages(changeSets, changelog, RollbackMessageType.ROLLBACK_FAILED, contexts, labelExpression, e);
            }
            throw new DatabaseException("Error executing rollback script", e);
        }
        database.commit();
    }

    private void sendRollbackMessages(List<ChangeSet> changeSets,
                                      DatabaseChangeLog changelog,
                                      RollbackMessageType messageType,
                                      Contexts contexts,
                                      LabelExpression labelExpression,
                                      Exception exception) throws LiquibaseException {
        for (ChangeSet changeSet : changeSets) {
            if (messageType == RollbackMessageType.WILL_ROLLBACK) {
                changeExecListener.willRollback(changeSet, databaseChangeLog, database);
            }
            else if (messageType == RollbackMessageType.ROLLED_BACK) {
                final String message = "Rolled Back Changeset:" + changeSet.toString(false);
                Scope.getCurrentScope().getUI().sendMessage(message);
                LOG.info(message);
                changeExecListener.rolledBack(changeSet, databaseChangeLog, database);
            }
            else if (messageType == RollbackMessageType.ROLLBACK_FAILED) {
                final String message = "Failed rolling back Changeset:" + changeSet.toString(false);
                Scope.getCurrentScope().getUI().sendMessage(message);
                changeExecListener.rollbackFailed(changeSet, databaseChangeLog, database, exception);
            }
        }
    }

    protected RawSQLChange buildRawSQLChange(String rollbackScriptContents) {
        RawSQLChange rollbackChange = new RawSQLChange(rollbackScriptContents);
        rollbackChange.setSplitStatements(true);
        rollbackChange.setStripComments(true);
        return rollbackChange;
    }

    public void rollback(String tagToRollBackTo, String contexts, Writer output) throws LiquibaseException {
        rollback(tagToRollBackTo, null, contexts, output);
    }

    public void rollback(String tagToRollBackTo, Contexts contexts, Writer output) throws LiquibaseException {
        rollback(tagToRollBackTo, null, contexts, output);
    }

    public void rollback(String tagToRollBackTo, Contexts contexts, LabelExpression labelExpression, Writer output)
            throws LiquibaseException {
        rollback(tagToRollBackTo, null, contexts, labelExpression, output);
    }

    public void rollback(String tagToRollBackTo, String rollbackScript, String contexts, Writer output)
            throws LiquibaseException {
        rollback(tagToRollBackTo, rollbackScript, new Contexts(contexts), output);
    }

    public void rollback(String tagToRollBackTo, String rollbackScript, Contexts contexts, Writer output)
            throws LiquibaseException {
        rollback(tagToRollBackTo, rollbackScript, contexts, new LabelExpression(), output);
    }

    public void rollback(String tagToRollBackTo, String rollbackScript, Contexts contexts,
                         LabelExpression labelExpression, Writer output) throws LiquibaseException {
        changeLogParameters.setContexts(contexts);
        changeLogParameters.setLabels(labelExpression);

        /* We have no other choice than to save the current Executer here. */
        @SuppressWarnings("squid:S1941")
        Executor oldTemplate = getAndReplaceJdbcExecutor(output);

        outputHeader("Rollback to '" + tagToRollBackTo + "' Script");

        rollback(tagToRollBackTo, contexts, labelExpression);

        flushOutputWriter(output);
        Scope.getCurrentScope().getSingleton(ExecutorService.class).setExecutor("jdbc", database, oldTemplate);
        resetServices();
    }

    public void rollback(String tagToRollBackTo, String contexts) throws LiquibaseException {
        rollback(tagToRollBackTo, null, contexts);
    }

    public void rollback(String tagToRollBackTo, Contexts contexts) throws LiquibaseException {
        rollback(tagToRollBackTo, null, contexts);
    }

    public void rollback(String tagToRollBackTo, Contexts contexts, LabelExpression labelExpression)
            throws LiquibaseException {
        rollback(tagToRollBackTo, null, contexts, labelExpression);
    }

    public void rollback(String tagToRollBackTo, String rollbackScript, String contexts) throws LiquibaseException {
        rollback(tagToRollBackTo, rollbackScript, new Contexts(contexts));
    }

    public void rollback(String tagToRollBackTo, String rollbackScript, Contexts contexts) throws LiquibaseException {
        rollback(tagToRollBackTo, rollbackScript, contexts, new LabelExpression());
    }

    /**
     *
     * Rollback to tag
     *
     * @param tagToRollBackTo
     * @param rollbackScript
     * @param contexts
     * @param labelExpression
     * @throws LiquibaseException
     */
    public void rollback(String tagToRollBackTo, String rollbackScript, Contexts contexts,
                         LabelExpression labelExpression) throws LiquibaseException {
        changeLogParameters.setContexts(contexts);
        changeLogParameters.setLabels(labelExpression);
        addCommandFiltersMdc(labelExpression, contexts);

        runInScope(new Scope.ScopedRunner() {
            @Override
            public void run() throws Exception {
                Scope.getCurrentScope().addMdcValue(MdcKey.ROLLBACK_TO_TAG, tagToRollBackTo);
                Scope.getCurrentScope().addMdcValue(MdcKey.ROLLBACK_SCRIPT, rollbackScript);
                Scope.getCurrentScope().addMdcValue(MdcKey.LIQUIBASE_TARGET_URL, database.getConnection().getURL());

                LockService lockService = LockServiceFactory.getInstance().getLockService(database);
                lockService.waitForLock();

                Operation rollbackOperation = null;
                final String operationCommand = "rollback";
                BufferedLogService bufferLog = new BufferedLogService();
                DatabaseChangeLog changeLog = null;
                Date startTime = new Date();
                HubUpdater hubUpdater = null;

                try {

                    changeLog = getDatabaseChangeLog();
                    checkLiquibaseTables(false, changeLog, contexts, labelExpression);

                    changeLog.validate(database, contexts, labelExpression);

                    //
                    // Let the user know that they can register for Hub
                    //
                    hubUpdater = new HubUpdater(startTime, changeLog, database);

                    //
                    // Create an iterator which will be used with a ListVisitor
                    // to grab the list of changesets for the update
                    //
                    List<RanChangeSet> ranChangeSetList = database.getRanChangeSetList();
                    ChangeLogIterator listLogIterator = new ChangeLogIterator(ranChangeSetList, changeLog,
                            new AfterTagChangeSetFilter(tagToRollBackTo, ranChangeSetList),
                            new AlreadyRanChangeSetFilter(ranChangeSetList),
                            new ContextChangeSetFilter(contexts),
                            new LabelChangeSetFilter(labelExpression),
                            new IgnoreChangeSetFilter(),
                            new DbmsChangeSetFilter(database));

                    //
                    // Create or retrieve the Connection
                    // Make sure the Hub is available here by checking the return
                    //
                    Connection connection = getConnection(changeLog);
                    if (connection != null) {
                        rollbackOperation = hubUpdater.preUpdateHub("ROLLBACK", operationCommand, connection, changeLogFile, contexts, labelExpression, listLogIterator);
                    }

                    //
                    // If we are doing Hub then set up a HubChangeExecListener
                    //
                    if (connection != null) {
                        changeExecListener = new HubChangeExecListener(rollbackOperation, changeExecListener);
                    }

                    //
                    // Create another iterator to run
                    //
                    ChangeLogIterator logIterator = new ChangeLogIterator(ranChangeSetList, changeLog,
                            new AfterTagChangeSetFilter(tagToRollBackTo, ranChangeSetList),
                            new AlreadyRanChangeSetFilter(ranChangeSetList),
                            new ContextChangeSetFilter(contexts),
                            new LabelChangeSetFilter(labelExpression),
                            new IgnoreChangeSetFilter(),
                            new DbmsChangeSetFilter(database));

                    doRollback(bufferLog, rollbackScript, logIterator, contexts, labelExpression, hubUpdater, rollbackOperation);
                }
                catch (Throwable t) {
                    handleRollbackException(t, hubUpdater, rollbackOperation, bufferLog, operationCommand);
                    throw t;
                } finally {
                    handleRollbackFinally(lockService);
                }
            }
        });
    }

    public void rollback(Date dateToRollBackTo, String contexts, Writer output) throws LiquibaseException {
        rollback(dateToRollBackTo, null, contexts, output);
    }

    public void rollback(Date dateToRollBackTo, String rollbackScript, String contexts, Writer output)
            throws LiquibaseException {
        rollback(dateToRollBackTo, new Contexts(contexts), new LabelExpression(), output);
    }

    public void rollback(Date dateToRollBackTo, Contexts contexts, LabelExpression labelExpression, Writer output)
            throws LiquibaseException {
        rollback(dateToRollBackTo, null, contexts, labelExpression, output);
    }

    public void rollback(Date dateToRollBackTo, String rollbackScript, Contexts contexts,
                         LabelExpression labelExpression, Writer output) throws LiquibaseException {
        changeLogParameters.setContexts(contexts);
        changeLogParameters.setLabels(labelExpression);

        @SuppressWarnings("squid:S1941")
        Executor oldTemplate = getAndReplaceJdbcExecutor(output);

        outputHeader("Rollback to " + dateToRollBackTo + " Script");

        rollback(dateToRollBackTo, contexts, labelExpression);

        flushOutputWriter(output);
        Scope.getCurrentScope().getSingleton(ExecutorService.class).setExecutor("jdbc", database, oldTemplate);
        resetServices();
    }

    private Executor getAndReplaceJdbcExecutor(Writer output) {
        /* We have no other choice than to save the current Executor here. */
        @SuppressWarnings("squid:S1941")
        Executor oldTemplate = Scope.getCurrentScope().getSingleton(ExecutorService.class).getExecutor("jdbc", database);
        final LoggingExecutor loggingExecutor = new LoggingExecutor(oldTemplate, output, database);
        Scope.getCurrentScope().getSingleton(ExecutorService.class).setExecutor("logging", database, loggingExecutor);
        Scope.getCurrentScope().getSingleton(ExecutorService.class).setExecutor("jdbc", database, loggingExecutor);
        return oldTemplate;
    }

    public void rollback(Date dateToRollBackTo, String contexts) throws LiquibaseException {
        rollback(dateToRollBackTo, null, contexts);
    }

    public void rollback(Date dateToRollBackTo, Contexts contexts, LabelExpression labelExpression)
            throws LiquibaseException {
        rollback(dateToRollBackTo, null, contexts, labelExpression);
    }

    public void rollback(Date dateToRollBackTo, String rollbackScript, String contexts) throws LiquibaseException {
        rollback(dateToRollBackTo, new Contexts(contexts), new LabelExpression());
    }

    /**
     *
     * Rollback to date
     *
     * @param dateToRollBackTo
     * @param rollbackScript
     * @param contexts
     * @param labelExpression
     * @throws LiquibaseException
     */
    public void rollback(Date dateToRollBackTo, String rollbackScript, Contexts contexts,
                         LabelExpression labelExpression) throws LiquibaseException {
        changeLogParameters.setContexts(contexts);
        changeLogParameters.setLabels(labelExpression);
        addCommandFiltersMdc(labelExpression, contexts);

        runInScope(new Scope.ScopedRunner() {
            @Override
            public void run() throws Exception {
                Scope.getCurrentScope().addMdcValue(MdcKey.ROLLBACK_TO_DATE, dateToRollBackTo.toString());
                Scope.getCurrentScope().addMdcValue(MdcKey.ROLLBACK_SCRIPT, rollbackScript);
                Scope.getCurrentScope().addMdcValue(MdcKey.LIQUIBASE_TARGET_URL, database.getConnection().getURL());

                LockService lockService = LockServiceFactory.getInstance().getLockService(database);
                lockService.waitForLock();

                Operation rollbackOperation = null;
                final String operationCommand = "rollback-to-date";
                BufferedLogService bufferLog = new BufferedLogService();
                DatabaseChangeLog changeLog = null;
                Date startTime = new Date();
                HubUpdater hubUpdater = null;

                try {
                    changeLog = getDatabaseChangeLog();
                    checkLiquibaseTables(false, changeLog, contexts, labelExpression);
                    changeLog.validate(database, contexts, labelExpression);

                    //
                    // Let the user know that they can register for Hub
                    //
                    hubUpdater = new HubUpdater(startTime, changeLog, database);

                    //
                    // Create an iterator which will be used with a ListVisitor
                    // to grab the list of changesets for the update
                    //
                    List<RanChangeSet> ranChangeSetList = database.getRanChangeSetList();
                    ChangeLogIterator listLogIterator = new ChangeLogIterator(ranChangeSetList, changeLog,
                            new ExecutedAfterChangeSetFilter(dateToRollBackTo, ranChangeSetList),
                            new AlreadyRanChangeSetFilter(ranChangeSetList),
                            new ContextChangeSetFilter(contexts),
                            new LabelChangeSetFilter(labelExpression),
                            new IgnoreChangeSetFilter(),
                            new DbmsChangeSetFilter(database));

                    //
                    // Create or retrieve the Connection
                    // Make sure the Hub is available here by checking the return
                    //
                    Connection connection = getConnection(changeLog);
                    if (connection != null) {
                        rollbackOperation = hubUpdater.preUpdateHub("ROLLBACK", operationCommand, connection, changeLogFile, contexts, labelExpression, listLogIterator);
                    }

                    //
                    // If we are doing Hub then set up a HubChangeExecListener
                    //
                    if (connection != null) {
                        changeExecListener = new HubChangeExecListener(rollbackOperation, changeExecListener);
                    }

                    //
                    // Create another iterator to run
                    //
                    ChangeLogIterator logIterator = new ChangeLogIterator(ranChangeSetList, changeLog,
                            new ExecutedAfterChangeSetFilter(dateToRollBackTo, ranChangeSetList),
                            new AlreadyRanChangeSetFilter(ranChangeSetList),
                            new ContextChangeSetFilter(contexts),
                            new LabelChangeSetFilter(labelExpression),
                            new IgnoreChangeSetFilter(),
                            new DbmsChangeSetFilter(database));

                    doRollback(bufferLog, rollbackScript, logIterator, contexts, labelExpression, hubUpdater, rollbackOperation);
                }
                catch (Throwable t) {
                    handleRollbackException(t, hubUpdater, rollbackOperation, bufferLog, operationCommand);
                    throw t;
                } finally {
                    handleRollbackFinally(lockService);
                }
            }
        });

    }

    /**
     * Handle an exception thrown by a rollback method.
     */
    private void handleRollbackException(Throwable t, HubUpdater hubUpdater, Operation rollbackOperation, BufferedLogService bufferLog, String operationName) throws IOException {
        if (hubUpdater != null) {
            hubUpdater.postUpdateHubExceptionHandling(rollbackOperation, bufferLog, t.getMessage());
        }
        try (MdcObject deploymentOutcomeMdc = Scope.getCurrentScope().addMdcValue(MdcKey.DEPLOYMENT_OUTCOME, MdcValue.COMMAND_FAILED)) {
            Scope.getCurrentScope().getLog(getClass()).info(operationName + " command encountered an exception.");
        }
    }

    /**
     * Cleanup code that should be called in the finally block of a rollback method.
     */
    private void handleRollbackFinally(LockService lockService){
        try {
            lockService.releaseLock();
        } catch (LockException e) {
            LOG.severe("Error releasing lock", e);
        }
        resetServices();
        setChangeExecListener(null);
        Scope.getCurrentScope().getMdcManager().remove(MdcKey.CHANGESETS_ROLLED_BACK);
    }

    public void changeLogSync(String contexts, Writer output) throws LiquibaseException {
        changeLogSync(new Contexts(contexts), new LabelExpression(), output);
    }

    public void changeLogSync(Contexts contexts, LabelExpression labelExpression, Writer output)
        throws LiquibaseException {

        doChangeLogSyncSql(null, contexts, labelExpression, output,
            () -> "SQL to add all changesets to database history table");
    }

    private void flushOutputWriter(Writer output) throws LiquibaseException {
        if (output == null) {
            return;
        }

        try {
            output.flush();
        } catch (IOException e) {
            throw new LiquibaseException(e);
        }
    }

    public void changeLogSync(String contexts) throws LiquibaseException {
        changeLogSync(new Contexts(contexts), new LabelExpression());
    }

    /**
     * @deprecated use version with LabelExpression
     */
    @Deprecated
    public void changeLogSync(Contexts contexts) throws LiquibaseException {
        changeLogSync(contexts, new LabelExpression());
    }

    public void changeLogSync(Contexts contexts, LabelExpression labelExpression) throws LiquibaseException {
        changeLogSync(null, contexts, labelExpression);
    }

    public void changeLogSync(String tag, String contexts) throws LiquibaseException {
        changeLogSync(tag, new Contexts(contexts), new LabelExpression());
    }

    /**
     *
     * Changelogsync or changelogsync to tag
     *
     * @deprecated Use CommandStep
     */
    public void changeLogSync(String tag, Contexts contexts, LabelExpression labelExpression) throws LiquibaseException {
        String commandToRun = StringUtil.isEmpty(tag) ? ChangelogSyncCommandStep.COMMAND_NAME[0] : ChangelogSyncToTagCommandStep.COMMAND_NAME[0];
        runInScope(() -> {
            new CommandScope(commandToRun)
                    .addArgumentValue(DbUrlConnectionCommandStep.DATABASE_ARG, Liquibase.this.getDatabase())
                    .addArgumentValue(DatabaseChangelogCommandStep.CHANGELOG_FILE_ARG, changeLogFile)
                    .addArgumentValue(ChangelogSyncCommandStep.HUB_CHANGE_EXEC_LISTENER_ARG, changeExecListener)
                    .addArgumentValue(DatabaseChangelogCommandStep.CONTEXTS_ARG, (contexts != null? contexts.toString() : null))
                    .addArgumentValue(DatabaseChangelogCommandStep.LABEL_FILTER_ARG, (labelExpression != null ? labelExpression.getOriginalString() : null))
                    .addArgumentValue(ChangelogSyncToTagCommandStep.TAG_ARG, tag)
                    .execute();
        });

    }

    public void changeLogSync(String tag, String contexts, Writer output) throws LiquibaseException {
        changeLogSync(tag, new Contexts(contexts), new LabelExpression(), output);
    }

    public void changeLogSync(String tag, Contexts contexts, LabelExpression labelExpression, Writer output)
        throws LiquibaseException {
        doChangeLogSyncSql(tag, contexts, labelExpression, output,
            () -> "SQL to add changesets upto '" + tag + "' to database history table");
    }

    private void doChangeLogSyncSql(String tag, Contexts contexts, LabelExpression labelExpression, Writer output,
                                    Supplier<String> header) throws LiquibaseException {
        String commandToRun = StringUtil.isEmpty(tag) ? ChangelogSyncSqlCommandStep.COMMAND_NAME[0] : ChangelogSyncToTagSqlCommandStep.COMMAND_NAME[0];
        runInScope(() -> {
            new CommandScope(commandToRun)
                    .addArgumentValue(DbUrlConnectionCommandStep.DATABASE_ARG, Liquibase.this.getDatabase())
                    .addArgumentValue(DatabaseChangelogCommandStep.CHANGELOG_FILE_ARG, changeLogFile)
                    .addArgumentValue(ChangelogSyncSqlCommandStep.HUB_CHANGE_EXEC_LISTENER_ARG, changeExecListener)
                    .addArgumentValue(DatabaseChangelogCommandStep.CONTEXTS_ARG, (contexts != null? contexts.toString() : null))
                    .addArgumentValue(DatabaseChangelogCommandStep.LABEL_FILTER_ARG, (labelExpression != null ? labelExpression.getOriginalString() : null))
                    .addArgumentValue(ChangelogSyncToTagSqlCommandStep.TAG_ARG, tag)
                    .setOutput(new WriterOutputStream(output, GlobalConfiguration.OUTPUT_FILE_ENCODING.getCurrentValue()))
                    .execute();
        });
    }

    public void markNextChangeSetRan(String contexts, Writer output) throws LiquibaseException {
        markNextChangeSetRan(new Contexts(contexts), new LabelExpression(), output);
    }

    public void markNextChangeSetRan(Contexts contexts, LabelExpression labelExpression, Writer output)
            throws LiquibaseException {
        changeLogParameters.setContexts(contexts);
        changeLogParameters.setLabels(labelExpression);

        runInScope(() -> {

            @SuppressWarnings("squid:S1941")
            Executor oldTemplate = getAndReplaceJdbcExecutor(output);
            outputHeader("SQL to add all changesets to database history table");

            markNextChangeSetRan(contexts, labelExpression);

            flushOutputWriter(output);

            Scope.getCurrentScope().getSingleton(ExecutorService.class).setExecutor("jdbc", database, oldTemplate);
            resetServices();
        });
    }

    public void markNextChangeSetRan(String contexts) throws LiquibaseException {
        markNextChangeSetRan(new Contexts(contexts), new LabelExpression());
    }

    public void markNextChangeSetRan(Contexts contexts, LabelExpression labelExpression) throws LiquibaseException {
        changeLogParameters.setContexts(contexts);
        changeLogParameters.setLabels(labelExpression);

        runInScope(new Scope.ScopedRunner() {
            @Override
            public void run() throws Exception {

                LockService lockService = LockServiceFactory.getInstance().getLockService(database);
                lockService.waitForLock();

                try {
                    DatabaseChangeLog changeLog = getDatabaseChangeLog();
                    ChangeLogHistoryServiceFactory.getInstance().getChangeLogService(database).generateDeploymentId();

                    checkLiquibaseTables(false, changeLog, contexts, labelExpression);
                    changeLog.validate(database, contexts, labelExpression);

                    ChangeLogIterator logIterator = new ChangeLogIterator(changeLog,
                            new NotRanChangeSetFilter(database.getRanChangeSetList()),
                            new ContextChangeSetFilter(contexts),
                            new LabelChangeSetFilter(labelExpression),
                            new DbmsChangeSetFilter(database),
                            new IgnoreChangeSetFilter(),
                            new CountChangeSetFilter(1));

                    logIterator.run(new ChangeLogSyncVisitor(database),
                            new RuntimeEnvironment(database, contexts, labelExpression)
                    );
                } finally {
                    try {
                        lockService.releaseLock();
                    } catch (LockException e) {
                        LOG.severe(MSG_COULD_NOT_RELEASE_LOCK, e);
                    }
                    resetServices();
                }
            }
        });
    }

    public void futureRollbackSQL(String contexts, Writer output) throws LiquibaseException {
        futureRollbackSQL(null, contexts, output, true);
    }

    public void futureRollbackSQL(Writer output) throws LiquibaseException {
        futureRollbackSQL(null, null, new Contexts(), new LabelExpression(), output);
    }

    public void futureRollbackSQL(String contexts, Writer output, boolean checkLiquibaseTables)
            throws LiquibaseException {
        futureRollbackSQL(null, contexts, output, checkLiquibaseTables);
    }

    public void futureRollbackSQL(Integer count, String contexts, Writer output) throws LiquibaseException {
        futureRollbackSQL(count, new Contexts(contexts), new LabelExpression(), output, true);
    }

    public void futureRollbackSQL(Contexts contexts, LabelExpression labelExpression, Writer output)
            throws LiquibaseException {
        futureRollbackSQL(null, null, contexts, labelExpression, output);
    }

    public void futureRollbackSQL(Integer count, String contexts, Writer output, boolean checkLiquibaseTables)
            throws LiquibaseException {
        futureRollbackSQL(count, new Contexts(contexts), new LabelExpression(), output, checkLiquibaseTables);
    }

    public void futureRollbackSQL(Integer count, Contexts contexts, LabelExpression labelExpression, Writer output)
            throws LiquibaseException {
        futureRollbackSQL(count, contexts, labelExpression, output, true);
    }

    public void futureRollbackSQL(Integer count, Contexts contexts, LabelExpression labelExpression, Writer output,
                                  boolean checkLiquibaseTables) throws LiquibaseException {
        futureRollbackSQL(count, null, contexts, labelExpression, output);
    }

    public void futureRollbackSQL(String tag, Contexts contexts, LabelExpression labelExpression, Writer output)
            throws LiquibaseException {
        futureRollbackSQL(null, tag, contexts, labelExpression, output);
    }

    protected void futureRollbackSQL(Integer count, String tag, Contexts contexts, LabelExpression labelExpression,
                                     Writer output) throws LiquibaseException {
        futureRollbackSQL(count, tag, contexts, labelExpression, output, true);
    }

    protected void futureRollbackSQL(Integer count, String tag, Contexts contexts, LabelExpression labelExpression,
                                     Writer output, boolean checkLiquibaseTables) throws LiquibaseException {
        changeLogParameters.setContexts(contexts);
        changeLogParameters.setLabels(labelExpression);

        runInScope(new Scope.ScopedRunner() {
            @Override
            public void run() throws Exception {


                LoggingExecutor outputTemplate = new LoggingExecutor(Scope.getCurrentScope().getSingleton(ExecutorService.class).getExecutor(database),
                        output, database);
                Executor oldTemplate = getAndReplaceJdbcExecutor(output);
                Scope.getCurrentScope().getSingleton(ExecutorService.class).setExecutor(database, outputTemplate);

                outputHeader("SQL to roll back currently unexecuted changes");

                LockService lockService = LockServiceFactory.getInstance().getLockService(database);
                lockService.waitForLock();

                try {
                    DatabaseChangeLog changeLog = getDatabaseChangeLog();
                    if (checkLiquibaseTables) {
                        checkLiquibaseTables(false, changeLog, contexts, labelExpression);
                    }
                    ChangeLogHistoryServiceFactory.getInstance().getChangeLogService(database).generateDeploymentId();

                    changeLog.validate(database, contexts, labelExpression);

                    ChangeLogIterator logIterator;
                    if ((count == null) && (tag == null)) {
                        logIterator = new ChangeLogIterator(changeLog,
                                new NotRanChangeSetFilter(database.getRanChangeSetList()),
                                new ContextChangeSetFilter(contexts),
                                new LabelChangeSetFilter(labelExpression),
                                new IgnoreChangeSetFilter(),
                                new DbmsChangeSetFilter(database));
                    } else if (count != null) {
                        ChangeLogIterator forwardIterator = new ChangeLogIterator(changeLog,
                                new NotRanChangeSetFilter(database.getRanChangeSetList()),
                                new ContextChangeSetFilter(contexts),
                                new LabelChangeSetFilter(labelExpression),
                                new DbmsChangeSetFilter(database),
                                new IgnoreChangeSetFilter(),
                                new CountChangeSetFilter(count));
                        final ListVisitor listVisitor = new ListVisitor();
                        forwardIterator.run(listVisitor, new RuntimeEnvironment(database, contexts, labelExpression));

                        logIterator = new ChangeLogIterator(changeLog,
                                new NotRanChangeSetFilter(database.getRanChangeSetList()),
                                new ContextChangeSetFilter(contexts),
                                new LabelChangeSetFilter(labelExpression),
                                new DbmsChangeSetFilter(database),
                                new IgnoreChangeSetFilter(),
                                new ChangeSetFilter() {
                                    @Override
                                    public ChangeSetFilterResult accepts(ChangeSet changeSet) {
                                        return new ChangeSetFilterResult(
                                                listVisitor.getSeenChangeSets().contains(changeSet), null, null
                                        );
                                    }
                                });
                    } else {
                        List<RanChangeSet> ranChangeSetList = database.getRanChangeSetList();
                        UpToTagChangeSetFilter upToTagChangeSetFilter = new UpToTagChangeSetFilter(tag, ranChangeSetList);
                        ChangeLogIterator forwardIterator = new ChangeLogIterator(changeLog,
                                new NotRanChangeSetFilter(ranChangeSetList),
                                new ContextChangeSetFilter(contexts),
                                new LabelChangeSetFilter(labelExpression),
                                new DbmsChangeSetFilter(database),
                                new IgnoreChangeSetFilter(),
                                upToTagChangeSetFilter);
                        final ListVisitor listVisitor = new ListVisitor();
                        forwardIterator.run(listVisitor, new RuntimeEnvironment(database, contexts, labelExpression));

                        //
                        // Check to see if the tag was found and stop if not
                        //
                        if (! upToTagChangeSetFilter.isSeenTag()) {
                            String message = "No tag matching '" + tag + "' found";
                            Scope.getCurrentScope().getUI().sendMessage("ERROR: " + message);
                            Scope.getCurrentScope().getLog(Liquibase.class).severe(message);
                            throw new LiquibaseException(new IllegalArgumentException(message));
                        }

                        logIterator = new ChangeLogIterator(changeLog,
                                new NotRanChangeSetFilter(ranChangeSetList),
                                new ContextChangeSetFilter(contexts),
                                new LabelChangeSetFilter(labelExpression),
                                new DbmsChangeSetFilter(database),
                                new IgnoreChangeSetFilter(),
                                new ChangeSetFilter() {
                                    @Override
                                    public ChangeSetFilterResult accepts(ChangeSet changeSet) {
                                        return new ChangeSetFilterResult(
                                                listVisitor.getSeenChangeSets().contains(changeSet), null, null
                                        );
                                    }
                                });
                    }

                    logIterator.run(createRollbackVisitor(),
                            new RuntimeEnvironment(database, contexts, labelExpression)
                    );
                } finally {
                    try {
                        lockService.releaseLock();
                    } catch (LockException e) {
                        LOG.severe(MSG_COULD_NOT_RELEASE_LOCK, e);
                    }
                    Scope.getCurrentScope().getSingleton(ExecutorService.class).setExecutor("jdbc", database, oldTemplate);
                    resetServices();
                }

                flushOutputWriter(output);
            }
        });
    }

    protected void resetServices() {
        LockServiceFactory.getInstance().resetAll();
        ChangeLogHistoryServiceFactory.getInstance().resetAll();
        Scope.getCurrentScope().getSingleton(ExecutorService.class).reset();
    }

    /**
     * Drops all database objects in the default schema.
     */
    public final void dropAll() throws DatabaseException {
        dropAll(new CatalogAndSchema(getDatabase().getDefaultCatalogName(), getDatabase().getDefaultSchemaName()));
    }

    /**
     * Drops all database objects in the passed schema(s).
     */
    public final void dropAll(CatalogAndSchema... schemas) throws DatabaseException {

        if ((schemas == null) || (schemas.length == 0)) {
            schemas = new CatalogAndSchema[]{
                    new CatalogAndSchema(getDatabase().getDefaultCatalogName(), getDatabase().getDefaultSchemaName())
            };
        }

        CatalogAndSchema[] finalSchemas = schemas;
        try {
            CommandScope dropAll = new CommandScope("internalDropAll")
                    .addArgumentValue(InternalDropAllCommandStep.DATABASE_ARG, Liquibase.this.getDatabase())
                    .addArgumentValue(InternalDropAllCommandStep.SCHEMAS_ARG, finalSchemas);

            try {
                dropAll.execute();
            } catch (CommandExecutionException e) {
                throw new DatabaseException(e);
            }
        } catch (LiquibaseException e) {
            if (e instanceof DatabaseException) {
                throw (DatabaseException) e;
            } else {
                throw new DatabaseException(e);
            }
        }
    }

    /**
     * 'Tags' the database for future rollback
     *
     * @deprecated Use {@link CommandScope(String)} to tag instead of this method.
     */
    @Deprecated
    public void tag(String tagString) throws LiquibaseException {
        new CommandScope("tag")
                .addArgumentValue(DbUrlConnectionCommandStep.DATABASE_ARG, database)
                .addArgumentValue(TagCommandStep.TAG_ARG, tagString)
                .execute();
    }

    /**
     *  Verifies if a given tag exist in the database
     *
     * @deprecated Use {link {@link CommandScope(String)} to verify tag exist instead of this method.
     */
    @Deprecated
    public boolean tagExists(String tagString) throws LiquibaseException {
        CommandResults commandResults = new CommandScope("tagExists")
                .addArgumentValue(DbUrlConnectionCommandStep.DATABASE_ARG, database)
                .addArgumentValue(TagExistsCommandStep.TAG_ARG, tagString)
                .execute();
        return commandResults.getResult(TagExistsCommandStep.TAG_EXISTS_RESULT);
    }

    public void updateTestingRollback(String contexts) throws LiquibaseException {
        updateTestingRollback(new Contexts(contexts), new LabelExpression());
    }

    public void updateTestingRollback(Contexts contexts, LabelExpression labelExpression) throws LiquibaseException {
        updateTestingRollback(null, contexts, labelExpression);

    }

    public void updateTestingRollback(String tag, Contexts contexts, LabelExpression labelExpression)
            throws LiquibaseException {
        changeLogParameters.setContexts(contexts);
        changeLogParameters.setLabels(labelExpression);

        Date baseDate = new Date();
        update(tag, contexts, labelExpression);
        rollback(baseDate, null, contexts, labelExpression);
        update(tag, contexts, labelExpression);
    }

    public void checkLiquibaseTables(boolean updateExistingNullChecksums, DatabaseChangeLog databaseChangeLog,
                                     Contexts contexts, LabelExpression labelExpression) throws LiquibaseException {
        ChangeLogHistoryService changeLogHistoryService =
                ChangeLogHistoryServiceFactory.getInstance().getChangeLogService(getDatabase());
        changeLogHistoryService.init();
        if (updateExistingNullChecksums) {
            changeLogHistoryService.upgradeChecksums(databaseChangeLog, contexts, labelExpression);
        }
        LockServiceFactory.getInstance().getLockService(getDatabase()).init();
    }

    /**
     * Returns true if it is "save" to migrate the database.
     * Currently, "safe" is defined as running in an output-sql mode or against a database on localhost.
     * It is fine to run Liquibase against a "non-safe" database, the method is mainly used to determine if the user
     * should be prompted before continuing.
     */
    public boolean isSafeToRunUpdate() throws DatabaseException {
        return getDatabase().isSafeToRunUpdate();
    }

    /**
     * Display change log lock information.
     */
    public DatabaseChangeLogLock[] listLocks() throws LiquibaseException {
        checkLiquibaseTables(false, null, new Contexts(), new LabelExpression());

        return LockServiceFactory.getInstance().getLockService(database).listLocks();
    }

    public void reportLocks(PrintStream out) throws LiquibaseException {
        DatabaseChangeLogLock[] locks = listLocks();
        out.println("Database change log locks for " + getDatabase().getConnection().getConnectionUserName()
                + "@" + getDatabase().getConnection().getURL());
        if (locks.length == 0) {
            out.println(" - No locks");
            return;
        }
        for (DatabaseChangeLogLock lock : locks) {
            out.println(" - " + lock.getLockedBy() + " at " +
                    DateFormat.getDateTimeInstance().format(lock.getLockGranted()));
        }
        out.println("NOTE:  The lock time displayed is based on the database's configured time");
    }

    public void forceReleaseLocks() throws LiquibaseException {
        checkLiquibaseTables(false, null, new Contexts(), new LabelExpression());

        LockServiceFactory.getInstance().getLockService(database).forceReleaseLock();
    }

    /**
     * @deprecated use version with LabelExpression
     */
    @Deprecated
    public List<ChangeSet> listUnrunChangeSets(Contexts contexts) throws LiquibaseException {
        return listUnrunChangeSets(contexts, new LabelExpression());
    }

    public List<ChangeSet> listUnrunChangeSets(Contexts contexts, LabelExpression labels) throws LiquibaseException {
        return listUnrunChangeSets(contexts, labels, true);
    }

    public List<ChangeSet> listUnrunChangeSets(Contexts contexts, LabelExpression labels, boolean checkLiquibaseTables) throws LiquibaseException {
        changeLogParameters.setContexts(contexts);
        changeLogParameters.setLabels(labels);

        ListVisitor visitor = new ListVisitor();

        runInScope(new Scope.ScopedRunner() {
            @Override
            public void run() throws Exception {

                DatabaseChangeLog changeLog = getDatabaseChangeLog();

                if (checkLiquibaseTables) {
                    checkLiquibaseTables(true, changeLog, contexts, labels);
                }

                changeLog.validate(database, contexts, labels);

                ChangeLogIterator logIterator = getStandardChangelogIterator(contexts, labels, changeLog);

                logIterator.run(visitor, new RuntimeEnvironment(database, contexts, labels));
            }
        });
        return visitor.getSeenChangeSets();
    }

    /**
     * @deprecated use version with LabelExpression
     */
    @Deprecated
    public List<ChangeSetStatus> getChangeSetStatuses(Contexts contexts) throws LiquibaseException {
        return getChangeSetStatuses(contexts, new LabelExpression());
    }

    public List<ChangeSetStatus> getChangeSetStatuses(Contexts contexts, LabelExpression labelExpression)
            throws LiquibaseException {
        return getChangeSetStatuses(contexts, labelExpression, true);
    }

    /**
     * Returns the ChangeSetStatuses of all changesets in the change log file and history in the order they
     * would be ran.
     */
    public List<ChangeSetStatus> getChangeSetStatuses(Contexts contexts, LabelExpression labelExpression,
                                                      boolean checkLiquibaseTables) throws LiquibaseException {
        changeLogParameters.setContexts(contexts);
        changeLogParameters.setLabels(labelExpression);
        StatusVisitor visitor = new StatusVisitor(database);

        runInScope(new Scope.ScopedRunner() {
            @Override
            public void run() throws Exception {

                DatabaseChangeLog changeLog = getDatabaseChangeLog();

                if (checkLiquibaseTables) {
                    checkLiquibaseTables(true, changeLog, contexts, labelExpression);
                }

                changeLog.validate(database, contexts, labelExpression);

                ChangeLogIterator logIterator = getStandardChangelogIterator(contexts, labelExpression, changeLog);

                logIterator.run(visitor, new RuntimeEnvironment(database, contexts, labelExpression));
            }
        });
        return visitor.getStatuses();
    }

    public void reportStatus(boolean verbose, String contexts, Writer out) throws LiquibaseException {
        reportStatus(verbose, new Contexts(contexts), new LabelExpression(), out);
    }

    public void reportStatus(boolean verbose, Contexts contexts, Writer out) throws LiquibaseException {
        reportStatus(verbose, contexts, new LabelExpression(), out);
    }

    public void reportStatus(boolean verbose, Contexts contexts, LabelExpression labels, Writer out)
            throws LiquibaseException {
        changeLogParameters.setContexts(contexts);
        changeLogParameters.setLabels(labels);

        try {
            List<ChangeSet> unrunChangeSets = listUnrunChangeSets(contexts, labels, false);
            if (unrunChangeSets.isEmpty()) {
                out.append(getDatabase().getConnection().getConnectionUserName());
                out.append("@");
                out.append(getDatabase().getConnection().getURL());
                out.append(" is up to date");
                out.append(StreamUtil.getLineSeparator());
            } else {
                out.append(String.valueOf(unrunChangeSets.size()));
                out.append(" changesets have not been applied to ");
                out.append(getDatabase().getConnection().getConnectionUserName());
                out.append("@");
                out.append(getDatabase().getConnection().getURL());
                out.append(StreamUtil.getLineSeparator());
                if (verbose) {
                    for (ChangeSet changeSet : unrunChangeSets) {
                        out.append("     ").append(changeSet.toString(false))
                                .append(StreamUtil.getLineSeparator());
                    }
                }
            }

            out.flush();
        } catch (IOException e) {
            throw new LiquibaseException(e);
        }

    }

    public Collection<RanChangeSet> listUnexpectedChangeSets(String contexts) throws LiquibaseException {
        return listUnexpectedChangeSets(new Contexts(contexts), new LabelExpression());
    }

    public Collection<RanChangeSet> listUnexpectedChangeSets(Contexts contexts, LabelExpression labelExpression)
            throws LiquibaseException {
        changeLogParameters.setContexts(contexts);
        changeLogParameters.setLabels(labelExpression);

        ExpectedChangesVisitor visitor = new ExpectedChangesVisitor(database.getRanChangeSetList());

        runInScope(() -> {

            DatabaseChangeLog changeLog = getDatabaseChangeLog();
            changeLog.validate(database, contexts, labelExpression);

            ChangeLogIterator logIterator = new ChangeLogIterator(changeLog,
                    new ContextChangeSetFilter(contexts),
                    new LabelChangeSetFilter(labelExpression),
                    new DbmsChangeSetFilter(database),
                    new IgnoreChangeSetFilter());
            logIterator.run(visitor, new RuntimeEnvironment(database, contexts, labelExpression));

        });
        return visitor.getUnexpectedChangeSets();
    }


    public void reportUnexpectedChangeSets(boolean verbose, String contexts, Writer out) throws LiquibaseException {
        reportUnexpectedChangeSets(verbose, new Contexts(contexts), new LabelExpression(), out);
    }

    public void reportUnexpectedChangeSets(boolean verbose, Contexts contexts, LabelExpression labelExpression,
                                           Writer out) throws LiquibaseException {
        changeLogParameters.setContexts(contexts);
        changeLogParameters.setLabels(labelExpression);

        try {
            Collection<RanChangeSet> unexpectedChangeSets = listUnexpectedChangeSets(contexts, labelExpression);
            if (unexpectedChangeSets.isEmpty()) {
                out.append(getDatabase().getConnection().getConnectionUserName());
                out.append("@");
                out.append(getDatabase().getConnection().getURL());
                out.append(" contains no unexpected changes!");
                out.append(StreamUtil.getLineSeparator());
            } else {
                out.append(String.valueOf(unexpectedChangeSets.size()));
                out.append(" unexpected changes were found in ");
                out.append(getDatabase().getConnection().getConnectionUserName());
                out.append("@");
                out.append(getDatabase().getConnection().getURL());
                out.append(StreamUtil.getLineSeparator());
                if (verbose) {
                    for (RanChangeSet ranChangeSet : unexpectedChangeSets) {
                        out.append("     ").append(ranChangeSet.toString()).append(StreamUtil.getLineSeparator());
                    }
                }
            }

            out.flush();
        } catch (IOException e) {
            throw new LiquibaseException(e);
        }

    }

    /**
     * Sets checksums to null so they will be repopulated next run
     */
    public void clearCheckSums() throws LiquibaseException {
        LOG.info("Clearing database change log checksums");
        runInScope(() -> {
            LockService lockService = LockServiceFactory.getInstance().getLockService(database);
            lockService.waitForLock();

            try {
                checkLiquibaseTables(false, null, new Contexts(), new LabelExpression());
                ChangeLogHistoryServiceFactory.getInstance().getChangeLogService(database).clearAllCheckSums();
            } finally {
                try {
                    lockService.releaseLock();
                } catch (LockException e) {
                    LOG.severe(MSG_COULD_NOT_RELEASE_LOCK, e);
                }
            }
            resetServices();
        });
    }

    /**
     * Calculate the checksum for a given identifier
     *
     * @deprecated Use {link {@link CommandScope(String)}.
     */
    @Deprecated
    public final CheckSum calculateCheckSum(final String changeSetIdentifier) throws LiquibaseException {
        CommandResults commandResults = new CommandScope("calculateChecksum")
                .addArgumentValue(DbUrlConnectionCommandStep.DATABASE_ARG, database)
                .addArgumentValue(CalculateChecksumCommandStep.CHANGESET_IDENTIFIER_ARG, changeSetIdentifier)
                .addArgumentValue(CalculateChecksumCommandStep.CHANGELOG_FILE_ARG, this.changeLogFile)
                .execute();
        return commandResults.getResult(CalculateChecksumCommandStep.CHECKSUM_RESULT);
    }

    /**
     * Calculates the checksum for the values that form a given identifier
     *
     * @deprecated Use {link {@link CommandScope(String)}.
     */
    @Deprecated
    public CheckSum calculateCheckSum(final String filename, final String id, final String author)
            throws LiquibaseException {
        return this.calculateCheckSum(String.format("%s::%s::%s", filename, id, author));
    }

    public void generateDocumentation(String outputDirectory) throws LiquibaseException {
        // call without context
        generateDocumentation(outputDirectory, new Contexts(), new LabelExpression(), new CatalogAndSchema(null, null));
    }

    public void generateDocumentation(String outputDirectory, String contexts) throws LiquibaseException {
        generateDocumentation(outputDirectory, new Contexts(contexts), new LabelExpression(), new CatalogAndSchema(null, null));
    }

    public void generateDocumentation(String outputDirectory, String contexts, CatalogAndSchema... schemaList) throws LiquibaseException {
        generateDocumentation(outputDirectory, new Contexts(contexts), new LabelExpression(), schemaList);
    }

    public void generateDocumentation(String outputDirectory, Contexts contexts,
                                      LabelExpression labelExpression, CatalogAndSchema... schemaList) throws LiquibaseException {
        runInScope(new Scope.ScopedRunner() {
            @Override
            public void run() throws Exception {

                LOG.info("Generating Database Documentation");
                changeLogParameters.setContexts(contexts);
                changeLogParameters.setLabels(labelExpression);
                LockService lockService = LockServiceFactory.getInstance().getLockService(database);
                lockService.waitForLock();

                try {
                    DatabaseChangeLog changeLog = getDatabaseChangeLog();
                    checkLiquibaseTables(false, changeLog, new Contexts(), new LabelExpression());

                    changeLog.validate(database, contexts, labelExpression);

                    ChangeLogIterator logIterator = new ChangeLogIterator(changeLog,
                            new DbmsChangeSetFilter(database));

                    DBDocVisitor visitor = new DBDocVisitor(database);
                    logIterator.run(visitor, new RuntimeEnvironment(database, contexts, labelExpression));

                    final PathHandlerFactory pathHandlerFactory = Scope.getCurrentScope().getSingleton(PathHandlerFactory.class);
                    Resource resource = pathHandlerFactory.getResource(outputDirectory);
                    visitor.writeHTML(resource, resourceAccessor, schemaList);
                } catch (IOException e) {
                    throw new LiquibaseException(e);
                } finally {
                    try {
                        lockService.releaseLock();
                    } catch (LockException e) {
                        LOG.severe(MSG_COULD_NOT_RELEASE_LOCK, e);
                    }
                }
            }
        });
    }

    /**
     * @deprecated Use {link {@link CommandScope(String)} to generate diff instead of this method.
     */
    @Deprecated
    public DiffResult diff(Database referenceDatabase, Database targetDatabase, CompareControl compareControl)
            throws LiquibaseException {
        return DiffGeneratorFactory.getInstance().compare(referenceDatabase, targetDatabase, compareControl);
    }

    /**
     * Checks changelogs for bad MD5Sums and preconditions before attempting a migration
     */
    public void validate() throws LiquibaseException {
        DatabaseChangeLog changeLog = getDatabaseChangeLog(true);
        changeLog.validate(database);
    }

    public void setChangeLogParameter(String key, Object value) {
        this.changeLogParameters.set(key, value);
    }

    public void setChangeExecListener(ChangeExecListener listener) {
        this.changeExecListener = listener;
    }

    public void setChangeLogSyncListener(ChangeLogSyncListener changeLogSyncListener) {
        this.changeLogSyncListener = changeLogSyncListener;
    }

    public DefaultChangeExecListener getDefaultChangeExecListener() {
        return defaultChangeExecListener;
    }

    /**
     * @deprecated Use {link {@link CommandScope(String)} to generateChangelog instead of this method.
     */
    @Deprecated
    @SafeVarargs
    public final void generateChangeLog(CatalogAndSchema catalogAndSchema, DiffToChangeLog changeLogWriter,
                                        PrintStream outputStream, Class<? extends DatabaseObject>... snapshotTypes)
            throws DatabaseException, IOException, ParserConfigurationException, CommandExecutionException {
        generateChangeLog(catalogAndSchema, changeLogWriter, outputStream, null, snapshotTypes);
    }

    /**
     * @deprecated Use {link {@link CommandScope(String)} to generateChangelog instead of this method.
     */
    @Deprecated
    @SafeVarargs
    public final void generateChangeLog(CatalogAndSchema catalogAndSchema, DiffToChangeLog changeLogWriter,
                                        PrintStream outputStream, ChangeLogSerializer changeLogSerializer,
                                        Class<? extends DatabaseObject>... snapshotTypes)
            throws DatabaseException, IOException, ParserConfigurationException, CommandExecutionException {
        Set<Class<? extends DatabaseObject>> finalCompareTypes = null;
        if ((snapshotTypes != null) && (snapshotTypes.length > 0)) {
            finalCompareTypes = new HashSet<>(Arrays.asList(snapshotTypes));
        }
        CompareControl compareControl = new CompareControl(new CompareControl.SchemaComparison[]{
                new CompareControl.SchemaComparison(catalogAndSchema, catalogAndSchema)
        }, finalCompareTypes);

        new CommandScope(GenerateChangelogCommandStep.COMMAND_NAME[0])
                .addArgumentValue(GenerateChangelogCommandStep.CHANGELOG_FILE_ARG, changeLogFile)
                .addArgumentValue(PreCompareCommandStep.COMPARE_CONTROL_ARG, compareControl)
                .addArgumentValue(DbUrlConnectionCommandStep.DATABASE_ARG, getDatabase())
                .addArgumentValue(PreCompareCommandStep.SNAPSHOT_TYPES_ARG, snapshotTypes)
                .setOutput(outputStream)
                .execute();
    }

    private void runInScope(Scope.ScopedRunner scopedRunner) throws LiquibaseException {
        Map<String, Object> scopeObjects = new HashMap<>();
        scopeObjects.put(Scope.Attr.database.name(), getDatabase());
        scopeObjects.put(Scope.Attr.resourceAccessor.name(), getResourceAccessor());

        try {
            Scope.child(scopeObjects, scopedRunner);
        } catch (Exception e) {
            if (e instanceof LiquibaseException) {
                throw (LiquibaseException) e;
            } else {
                throw new LiquibaseException(e);
            }
        }
    }

    @Override
    public void close() throws LiquibaseException {
        if (database != null) {
            database.close();
        }
    }
}<|MERGE_RESOLUTION|>--- conflicted
+++ resolved
@@ -50,14 +50,7 @@
 import liquibase.resource.ResourceAccessor;
 import liquibase.serializer.ChangeLogSerializer;
 import liquibase.structure.DatabaseObject;
-<<<<<<< HEAD
 import liquibase.util.*;
-=======
-import liquibase.util.LoggingExecutorTextUtil;
-import liquibase.util.ShowSummaryUtil;
-import liquibase.util.StreamUtil;
-import liquibase.util.StringUtil;
->>>>>>> 2a8d9133
 
 import javax.xml.parsers.ParserConfigurationException;
 import java.io.IOException;
@@ -412,32 +405,6 @@
     protected ChangeLogIterator getStandardChangelogIterator(Contexts contexts, LabelExpression labelExpression,
                                                              DatabaseChangeLog changeLog) throws DatabaseException {
         return new ChangeLogIterator(changeLog,
-<<<<<<< HEAD
-                new ShouldRunChangeSetFilter(database),
-                new ContextChangeSetFilter(contexts),
-                new LabelChangeSetFilter(labelExpression),
-                new DbmsChangeSetFilter(database),
-                new IgnoreChangeSetFilter());
-    }
-
-    /**
-     *
-     * Return a StatusChangeLogIterator constructed with standard filters
-     *
-     * @param   contexts                           Contexts to filter for
-     * @param   labelExpression                    Labels to filter for
-     *                                             default value is false to only gather the first
-     * @param   changeLog                          The changelog to process
-     *
-     * @return  StatusChangeLogIterator
-     * @throws DatabaseException
-     *
-     */
-    protected ChangeLogIterator getStandardStatusChangelogIterator(Contexts contexts, LabelExpression labelExpression,
-                                                                   DatabaseChangeLog changeLog) throws DatabaseException {
-        return new StatusChangeLogIterator(changeLog,
-=======
->>>>>>> 2a8d9133
                 new ShouldRunChangeSetFilter(database),
                 new ContextChangeSetFilter(contexts),
                 new LabelChangeSetFilter(labelExpression),
@@ -529,7 +496,6 @@
             update(contexts, labelExpression);
             return;
         }
-<<<<<<< HEAD
 
         runInScope(() -> {
             CommandScope updateCommand = new CommandScope(UpdateToTagCommandStep.COMMAND_NAME);
@@ -541,117 +507,6 @@
             updateCommand.addArgumentValue(UpdateToTagCommandStep.TAG_ARG, tag);
             updateCommand.addArgumentValue(DatabaseChangelogCommandStep.CHANGELOG_PARAMETERS, changeLogParameters);
             updateCommand.execute();
-=======
-        changeLogParameters.setContexts(contexts);
-        changeLogParameters.setLabels(labelExpression);
-        addCommandFiltersMdc(labelExpression, contexts);
-
-        runInScope(new Scope.ScopedRunner() {
-            @Override
-            public void run() throws Exception {
-                LockService lockService = LockServiceFactory.getInstance().getLockService(database);
-                lockService.waitForLock();
-                Scope.getCurrentScope().addMdcValue(MdcKey.LIQUIBASE_TARGET_URL, database.getConnection().getURL());
-
-                HubUpdater hubUpdater = null;
-                Operation updateOperation = null;
-                BufferedLogService bufferLog = new BufferedLogService();
-                DatabaseChangeLog changeLog = null;
-                try {
-
-                    changeLog = getDatabaseChangeLog();
-
-                    checkLiquibaseTables(true, changeLog, contexts, labelExpression);
-
-                    changeLog.validate(database, contexts, labelExpression);
-
-                    //
-                    // Let the user know that they can register for Hub
-                    //
-                    hubUpdater = new HubUpdater(new Date(), changeLog, database);
-
-                    generateDeploymentId();
-
-                    //
-                    // Create an iterator which will be used with a ListVisitor
-                    // to grab the list of changesets for the update
-                    //
-                    List<RanChangeSet> ranChangeSetList = database.getRanChangeSetList();
-                    ChangeLogIterator listLogIterator = new ChangeLogIterator(changeLog,
-                            new ShouldRunChangeSetFilter(database),
-                            new ContextChangeSetFilter(contexts),
-                            new LabelChangeSetFilter(labelExpression),
-                            new DbmsChangeSetFilter(database),
-                            new IgnoreChangeSetFilter(),
-                            new UpToTagChangeSetFilter(tag, ranChangeSetList));
-
-                    //
-                    // Create or retrieve the Connection
-                    // Make sure the Hub is available here by checking the return
-                    //
-                    Connection connection = getConnection(changeLog);
-                    if (connection != null) {
-                        updateOperation =
-                           hubUpdater.preUpdateHub("UPDATE", "update-to-tag", connection, changeLogFile, contexts, labelExpression, listLogIterator);
-                    }
-
-                    //
-                    // Check for an already existing Listener
-                    //
-                    if (connection != null) {
-                        changeExecListener = new HubChangeExecListener(updateOperation, changeExecListener);
-                    }
-
-                    //
-                    // Iterate to find the change sets which will be skipped
-                    //
-                    StatusVisitor statusVisitor = new StatusVisitor(database);
-                    ChangeLogIterator shouldRunIterator = new StatusChangeLogIterator(changeLog, tag,
-                            new ShouldRunChangeSetFilter(database),
-                            new ContextChangeSetFilter(contexts),
-                            new LabelChangeSetFilter(labelExpression),
-                            new DbmsChangeSetFilter(database),
-                            new IgnoreChangeSetFilter(),
-                            new UpToTagChangeSetFilter(tag, ranChangeSetList));
-                    shouldRunIterator.run(statusVisitor, new RuntimeEnvironment(database, contexts, labelExpression));
-
-                    //
-                    // Create another iterator to run
-                    //
-                    ChangeLogIterator runChangeLogIterator = new ChangeLogIterator(changeLog,
-                            new ShouldRunChangeSetFilter(database),
-                            new ContextChangeSetFilter(contexts),
-                            new LabelChangeSetFilter(labelExpression),
-                            new DbmsChangeSetFilter(database),
-                            new IgnoreChangeSetFilter(),
-                            new UpToTagChangeSetFilter(tag, ranChangeSetList));
-
-                    CompositeLogService compositeLogService = new CompositeLogService(true, bufferLog);
-                    Scope.child(Scope.Attr.logService.name(), compositeLogService, () -> runChangeLogIterator.run(createUpdateVisitor(), new RuntimeEnvironment(database, contexts, labelExpression)));
-                    OutputStream outputStream = Scope.getCurrentScope().get("outputStream", OutputStream.class);
-                    ShowSummaryUtil.showUpdateSummary(changeLog, statusVisitor, outputStream);
-
-                    hubUpdater.postUpdateHub(updateOperation, bufferLog);
-                    logDeploymentOutcomeMdc(true);
-                }
-                catch (Throwable e) {
-                    logDeploymentOutcomeMdc(false);
-                    if (hubUpdater != null) {
-                        hubUpdater.postUpdateHubExceptionHandling(updateOperation, bufferLog, e.getMessage());
-                    }
-                    throw e;
-                } finally {
-                    database.setObjectQuotingStrategy(ObjectQuotingStrategy.LEGACY);
-                    try {
-                        lockService.releaseLock();
-                    } catch (LockException e) {
-                        LOG.severe(MSG_COULD_NOT_RELEASE_LOCK, e);
-                    }
-                    resetServices();
-                    setChangeExecListener(null);
-                }
-            }
->>>>>>> 2a8d9133
         });
     }
 
@@ -731,26 +586,6 @@
         Scope.getCurrentScope().addMdcValue(MdcKey.COMMAND_LABEL_FILTER, labelFilterMdc);
         Scope.getCurrentScope().addMdcValue(MdcKey.COMMAND_CONTEXT_FILTER, contextFilterMdc);
     }
-<<<<<<< HEAD
-=======
-
-    private void generateDeploymentId() {
-        ChangeLogHistoryService changelogService = ChangeLogHistoryServiceFactory.getInstance().getChangeLogService(database);
-        changelogService.generateDeploymentId();
-        Scope.getCurrentScope().addMdcValue(MdcKey.DEPLOYMENT_ID, changelogService.getDeploymentId());
-    }
-
-    private void logDeploymentOutcomeMdc(boolean success) throws IOException {
-        int deployedChangeSetCount = getDefaultChangeExecListener().getDeployedChangeSets().size();
-        String successLog = "Update command completed successfully.";
-        String failureLog = "Update command encountered an exception.";
-        try (MdcObject deploymentOutcomeMdc = Scope.getCurrentScope().addMdcValue(MdcKey.DEPLOYMENT_OUTCOME, success ? MdcValue.COMMAND_SUCCESSFUL : MdcValue.COMMAND_FAILED);
-             MdcObject deploymentOutcomeCountMdc = Scope.getCurrentScope().addMdcValue(MdcKey.DEPLOYMENT_OUTCOME_COUNT, String.valueOf(deployedChangeSetCount))) {
-            Scope.getCurrentScope().getLog(getClass()).info(success ? successLog : failureLog);
-        }
-    }
-
->>>>>>> 2a8d9133
     /**
      * @deprecated use {@link LoggingExecutorTextUtil#outputHeader(String, Database, String))}
      */
