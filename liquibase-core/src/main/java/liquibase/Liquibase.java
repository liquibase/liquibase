package liquibase;

import liquibase.change.CheckSum;
import liquibase.change.core.RawSQLChange;
import liquibase.changelog.*;
import liquibase.changelog.filter.*;
import liquibase.changelog.visitor.*;
import liquibase.command.CommandResults;
import liquibase.command.CommandScope;
import liquibase.command.core.*;
import liquibase.database.Database;
import liquibase.database.DatabaseConnection;
import liquibase.database.DatabaseFactory;
import liquibase.database.ObjectQuotingStrategy;
import liquibase.database.core.MSSQLDatabase;
import liquibase.diff.DiffGeneratorFactory;
import liquibase.diff.DiffResult;
import liquibase.diff.compare.CompareControl;
import liquibase.diff.output.changelog.DiffToChangeLog;
import liquibase.exception.*;
import liquibase.executor.Executor;
import liquibase.executor.ExecutorService;
import liquibase.executor.LoggingExecutor;
import liquibase.hub.*;
import liquibase.hub.listener.HubChangeExecListener;
import liquibase.hub.model.Connection;
import liquibase.hub.model.HubChangeLog;
import liquibase.hub.model.Operation;
import liquibase.lockservice.DatabaseChangeLogLock;
import liquibase.lockservice.LockService;
import liquibase.lockservice.LockServiceFactory;
import liquibase.logging.Logger;
import liquibase.logging.core.BufferedLogService;
import liquibase.logging.core.CompositeLogService;
import liquibase.logging.mdc.MdcKey;
import liquibase.logging.mdc.MdcObject;
import liquibase.logging.mdc.MdcValue;
import liquibase.logging.mdc.customobjects.ChangesetsRolledback;
import liquibase.parser.ChangeLogParser;
import liquibase.parser.ChangeLogParserFactory;
import liquibase.parser.core.xml.XMLChangeLogSAXParser;
import liquibase.resource.PathHandlerFactory;
import liquibase.resource.Resource;
import liquibase.resource.ResourceAccessor;
import liquibase.serializer.ChangeLogSerializer;
import liquibase.snapshot.DatabaseSnapshot;
import liquibase.snapshot.InvalidExampleException;
import liquibase.snapshot.SnapshotControl;
import liquibase.snapshot.SnapshotGeneratorFactory;
import liquibase.statement.core.RawSqlStatement;
import liquibase.statement.core.UpdateStatement;
import liquibase.structure.DatabaseObject;
import liquibase.structure.core.Catalog;
import liquibase.util.LiquibaseUtil;
import liquibase.util.StreamUtil;
import liquibase.util.StringUtil;

import javax.xml.parsers.ParserConfigurationException;
import java.io.IOException;
import java.io.InputStream;
import java.io.PrintStream;
import java.io.Writer;
import java.text.DateFormat;
import java.util.*;
import java.util.function.Supplier;

import static java.util.ResourceBundle.getBundle;

/**
 * Primary facade class for interacting with Liquibase.
 * The built in command line, Ant, Maven and other ways of running Liquibase are wrappers around methods in this class.
 */
public class Liquibase implements AutoCloseable {

    private static final Logger LOG = Scope.getCurrentScope().getLog(Liquibase.class);
    private static final ResourceBundle coreBundle = getBundle("liquibase/i18n/liquibase-core");
    public static final String MSG_COULD_NOT_RELEASE_LOCK = coreBundle.getString("could.not.release.lock");

    protected Database database;
    private DatabaseChangeLog databaseChangeLog;
    private String changeLogFile;
    private final ResourceAccessor resourceAccessor;
    private final ChangeLogParameters changeLogParameters;
    private ChangeExecListener changeExecListener;
    private ChangeLogSyncListener changeLogSyncListener;

    private UUID hubConnectionId;
    private Map<String, Boolean> upToDateFastCheck = new HashMap<>();

    private enum RollbackMessageType {
        WILL_ROLLBACK, ROLLED_BACK, ROLLBACK_FAILED
    }

    /**
     * Creates a Liquibase instance for a given DatabaseConnection. The Database instance used will be found with {@link DatabaseFactory#findCorrectDatabaseImplementation(liquibase.database.DatabaseConnection)}
     *
     * @see DatabaseConnection
     * @see Database
     * @see #Liquibase(String, liquibase.resource.ResourceAccessor, liquibase.database.Database)
     * @see ResourceAccessor
     */
    public Liquibase(String changeLogFile, ResourceAccessor resourceAccessor, DatabaseConnection conn)
            throws LiquibaseException {
        this(changeLogFile, resourceAccessor, DatabaseFactory.getInstance().findCorrectDatabaseImplementation(conn));
    }

    /**
     * Creates a Liquibase instance. The changeLogFile parameter must be a path that can be resolved by the passed
     * ResourceAccessor. If windows style path separators are used for the changeLogFile, they will be standardized to
     * unix style for better cross-system compatibility.
     *
     * @see DatabaseConnection
     * @see Database
     * @see ResourceAccessor
     */
    public Liquibase(String changeLogFile, ResourceAccessor resourceAccessor, Database database) {
        if (changeLogFile != null) {
            // Convert to STANDARD / if using absolute path on windows:
            this.changeLogFile = changeLogFile.replace('\\', '/');
        }

        this.resourceAccessor = resourceAccessor;
        this.changeLogParameters = new ChangeLogParameters(database);
        this.database = database;
    }

    public Liquibase(DatabaseChangeLog changeLog, ResourceAccessor resourceAccessor, Database database) {
        this.databaseChangeLog = changeLog;

        if (changeLog != null) {
            this.changeLogFile = changeLog.getPhysicalFilePath();
        }
        if (this.changeLogFile != null) {
            // Convert to STANDARD "/" if using an absolute path on Windows:
            changeLogFile = changeLogFile.replace('\\', '/');
        }
        this.resourceAccessor = resourceAccessor;
        this.database = database;
        this.changeLogParameters = new ChangeLogParameters(database);
    }

    public UUID getHubConnectionId() {
        return hubConnectionId;
    }

    public void setHubConnectionId(UUID hubConnectionId) {
        this.hubConnectionId = hubConnectionId;
    }

    /**
     * Return the change log file used by this Liquibase instance.
     */
    public String getChangeLogFile() {
        return changeLogFile;
    }

    /**
     * Return the log used by this Liquibase instance.
     */
    public Logger getLog() {
        return LOG;
    }

    /**
     * Returns the ChangeLogParameters container used by this Liquibase instance.
     */
    public ChangeLogParameters getChangeLogParameters() {
        return changeLogParameters;
    }

    /**
     * Returns the Database used by this Liquibase instance.
     */
    public Database getDatabase() {
        return database;
    }

    /**
     * Return ResourceAccessor used by this Liquibase instance.
     */
    public ResourceAccessor getResourceAccessor() {
        return resourceAccessor;
    }

    /**
     * Convenience method for {@link #update(Contexts)} that runs in "no context mode".
     *
     * @see <a href="https://docs.liquibase.com/concepts/advanced/contexts.html" target="_top">contexts</a> in documentation
     */
    public void update() throws LiquibaseException {
        this.update(new Contexts());
    }

    /**
     * Convenience method for {@link #update(Contexts)} that constructs the Context object from the passed string.
     * To run in "no context mode", pass a null or empty "".
     *
     * @see <a href="https://docs.liquibase.com/concepts/advanced/contexts.html" target="_top">contexts</a> in documentation
     */
    public void update(String contexts) throws LiquibaseException {
        this.update(new Contexts(contexts));
    }

    /**
     * Executes Liquibase "update" logic which ensures that the configured {@link Database} is up to date according to
     * the configured changelog file. To run in "no context mode", pass a null or empty context object.
     *
     * @see <a href="https://docs.liquibase.com/concepts/advanced/contexts.html" target="_top">contexts</a> in documentation
     */
    public void update(Contexts contexts) throws LiquibaseException {
        update(contexts, new LabelExpression());
    }

    /**
     * Liquibase update
     *
     * @param contexts
     * @param labelExpression
     * @throws LiquibaseException
     *
     * @see <a href="https://docs.liquibase.com/concepts/advanced/contexts.html" target="_top">contexts</a> in documentation
     * @see <a href="https://docs.liquibase.com/concepts/advanced/labels.html" target="_top">labels</a> in documentation
     */
    public void update(Contexts contexts, LabelExpression labelExpression) throws LiquibaseException {
        update(contexts, labelExpression, true);
    }

    /**
     * Liquibase update
     *
     * @param   contexts
     * @param   labelExpression
     * @param   checkLiquibaseTables
     * @throws  LiquibaseException
     *
     * @see <a href="https://docs.liquibase.com/concepts/advanced/contexts.html" target="_top">contexts</a> in documentation
     * @see <a href="https://docs.liquibase.com/concepts/advanced/labels.html" target="_top">labels</a> in documentation
     */
    public void update(Contexts contexts, LabelExpression labelExpression, boolean checkLiquibaseTables) throws LiquibaseException {
        runInScope(() -> {
            if (isUpToDateFastCheck(contexts, labelExpression)) {
                return;
            }

            LockService lockService = LockServiceFactory.getInstance().getLockService(database);
            lockService.waitForLock();
            Scope.getCurrentScope().addMdcValue(MdcKey.LIQUIBASE_TARGET_URL, database.getConnection().getURL());

            changeLogParameters.setContexts(contexts);
            changeLogParameters.setLabels(labelExpression);

            Operation updateOperation = null;
            BufferedLogService bufferLog = new BufferedLogService();
            DatabaseChangeLog changeLog;
            HubUpdater hubUpdater = null;
            try {
                changeLog = getDatabaseChangeLog();
                if (checkLiquibaseTables) {
                    checkLiquibaseTables(true, changeLog, contexts, labelExpression);
                }

                ChangeLogHistoryService changelogService = ChangeLogHistoryServiceFactory.getInstance().getChangeLogService(database);
                changelogService.generateDeploymentId();

                Scope.getCurrentScope().addMdcValue(MdcKey.DEPLOYMENT_ID, changelogService.getDeploymentId());

                changeLog.validate(database, contexts, labelExpression);

                //
                // Let the user know that they can register for Hub
                //
                hubUpdater = new HubUpdater(new Date(), changeLog, database);
                hubUpdater.register(changeLogFile);

                //
                // Create or retrieve the Connection if this is not SQL generation
                // Make sure the Hub is available here by checking the return
                // We do not need a connection if we are using a LoggingExecutor
                //
                ChangeLogIterator changeLogIterator = getStandardChangelogIterator(contexts, labelExpression, changeLog);

                Connection connection = getConnection(changeLog);
                if (connection != null) {
                    updateOperation =
                        hubUpdater.preUpdateHub("UPDATE", "update", connection, changeLogFile, contexts, labelExpression, changeLogIterator);
                }

                //
                // Make sure we don't already have a listener
                //
                if (connection != null) {
                    changeExecListener = new HubChangeExecListener(updateOperation, changeExecListener);
                }

                //
                // Create another iterator to run
                //
                ChangeLogIterator runChangeLogIterator = getStandardChangelogIterator(contexts, labelExpression, changeLog);
                CompositeLogService compositeLogService = new CompositeLogService(true, bufferLog);
                Scope.child(Scope.Attr.logService.name(), compositeLogService, () -> {
                    runChangeLogIterator.run(createUpdateVisitor(), new RuntimeEnvironment(database, contexts, labelExpression));
                });

                //
                // Update Hub with the operation information
                //
                hubUpdater.postUpdateHub(updateOperation, bufferLog);
                try (MdcObject deploymentOutcomeMdc = Scope.getCurrentScope().addMdcValue(MdcKey.DEPLOYMENT_OUTCOME, MdcValue.COMMAND_SUCCESSFUL)) {
                    Scope.getCurrentScope().getLog(getClass()).info("Update command completed successfully.");
                }
            } catch (Throwable e) {
                try (MdcObject deploymentOutcomeMdc = Scope.getCurrentScope().addMdcValue(MdcKey.DEPLOYMENT_OUTCOME, MdcValue.COMMAND_FAILED)) {
                    Scope.getCurrentScope().getLog(getClass()).info("Update command encountered an exception.");
                }
                if (hubUpdater != null) {
                    hubUpdater.postUpdateHubExceptionHandling(updateOperation, bufferLog, e.getMessage());
                }
                throw e;
            } finally {
                database.setObjectQuotingStrategy(ObjectQuotingStrategy.LEGACY);
                try {
                    lockService.releaseLock();
                } catch (LockException e) {
                    LOG.severe(MSG_COULD_NOT_RELEASE_LOCK, e);
                }
                resetServices();
                setChangeExecListener(null);
            }
        });
    }

    /**
     * Performs check of the historyService to determine if there is no unrun changesets without obtaining an exclusive write lock.
     * This allows multiple peer services to boot in parallel in the common case where there are no changelogs to run.
     * <p>
     * If we see that there is nothing in the changelog to run and this returns <b>true</b>, then regardless of the lock status we already know we are "done" and can finish up without waiting for the lock.
     * <p>
     * But, if there are changelogs that might have to be ran and this returns <b>false</b>, you MUST get a lock and do a real check to know what changesets actually need to run.
     * <p>
     * NOTE: to reduce the number of queries to the databasehistory table, this method will cache the "fast check" results within this instance under the assumption that the total changesets will not change within this instance.
     */
    protected boolean isUpToDateFastCheck(Contexts contexts, LabelExpression labelExpression) throws LiquibaseException {
        String cacheKey = contexts +"/"+ labelExpression;
        if (!this.upToDateFastCheck.containsKey(cacheKey)) {
            try {
                if (listUnrunChangeSets(contexts, labelExpression, false).isEmpty()) {
                    LOG.fine("Fast check found no un-run changesets");
                    upToDateFastCheck.put(cacheKey, true);
                } else {
                    upToDateFastCheck.put(cacheKey, false);
                }
            } catch (DatabaseException e) {
                LOG.info("Error querying Liquibase tables, disabling fast check for this execution. Reason: " + e.getMessage());
                upToDateFastCheck.put(cacheKey, false);
            } finally {
                // Discard the cached fetched un-run changeset list, as if
                // another peer is running the changesets in parallel, we may
                // get a different answer after taking out the write lock

                ChangeLogHistoryService changeLogService = ChangeLogHistoryServiceFactory.getInstance().getChangeLogService(database);
                changeLogService.reset();
            }
        }
        return upToDateFastCheck.get(cacheKey);
    }

    /**
     *
     * Create or retrieve the Connection object
     *
     * @param   changeLog              Database changelog
     * @return  Connection
     * @throws  LiquibaseHubException  Thrown by HubService
     *
     */
    public Connection getConnection(DatabaseChangeLog changeLog) throws LiquibaseHubException {
        //
        // If our current Executor is a LoggingExecutor then just return since we will not update Hub
        //
        Executor executor = Scope.getCurrentScope().getSingleton(ExecutorService.class).getExecutor("jdbc", database);
        if (executor instanceof LoggingExecutor) {
            return null;
        }
        String changeLogId = changeLog.getChangeLogId();
        HubUpdater hubUpdater = new HubUpdater(new Date(), changeLog, database);
        if (hubUpdater.hubIsNotAvailable(changeLogId)) {
            if (StringUtil.isNotEmpty(HubConfiguration.LIQUIBASE_HUB_API_KEY.getCurrentValue()) && changeLogId == null) {
                String message =
                    "An API key was configured, but no changelog ID exists.\n" +
                    "No operations will be reported. Register this changelog with Liquibase Hub to generate free deployment reports.\n" +
                    "Learn more at https://hub.liquibase.com.";
                Scope.getCurrentScope().getUI().sendMessage("WARNING: " + message);
                Scope.getCurrentScope().getLog(getClass()).warning(message);
            }
            return null;
        }

        //
        // Warn about the situation where there is a changeLog ID, but no API key
        //
        if (StringUtil.isEmpty(HubConfiguration.LIQUIBASE_HUB_API_KEY.getCurrentValue()) && changeLogId != null) {
            String message = "The changelog ID '" + changeLogId + "' was found, but no API Key exists.\n" +
                             "No operations will be reported. Simply add a liquibase.hub.apiKey setting to generate free deployment reports.\n" +
                             "Learn more at https://hub.liquibase.com.";
            Scope.getCurrentScope().getUI().sendMessage("WARNING: " + message);
            Scope.getCurrentScope().getLog(getClass()).warning(message);
            return null;
        }
        Connection connection;
        final HubService hubService = Scope.getCurrentScope().getSingleton(HubServiceFactory.class).getService();
        if (getHubConnectionId() == null) {
            HubChangeLog hubChangeLog = hubService.getHubChangeLog(UUID.fromString(changeLogId), "*");
            if (hubChangeLog == null) {
                Scope.getCurrentScope().getLog(getClass()).warning(
                    "Retrieving Hub Change Log failed for Changelog ID: " + changeLogId);
                return null;
            }
            if (hubChangeLog.isDeleted()) {
                //
                // Complain and stop the operation
                //
                String message =
                    "\n" +
                        "The operation did not complete and will not be reported to Hub because the\n" +  "" +
                        "registered changelog has been deleted by someone in your organization.\n" +
                        "Learn more at http://hub.liquibase.com.";
                throw new LiquibaseHubException(message);
            }

            Connection exampleConnection = new Connection();
            exampleConnection.setProject(hubChangeLog.getProject());
            exampleConnection.setJdbcUrl(Liquibase.this.database.getConnection().getURL());
            connection = hubService.getConnection(exampleConnection, true);

            setHubConnectionId(connection.getId());
        } else {
            connection = hubService.getConnection(new Connection().setId(getHubConnectionId()), true);
        }
        return connection;
    }


    public DatabaseChangeLog getDatabaseChangeLog() throws LiquibaseException {
        return getDatabaseChangeLog(false);
    }

    /**
     * @param shouldWarnOnMismatchedXsdVersion When set to true, a warning will be printed to the console if the XSD
     *                                         version used does not match the version of Liquibase. If "latest" is used
     *                                         as the XSD version, no warning is printed. If the changelog is not xml
     *                                         format, no warning is printed.
     */
    private DatabaseChangeLog getDatabaseChangeLog(boolean shouldWarnOnMismatchedXsdVersion) throws LiquibaseException {
        if (databaseChangeLog == null && changeLogFile != null) {
            Scope.getCurrentScope().addMdcValue(MdcKey.CHANGELOG_FILE, changeLogFile);
            ChangeLogParser parser = ChangeLogParserFactory.getInstance().getParser(changeLogFile, resourceAccessor);
            if (parser instanceof XMLChangeLogSAXParser) {
                ((XMLChangeLogSAXParser) parser).setShouldWarnOnMismatchedXsdVersion(shouldWarnOnMismatchedXsdVersion);
            }
            databaseChangeLog = parser.parse(changeLogFile, changeLogParameters, resourceAccessor);
        }

        return databaseChangeLog;
    }


    protected UpdateVisitor createUpdateVisitor() {
        return new UpdateVisitor(database, changeExecListener);
    }

    protected RollbackVisitor createRollbackVisitor() {
        return new RollbackVisitor(database, changeExecListener);
    }

    protected ChangeLogIterator getStandardChangelogIterator(Contexts contexts, LabelExpression labelExpression,
                                                             DatabaseChangeLog changeLog) throws DatabaseException {
        return new ChangeLogIterator(changeLog,
                new ShouldRunChangeSetFilter(database),
                new ContextChangeSetFilter(contexts),
                new LabelChangeSetFilter(labelExpression),
                new DbmsChangeSetFilter(database),
                new IgnoreChangeSetFilter());
    }

    protected ChangeLogIterator buildChangeLogIterator(String tag, DatabaseChangeLog changeLog, Contexts contexts,
                                                       LabelExpression labelExpression) throws DatabaseException {

        if (tag == null) {
            return new ChangeLogIterator(changeLog,
                new NotRanChangeSetFilter(database.getRanChangeSetList()),
                new ContextChangeSetFilter(contexts),
                new LabelChangeSetFilter(labelExpression),
                new IgnoreChangeSetFilter(),
                new DbmsChangeSetFilter(database));
        } else {
            List<RanChangeSet> ranChangeSetList = database.getRanChangeSetList();
            return new ChangeLogIterator(changeLog,
                new NotRanChangeSetFilter(database.getRanChangeSetList()),
                new ContextChangeSetFilter(contexts),
                new LabelChangeSetFilter(labelExpression),
                new IgnoreChangeSetFilter(),
                new DbmsChangeSetFilter(database),
                new UpToTagChangeSetFilter(tag, ranChangeSetList));
        }
    }

    public void update(String contexts, Writer output) throws LiquibaseException {
        this.update(new Contexts(contexts), output);
    }

    public void update(Contexts contexts, Writer output) throws LiquibaseException {
        update(contexts, new LabelExpression(), output);
    }

    public void update(Contexts contexts, LabelExpression labelExpression, Writer output) throws LiquibaseException {
        update(contexts, labelExpression, output, true);
    }

    public void update(Contexts contexts, LabelExpression labelExpression, Writer output, boolean checkLiquibaseTables)
            throws LiquibaseException {
        changeLogParameters.setContexts(contexts);
        changeLogParameters.setLabels(labelExpression);

        runInScope(new Scope.ScopedRunner() {
            @Override
            public void run() throws Exception {

                /* We have no other choice than to save the current Executer here. */
                @SuppressWarnings("squid:S1941")
                Executor oldTemplate = getAndReplaceJdbcExecutor(output);

                outputHeader("Update Database Script");

                if (isUpToDateFastCheck(contexts, labelExpression)) {
                    Scope.getCurrentScope().getSingleton(ExecutorService.class).getExecutor("logging", database).comment("Database is up to date, no changesets to execute");
                } else {
                    LockService lockService = LockServiceFactory.getInstance().getLockService(database);
                    lockService.waitForLock();

                    update(contexts, labelExpression, checkLiquibaseTables);
                }

                flushOutputWriter(output);

                Scope.getCurrentScope().getSingleton(ExecutorService.class).setExecutor("jdbc", database, oldTemplate);
            }
        });
    }

    public void update(int changesToApply, String contexts) throws LiquibaseException {
        update(changesToApply, new Contexts(contexts), new LabelExpression());
    }

    /**
     *
     * Update to count
     *
     * @param  changesToApply
     * @param  contexts
     * @param  labelExpression
     * @throws LiquibaseException
     *
     */
    public void update(int changesToApply, Contexts contexts, LabelExpression labelExpression)
            throws LiquibaseException {
        changeLogParameters.setContexts(contexts);
        changeLogParameters.setLabels(labelExpression);

        runInScope(new Scope.ScopedRunner() {
            @Override
            public void run() throws Exception {

                LockService lockService = LockServiceFactory.getInstance().getLockService(database);
                lockService.waitForLock();

                Operation updateOperation = null;
                BufferedLogService bufferLog = new BufferedLogService();
                DatabaseChangeLog changeLog = null;
                HubUpdater hubUpdater = null;
                try {
                    changeLog = getDatabaseChangeLog();

                    checkLiquibaseTables(true, changeLog, contexts, labelExpression);
                    ChangeLogHistoryServiceFactory.getInstance().getChangeLogService(database).generateDeploymentId();

                    changeLog.validate(database, contexts, labelExpression);

                    //
                    // Let the user know that they can register for Hub
                    //
                    hubUpdater = new HubUpdater(new Date(), changeLog, database);
                    hubUpdater.register(changeLogFile);

                    //
                    // Create an iterator which will be used with a ListVisitor
                    // to grab the list of changesets for the update
                    //
                    ChangeLogIterator listLogIterator = new ChangeLogIterator(changeLog,
                            new ShouldRunChangeSetFilter(database),
                            new ContextChangeSetFilter(contexts),
                            new LabelChangeSetFilter(labelExpression),
                            new DbmsChangeSetFilter(database),
                            new IgnoreChangeSetFilter(),
                            new CountChangeSetFilter(changesToApply));

                    //
                    // Create or retrieve the Connection
                    // Make sure the Hub is available here by checking the return
                    //
                    Connection connection = getConnection(changeLog);
                    if (connection != null) {
                        updateOperation =
                            hubUpdater.preUpdateHub("UPDATE", "update-count", connection, changeLogFile, contexts, labelExpression, listLogIterator);
                    }

                    //
                    // If we are doing Hub then set up a HubChangeExecListener
                    //
                    if (connection != null) {
                        changeExecListener = new HubChangeExecListener(updateOperation, changeExecListener);
                    }

                    //
                    // Create another iterator to run
                    //
                    ChangeLogIterator runChangeLogIterator = new ChangeLogIterator(changeLog,
                            new ShouldRunChangeSetFilter(database),
                            new ContextChangeSetFilter(contexts),
                            new LabelChangeSetFilter(labelExpression),
                            new DbmsChangeSetFilter(database),
                            new IgnoreChangeSetFilter(),
                            new CountChangeSetFilter(changesToApply));

                    CompositeLogService compositeLogService = new CompositeLogService(true, bufferLog);
                    Scope.child(Scope.Attr.logService.name(), compositeLogService, () -> {
                        runChangeLogIterator.run(createUpdateVisitor(), new RuntimeEnvironment(database, contexts, labelExpression));
                    });
                    hubUpdater.postUpdateHub(updateOperation, bufferLog);
                }
                catch (Throwable e) {
                    if (hubUpdater != null) {
                        hubUpdater.postUpdateHubExceptionHandling(updateOperation, bufferLog, e.getMessage());
                    }
                    throw e;
                } finally {
                    database.setObjectQuotingStrategy(ObjectQuotingStrategy.LEGACY);
                    try {
                        lockService.releaseLock();
                    } catch (LockException e) {
                        LOG.severe(MSG_COULD_NOT_RELEASE_LOCK, e);
                    }
                    resetServices();
                    setChangeExecListener(null);
                }
            }
        });
    }

    public void update(String tag, String contexts) throws LiquibaseException {
        update(tag, new Contexts(contexts), new LabelExpression());
    }

    public void update(String tag, Contexts contexts) throws LiquibaseException {
        update(tag, contexts, new LabelExpression());
    }

    /**
     *
     * Update to tag
     *
     * @param   tag                             Tag to update for
     * @param   contexts
     * @param   labelExpression
     * @throws  LiquibaseException
     *
     */
    public void update(String tag, Contexts contexts, LabelExpression labelExpression) throws LiquibaseException {
        if (tag == null) {
            update(contexts, labelExpression);
            return;
        }
        changeLogParameters.setContexts(contexts);
        changeLogParameters.setLabels(labelExpression);

        runInScope(new Scope.ScopedRunner() {
            @Override
            public void run() throws Exception {
                LockService lockService = LockServiceFactory.getInstance().getLockService(database);
                lockService.waitForLock();

                HubUpdater hubUpdater = null;
                Operation updateOperation = null;
                BufferedLogService bufferLog = new BufferedLogService();
                DatabaseChangeLog changeLog = null;
                try {

                    changeLog = getDatabaseChangeLog();

                    checkLiquibaseTables(true, changeLog, contexts, labelExpression);

                    ChangeLogHistoryServiceFactory.getInstance().getChangeLogService(database).generateDeploymentId();

                    changeLog.validate(database, contexts, labelExpression);

                    //
                    // Let the user know that they can register for Hub
                    //
                    hubUpdater = new HubUpdater(new Date(), changeLog, database);
                    hubUpdater.register(changeLogFile);

                    //
                    // Create an iterator which will be used with a ListVisitor
                    // to grab the list of changesets for the update
                    //
                    List<RanChangeSet> ranChangeSetList = database.getRanChangeSetList();
                    ChangeLogIterator listLogIterator = new ChangeLogIterator(changeLog,
                            new ShouldRunChangeSetFilter(database),
                            new ContextChangeSetFilter(contexts),
                            new LabelChangeSetFilter(labelExpression),
                            new DbmsChangeSetFilter(database),
                            new IgnoreChangeSetFilter(),
                            new UpToTagChangeSetFilter(tag, ranChangeSetList));

                    //
                    // Create or retrieve the Connection
                    // Make sure the Hub is available here by checking the return
                    //
                    Connection connection = getConnection(changeLog);
                    if (connection != null) {
                        updateOperation =
                           hubUpdater.preUpdateHub("UPDATE", "update-to-tag", connection, changeLogFile, contexts, labelExpression, listLogIterator);
                    }

                    //
                    // Check for an already existing Listener
                    //
                    if (connection != null) {
                        changeExecListener = new HubChangeExecListener(updateOperation, changeExecListener);
                    }

                    //
                    // Create another iterator to run
                    //
                    ChangeLogIterator runChangeLogIterator = new ChangeLogIterator(changeLog,
                            new ShouldRunChangeSetFilter(database),
                            new ContextChangeSetFilter(contexts),
                            new LabelChangeSetFilter(labelExpression),
                            new DbmsChangeSetFilter(database),
                            new IgnoreChangeSetFilter(),
                            new UpToTagChangeSetFilter(tag, ranChangeSetList));

                    CompositeLogService compositeLogService = new CompositeLogService(true, bufferLog);
                    Scope.child(Scope.Attr.logService.name(), compositeLogService, () -> {
                        runChangeLogIterator.run(createUpdateVisitor(), new RuntimeEnvironment(database, contexts, labelExpression));
                    });
                    hubUpdater.postUpdateHub(updateOperation, bufferLog);
                }
                catch (Throwable e) {
                    if (hubUpdater != null) {
                        hubUpdater.postUpdateHubExceptionHandling(updateOperation, bufferLog, e.getMessage());
                    }
                    throw e;
                } finally {
                    database.setObjectQuotingStrategy(ObjectQuotingStrategy.LEGACY);
                    try {
                        lockService.releaseLock();
                    } catch (LockException e) {
                        LOG.severe(MSG_COULD_NOT_RELEASE_LOCK, e);
                    }
                    resetServices();
                    setChangeExecListener(null);
                }
            }
        });
    }

    public void update(int changesToApply, String contexts, Writer output) throws LiquibaseException {
        this.update(changesToApply, new Contexts(contexts), new LabelExpression(), output);
    }

    public void update(int changesToApply, Contexts contexts, LabelExpression labelExpression, Writer output) throws LiquibaseException {
        changeLogParameters.setContexts(contexts);
        changeLogParameters.setLabels(labelExpression);

        runInScope(new Scope.ScopedRunner() {
            @Override
            public void run() throws Exception {

                /* We have no other choice than to save the current Executer here. */
                @SuppressWarnings("squid:S1941")
                Executor oldTemplate = getAndReplaceJdbcExecutor(output);
                outputHeader("Update " + changesToApply + " Changesets Database Script");

                update(changesToApply, contexts, labelExpression);

                flushOutputWriter(output);

                resetServices();
                Scope.getCurrentScope().getSingleton(ExecutorService.class).setExecutor("jdbc", database, oldTemplate);
            }
        });

    }

    public void update(String tag, String contexts, Writer output) throws LiquibaseException {
        update(tag, new Contexts(contexts), new LabelExpression(), output);
    }

    public void update(String tag, Contexts contexts, Writer output) throws LiquibaseException {
        update(tag, contexts, new LabelExpression(), output);
    }

    public void update(String tag, Contexts contexts, LabelExpression labelExpression, Writer output)
            throws LiquibaseException {
        if (tag == null) {
            update(contexts, labelExpression, output);
            return;
        }
        changeLogParameters.setContexts(contexts);
        changeLogParameters.setLabels(labelExpression);

        runInScope(new Scope.ScopedRunner() {
            @Override
            public void run() throws Exception {

                /* We have no other choice than to save the current Executer here. */
                @SuppressWarnings("squid:S1941")
                Executor oldTemplate = getAndReplaceJdbcExecutor(output);

                outputHeader("Update to '" + tag + "' Database Script");

                update(tag, contexts, labelExpression);

                flushOutputWriter(output);

                resetServices();
                Scope.getCurrentScope().getSingleton(ExecutorService.class).setExecutor("jdbc", database, oldTemplate);
            }
        });
    }

    public void outputHeader(String message) throws DatabaseException {
        Executor executor = Scope.getCurrentScope().getSingleton(ExecutorService.class).getExecutor("logging", database);
        executor.comment("*********************************************************************");
        executor.comment(message);
        executor.comment("*********************************************************************");
        executor.comment("Change Log: " + changeLogFile);
        executor.comment("Ran at: " +
                DateFormat.getDateTimeInstance(DateFormat.SHORT, DateFormat.SHORT).format(new Date())
        );
        DatabaseConnection connection = getDatabase().getConnection();
        if (connection != null) {
            executor.comment("Against: " + connection.getConnectionUserName() + "@" + connection.getURL());
        }
        executor.comment("Liquibase version: " + LiquibaseUtil.getBuildVersionInfo());
        executor.comment("*********************************************************************" +
                StreamUtil.getLineSeparator()
        );

        if ((database instanceof MSSQLDatabase) && (database.getDefaultCatalogName() != null)) {
            executor.execute(new RawSqlStatement("USE " +
                    database.escapeObjectName(database.getDefaultCatalogName(), Catalog.class) + ";")
            );
        }
    }

    public void rollback(int changesToRollback, String contexts, Writer output) throws LiquibaseException {
        rollback(changesToRollback, null, contexts, output);
    }

    public void rollback(int changesToRollback, Contexts contexts, Writer output) throws LiquibaseException {
        rollback(changesToRollback, null, contexts, output);
    }

    public void rollback(int changesToRollback, Contexts contexts, LabelExpression labelExpression, Writer output)
            throws LiquibaseException {
        rollback(changesToRollback, null, contexts, labelExpression, output);
    }

    public void rollback(int changesToRollback, String rollbackScript, String contexts, Writer output)
            throws LiquibaseException {
        rollback(changesToRollback, rollbackScript, new Contexts(contexts), output);
    }

    public void rollback(int changesToRollback, String rollbackScript, Contexts contexts, Writer output)
            throws LiquibaseException {
        rollback(changesToRollback, rollbackScript, contexts, new LabelExpression(), output);
    }

    public void rollback(int changesToRollback, String rollbackScript, Contexts contexts,
                         LabelExpression labelExpression, Writer output) throws LiquibaseException {
        changeLogParameters.setContexts(contexts);
        changeLogParameters.setLabels(labelExpression);

        runInScope(new Scope.ScopedRunner() {
            @Override
            public void run() throws Exception {

                /* We have no other choice than to save the current Executer here. */
                @SuppressWarnings("squid:S1941")
                Executor oldTemplate = getAndReplaceJdbcExecutor(output);

                outputHeader("Rollback " + changesToRollback + " Change(s) Script");

                rollback(changesToRollback, rollbackScript, contexts, labelExpression);

                flushOutputWriter(output);
                Scope.getCurrentScope().getSingleton(ExecutorService.class).setExecutor("jdbc", database, oldTemplate);
                resetServices();
            }
        });

    }

    public void rollback(int changesToRollback, String contexts) throws LiquibaseException {
        rollback(changesToRollback, null, contexts);
    }

    public void rollback(int changesToRollback, Contexts contexts, LabelExpression labelExpression)
            throws LiquibaseException {
        rollback(changesToRollback, null, contexts, labelExpression);
    }

    public void rollback(int changesToRollback, String rollbackScript, String contexts) throws LiquibaseException {
        rollback(changesToRollback, rollbackScript, new Contexts(contexts), new LabelExpression());
    }

    /**
     *
     * Rollback count
     *
     * @param changesToRollback
     * @param rollbackScript
     * @param contexts
     * @param labelExpression
     * @throws LiquibaseException
     */
    public void rollback(int changesToRollback, String rollbackScript, Contexts contexts,
                         LabelExpression labelExpression) throws LiquibaseException {
        changeLogParameters.setContexts(contexts);
        changeLogParameters.setLabels(labelExpression);

        runInScope(new Scope.ScopedRunner() {
            @Override
            public void run() throws Exception {
                Scope.getCurrentScope().addMdcValue(MdcKey.ROLLBACK_COUNT, String.valueOf(changesToRollback));
                Scope.getCurrentScope().addMdcValue(MdcKey.ROLLBACK_SCRIPT, rollbackScript);
                Scope.getCurrentScope().addMdcValue(MdcKey.LIQUIBASE_TARGET_URL, database.getConnection().getURL());

                LockService lockService = LockServiceFactory.getInstance().getLockService(database);
                lockService.waitForLock();

                Operation rollbackOperation = null;
                BufferedLogService bufferLog = new BufferedLogService();
                DatabaseChangeLog changeLog = null;
                Date startTime = new Date();
                HubUpdater hubUpdater = null;
                try {
                    changeLog = getDatabaseChangeLog();
                    checkLiquibaseTables(false, changeLog, contexts, labelExpression);

                    changeLog.validate(database, contexts, labelExpression);

                    //
                    // Let the user know that they can register for Hub
                    //
                    hubUpdater = new HubUpdater(startTime, changeLog, database);
                    hubUpdater.register(changeLogFile);

                    //
                    // Create an iterator which will be used with a ListVisitor
                    // to grab the list of changesets for the update
                    //
                    ChangeLogIterator listLogIterator = new ChangeLogIterator(database.getRanChangeSetList(), changeLog,
                            new AlreadyRanChangeSetFilter(database.getRanChangeSetList()),
                            new ContextChangeSetFilter(contexts),
                            new LabelChangeSetFilter(labelExpression),
                            new DbmsChangeSetFilter(database),
                            new IgnoreChangeSetFilter(),
                            new CountChangeSetFilter(changesToRollback));

                    //
                    // Create or retrieve the Connection
                    // Make sure the Hub is available here by checking the return
                    //
                    Connection connection = getConnection(changeLog);
                    if (connection != null) {
                        rollbackOperation = hubUpdater.preUpdateHub("ROLLBACK", "rollback-count", connection, changeLogFile, contexts, labelExpression, listLogIterator);
                    }

                    //
                    // If we are doing Hub then set up a HubChangeExecListener
                    //
                    if (connection != null) {
                        changeExecListener = new HubChangeExecListener(rollbackOperation, changeExecListener);
                    }

                    //
                    // Create another iterator to run
                    //
                    ChangeLogIterator logIterator = new ChangeLogIterator(database.getRanChangeSetList(), changeLog,
                            new AlreadyRanChangeSetFilter(database.getRanChangeSetList()),
                            new ContextChangeSetFilter(contexts),
                            new LabelChangeSetFilter(labelExpression),
                            new DbmsChangeSetFilter(database),
                            new IgnoreChangeSetFilter(),
                            new CountChangeSetFilter(changesToRollback));

                    doRollback(bufferLog, rollbackScript, logIterator, contexts, labelExpression, hubUpdater, rollbackOperation);
                }
                catch (Throwable t) {
                    if (hubUpdater != null) {
                        hubUpdater.postUpdateHubExceptionHandling(rollbackOperation, bufferLog, t.getMessage());
                    }
                    try (MdcObject deploymentOutcomeMdc = Scope.getCurrentScope().addMdcValue(MdcKey.DEPLOYMENT_OUTCOME, MdcValue.COMMAND_FAILED)) {
                        Scope.getCurrentScope().getLog(getClass()).info("Rollback command encountered an exception.");
                    }
                    throw t;
                } finally {
                    try {
                        lockService.releaseLock();
                    } catch (LockException e) {
                        LOG.severe("Error releasing lock", e);
                    }
                    resetServices();
                    setChangeExecListener(null);
                    Scope.getCurrentScope().getMdcManager().remove(MdcKey.CHANGESETS_ROLLED_BACK);
                }
            }
        });
    }

    /**
     * Actually perform the rollback operation. Determining which changesets to roll back is the responsibility of the
     * logIterator.
     */
    private void doRollback(BufferedLogService bufferLog, String rollbackScript, ChangeLogIterator logIterator, Contexts contexts, LabelExpression labelExpression, HubUpdater hubUpdater, Operation rollbackOperation) throws Exception {
        CompositeLogService compositeLogService = new CompositeLogService(true, bufferLog);
        if (rollbackScript == null) {
            Scope.child(Scope.Attr.logService.name(), compositeLogService, () -> {
                logIterator.run(createRollbackVisitor(), new RuntimeEnvironment(database, contexts, labelExpression));
            });
        } else {
            List<ChangeSet> changeSets = determineRollbacks(logIterator, contexts, labelExpression);
            Map<String, Object> values = new HashMap<>();
            values.put(Scope.Attr.logService.name(), compositeLogService);
            values.put(BufferedLogService.class.getName(), bufferLog);
            Scope.child(values, () -> {
                executeRollbackScript(rollbackScript, changeSets, contexts, labelExpression);
            });
            removeRunStatus(changeSets, contexts, labelExpression);
            Scope.getCurrentScope().addMdcValue(MdcKey.CHANGESETS_ROLLED_BACK, ChangesetsRolledback.fromChangesetList(changeSets));
        }
        hubUpdater.postUpdateHub(rollbackOperation, bufferLog);
        try (MdcObject deploymentOutcomeMdc = Scope.getCurrentScope().getMdcManager().put(MdcKey.DEPLOYMENT_OUTCOME, MdcValue.COMMAND_SUCCESSFUL)) {
            Scope.getCurrentScope().getLog(getClass()).info("Rollback command completed successfully.");
        }
    }

    private List<ChangeSet> determineRollbacks(ChangeLogIterator logIterator, Contexts contexts, LabelExpression labelExpression)
            throws LiquibaseException {
        List<ChangeSet> changeSetsToRollback = new ArrayList<>();
        logIterator.run(new ChangeSetVisitor() {
            @Override
            public Direction getDirection() {
                return Direction.REVERSE;
            }

            @Override
            public void visit(ChangeSet changeSet, DatabaseChangeLog databaseChangeLog, Database database,
                              Set<ChangeSetFilterResult> filterResults) throws LiquibaseException {
                changeSetsToRollback.add(changeSet);
            }
        }, new RuntimeEnvironment(database, contexts, labelExpression));
        return changeSetsToRollback;
    }

    protected void removeRunStatus(List<ChangeSet> changeSets, Contexts contexts, LabelExpression labelExpression)
            throws LiquibaseException {
        for (ChangeSet changeSet : changeSets) {
            database.removeRanStatus(changeSet);
            database.commit();
        }
    }

    protected void executeRollbackScript(String rollbackScript, List<ChangeSet> changeSets, Contexts contexts, LabelExpression labelExpression) throws LiquibaseException {
        final Executor executor = Scope.getCurrentScope().getSingleton(ExecutorService.class).getExecutor("jdbc", database);
        String rollbackScriptContents;
        try {
            Resource resource = resourceAccessor.get(rollbackScript);
            if (resource == null) {
                throw new LiquibaseException("WARNING: The rollback script '" + rollbackScript + "' was not located.  Please check your parameters. No rollback was performed");
            }
            try (InputStream stream = resource.openInputStream()) {
                rollbackScriptContents = StreamUtil.readStreamAsString(stream);
            }
        } catch (IOException e) {
            throw new LiquibaseException("Error reading rollbackScript " + executor + ": " + e.getMessage());
        }

        //
        // Expand changelog properties
        //
        changeLogParameters.setContexts(contexts);
        changeLogParameters.setLabels(labelExpression);
        DatabaseChangeLog changelog = getDatabaseChangeLog();
        rollbackScriptContents = changeLogParameters.expandExpressions(rollbackScriptContents, changelog);

        RawSQLChange rollbackChange = buildRawSQLChange(rollbackScriptContents);

        try {
            ((HubChangeExecListener)changeExecListener).setRollbackScriptContents(rollbackScriptContents);
            sendRollbackMessages(changeSets, changelog, RollbackMessageType.WILL_ROLLBACK, contexts, labelExpression, null);
            executor.execute(rollbackChange);
            sendRollbackMessages(changeSets, changelog, RollbackMessageType.ROLLED_BACK, contexts, labelExpression, null);
        } catch (DatabaseException e) {
            Scope.getCurrentScope().getLog(getClass()).warning(e.getMessage());
            LOG.severe("Error executing rollback script: " + e.getMessage());
            if (changeExecListener != null) {
                sendRollbackMessages(changeSets, changelog, RollbackMessageType.ROLLBACK_FAILED, contexts, labelExpression, e);
            }
            throw new DatabaseException("Error executing rollback script", e);
        }
        database.commit();
    }

    private void sendRollbackMessages(List<ChangeSet> changeSets,
                                      DatabaseChangeLog changelog,
                                      RollbackMessageType messageType,
                                      Contexts contexts,
                                      LabelExpression labelExpression,
                                      Exception exception) throws LiquibaseException {
        for (ChangeSet changeSet : changeSets) {
            if (messageType == RollbackMessageType.WILL_ROLLBACK) {
                changeExecListener.willRollback(changeSet, databaseChangeLog, database);
            }
            else if (messageType == RollbackMessageType.ROLLED_BACK) {
                final String message = "Rolled Back Changeset:" + changeSet.toString(false);
                Scope.getCurrentScope().getUI().sendMessage(message);
                LOG.info(message);
                changeExecListener.rolledBack(changeSet, databaseChangeLog, database);
            }
            else if (messageType == RollbackMessageType.ROLLBACK_FAILED) {
                final String message = "Failed rolling back Changeset:" + changeSet.toString(false);
                Scope.getCurrentScope().getUI().sendMessage(message);
                changeExecListener.rollbackFailed(changeSet, databaseChangeLog, database, exception);
            }
        }
    }

    protected RawSQLChange buildRawSQLChange(String rollbackScriptContents) {
        RawSQLChange rollbackChange = new RawSQLChange(rollbackScriptContents);
        rollbackChange.setSplitStatements(true);
        rollbackChange.setStripComments(true);
        return rollbackChange;
    }

    public void rollback(String tagToRollBackTo, String contexts, Writer output) throws LiquibaseException {
        rollback(tagToRollBackTo, null, contexts, output);
    }

    public void rollback(String tagToRollBackTo, Contexts contexts, Writer output) throws LiquibaseException {
        rollback(tagToRollBackTo, null, contexts, output);
    }

    public void rollback(String tagToRollBackTo, Contexts contexts, LabelExpression labelExpression, Writer output)
            throws LiquibaseException {
        rollback(tagToRollBackTo, null, contexts, labelExpression, output);
    }

    public void rollback(String tagToRollBackTo, String rollbackScript, String contexts, Writer output)
            throws LiquibaseException {
        rollback(tagToRollBackTo, rollbackScript, new Contexts(contexts), output);
    }

    public void rollback(String tagToRollBackTo, String rollbackScript, Contexts contexts, Writer output)
            throws LiquibaseException {
        rollback(tagToRollBackTo, rollbackScript, contexts, new LabelExpression(), output);
    }

    public void rollback(String tagToRollBackTo, String rollbackScript, Contexts contexts,
                         LabelExpression labelExpression, Writer output) throws LiquibaseException {
        changeLogParameters.setContexts(contexts);
        changeLogParameters.setLabels(labelExpression);

        /* We have no other choice than to save the current Executer here. */
        @SuppressWarnings("squid:S1941")
        Executor oldTemplate = getAndReplaceJdbcExecutor(output);

        outputHeader("Rollback to '" + tagToRollBackTo + "' Script");

        rollback(tagToRollBackTo, contexts, labelExpression);

        flushOutputWriter(output);
        Scope.getCurrentScope().getSingleton(ExecutorService.class).setExecutor("jdbc", database, oldTemplate);
        resetServices();
    }

    public void rollback(String tagToRollBackTo, String contexts) throws LiquibaseException {
        rollback(tagToRollBackTo, null, contexts);
    }

    public void rollback(String tagToRollBackTo, Contexts contexts) throws LiquibaseException {
        rollback(tagToRollBackTo, null, contexts);
    }

    public void rollback(String tagToRollBackTo, Contexts contexts, LabelExpression labelExpression)
            throws LiquibaseException {
        rollback(tagToRollBackTo, null, contexts, labelExpression);
    }

    public void rollback(String tagToRollBackTo, String rollbackScript, String contexts) throws LiquibaseException {
        rollback(tagToRollBackTo, rollbackScript, new Contexts(contexts));
    }

    public void rollback(String tagToRollBackTo, String rollbackScript, Contexts contexts) throws LiquibaseException {
        rollback(tagToRollBackTo, rollbackScript, contexts, new LabelExpression());
    }

    /**
     *
     * Rollback to tag
     *
     * @param tagToRollBackTo
     * @param rollbackScript
     * @param contexts
     * @param labelExpression
     * @throws LiquibaseException
     */
    public void rollback(String tagToRollBackTo, String rollbackScript, Contexts contexts,
                         LabelExpression labelExpression) throws LiquibaseException {
        changeLogParameters.setContexts(contexts);
        changeLogParameters.setLabels(labelExpression);

        runInScope(new Scope.ScopedRunner() {
            @Override
            public void run() throws Exception {
                Scope.getCurrentScope().addMdcValue(MdcKey.ROLLBACK_TO_TAG, tagToRollBackTo);
                Scope.getCurrentScope().addMdcValue(MdcKey.ROLLBACK_SCRIPT, rollbackScript);
                Scope.getCurrentScope().addMdcValue(MdcKey.LIQUIBASE_TARGET_URL, database.getConnection().getURL());

                LockService lockService = LockServiceFactory.getInstance().getLockService(database);
                lockService.waitForLock();

                ChangeLogHistoryService changelogService = ChangeLogHistoryServiceFactory.getInstance().getChangeLogService(database);
                if (changelogService instanceof AbstractChangeLogHistoryService) {
                    Scope.getCurrentScope().addMdcValue(MdcKey.DEPLOYMENT_ID, ((AbstractChangeLogHistoryService) changelogService).getLastDeploymentId());
                }

                Operation rollbackOperation = null;
                BufferedLogService bufferLog = new BufferedLogService();
                DatabaseChangeLog changeLog = null;
                Date startTime = new Date();
                HubUpdater hubUpdater = null;

                try {

                    changeLog = getDatabaseChangeLog();
                    checkLiquibaseTables(false, changeLog, contexts, labelExpression);

                    changeLog.validate(database, contexts, labelExpression);

                    //
                    // Let the user know that they can register for Hub
                    //
                    hubUpdater = new HubUpdater(startTime, changeLog, database);
                    hubUpdater.register(changeLogFile);

                    //
                    // Create an iterator which will be used with a ListVisitor
                    // to grab the list of changesets for the update
                    //
                    List<RanChangeSet> ranChangeSetList = database.getRanChangeSetList();
                    ChangeLogIterator listLogIterator = new ChangeLogIterator(ranChangeSetList, changeLog,
                            new AfterTagChangeSetFilter(tagToRollBackTo, ranChangeSetList),
                            new AlreadyRanChangeSetFilter(ranChangeSetList),
                            new ContextChangeSetFilter(contexts),
                            new LabelChangeSetFilter(labelExpression),
                            new IgnoreChangeSetFilter(),
                            new DbmsChangeSetFilter(database));

                    //
                    // Create or retrieve the Connection
                    // Make sure the Hub is available here by checking the return
                    //
                    Connection connection = getConnection(changeLog);
                    if (connection != null) {
                        rollbackOperation = hubUpdater.preUpdateHub("ROLLBACK", "rollback", connection, changeLogFile, contexts, labelExpression, listLogIterator);
                    }

                    //
                    // If we are doing Hub then set up a HubChangeExecListener
                    //
                    if (connection != null) {
                        changeExecListener = new HubChangeExecListener(rollbackOperation, changeExecListener);
                    }

                    //
                    // Create another iterator to run
                    //
                    ChangeLogIterator logIterator = new ChangeLogIterator(ranChangeSetList, changeLog,
                            new AfterTagChangeSetFilter(tagToRollBackTo, ranChangeSetList),
                            new AlreadyRanChangeSetFilter(ranChangeSetList),
                            new ContextChangeSetFilter(contexts),
                            new LabelChangeSetFilter(labelExpression),
                            new IgnoreChangeSetFilter(),
                            new DbmsChangeSetFilter(database));

<<<<<<< HEAD
                    doRollback(bufferLog, rollbackScript, logIterator, contexts, labelExpression, hubUpdater, rollbackOperation);
=======
                    CompositeLogService compositeLogService = new CompositeLogService(true, bufferLog);
                    if (rollbackScript == null) {
                        Scope.child(Scope.Attr.logService.name(), compositeLogService, () -> {
                            logIterator.run(createRollbackVisitor(), new RuntimeEnvironment(database, contexts, labelExpression));
                        });
                    } else {
                        List<ChangeSet> changeSets = determineRollbacks(logIterator, contexts, labelExpression);
                        Map<String, Object> values = new HashMap<>();
                        values.put(Scope.Attr.logService.name(), compositeLogService);
                        values.put(BufferedLogService.class.getName(), bufferLog);
                        Scope.child(values, () -> {
                            executeRollbackScript(rollbackScript, changeSets, contexts, labelExpression);
                        });
                        removeRunStatus(changeSets, contexts, labelExpression);
                    }
                    hubUpdater.postUpdateHub(rollbackOperation, bufferLog);
                    try (MdcObject deploymentOutcomeMdc = Scope.getCurrentScope().getMdcManager().put(MdcKey.DEPLOYMENT_OUTCOME, MdcValue.COMMAND_SUCCESSFUL)) {
                        Scope.getCurrentScope().getLog(getClass()).info("Rollback command completed successfully.");
                    }
>>>>>>> a77b2d9f
                }
                catch (Throwable t) {
                    if (hubUpdater != null) {
                        hubUpdater.postUpdateHubExceptionHandling(rollbackOperation, bufferLog, t.getMessage());
                    }
                    try (MdcObject deploymentOutcomeMdc = Scope.getCurrentScope().addMdcValue(MdcKey.DEPLOYMENT_OUTCOME, MdcValue.COMMAND_FAILED)) {
                        Scope.getCurrentScope().getLog(getClass()).info("Rollback command encountered an exception.");
                    }
                    throw t;
                } finally {
                    try {
                        lockService.releaseLock();
                    } catch (LockException e) {
                        LOG.severe(MSG_COULD_NOT_RELEASE_LOCK, e);
                    }
                    Scope.getCurrentScope().getMdcManager().remove(MdcKey.CHANGESETS_ROLLED_BACK);
                }
                resetServices();
                setChangeExecListener(null);
            }
        });
    }

    public void rollback(Date dateToRollBackTo, String contexts, Writer output) throws LiquibaseException {
        rollback(dateToRollBackTo, null, contexts, output);
    }

    public void rollback(Date dateToRollBackTo, String rollbackScript, String contexts, Writer output)
            throws LiquibaseException {
        rollback(dateToRollBackTo, new Contexts(contexts), new LabelExpression(), output);
    }

    public void rollback(Date dateToRollBackTo, Contexts contexts, LabelExpression labelExpression, Writer output)
            throws LiquibaseException {
        rollback(dateToRollBackTo, null, contexts, labelExpression, output);
    }

    public void rollback(Date dateToRollBackTo, String rollbackScript, Contexts contexts,
                         LabelExpression labelExpression, Writer output) throws LiquibaseException {
        changeLogParameters.setContexts(contexts);
        changeLogParameters.setLabels(labelExpression);

        @SuppressWarnings("squid:S1941")
        Executor oldTemplate = getAndReplaceJdbcExecutor(output);

        outputHeader("Rollback to " + dateToRollBackTo + " Script");

        rollback(dateToRollBackTo, contexts, labelExpression);

        flushOutputWriter(output);
        Scope.getCurrentScope().getSingleton(ExecutorService.class).setExecutor("jdbc", database, oldTemplate);
        resetServices();
    }

    private Executor getAndReplaceJdbcExecutor(Writer output) {
        /* We have no other choice than to save the current Executor here. */
        @SuppressWarnings("squid:S1941")
        Executor oldTemplate = Scope.getCurrentScope().getSingleton(ExecutorService.class).getExecutor("jdbc", database);
        final LoggingExecutor loggingExecutor = new LoggingExecutor(oldTemplate, output, database);
        Scope.getCurrentScope().getSingleton(ExecutorService.class).setExecutor("logging", database, loggingExecutor);
        Scope.getCurrentScope().getSingleton(ExecutorService.class).setExecutor("jdbc", database, loggingExecutor);
        return oldTemplate;
    }

    public void rollback(Date dateToRollBackTo, String contexts) throws LiquibaseException {
        rollback(dateToRollBackTo, null, contexts);
    }

    public void rollback(Date dateToRollBackTo, Contexts contexts, LabelExpression labelExpression)
            throws LiquibaseException {
        rollback(dateToRollBackTo, null, contexts, labelExpression);
    }

    public void rollback(Date dateToRollBackTo, String rollbackScript, String contexts) throws LiquibaseException {
        rollback(dateToRollBackTo, new Contexts(contexts), new LabelExpression());
    }

    /**
     *
     * Rollback to date
     *
     * @param dateToRollBackTo
     * @param rollbackScript
     * @param contexts
     * @param labelExpression
     * @throws LiquibaseException
     */
    public void rollback(Date dateToRollBackTo, String rollbackScript, Contexts contexts,
                         LabelExpression labelExpression) throws LiquibaseException {
        changeLogParameters.setContexts(contexts);
        changeLogParameters.setLabels(labelExpression);

        runInScope(new Scope.ScopedRunner() {
            @Override
            public void run() throws Exception {

                LockService lockService = LockServiceFactory.getInstance().getLockService(database);
                lockService.waitForLock();

                Operation rollbackOperation = null;
                BufferedLogService bufferLog = new BufferedLogService();
                DatabaseChangeLog changeLog = null;
                Date startTime = new Date();
                HubUpdater hubUpdater = null;

                try {
                    changeLog = getDatabaseChangeLog();
                    checkLiquibaseTables(false, changeLog, contexts, labelExpression);
                    changeLog.validate(database, contexts, labelExpression);

                    //
                    // Let the user know that they can register for Hub
                    //
                    hubUpdater = new HubUpdater(startTime, changeLog, database);
                    hubUpdater.register(changeLogFile);

                    //
                    // Create an iterator which will be used with a ListVisitor
                    // to grab the list of changesets for the update
                    //
                    List<RanChangeSet> ranChangeSetList = database.getRanChangeSetList();
                    ChangeLogIterator listLogIterator = new ChangeLogIterator(ranChangeSetList, changeLog,
                            new ExecutedAfterChangeSetFilter(dateToRollBackTo, ranChangeSetList),
                            new AlreadyRanChangeSetFilter(ranChangeSetList),
                            new ContextChangeSetFilter(contexts),
                            new LabelChangeSetFilter(labelExpression),
                            new IgnoreChangeSetFilter(),
                            new DbmsChangeSetFilter(database));

                    //
                    // Create or retrieve the Connection
                    // Make sure the Hub is available here by checking the return
                    //
                    Connection connection = getConnection(changeLog);
                    if (connection != null) {
                        rollbackOperation = hubUpdater.preUpdateHub("ROLLBACK", "rollback-to-date", connection, changeLogFile, contexts, labelExpression, listLogIterator);
                    }

                    //
                    // If we are doing Hub then set up a HubChangeExecListener
                    //
                    if (connection != null) {
                        changeExecListener = new HubChangeExecListener(rollbackOperation, changeExecListener);
                    }

                    //
                    // Create another iterator to run
                    //
                    ChangeLogIterator logIterator = new ChangeLogIterator(ranChangeSetList, changeLog,
                            new ExecutedAfterChangeSetFilter(dateToRollBackTo, ranChangeSetList),
                            new AlreadyRanChangeSetFilter(ranChangeSetList),
                            new ContextChangeSetFilter(contexts),
                            new LabelChangeSetFilter(labelExpression),
                            new IgnoreChangeSetFilter(),
                            new DbmsChangeSetFilter(database));

                    doRollback(bufferLog, rollbackScript, logIterator, contexts, labelExpression, hubUpdater, rollbackOperation);
                }
                catch (Throwable t) {
                    if (hubUpdater != null) {
                        hubUpdater.postUpdateHubExceptionHandling(rollbackOperation, bufferLog, t.getMessage());
                    }
                    throw t;
                } finally {
                    try {
                        lockService.releaseLock();
                    } catch (LockException e) {
                        LOG.severe(MSG_COULD_NOT_RELEASE_LOCK, e);
                    }
                    resetServices();
                    setChangeExecListener(null);
                }
            }
        });

    }

    public void changeLogSync(String contexts, Writer output) throws LiquibaseException {
        changeLogSync(new Contexts(contexts), new LabelExpression(), output);
    }

    public void changeLogSync(Contexts contexts, LabelExpression labelExpression, Writer output)
        throws LiquibaseException {

        doChangeLogSyncSql(null, contexts, labelExpression, output,
            () -> "SQL to add all changesets to database history table");
    }

    private void flushOutputWriter(Writer output) throws LiquibaseException {
        if (output == null) {
            return;
        }

        try {
            output.flush();
        } catch (IOException e) {
            throw new LiquibaseException(e);
        }
    }

    public void changeLogSync(String contexts) throws LiquibaseException {
        changeLogSync(new Contexts(contexts), new LabelExpression());
    }

    /**
     * @deprecated use version with LabelExpression
     */
    @Deprecated
    public void changeLogSync(Contexts contexts) throws LiquibaseException {
        changeLogSync(contexts, new LabelExpression());
    }

    public void changeLogSync(Contexts contexts, LabelExpression labelExpression) throws LiquibaseException {
        changeLogSync(null, contexts, labelExpression);
    }

    public void changeLogSync(String tag, String contexts) throws LiquibaseException {
        changeLogSync(tag, new Contexts(contexts), new LabelExpression());
    }

    /**
     *
     * Changelogsync or changelogsync to tag
     *
     * @param tag
     * @param contexts
     * @param labelExpression
     * @throws LiquibaseException
     *
     */
    public void changeLogSync(String tag, Contexts contexts, LabelExpression labelExpression) throws LiquibaseException {
        changeLogParameters.setContexts(contexts);
        changeLogParameters.setLabels(labelExpression);

        runInScope(new Scope.ScopedRunner() {
            @Override
            public void run() throws Exception {

                LockService lockService = LockServiceFactory.getInstance().getLockService(database);
                lockService.waitForLock();

                Operation changeLogSyncOperation = null;
                BufferedLogService bufferLog = new BufferedLogService();
                DatabaseChangeLog changeLog = null;
                HubUpdater hubUpdater = null;

                try {
                    changeLog = getDatabaseChangeLog();
                    checkLiquibaseTables(true, changeLog, contexts, labelExpression);
                    ChangeLogHistoryServiceFactory.getInstance().getChangeLogService(database).generateDeploymentId();

                    changeLog.validate(database, contexts, labelExpression);

                    //
                    // Let the user know that they can register for Hub
                    //
                    hubUpdater = new HubUpdater(new Date(), changeLog, database);
                    hubUpdater.register(changeLogFile);

                    //
                    // Create an iterator which will be used with a ListVisitor
                    // to grab the list of changesets for the update
                    //
                    ChangeLogIterator listLogIterator = buildChangeLogIterator(tag, changeLog, contexts, labelExpression);

                    //
                    // Create or retrieve the Connection
                    // Make sure the Hub is available here by checking the return
                    //
                    Connection connection = getConnection(changeLog);
                    if (connection != null) {
                        String operationCommand = (tag == null ? "changelog-sync" : "changelog-sync-to-tag");
                        changeLogSyncOperation =
                            hubUpdater.preUpdateHub("CHANGELOGSYNC", operationCommand, connection, changeLogFile, contexts, labelExpression, listLogIterator);
                    }

                    //
                    // If we are doing Hub then set up a HubChangeExecListener
                    //
                    if (connection != null) {
                        changeLogSyncListener = new HubChangeExecListener(changeLogSyncOperation, changeExecListener);
                    }

                    ChangeLogIterator runChangeLogIterator = buildChangeLogIterator(tag, changeLog, contexts, labelExpression);
                    CompositeLogService compositeLogService = new CompositeLogService(true, bufferLog);
                    Scope.child(Scope.Attr.logService.name(), compositeLogService, () -> {
                        runChangeLogIterator.run(new ChangeLogSyncVisitor(database, changeLogSyncListener),
                                new RuntimeEnvironment(database, contexts, labelExpression));
                    });
                    hubUpdater.postUpdateHub(changeLogSyncOperation, bufferLog);
                }
                catch (Exception e) {
                    if (changeLogSyncOperation != null) {
                        hubUpdater.postUpdateHubExceptionHandling(changeLogSyncOperation, bufferLog, e.getMessage());
                    }
                    throw e;
                } finally {
                    try {
                        lockService.releaseLock();
                    } catch (LockException e) {
                        LOG.severe(MSG_COULD_NOT_RELEASE_LOCK, e);
                    }
                    resetServices();
                    setChangeExecListener(null);
                }
            }
        });

    }

    public void changeLogSync(String tag, String contexts, Writer output) throws LiquibaseException {
        changeLogSync(tag, new Contexts(contexts), new LabelExpression(), output);
    }

    public void changeLogSync(String tag, Contexts contexts, LabelExpression labelExpression, Writer output)
        throws LiquibaseException {

        doChangeLogSyncSql(tag, contexts, labelExpression, output,
            () -> "SQL to add changesets upto '" + tag + "' to database history table");
    }

    private void doChangeLogSyncSql(String tag, Contexts contexts, LabelExpression labelExpression, Writer output,
                                    Supplier<String> header) throws LiquibaseException {

        changeLogParameters.setContexts(contexts);
        changeLogParameters.setLabels(labelExpression);

        runInScope(() -> {

            LoggingExecutor outputTemplate = new LoggingExecutor(
                    Scope.getCurrentScope().getSingleton(ExecutorService.class).getExecutor(database), output, database
            );

                /* We have no other choice than to save the current Executer here. */
                @SuppressWarnings("squid:S1941")
                Executor oldTemplate = getAndReplaceJdbcExecutor(output);

                outputHeader("SQL to add all changesets to database history table");

            changeLogSync(tag, contexts, labelExpression);

            flushOutputWriter(output);

            Scope.getCurrentScope().getSingleton(ExecutorService.class).setExecutor("jdbc", database, oldTemplate);
            resetServices();
        });

    }

    public void markNextChangeSetRan(String contexts, Writer output) throws LiquibaseException {
        markNextChangeSetRan(new Contexts(contexts), new LabelExpression(), output);
    }

    public void markNextChangeSetRan(Contexts contexts, LabelExpression labelExpression, Writer output)
            throws LiquibaseException {
        changeLogParameters.setContexts(contexts);
        changeLogParameters.setLabels(labelExpression);

        runInScope(new Scope.ScopedRunner() {
            @Override
            public void run() throws Exception {

                @SuppressWarnings("squid:S1941")
                Executor oldTemplate = getAndReplaceJdbcExecutor(output);
                outputHeader("SQL to add all changesets to database history table");

                markNextChangeSetRan(contexts, labelExpression);

                flushOutputWriter(output);

                Scope.getCurrentScope().getSingleton(ExecutorService.class).setExecutor("jdbc", database, oldTemplate);
                resetServices();
            }
        });
    }

    public void markNextChangeSetRan(String contexts) throws LiquibaseException {
        markNextChangeSetRan(new Contexts(contexts), new LabelExpression());
    }

    public void markNextChangeSetRan(Contexts contexts, LabelExpression labelExpression) throws LiquibaseException {
        changeLogParameters.setContexts(contexts);
        changeLogParameters.setLabels(labelExpression);

        runInScope(new Scope.ScopedRunner() {
            @Override
            public void run() throws Exception {

                LockService lockService = LockServiceFactory.getInstance().getLockService(database);
                lockService.waitForLock();

                try {
                    DatabaseChangeLog changeLog = getDatabaseChangeLog();
                    ChangeLogHistoryServiceFactory.getInstance().getChangeLogService(database).generateDeploymentId();

                    checkLiquibaseTables(false, changeLog, contexts, labelExpression);
                    changeLog.validate(database, contexts, labelExpression);

                    ChangeLogIterator logIterator = new ChangeLogIterator(changeLog,
                            new NotRanChangeSetFilter(database.getRanChangeSetList()),
                            new ContextChangeSetFilter(contexts),
                            new LabelChangeSetFilter(labelExpression),
                            new DbmsChangeSetFilter(database),
                            new IgnoreChangeSetFilter(),
                            new CountChangeSetFilter(1));

                    logIterator.run(new ChangeLogSyncVisitor(database),
                            new RuntimeEnvironment(database, contexts, labelExpression)
                    );
                } finally {
                    try {
                        lockService.releaseLock();
                    } catch (LockException e) {
                        LOG.severe(MSG_COULD_NOT_RELEASE_LOCK, e);
                    }
                    resetServices();
                }
            }
        });
    }

    public void futureRollbackSQL(String contexts, Writer output) throws LiquibaseException {
        futureRollbackSQL(null, contexts, output, true);
    }

    public void futureRollbackSQL(Writer output) throws LiquibaseException {
        futureRollbackSQL(null, null, new Contexts(), new LabelExpression(), output);
    }

    public void futureRollbackSQL(String contexts, Writer output, boolean checkLiquibaseTables)
            throws LiquibaseException {
        futureRollbackSQL(null, contexts, output, checkLiquibaseTables);
    }

    public void futureRollbackSQL(Integer count, String contexts, Writer output) throws LiquibaseException {
        futureRollbackSQL(count, new Contexts(contexts), new LabelExpression(), output, true);
    }

    public void futureRollbackSQL(Contexts contexts, LabelExpression labelExpression, Writer output)
            throws LiquibaseException {
        futureRollbackSQL(null, null, contexts, labelExpression, output);
    }

    public void futureRollbackSQL(Integer count, String contexts, Writer output, boolean checkLiquibaseTables)
            throws LiquibaseException {
        futureRollbackSQL(count, new Contexts(contexts), new LabelExpression(), output, checkLiquibaseTables);
    }

    public void futureRollbackSQL(Integer count, Contexts contexts, LabelExpression labelExpression, Writer output)
            throws LiquibaseException {
        futureRollbackSQL(count, contexts, labelExpression, output, true);
    }

    public void futureRollbackSQL(Integer count, Contexts contexts, LabelExpression labelExpression, Writer output,
                                  boolean checkLiquibaseTables) throws LiquibaseException {
        futureRollbackSQL(count, null, contexts, labelExpression, output);
    }

    public void futureRollbackSQL(String tag, Contexts contexts, LabelExpression labelExpression, Writer output)
            throws LiquibaseException {
        futureRollbackSQL(null, tag, contexts, labelExpression, output);
    }

    protected void futureRollbackSQL(Integer count, String tag, Contexts contexts, LabelExpression labelExpression,
                                     Writer output) throws LiquibaseException {
        futureRollbackSQL(count, tag, contexts, labelExpression, output, true);
    }

    protected void futureRollbackSQL(Integer count, String tag, Contexts contexts, LabelExpression labelExpression,
                                     Writer output, boolean checkLiquibaseTables) throws LiquibaseException {
        changeLogParameters.setContexts(contexts);
        changeLogParameters.setLabels(labelExpression);

        runInScope(new Scope.ScopedRunner() {
            @Override
            public void run() throws Exception {


                LoggingExecutor outputTemplate = new LoggingExecutor(Scope.getCurrentScope().getSingleton(ExecutorService.class).getExecutor(database),
                        output, database);
                Executor oldTemplate = getAndReplaceJdbcExecutor(output);
                Scope.getCurrentScope().getSingleton(ExecutorService.class).setExecutor(database, outputTemplate);

                outputHeader("SQL to roll back currently unexecuted changes");

                LockService lockService = LockServiceFactory.getInstance().getLockService(database);
                lockService.waitForLock();

                try {
                    DatabaseChangeLog changeLog = getDatabaseChangeLog();
                    if (checkLiquibaseTables) {
                        checkLiquibaseTables(false, changeLog, contexts, labelExpression);
                    }
                    ChangeLogHistoryServiceFactory.getInstance().getChangeLogService(database).generateDeploymentId();

                    changeLog.validate(database, contexts, labelExpression);

                    ChangeLogIterator logIterator;
                    if ((count == null) && (tag == null)) {
                        logIterator = new ChangeLogIterator(changeLog,
                                new NotRanChangeSetFilter(database.getRanChangeSetList()),
                                new ContextChangeSetFilter(contexts),
                                new LabelChangeSetFilter(labelExpression),
                                new IgnoreChangeSetFilter(),
                                new DbmsChangeSetFilter(database));
                    } else if (count != null) {
                        ChangeLogIterator forwardIterator = new ChangeLogIterator(changeLog,
                                new NotRanChangeSetFilter(database.getRanChangeSetList()),
                                new ContextChangeSetFilter(contexts),
                                new LabelChangeSetFilter(labelExpression),
                                new DbmsChangeSetFilter(database),
                                new IgnoreChangeSetFilter(),
                                new CountChangeSetFilter(count));
                        final ListVisitor listVisitor = new ListVisitor();
                        forwardIterator.run(listVisitor, new RuntimeEnvironment(database, contexts, labelExpression));

                        logIterator = new ChangeLogIterator(changeLog,
                                new NotRanChangeSetFilter(database.getRanChangeSetList()),
                                new ContextChangeSetFilter(contexts),
                                new LabelChangeSetFilter(labelExpression),
                                new DbmsChangeSetFilter(database),
                                new IgnoreChangeSetFilter(),
                                new ChangeSetFilter() {
                                    @Override
                                    public ChangeSetFilterResult accepts(ChangeSet changeSet) {
                                        return new ChangeSetFilterResult(
                                                listVisitor.getSeenChangeSets().contains(changeSet), null, null
                                        );
                                    }
                                });
                    } else {
                        List<RanChangeSet> ranChangeSetList = database.getRanChangeSetList();
                        UpToTagChangeSetFilter upToTagChangeSetFilter = new UpToTagChangeSetFilter(tag, ranChangeSetList);
                        ChangeLogIterator forwardIterator = new ChangeLogIterator(changeLog,
                                new NotRanChangeSetFilter(ranChangeSetList),
                                new ContextChangeSetFilter(contexts),
                                new LabelChangeSetFilter(labelExpression),
                                new DbmsChangeSetFilter(database),
                                new IgnoreChangeSetFilter(),
                                upToTagChangeSetFilter);
                        final ListVisitor listVisitor = new ListVisitor();
                        forwardIterator.run(listVisitor, new RuntimeEnvironment(database, contexts, labelExpression));

                        //
                        // Check to see if the tag was found and stop if not
                        //
                        if (! upToTagChangeSetFilter.isSeenTag()) {
                            String message = "No tag matching '" + tag + "' found";
                            Scope.getCurrentScope().getUI().sendMessage("ERROR: " + message);
                            Scope.getCurrentScope().getLog(Liquibase.class).severe(message);
                            throw new LiquibaseException(new IllegalArgumentException(message));
                        }

                        logIterator = new ChangeLogIterator(changeLog,
                                new NotRanChangeSetFilter(ranChangeSetList),
                                new ContextChangeSetFilter(contexts),
                                new LabelChangeSetFilter(labelExpression),
                                new DbmsChangeSetFilter(database),
                                new IgnoreChangeSetFilter(),
                                new ChangeSetFilter() {
                                    @Override
                                    public ChangeSetFilterResult accepts(ChangeSet changeSet) {
                                        return new ChangeSetFilterResult(
                                                listVisitor.getSeenChangeSets().contains(changeSet), null, null
                                        );
                                    }
                                });
                    }

                    logIterator.run(createRollbackVisitor(),
                            new RuntimeEnvironment(database, contexts, labelExpression)
                    );
                } finally {
                    try {
                        lockService.releaseLock();
                    } catch (LockException e) {
                        LOG.severe(MSG_COULD_NOT_RELEASE_LOCK, e);
                    }
                    Scope.getCurrentScope().getSingleton(ExecutorService.class).setExecutor("jdbc", database, oldTemplate);
                    resetServices();
                }

                flushOutputWriter(output);
            }
        });
    }

    protected void resetServices() {
        LockServiceFactory.getInstance().resetAll();
        ChangeLogHistoryServiceFactory.getInstance().resetAll();
        Scope.getCurrentScope().getSingleton(ExecutorService.class).reset();
    }

    /**
     * Drops all database objects in the default schema.
     */
    public final void dropAll() throws DatabaseException {
        dropAll(new CatalogAndSchema(getDatabase().getDefaultCatalogName(), getDatabase().getDefaultSchemaName()));
    }

    /**
     * Drops all database objects in the passed schema(s).
     */
    public final void dropAll(CatalogAndSchema... schemas) throws DatabaseException {

        if ((schemas == null) || (schemas.length == 0)) {
            schemas = new CatalogAndSchema[]{
                    new CatalogAndSchema(getDatabase().getDefaultCatalogName(), getDatabase().getDefaultSchemaName())
            };
        }

        CatalogAndSchema[] finalSchemas = schemas;
        try {
            CommandScope dropAll = new CommandScope("internalDropAll")
                    .addArgumentValue(InternalDropAllCommandStep.DATABASE_ARG, Liquibase.this.getDatabase())
                    .addArgumentValue(InternalDropAllCommandStep.SCHEMAS_ARG, finalSchemas);

            try {
                dropAll.execute();
            } catch (CommandExecutionException e) {
                throw new DatabaseException(e);
            }
        } catch (LiquibaseException e) {
            if (e instanceof DatabaseException) {
                throw (DatabaseException) e;
            } else {
                throw new DatabaseException(e);
            }
        }
    }

    /**
     * 'Tags' the database for future rollback
     *
     * @deprecated Use {link {@link CommandScope(String)} to tag instead of this method.
     */
    public void tag(String tagString) throws LiquibaseException {
        new CommandScope("tag")
                .addArgumentValue(DbUrlConnectionCommandStep.DATABASE_ARG, database)
                .addArgumentValue(TagCommandStep.TAG_ARG, tagString)
                .execute();
    }

    public boolean tagExists(String tagString) throws LiquibaseException {
        CommandResults commandResults = new CommandScope("tagExists")
                .addArgumentValue(DbUrlConnectionCommandStep.DATABASE_ARG, database)
                .addArgumentValue(TagExistsCommandStep.TAG_ARG, tagString)
                .execute();
        return commandResults.getResult(TagExistsCommandStep.TAG_EXISTS_RESULT);
    }

    public void updateTestingRollback(String contexts) throws LiquibaseException {
        updateTestingRollback(new Contexts(contexts), new LabelExpression());
    }

    public void updateTestingRollback(Contexts contexts, LabelExpression labelExpression) throws LiquibaseException {
        updateTestingRollback(null, contexts, labelExpression);

    }

    public void updateTestingRollback(String tag, Contexts contexts, LabelExpression labelExpression)
            throws LiquibaseException {
        changeLogParameters.setContexts(contexts);
        changeLogParameters.setLabels(labelExpression);

        Date baseDate = new Date();
        update(tag, contexts, labelExpression);
        rollback(baseDate, null, contexts, labelExpression);
        update(tag, contexts, labelExpression);
    }

    public void checkLiquibaseTables(boolean updateExistingNullChecksums, DatabaseChangeLog databaseChangeLog,
                                     Contexts contexts, LabelExpression labelExpression) throws LiquibaseException {
        ChangeLogHistoryService changeLogHistoryService =
                ChangeLogHistoryServiceFactory.getInstance().getChangeLogService(getDatabase());
        changeLogHistoryService.init();
        if (updateExistingNullChecksums) {
            changeLogHistoryService.upgradeChecksums(databaseChangeLog, contexts, labelExpression);
        }
        LockServiceFactory.getInstance().getLockService(getDatabase()).init();
    }

    /**
     * Returns true if it is "save" to migrate the database.
     * Currently, "safe" is defined as running in an output-sql mode or against a database on localhost.
     * It is fine to run Liquibase against a "non-safe" database, the method is mainly used to determine if the user
     * should be prompted before continuing.
     */
    public boolean isSafeToRunUpdate() throws DatabaseException {
        return getDatabase().isSafeToRunUpdate();
    }

    /**
     * Display change log lock information.
     */
    public DatabaseChangeLogLock[] listLocks() throws LiquibaseException {
        checkLiquibaseTables(false, null, new Contexts(), new LabelExpression());

        return LockServiceFactory.getInstance().getLockService(database).listLocks();
    }

    public void reportLocks(PrintStream out) throws LiquibaseException {
        DatabaseChangeLogLock[] locks = listLocks();
        out.println("Database change log locks for " + getDatabase().getConnection().getConnectionUserName()
                + "@" + getDatabase().getConnection().getURL());
        if (locks.length == 0) {
            out.println(" - No locks");
            return;
        }
        for (DatabaseChangeLogLock lock : locks) {
            out.println(" - " + lock.getLockedBy() + " at " +
                    DateFormat.getDateTimeInstance().format(lock.getLockGranted()));
        }
        out.println("NOTE:  The lock time displayed is based on the database's configured time");
    }

    public void forceReleaseLocks() throws LiquibaseException {
        checkLiquibaseTables(false, null, new Contexts(), new LabelExpression());

        LockServiceFactory.getInstance().getLockService(database).forceReleaseLock();
    }

    /**
     * @deprecated use version with LabelExpression
     */
    @Deprecated
    public List<ChangeSet> listUnrunChangeSets(Contexts contexts) throws LiquibaseException {
        return listUnrunChangeSets(contexts, new LabelExpression());
    }

    public List<ChangeSet> listUnrunChangeSets(Contexts contexts, LabelExpression labels) throws LiquibaseException {
        return listUnrunChangeSets(contexts, labels, true);
    }

    public List<ChangeSet> listUnrunChangeSets(Contexts contexts, LabelExpression labels, boolean checkLiquibaseTables) throws LiquibaseException {
        changeLogParameters.setContexts(contexts);
        changeLogParameters.setLabels(labels);

        ListVisitor visitor = new ListVisitor();

        runInScope(new Scope.ScopedRunner() {
            @Override
            public void run() throws Exception {

                DatabaseChangeLog changeLog = getDatabaseChangeLog();

                if (checkLiquibaseTables) {
                    checkLiquibaseTables(true, changeLog, contexts, labels);
                }

                changeLog.validate(database, contexts, labels);

                ChangeLogIterator logIterator = getStandardChangelogIterator(contexts, labels, changeLog);

                logIterator.run(visitor, new RuntimeEnvironment(database, contexts, labels));
            }
        });
        return visitor.getSeenChangeSets();
    }

    /**
     * @deprecated use version with LabelExpression
     */
    @Deprecated
    public List<ChangeSetStatus> getChangeSetStatuses(Contexts contexts) throws LiquibaseException {
        return getChangeSetStatuses(contexts, new LabelExpression());
    }

    public List<ChangeSetStatus> getChangeSetStatuses(Contexts contexts, LabelExpression labelExpression)
            throws LiquibaseException {
        return getChangeSetStatuses(contexts, labelExpression, true);
    }

    /**
     * Returns the ChangeSetStatuses of all changesets in the change log file and history in the order they
     * would be ran.
     */
    public List<ChangeSetStatus> getChangeSetStatuses(Contexts contexts, LabelExpression labelExpression,
                                                      boolean checkLiquibaseTables) throws LiquibaseException {
        changeLogParameters.setContexts(contexts);
        changeLogParameters.setLabels(labelExpression);
        StatusVisitor visitor = new StatusVisitor(database);

        runInScope(new Scope.ScopedRunner() {
            @Override
            public void run() throws Exception {

                DatabaseChangeLog changeLog = getDatabaseChangeLog();

                if (checkLiquibaseTables) {
                    checkLiquibaseTables(true, changeLog, contexts, labelExpression);
                }

                changeLog.validate(database, contexts, labelExpression);

                ChangeLogIterator logIterator = getStandardChangelogIterator(contexts, labelExpression, changeLog);

                logIterator.run(visitor, new RuntimeEnvironment(database, contexts, labelExpression));
            }
        });
        return visitor.getStatuses();
    }

    public void reportStatus(boolean verbose, String contexts, Writer out) throws LiquibaseException {
        reportStatus(verbose, new Contexts(contexts), new LabelExpression(), out);
    }

    public void reportStatus(boolean verbose, Contexts contexts, Writer out) throws LiquibaseException {
        reportStatus(verbose, contexts, new LabelExpression(), out);
    }

    public void reportStatus(boolean verbose, Contexts contexts, LabelExpression labels, Writer out)
            throws LiquibaseException {
        changeLogParameters.setContexts(contexts);
        changeLogParameters.setLabels(labels);

        try {
            List<ChangeSet> unrunChangeSets = listUnrunChangeSets(contexts, labels, false);
            if (unrunChangeSets.isEmpty()) {
                out.append(getDatabase().getConnection().getConnectionUserName());
                out.append("@");
                out.append(getDatabase().getConnection().getURL());
                out.append(" is up to date");
                out.append(StreamUtil.getLineSeparator());
            } else {
                out.append(String.valueOf(unrunChangeSets.size()));
                out.append(" changesets have not been applied to ");
                out.append(getDatabase().getConnection().getConnectionUserName());
                out.append("@");
                out.append(getDatabase().getConnection().getURL());
                out.append(StreamUtil.getLineSeparator());
                if (verbose) {
                    for (ChangeSet changeSet : unrunChangeSets) {
                        out.append("     ").append(changeSet.toString(false))
                                .append(StreamUtil.getLineSeparator());
                    }
                }
            }

            out.flush();
        } catch (IOException e) {
            throw new LiquibaseException(e);
        }

    }

    public Collection<RanChangeSet> listUnexpectedChangeSets(String contexts) throws LiquibaseException {
        return listUnexpectedChangeSets(new Contexts(contexts), new LabelExpression());
    }

    public Collection<RanChangeSet> listUnexpectedChangeSets(Contexts contexts, LabelExpression labelExpression)
            throws LiquibaseException {
        changeLogParameters.setContexts(contexts);
        changeLogParameters.setLabels(labelExpression);

        ExpectedChangesVisitor visitor = new ExpectedChangesVisitor(database.getRanChangeSetList());

        runInScope(new Scope.ScopedRunner() {
            @Override
            public void run() throws Exception {

                DatabaseChangeLog changeLog = getDatabaseChangeLog();
                changeLog.validate(database, contexts, labelExpression);

                ChangeLogIterator logIterator = new ChangeLogIterator(changeLog,
                        new ContextChangeSetFilter(contexts),
                        new LabelChangeSetFilter(labelExpression),
                        new DbmsChangeSetFilter(database),
                        new IgnoreChangeSetFilter());
                logIterator.run(visitor, new RuntimeEnvironment(database, contexts, labelExpression));

            }
        });
        return visitor.getUnexpectedChangeSets();
    }


    public void reportUnexpectedChangeSets(boolean verbose, String contexts, Writer out) throws LiquibaseException {
        reportUnexpectedChangeSets(verbose, new Contexts(contexts), new LabelExpression(), out);
    }

    public void reportUnexpectedChangeSets(boolean verbose, Contexts contexts, LabelExpression labelExpression,
                                           Writer out) throws LiquibaseException {
        changeLogParameters.setContexts(contexts);
        changeLogParameters.setLabels(labelExpression);

        try {
            Collection<RanChangeSet> unexpectedChangeSets = listUnexpectedChangeSets(contexts, labelExpression);
            if (unexpectedChangeSets.isEmpty()) {
                out.append(getDatabase().getConnection().getConnectionUserName());
                out.append("@");
                out.append(getDatabase().getConnection().getURL());
                out.append(" contains no unexpected changes!");
                out.append(StreamUtil.getLineSeparator());
            } else {
                out.append(String.valueOf(unexpectedChangeSets.size()));
                out.append(" unexpected changes were found in ");
                out.append(getDatabase().getConnection().getConnectionUserName());
                out.append("@");
                out.append(getDatabase().getConnection().getURL());
                out.append(StreamUtil.getLineSeparator());
                if (verbose) {
                    for (RanChangeSet ranChangeSet : unexpectedChangeSets) {
                        out.append("     ").append(ranChangeSet.toString()).append(StreamUtil.getLineSeparator());
                    }
                }
            }

            out.flush();
        } catch (IOException e) {
            throw new LiquibaseException(e);
        }

    }

    /**
     * Sets checksums to null so they will be repopulated next run
     */
    public void clearCheckSums() throws LiquibaseException {
        LOG.info("Clearing database change log checksums");
        runInScope(new Scope.ScopedRunner() {
            @Override
            public void run() throws Exception {

                LockService lockService = LockServiceFactory.getInstance().getLockService(database);
                lockService.waitForLock();

                try {
                    checkLiquibaseTables(false, null, new Contexts(), new LabelExpression());

                    UpdateStatement updateStatement = new UpdateStatement(
                            getDatabase().getLiquibaseCatalogName(),
                            getDatabase().getLiquibaseSchemaName(),
                            getDatabase().getDatabaseChangeLogTableName()
                    );
                    updateStatement.addNewColumnValue("MD5SUM", null);
                    Scope.getCurrentScope().getSingleton(ExecutorService.class).getExecutor("jdbc", database).execute(updateStatement);
                    getDatabase().commit();
                } finally {
                    try {
                        lockService.releaseLock();
                    } catch (LockException e) {
                        LOG.severe(MSG_COULD_NOT_RELEASE_LOCK, e);
                    }
                }
                resetServices();
            }
        });
    }

    /**
     * Calculate the checksum for a given identifier
     *
     * @deprecated Use {link {@link CommandScope(String)}.
     */
    public final CheckSum calculateCheckSum(final String changeSetIdentifier) throws LiquibaseException {
        CommandResults commandResults = new CommandScope("calculateChecksum")
                .addArgumentValue(DbUrlConnectionCommandStep.DATABASE_ARG, database)
                .addArgumentValue(CalculateChecksumCommandStep.CHANGESET_IDENTIFIER_ARG, changeSetIdentifier)
                .addArgumentValue(CalculateChecksumCommandStep.CHANGELOG_FILE_ARG, this.changeLogFile)
                .execute();
        return commandResults.getResult(CalculateChecksumCommandStep.CHECKSUM_RESULT);
    }

    /**
     * Calculates the checksum for the values that form a given identifier
     *
     * @deprecated Use {link {@link CommandScope(String)}.
     */
    public CheckSum calculateCheckSum(final String filename, final String id, final String author)
            throws LiquibaseException {
        return this.calculateCheckSum(String.format("%s::%s::%s", filename, id, author));
    }

    public void generateDocumentation(String outputDirectory) throws LiquibaseException {
        // call without context
        generateDocumentation(outputDirectory, new Contexts(), new LabelExpression(), new CatalogAndSchema(null, null));
    }

    public void generateDocumentation(String outputDirectory, String contexts) throws LiquibaseException {
        generateDocumentation(outputDirectory, new Contexts(contexts), new LabelExpression(), new CatalogAndSchema(null, null));
    }

    public void generateDocumentation(String outputDirectory, String contexts, CatalogAndSchema... schemaList) throws LiquibaseException {
        generateDocumentation(outputDirectory, new Contexts(contexts), new LabelExpression(), schemaList);
    }

    public void generateDocumentation(String outputDirectory, Contexts contexts,
                                      LabelExpression labelExpression, CatalogAndSchema... schemaList) throws LiquibaseException {
        runInScope(new Scope.ScopedRunner() {
            @Override
            public void run() throws Exception {

                LOG.info("Generating Database Documentation");
                changeLogParameters.setContexts(contexts);
                changeLogParameters.setLabels(labelExpression);
                LockService lockService = LockServiceFactory.getInstance().getLockService(database);
                lockService.waitForLock();

                try {
                    DatabaseChangeLog changeLog = getDatabaseChangeLog();
                    checkLiquibaseTables(false, changeLog, new Contexts(), new LabelExpression());

                    changeLog.validate(database, contexts, labelExpression);

                    ChangeLogIterator logIterator = new ChangeLogIterator(changeLog,
                            new DbmsChangeSetFilter(database));

                    DBDocVisitor visitor = new DBDocVisitor(database);
                    logIterator.run(visitor, new RuntimeEnvironment(database, contexts, labelExpression));

                    final PathHandlerFactory pathHandlerFactory = Scope.getCurrentScope().getSingleton(PathHandlerFactory.class);
                    Resource resource = pathHandlerFactory.getResource(outputDirectory);
                    visitor.writeHTML(resource, resourceAccessor, schemaList);
                } catch (IOException e) {
                    throw new LiquibaseException(e);
                } finally {
                    try {
                        lockService.releaseLock();
                    } catch (LockException e) {
                        LOG.severe(MSG_COULD_NOT_RELEASE_LOCK, e);
                    }
                }
            }
        });
    }

    public DiffResult diff(Database referenceDatabase, Database targetDatabase, CompareControl compareControl)
            throws LiquibaseException {
        return DiffGeneratorFactory.getInstance().compare(referenceDatabase, targetDatabase, compareControl);
    }

    /**
     * Checks changelogs for bad MD5Sums and preconditions before attempting a migration
     */
    public void validate() throws LiquibaseException {

        DatabaseChangeLog changeLog = getDatabaseChangeLog(true);
        changeLog.validate(database);
    }

    public void setChangeLogParameter(String key, Object value) {
        this.changeLogParameters.set(key, value);
    }

    /**
     * Add safe database properties as changelog parameters.<br/>
     * Safe properties are the ones that doesn't have side effects in liquibase state and also don't change in during the liquibase execution
     *
     * @param database Database which propeties are put in the changelog
     * @throws DatabaseException
     */
    private void setDatabasePropertiesAsChangelogParameters(Database database) throws DatabaseException {
        setChangeLogParameter("database.autoIncrementClause", database.getAutoIncrementClause(null, null, null, null));
        setChangeLogParameter("database.currentDateTimeFunction", database.getCurrentDateTimeFunction());
        setChangeLogParameter("database.databaseChangeLogLockTableName", database.getDatabaseChangeLogLockTableName());
        setChangeLogParameter("database.databaseChangeLogTableName", database.getDatabaseChangeLogTableName());
        setChangeLogParameter("database.databaseMajorVersion", database.getDatabaseMajorVersion());
        setChangeLogParameter("database.databaseMinorVersion", database.getDatabaseMinorVersion());
        setChangeLogParameter("database.databaseProductName", database.getDatabaseProductName());
        setChangeLogParameter("database.databaseProductVersion", database.getDatabaseProductVersion());
        setChangeLogParameter("database.defaultCatalogName", database.getDefaultCatalogName());
        setChangeLogParameter("database.defaultSchemaName", database.getDefaultSchemaName());
        setChangeLogParameter("database.defaultSchemaNamePrefix", StringUtil.trimToNull(database.getDefaultSchemaName()) == null ? "" : "." + database.getDefaultSchemaName());
        setChangeLogParameter("database.lineComment", database.getLineComment());
        setChangeLogParameter("database.liquibaseSchemaName", database.getLiquibaseSchemaName());
        setChangeLogParameter("database.liquibaseTablespaceName", database.getLiquibaseTablespaceName());
        setChangeLogParameter("database.typeName", database.getShortName());
        setChangeLogParameter("database.isSafeToRunUpdate", database.isSafeToRunUpdate());
        setChangeLogParameter("database.requiresPassword", database.requiresPassword());
        setChangeLogParameter("database.requiresUsername", database.requiresUsername());
        setChangeLogParameter("database.supportsForeignKeyDisable", database.supportsForeignKeyDisable());
        setChangeLogParameter("database.supportsInitiallyDeferrableColumns", database.supportsInitiallyDeferrableColumns());
        setChangeLogParameter("database.supportsRestrictForeignKeys", database.supportsRestrictForeignKeys());
        setChangeLogParameter("database.supportsSchemas", database.supportsSchemas());
        setChangeLogParameter("database.supportsSequences", database.supportsSequences());
        setChangeLogParameter("database.supportsTablespaces", database.supportsTablespaces());
    }

    private LockService getLockService() {
        return LockServiceFactory.getInstance().getLockService(database);
    }

    public void setChangeExecListener(ChangeExecListener listener) {
        this.changeExecListener = listener;
    }

    public void setChangeLogSyncListener(ChangeLogSyncListener changeLogSyncListener) {
        this.changeLogSyncListener = changeLogSyncListener;
    }

    @SafeVarargs
    public final void generateChangeLog(CatalogAndSchema catalogAndSchema, DiffToChangeLog changeLogWriter,
                                        PrintStream outputStream, Class<? extends DatabaseObject>... snapshotTypes)
            throws DatabaseException, IOException, ParserConfigurationException {
        generateChangeLog(catalogAndSchema, changeLogWriter, outputStream, null, snapshotTypes);
    }

    @SafeVarargs
    public final void generateChangeLog(CatalogAndSchema catalogAndSchema, DiffToChangeLog changeLogWriter,
                                        PrintStream outputStream, ChangeLogSerializer changeLogSerializer,
                                        Class<? extends DatabaseObject>... snapshotTypes)
            throws DatabaseException, IOException, ParserConfigurationException {

        try {
            runInScope(new Scope.ScopedRunner() {
                @Override
                public void run() throws Exception {

                    Set<Class<? extends DatabaseObject>> finalCompareTypes = null;
                    if ((snapshotTypes != null) && (snapshotTypes.length > 0)) {
                        finalCompareTypes = new HashSet<>(Arrays.asList(snapshotTypes));
                    }

                    SnapshotControl snapshotControl = new SnapshotControl(Liquibase.this.getDatabase(), snapshotTypes);
                    CompareControl compareControl = new CompareControl(new CompareControl.SchemaComparison[]{
                            new CompareControl.SchemaComparison(catalogAndSchema, catalogAndSchema)
                    }, finalCompareTypes);

                    DatabaseSnapshot originalDatabaseSnapshot = null;
                    try {
                        originalDatabaseSnapshot = SnapshotGeneratorFactory.getInstance().createSnapshot(
                                compareControl.getSchemas(CompareControl.DatabaseRole.REFERENCE),
                                getDatabase(),
                                snapshotControl
                        );

                        DiffResult diffResult = DiffGeneratorFactory.getInstance().compare(
                                originalDatabaseSnapshot,
                                SnapshotGeneratorFactory.getInstance().createSnapshot(
                                        compareControl.getSchemas(CompareControl.DatabaseRole.REFERENCE),
                                        null,
                                        snapshotControl
                                ),
                                compareControl
                        );

                        changeLogWriter.setDiffResult(diffResult);

                        if (changeLogSerializer != null) {
                            changeLogWriter.print(outputStream, changeLogSerializer);
                        } else {
                            changeLogWriter.print(outputStream);
                        }
                    } catch (InvalidExampleException e) {
                        throw new UnexpectedLiquibaseException(e);
                    }
                }
            });
        } catch (LiquibaseException e) {
            throw new DatabaseException(e);
        }

    }

    private void runInScope(Scope.ScopedRunner scopedRunner) throws LiquibaseException {
        Map<String, Object> scopeObjects = new HashMap<>();
        scopeObjects.put(Scope.Attr.database.name(), getDatabase());
        scopeObjects.put(Scope.Attr.resourceAccessor.name(), getResourceAccessor());

        try {
            Scope.child(scopeObjects, scopedRunner);
        } catch (Exception e) {
            if (e instanceof LiquibaseException) {
                throw (LiquibaseException) e;
            } else {
                throw new LiquibaseException(e);
            }
        }
    }

    @Override
    public void close() throws LiquibaseException {
        if (database != null) {
            database.close();
        }
    }
}<|MERGE_RESOLUTION|>--- conflicted
+++ resolved
@@ -1306,29 +1306,7 @@
                             new IgnoreChangeSetFilter(),
                             new DbmsChangeSetFilter(database));
 
-<<<<<<< HEAD
                     doRollback(bufferLog, rollbackScript, logIterator, contexts, labelExpression, hubUpdater, rollbackOperation);
-=======
-                    CompositeLogService compositeLogService = new CompositeLogService(true, bufferLog);
-                    if (rollbackScript == null) {
-                        Scope.child(Scope.Attr.logService.name(), compositeLogService, () -> {
-                            logIterator.run(createRollbackVisitor(), new RuntimeEnvironment(database, contexts, labelExpression));
-                        });
-                    } else {
-                        List<ChangeSet> changeSets = determineRollbacks(logIterator, contexts, labelExpression);
-                        Map<String, Object> values = new HashMap<>();
-                        values.put(Scope.Attr.logService.name(), compositeLogService);
-                        values.put(BufferedLogService.class.getName(), bufferLog);
-                        Scope.child(values, () -> {
-                            executeRollbackScript(rollbackScript, changeSets, contexts, labelExpression);
-                        });
-                        removeRunStatus(changeSets, contexts, labelExpression);
-                    }
-                    hubUpdater.postUpdateHub(rollbackOperation, bufferLog);
-                    try (MdcObject deploymentOutcomeMdc = Scope.getCurrentScope().getMdcManager().put(MdcKey.DEPLOYMENT_OUTCOME, MdcValue.COMMAND_SUCCESSFUL)) {
-                        Scope.getCurrentScope().getLog(getClass()).info("Rollback command completed successfully.");
-                    }
->>>>>>> a77b2d9f
                 }
                 catch (Throwable t) {
                     if (hubUpdater != null) {
