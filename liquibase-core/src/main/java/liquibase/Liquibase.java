package liquibase;

import liquibase.change.CheckSum;
import liquibase.change.core.RawSQLChange;
import liquibase.changelog.*;
import liquibase.changelog.filter.*;
import liquibase.changelog.visitor.*;
import liquibase.command.CommandResults;
import liquibase.command.CommandScope;
import liquibase.command.core.*;
import liquibase.command.core.helpers.DbUrlConnectionCommandStep;
import liquibase.command.core.helpers.PreCompareCommandStep;
import liquibase.database.Database;
import liquibase.database.DatabaseConnection;
import liquibase.database.DatabaseFactory;
import liquibase.database.ObjectQuotingStrategy;
import liquibase.database.core.MSSQLDatabase;
import liquibase.diff.DiffGeneratorFactory;
import liquibase.diff.DiffResult;
import liquibase.diff.compare.CompareControl;
import liquibase.diff.output.changelog.DiffToChangeLog;
import liquibase.exception.CommandExecutionException;
import liquibase.exception.DatabaseException;
import liquibase.exception.LiquibaseException;
import liquibase.exception.LockException;
import liquibase.executor.Executor;
import liquibase.executor.ExecutorService;
import liquibase.executor.LoggingExecutor;
import liquibase.hub.*;
import liquibase.hub.listener.HubChangeExecListener;
import liquibase.hub.model.Connection;
import liquibase.hub.model.HubChangeLog;
import liquibase.hub.model.Operation;
import liquibase.lockservice.DatabaseChangeLogLock;
import liquibase.lockservice.LockService;
import liquibase.lockservice.LockServiceFactory;
import liquibase.logging.Logger;
import liquibase.logging.core.BufferedLogService;
import liquibase.logging.core.CompositeLogService;
import liquibase.logging.mdc.MdcKey;
import liquibase.logging.mdc.MdcObject;
import liquibase.logging.mdc.MdcValue;
import liquibase.logging.mdc.customobjects.ChangesetsRolledback;
import liquibase.parser.ChangeLogParser;
import liquibase.parser.ChangeLogParserFactory;
import liquibase.parser.core.xml.XMLChangeLogSAXParser;
import liquibase.resource.PathHandlerFactory;
import liquibase.resource.Resource;
import liquibase.resource.ResourceAccessor;
import liquibase.serializer.ChangeLogSerializer;
import liquibase.statement.core.RawSqlStatement;
import liquibase.structure.DatabaseObject;
import liquibase.structure.core.Catalog;
import liquibase.util.LiquibaseUtil;
import liquibase.util.ShowSummaryUtil;
import liquibase.util.StreamUtil;
import liquibase.util.StringUtil;

import javax.xml.parsers.ParserConfigurationException;
import java.io.IOException;
import java.io.InputStream;
import java.io.PrintStream;
import java.io.Writer;
import java.text.DateFormat;
import java.util.*;
import java.util.function.Supplier;

import static java.util.ResourceBundle.getBundle;

/**
 * Primary facade class for interacting with Liquibase.
 * The built in command line, Ant, Maven and other ways of running Liquibase are wrappers around methods in this class.
 */
public class Liquibase implements AutoCloseable {

    private static final Logger LOG = Scope.getCurrentScope().getLog(Liquibase.class);
    private static final ResourceBundle coreBundle = getBundle("liquibase/i18n/liquibase-core");
    public static final String MSG_COULD_NOT_RELEASE_LOCK = coreBundle.getString("could.not.release.lock");

    protected Database database;
    private DatabaseChangeLog databaseChangeLog;
    private String changeLogFile;
    private final ResourceAccessor resourceAccessor;
    private final ChangeLogParameters changeLogParameters;
    private ChangeExecListener changeExecListener;
    private ChangeLogSyncListener changeLogSyncListener;
    private final DefaultChangeExecListener defaultChangeExecListener = new DefaultChangeExecListener();
    private UUID hubConnectionId;
    private final Map<String, Boolean> upToDateFastCheck = new HashMap<>();

    private enum RollbackMessageType {
        WILL_ROLLBACK, ROLLED_BACK, ROLLBACK_FAILED
    }

    private static final Map<Class<?>, String> filterSummaryLabelMap = new HashMap<>();
    static {
        filterSummaryLabelMap.put(ShouldRunChangeSetFilter.class, "Already ran:             %6d");
        filterSummaryLabelMap.put(DbmsChangeSetFilter.class,      "DBMS mismatch:           %6d");
        filterSummaryLabelMap.put(LabelChangeSetFilter.class,     "Label mismatch:          %6d");
        filterSummaryLabelMap.put(ContextChangeSetFilter.class,   "Context mismatch:        %6d");
        filterSummaryLabelMap.put(CountChangeSetFilter.class,     "After count:             %6d");
        filterSummaryLabelMap.put(UpToTagChangeSetFilter.class,   "After tag:               %6d");
        filterSummaryLabelMap.put(IgnoreChangeSetFilter.class,    "Ignored:                 %6d");
    }

    /**
     * Creates a Liquibase instance for a given DatabaseConnection. The Database instance used will be found with {@link DatabaseFactory#findCorrectDatabaseImplementation(liquibase.database.DatabaseConnection)}
     *
     * @see DatabaseConnection
     * @see Database
     * @see #Liquibase(String, liquibase.resource.ResourceAccessor, liquibase.database.Database)
     * @see ResourceAccessor
     */
    public Liquibase(String changeLogFile, ResourceAccessor resourceAccessor, DatabaseConnection conn)
            throws LiquibaseException {
        this(changeLogFile, resourceAccessor, DatabaseFactory.getInstance().findCorrectDatabaseImplementation(conn));
    }

    /**
     * Creates a Liquibase instance. The changeLogFile parameter must be a path that can be resolved by the passed
     * ResourceAccessor. If windows style path separators are used for the changeLogFile, they will be standardized to
     * unix style for better cross-system compatibility.
     *
     * @see DatabaseConnection
     * @see Database
     * @see ResourceAccessor
     */
    public Liquibase(String changeLogFile, ResourceAccessor resourceAccessor, Database database) {
        if (changeLogFile != null) {
            // Convert to STANDARD / if using absolute path on windows:
            this.changeLogFile = changeLogFile.replace('\\', '/');
        }

        this.resourceAccessor = resourceAccessor;
        this.changeLogParameters = new ChangeLogParameters(database);
        this.database = database;
    }

    public Liquibase(DatabaseChangeLog changeLog, ResourceAccessor resourceAccessor, Database database) {
        this.databaseChangeLog = changeLog;

        if (changeLog != null) {
            this.changeLogFile = changeLog.getPhysicalFilePath();
        }
        if (this.changeLogFile != null) {
            // Convert to STANDARD "/" if using an absolute path on Windows:
            changeLogFile = changeLogFile.replace('\\', '/');
        }
        this.resourceAccessor = resourceAccessor;
        this.database = database;
        this.changeLogParameters = new ChangeLogParameters(database);
    }

    public UUID getHubConnectionId() {
        return hubConnectionId;
    }

    public void setHubConnectionId(UUID hubConnectionId) {
        this.hubConnectionId = hubConnectionId;
    }

    /**
     * Return the change log file used by this Liquibase instance.
     */
    public String getChangeLogFile() {
        return changeLogFile;
    }

    /**
     * Return the log used by this Liquibase instance.
     */
    public Logger getLog() {
        return LOG;
    }

    /**
     * Returns the ChangeLogParameters container used by this Liquibase instance.
     */
    public ChangeLogParameters getChangeLogParameters() {
        return changeLogParameters;
    }

    /**
     * Returns the Database used by this Liquibase instance.
     */
    public Database getDatabase() {
        return database;
    }

    /**
     * Return ResourceAccessor used by this Liquibase instance.
     */
    public ResourceAccessor getResourceAccessor() {
        return resourceAccessor;
    }

    /**
     * Convenience method for {@link #update(Contexts)} that runs in "no context mode".
     *
     * @see <a href="https://docs.liquibase.com/concepts/advanced/contexts.html" target="_top">contexts</a> in documentation
     */
    public void update() throws LiquibaseException {
        this.update(new Contexts());
    }

    /**
     * Convenience method for {@link #update(Contexts)} that constructs the Context object from the passed string.
     * To run in "no context mode", pass a null or empty "".
     *
     * @see <a href="https://docs.liquibase.com/concepts/advanced/contexts.html" target="_top">contexts</a> in documentation
     */
    public void update(String contexts) throws LiquibaseException {
        this.update(new Contexts(contexts));
    }

    /**
     * Executes Liquibase "update" logic which ensures that the configured {@link Database} is up to date according to
     * the configured changelog file. To run in "no context mode", pass a null or empty context object.
     *
     * @see <a href="https://docs.liquibase.com/concepts/advanced/contexts.html" target="_top">contexts</a> in documentation
     */
    public void update(Contexts contexts) throws LiquibaseException {
        update(contexts, new LabelExpression());
    }

    /**
     * Liquibase update
     *
     * @param contexts
     * @param labelExpression
     * @throws LiquibaseException
     *
     * @see <a href="https://docs.liquibase.com/concepts/advanced/contexts.html" target="_top">contexts</a> in documentation
     * @see <a href="https://docs.liquibase.com/concepts/advanced/labels.html" target="_top">labels</a> in documentation
     */
    public void update(Contexts contexts, LabelExpression labelExpression) throws LiquibaseException {
        update(contexts, labelExpression, true);
    }

    /**
     * Liquibase update
     *
     * @param   contexts
     * @param   labelExpression
     * @param   checkLiquibaseTables
     * @throws  LiquibaseException
     *
     * @see <a href="https://docs.liquibase.com/concepts/advanced/contexts.html" target="_top">contexts</a> in documentation
     * @see <a href="https://docs.liquibase.com/concepts/advanced/labels.html" target="_top">labels</a> in documentation
     */
    public void update(Contexts contexts, LabelExpression labelExpression, boolean checkLiquibaseTables) throws LiquibaseException {
        runInScope(() -> {
<<<<<<< HEAD
            CommandScope updateCommand = new CommandScope("update");
            updateCommand.addArgumentValue(UpdateCommandStep.CONTEXTS_ARG, contexts);
            updateCommand.addArgumentValue(UpdateCommandStep.LABEL_FILTER_ARG, labelExpression);
            updateCommand.addArgumentValue(UpdateCommandStep.CHANGE_EXEC_LISTENER_ARG, changeExecListener);
            updateCommand.execute();
=======
            if (isUpToDateFastCheck(contexts, labelExpression)) {
                //
                // Iterate to find the change sets which will be skipped
                //
                Scope.getCurrentScope().getUI().sendMessage("Database is up to date, no changesets to execute");
                StatusVisitor statusVisitor = new StatusVisitor(database);
                DatabaseChangeLog databaseChangeLog = getDatabaseChangeLog();
                ChangeLogIterator shouldRunIterator = getStandardStatusChangelogIterator(contexts, labelExpression, databaseChangeLog);
                shouldRunIterator.run(statusVisitor, new RuntimeEnvironment(database, contexts, labelExpression));
                ShowSummaryUtil.showUpdateSummary(databaseChangeLog, statusVisitor);
                return;
            }

            LockService lockService = LockServiceFactory.getInstance().getLockService(database);
            lockService.waitForLock();
            Scope.getCurrentScope().addMdcValue(MdcKey.LIQUIBASE_TARGET_URL, database.getConnection().getURL(), false);

            changeLogParameters.setContexts(contexts);
            changeLogParameters.setLabels(labelExpression);
            addCommandFiltersMdc(labelExpression, contexts);

            Operation updateOperation = null;
            BufferedLogService bufferLog = new BufferedLogService();
            DatabaseChangeLog changeLog;
            HubUpdater hubUpdater = null;
            try {
                changeLog = getDatabaseChangeLog();
                if (checkLiquibaseTables) {
                    checkLiquibaseTables(true, changeLog, contexts, labelExpression);
                }
                generateDeploymentId();

                changeLog.validate(database, contexts, labelExpression);

                //
                // Let the user know that they can register for Hub
                //
                hubUpdater = new HubUpdater(new Date(), changeLog, database);
                hubUpdater.register(changeLogFile);

                //
                // Create or retrieve the Connection if this is not SQL generation
                // Make sure the Hub is available here by checking the return
                // We do not need a connection if we are using a LoggingExecutor
                //
                ChangeLogIterator changeLogIterator = getStandardChangelogIterator(contexts, labelExpression, changeLog);

                //
                // Iterate to find the change sets which will be skipped
                //
                StatusVisitor statusVisitor = new StatusVisitor(database);
                ChangeLogIterator shouldRunIterator = getStandardStatusChangelogIterator(contexts, labelExpression, changeLog);
                shouldRunIterator.run(statusVisitor, new RuntimeEnvironment(database, contexts, labelExpression));

                Connection connection = getConnection(changeLog);
                if (connection != null) {
                    updateOperation =
                        hubUpdater.preUpdateHub("UPDATE", "update", connection, changeLogFile, contexts, labelExpression, changeLogIterator);
                }

                HubChangeExecListener hubChangeExecListener = new HubChangeExecListener(updateOperation, changeExecListener);
                //
                // Create another iterator to run
                //
                ChangeLogIterator runChangeLogIterator = getStandardChangelogIterator(contexts, labelExpression, changeLog);
                CompositeLogService compositeLogService = new CompositeLogService(true, bufferLog);
                Scope.child(Scope.Attr.logService.name(), compositeLogService, () -> {
                    UpdateVisitor updateVisitor = createUpdateVisitor(connection != null ? hubChangeExecListener : changeExecListener);
                    runChangeLogIterator.run(updateVisitor, new RuntimeEnvironment(database, contexts, labelExpression));
                });

                ShowSummaryUtil.showUpdateSummary(changeLog, statusVisitor);

                //
                // Update Hub with the operation information
                //
                hubUpdater.postUpdateHub(updateOperation, bufferLog);
                logDeploymentOutcomeMdc(true);
            } catch (Throwable e) {
                logDeploymentOutcomeMdc(false);
                if (hubUpdater != null) {
                    hubUpdater.postUpdateHubExceptionHandling(updateOperation, bufferLog, e.getMessage());
                }
                throw e;
            } finally {
                database.setObjectQuotingStrategy(ObjectQuotingStrategy.LEGACY);
                try {
                    lockService.releaseLock();
                } catch (LockException e) {
                    LOG.severe(MSG_COULD_NOT_RELEASE_LOCK, e);
                }
                resetServices();
                setChangeExecListener(null);
            }
>>>>>>> 89cf00af
        });
    }

    /**
     * Performs check of the historyService to determine if there is no unrun changesets without obtaining an exclusive write lock.
     * This allows multiple peer services to boot in parallel in the common case where there are no changelogs to run.
     * <p>
     * If we see that there is nothing in the changelog to run and this returns <b>true</b>, then regardless of the lock status we already know we are "done" and can finish up without waiting for the lock.
     * <p>
     * But, if there are changelogs that might have to be ran and this returns <b>false</b>, you MUST get a lock and do a real check to know what changesets actually need to run.
     * <p>
     * NOTE: to reduce the number of queries to the databasehistory table, this method will cache the "fast check" results within this instance under the assumption that the total changesets will not change within this instance.
     */
    protected boolean isUpToDateFastCheck(Contexts contexts, LabelExpression labelExpression) throws LiquibaseException {
        String cacheKey = contexts +"/"+ labelExpression;
        if (!this.upToDateFastCheck.containsKey(cacheKey)) {
            try {
                if (listUnrunChangeSets(contexts, labelExpression, false).isEmpty()) {
                    LOG.fine("Fast check found no un-run changesets");
                    upToDateFastCheck.put(cacheKey, true);
                } else {
                    upToDateFastCheck.put(cacheKey, false);
                }
            } catch (DatabaseException e) {
                LOG.info("Error querying Liquibase tables, disabling fast check for this execution. Reason: " + e.getMessage());
                upToDateFastCheck.put(cacheKey, false);
            } finally {
                // Discard the cached fetched un-run changeset list, as if
                // another peer is running the changesets in parallel, we may
                // get a different answer after taking out the write lock

                ChangeLogHistoryService changeLogService = ChangeLogHistoryServiceFactory.getInstance().getChangeLogService(database);
                changeLogService.reset();
            }
        }
        return upToDateFastCheck.get(cacheKey);
    }

    /**
     *
     * Create or retrieve the Connection object
     *
     * @param   changeLog              Database changelog
     * @return  Connection
     * @throws  LiquibaseHubException  Thrown by HubService
     *
     */
    public Connection getConnection(DatabaseChangeLog changeLog) throws LiquibaseHubException {
        //
        // If our current Executor is a LoggingExecutor then just return since we will not update Hub
        //
        Executor executor = Scope.getCurrentScope().getSingleton(ExecutorService.class).getExecutor("jdbc", database);
        if (executor instanceof LoggingExecutor) {
            return null;
        }
        String changeLogId = changeLog.getChangeLogId();
        HubUpdater hubUpdater = new HubUpdater(new Date(), changeLog, database);
        if (hubUpdater.hubIsNotAvailable(changeLogId)) {
            if (StringUtil.isNotEmpty(HubConfiguration.LIQUIBASE_HUB_API_KEY.getCurrentValue()) && changeLogId == null) {
                String message =
                    "An API key was configured, but no changelog ID exists.\n" +
                    "No operations will be reported. Register this changelog with Liquibase Hub to generate free deployment reports.\n" +
                    "Learn more at https://hub.liquibase.com.";
                Scope.getCurrentScope().getUI().sendMessage("WARNING: " + message);
                Scope.getCurrentScope().getLog(getClass()).warning(message);
            }
            return null;
        }

        //
        // Warn about the situation where there is a changeLog ID, but no API key
        //
        if (StringUtil.isEmpty(HubConfiguration.LIQUIBASE_HUB_API_KEY.getCurrentValue()) && changeLogId != null) {
            String message = "The changelog ID '" + changeLogId + "' was found, but no API Key exists.\n" +
                             "No operations will be reported. Simply add a liquibase.hub.apiKey setting to generate free deployment reports.\n" +
                             "Learn more at https://hub.liquibase.com.";
            Scope.getCurrentScope().getUI().sendMessage("WARNING: " + message);
            Scope.getCurrentScope().getLog(getClass()).warning(message);
            return null;
        }
        Connection connection;
        final HubService hubService = Scope.getCurrentScope().getSingleton(HubServiceFactory.class).getService();
        if (getHubConnectionId() == null) {
            HubChangeLog hubChangeLog = hubService.getHubChangeLog(UUID.fromString(changeLogId), "*");
            if (hubChangeLog == null) {
                Scope.getCurrentScope().getLog(getClass()).warning(
                    "Retrieving Hub Change Log failed for Changelog ID: " + changeLogId);
                return null;
            }
            if (hubChangeLog.isDeleted()) {
                //
                // Complain and stop the operation
                //
                String message =
                    "\n" +
                        "The operation did not complete and will not be reported to Hub because the\n" +  "" +
                        "registered changelog has been deleted by someone in your organization.\n" +
                        "Learn more at http://hub.liquibase.com.";
                throw new LiquibaseHubException(message);
            }

            Connection exampleConnection = new Connection();
            exampleConnection.setProject(hubChangeLog.getProject());
            exampleConnection.setJdbcUrl(Liquibase.this.database.getConnection().getURL());
            connection = hubService.getConnection(exampleConnection, true);

            setHubConnectionId(connection.getId());
        } else {
            connection = hubService.getConnection(new Connection().setId(getHubConnectionId()), true);
        }
        return connection;
    }


    public DatabaseChangeLog getDatabaseChangeLog() throws LiquibaseException {
        return getDatabaseChangeLog(false);
    }

    /**
     * @param shouldWarnOnMismatchedXsdVersion When set to true, a warning will be printed to the console if the XSD
     *                                         version used does not match the version of Liquibase. If "latest" is used
     *                                         as the XSD version, no warning is printed. If the changelog is not xml
     *                                         format, no warning is printed.
     */
    private DatabaseChangeLog getDatabaseChangeLog(boolean shouldWarnOnMismatchedXsdVersion) throws LiquibaseException {
        if (databaseChangeLog == null && changeLogFile != null) {
            Scope.getCurrentScope().addMdcValue(MdcKey.CHANGELOG_FILE, changeLogFile);
            ChangeLogParser parser = ChangeLogParserFactory.getInstance().getParser(changeLogFile, resourceAccessor);
            if (parser instanceof XMLChangeLogSAXParser) {
                ((XMLChangeLogSAXParser) parser).setShouldWarnOnMismatchedXsdVersion(shouldWarnOnMismatchedXsdVersion);
            }
            databaseChangeLog = parser.parse(changeLogFile, changeLogParameters, resourceAccessor);
            Scope.getCurrentScope().getLog(Liquibase.class).info("Parsed changelog file '" + changeLogFile + "'");
        }

        return databaseChangeLog;
    }


    protected UpdateVisitor createUpdateVisitor() {
        return new UpdateVisitor(database, changeExecListener);
    }

    protected UpdateVisitor createUpdateVisitor(ChangeExecListener listener) {
        return new UpdateVisitor(database, listener);
    }

    protected RollbackVisitor createRollbackVisitor() {
        return new RollbackVisitor(database, changeExecListener);
    }

    /**
     *
     * Return a ChangeLogIterator constructed with standard filters
     *
     * @param   contexts                           Contexts to filter for
     * @param   labelExpression                    Labels to filter for
     * @param   changeLog                          The changelog to process
     *
     * @return  ChangeLogIterator
     * @throws DatabaseException
     *
     */
    protected ChangeLogIterator getStandardChangelogIterator(Contexts contexts, LabelExpression labelExpression,
                                                             DatabaseChangeLog changeLog) throws DatabaseException {
        return new ChangeLogIterator(changeLog,
                new ShouldRunChangeSetFilter(database),
                new ContextChangeSetFilter(contexts),
                new LabelChangeSetFilter(labelExpression),
                new DbmsChangeSetFilter(database),
                new IgnoreChangeSetFilter());
    }

    /**
     *
     * Return a StatusChangeLogIterator constructed with standard filters
     *
     * @param   contexts                           Contexts to filter for
     * @param   labelExpression                    Labels to filter for
     *                                             default value is false to only gather the first
     * @param   changeLog                          The changelog to process
     *
     * @return  StatusChangeLogIterator
     * @throws DatabaseException
     *
     */
    protected ChangeLogIterator getStandardStatusChangelogIterator(Contexts contexts, LabelExpression labelExpression,
                                                                   DatabaseChangeLog changeLog) throws DatabaseException {
        return new StatusChangeLogIterator(changeLog,
                new ShouldRunChangeSetFilter(database),
                new ContextChangeSetFilter(contexts),
                new LabelChangeSetFilter(labelExpression),
                new DbmsChangeSetFilter(database),
                new IgnoreChangeSetFilter());
    }

    protected ChangeLogIterator buildChangeLogIterator(String tag, DatabaseChangeLog changeLog, Contexts contexts,
                                                       LabelExpression labelExpression) throws DatabaseException {

        if (tag == null) {
            return new ChangeLogIterator(changeLog,
                    new NotRanChangeSetFilter(database.getRanChangeSetList()),
                new ContextChangeSetFilter(contexts),
                new LabelChangeSetFilter(labelExpression),
                new IgnoreChangeSetFilter(),
                new DbmsChangeSetFilter(database));
        } else {
            List<RanChangeSet> ranChangeSetList = database.getRanChangeSetList();
            return new ChangeLogIterator(changeLog,
                new NotRanChangeSetFilter(database.getRanChangeSetList()),
                new ContextChangeSetFilter(contexts),
                new LabelChangeSetFilter(labelExpression),
                new IgnoreChangeSetFilter(),
                new DbmsChangeSetFilter(database),
                new UpToTagChangeSetFilter(tag, ranChangeSetList));
        }
    }

    public void update(String contexts, Writer output) throws LiquibaseException {
        this.update(new Contexts(contexts), output);
    }

    public void update(Contexts contexts, Writer output) throws LiquibaseException {
        update(contexts, new LabelExpression(), output);
    }

    public void update(Contexts contexts, LabelExpression labelExpression, Writer output) throws LiquibaseException {
        update(contexts, labelExpression, output, true);
    }

    public void update(Contexts contexts, LabelExpression labelExpression, Writer output, boolean checkLiquibaseTables)
            throws LiquibaseException {
        changeLogParameters.setContexts(contexts);
        changeLogParameters.setLabels(labelExpression);

        runInScope(new Scope.ScopedRunner() {
            @Override
            public void run() throws Exception {

                /* We have no other choice than to save the current Executer here. */
                @SuppressWarnings("squid:S1941")
                Executor oldTemplate = getAndReplaceJdbcExecutor(output);

                outputHeader("Update Database Script");

                if (isUpToDateFastCheck(contexts, labelExpression)) {
                    Scope.getCurrentScope().getSingleton(ExecutorService.class).getExecutor("logging", database).comment("Database is up to date, no changesets to execute");
                } else {
                    LockService lockService = LockServiceFactory.getInstance().getLockService(database);
                    lockService.waitForLock();

                    update(contexts, labelExpression, checkLiquibaseTables);
                }

                flushOutputWriter(output);

                Scope.getCurrentScope().getSingleton(ExecutorService.class).setExecutor("jdbc", database, oldTemplate);
            }
        });
    }

    public void update(int changesToApply, String contexts) throws LiquibaseException {
        update(changesToApply, new Contexts(contexts), new LabelExpression());
    }

    /**
     *
     * Update to count
     *
     * @param  changesToApply
     * @param  contexts
     * @param  labelExpression
     * @throws LiquibaseException
     *
     */
    public void update(int changesToApply, Contexts contexts, LabelExpression labelExpression)
            throws LiquibaseException {
        changeLogParameters.setContexts(contexts);
        changeLogParameters.setLabels(labelExpression);
        addCommandFiltersMdc(labelExpression, contexts);

        runInScope(new Scope.ScopedRunner() {
            @Override
            public void run() throws Exception {

                LockService lockService = LockServiceFactory.getInstance().getLockService(database);
                lockService.waitForLock();
                Scope.getCurrentScope().addMdcValue(MdcKey.LIQUIBASE_TARGET_URL, database.getConnection().getURL());

                Operation updateOperation = null;
                BufferedLogService bufferLog = new BufferedLogService();
                DatabaseChangeLog changeLog = null;
                HubUpdater hubUpdater = null;
                try {
                    changeLog = getDatabaseChangeLog();

                    checkLiquibaseTables(true, changeLog, contexts, labelExpression);
                    generateDeploymentId();


                    changeLog.validate(database, contexts, labelExpression);

                    //
                    // Let the user know that they can register for Hub
                    //
                    hubUpdater = new HubUpdater(new Date(), changeLog, database);
                    hubUpdater.register(changeLogFile);

                    //
                    // Create an iterator which will be used with a ListVisitor
                    // to grab the list of changesets for the update
                    //
                    ChangeLogIterator listLogIterator = new ChangeLogIterator(changeLog,
                            new ShouldRunChangeSetFilter(database),
                            new ContextChangeSetFilter(contexts),
                            new LabelChangeSetFilter(labelExpression),
                            new DbmsChangeSetFilter(database),
                            new IgnoreChangeSetFilter(),
                            new CountChangeSetFilter(changesToApply));

                    //
                    // Create or retrieve the Connection
                    // Make sure the Hub is available here by checking the return
                    //
                    Connection connection = getConnection(changeLog);
                    if (connection != null) {
                        updateOperation =
                            hubUpdater.preUpdateHub("UPDATE", "update-count", connection, changeLogFile, contexts, labelExpression, listLogIterator);
                    }

                    //
                    // If we are doing Hub then set up a HubChangeExecListener
                    //
                    if (connection != null) {
                        changeExecListener = new HubChangeExecListener(updateOperation, changeExecListener);
                    }

                    //
                    // Iterate to find the change sets which will be skipped
                    //
                    StatusVisitor statusVisitor = new StatusVisitor(database);
                    ChangeLogIterator shouldRunIterator = new StatusChangeLogIterator(changeLog,
                            new ShouldRunChangeSetFilter(database),
                            new ContextChangeSetFilter(contexts),
                            new LabelChangeSetFilter(labelExpression),
                            new DbmsChangeSetFilter(database),
                            new IgnoreChangeSetFilter(),
                            new CountChangeSetFilter(changesToApply));
                    shouldRunIterator.run(statusVisitor, new RuntimeEnvironment(database, contexts, labelExpression));

                    //
                    // Create another iterator to run
                    //
                    ChangeLogIterator runChangeLogIterator = new ChangeLogIterator(changeLog,
                            new ShouldRunChangeSetFilter(database),
                            new ContextChangeSetFilter(contexts),
                            new LabelChangeSetFilter(labelExpression),
                            new DbmsChangeSetFilter(database),
                            new IgnoreChangeSetFilter(),
                            new CountChangeSetFilter(changesToApply));

                    CompositeLogService compositeLogService = new CompositeLogService(true, bufferLog);
                    Scope.child(Scope.Attr.logService.name(), compositeLogService, () -> runChangeLogIterator.run(createUpdateVisitor(), new RuntimeEnvironment(database, contexts, labelExpression)));

                    ShowSummaryUtil.showUpdateSummary(changeLog, statusVisitor);

                    hubUpdater.postUpdateHub(updateOperation, bufferLog);
                    logDeploymentOutcomeMdc(true);
                }
                catch (Throwable e) {
                    logDeploymentOutcomeMdc(false);
                    if (hubUpdater != null) {
                        hubUpdater.postUpdateHubExceptionHandling(updateOperation, bufferLog, e.getMessage());
                    }
                    throw e;
                } finally {
                    database.setObjectQuotingStrategy(ObjectQuotingStrategy.LEGACY);
                    try {
                        lockService.releaseLock();
                    } catch (LockException e) {
                        LOG.severe(MSG_COULD_NOT_RELEASE_LOCK, e);
                    }
                    resetServices();
                    setChangeExecListener(null);
                }
            }
        });
    }

    public void update(String tag, String contexts) throws LiquibaseException {
        update(tag, new Contexts(contexts), new LabelExpression());
    }

    public void update(String tag, Contexts contexts) throws LiquibaseException {
        update(tag, contexts, new LabelExpression());
    }

    /**
     *
     * Update to tag
     *
     * @param   tag                             Tag to update for
     * @param   contexts
     * @param   labelExpression
     * @throws  LiquibaseException
     *
     */
    public void update(String tag, Contexts contexts, LabelExpression labelExpression) throws LiquibaseException {
        if (tag == null) {
            update(contexts, labelExpression);
            return;
        }
        changeLogParameters.setContexts(contexts);
        changeLogParameters.setLabels(labelExpression);
        addCommandFiltersMdc(labelExpression, contexts);

        runInScope(new Scope.ScopedRunner() {
            @Override
            public void run() throws Exception {
                LockService lockService = LockServiceFactory.getInstance().getLockService(database);
                lockService.waitForLock();
                Scope.getCurrentScope().addMdcValue(MdcKey.LIQUIBASE_TARGET_URL, database.getConnection().getURL());

                HubUpdater hubUpdater = null;
                Operation updateOperation = null;
                BufferedLogService bufferLog = new BufferedLogService();
                DatabaseChangeLog changeLog = null;
                try {

                    changeLog = getDatabaseChangeLog();

                    checkLiquibaseTables(true, changeLog, contexts, labelExpression);

                    generateDeploymentId();

                    changeLog.validate(database, contexts, labelExpression);

                    //
                    // Let the user know that they can register for Hub
                    //
                    hubUpdater = new HubUpdater(new Date(), changeLog, database);
                    hubUpdater.register(changeLogFile);

                    //
                    // Create an iterator which will be used with a ListVisitor
                    // to grab the list of changesets for the update
                    //
                    List<RanChangeSet> ranChangeSetList = database.getRanChangeSetList();
                    ChangeLogIterator listLogIterator = new ChangeLogIterator(changeLog,
                            new ShouldRunChangeSetFilter(database),
                            new ContextChangeSetFilter(contexts),
                            new LabelChangeSetFilter(labelExpression),
                            new DbmsChangeSetFilter(database),
                            new IgnoreChangeSetFilter(),
                            new UpToTagChangeSetFilter(tag, ranChangeSetList));

                    //
                    // Create or retrieve the Connection
                    // Make sure the Hub is available here by checking the return
                    //
                    Connection connection = getConnection(changeLog);
                    if (connection != null) {
                        updateOperation =
                           hubUpdater.preUpdateHub("UPDATE", "update-to-tag", connection, changeLogFile, contexts, labelExpression, listLogIterator);
                    }

                    //
                    // Check for an already existing Listener
                    //
                    if (connection != null) {
                        changeExecListener = new HubChangeExecListener(updateOperation, changeExecListener);
                    }

                    //
                    // Iterate to find the change sets which will be skipped
                    //
                    StatusVisitor statusVisitor = new StatusVisitor(database);
                    ChangeLogIterator shouldRunIterator = new StatusChangeLogIterator(changeLog, tag,
                            new ShouldRunChangeSetFilter(database),
                            new ContextChangeSetFilter(contexts),
                            new LabelChangeSetFilter(labelExpression),
                            new DbmsChangeSetFilter(database),
                            new IgnoreChangeSetFilter(),
                            new UpToTagChangeSetFilter(tag, ranChangeSetList));
                    shouldRunIterator.run(statusVisitor, new RuntimeEnvironment(database, contexts, labelExpression));

                    //
                    // Create another iterator to run
                    //
                    ChangeLogIterator runChangeLogIterator = new ChangeLogIterator(changeLog,
                            new ShouldRunChangeSetFilter(database),
                            new ContextChangeSetFilter(contexts),
                            new LabelChangeSetFilter(labelExpression),
                            new DbmsChangeSetFilter(database),
                            new IgnoreChangeSetFilter(),
                            new UpToTagChangeSetFilter(tag, ranChangeSetList));

                    CompositeLogService compositeLogService = new CompositeLogService(true, bufferLog);
                    Scope.child(Scope.Attr.logService.name(), compositeLogService, () -> runChangeLogIterator.run(createUpdateVisitor(), new RuntimeEnvironment(database, contexts, labelExpression)));

                    ShowSummaryUtil.showUpdateSummary(changeLog, statusVisitor);

                    hubUpdater.postUpdateHub(updateOperation, bufferLog);
                    logDeploymentOutcomeMdc(true);
                }
                catch (Throwable e) {
                    logDeploymentOutcomeMdc(false);
                    if (hubUpdater != null) {
                        hubUpdater.postUpdateHubExceptionHandling(updateOperation, bufferLog, e.getMessage());
                    }
                    throw e;
                } finally {
                    database.setObjectQuotingStrategy(ObjectQuotingStrategy.LEGACY);
                    try {
                        lockService.releaseLock();
                    } catch (LockException e) {
                        LOG.severe(MSG_COULD_NOT_RELEASE_LOCK, e);
                    }
                    resetServices();
                    setChangeExecListener(null);
                }
            }
        });
    }

    public void update(int changesToApply, String contexts, Writer output) throws LiquibaseException {
        this.update(changesToApply, new Contexts(contexts), new LabelExpression(), output);
    }

    public void update(int changesToApply, Contexts contexts, LabelExpression labelExpression, Writer output) throws LiquibaseException {
        changeLogParameters.setContexts(contexts);
        changeLogParameters.setLabels(labelExpression);

        runInScope(new Scope.ScopedRunner() {
            @Override
            public void run() throws Exception {

                /* We have no other choice than to save the current Executer here. */
                @SuppressWarnings("squid:S1941")
                Executor oldTemplate = getAndReplaceJdbcExecutor(output);
                outputHeader("Update " + changesToApply + " Changesets Database Script");

                update(changesToApply, contexts, labelExpression);

                flushOutputWriter(output);

                resetServices();
                Scope.getCurrentScope().getSingleton(ExecutorService.class).setExecutor("jdbc", database, oldTemplate);
            }
        });

    }

    public void update(String tag, String contexts, Writer output) throws LiquibaseException {
        update(tag, new Contexts(contexts), new LabelExpression(), output);
    }

    public void update(String tag, Contexts contexts, Writer output) throws LiquibaseException {
        update(tag, contexts, new LabelExpression(), output);
    }

    public void update(String tag, Contexts contexts, LabelExpression labelExpression, Writer output)
            throws LiquibaseException {
        if (tag == null) {
            update(contexts, labelExpression, output);
            return;
        }
        changeLogParameters.setContexts(contexts);
        changeLogParameters.setLabels(labelExpression);

        runInScope(new Scope.ScopedRunner() {
            @Override
            public void run() throws Exception {

                /* We have no other choice than to save the current Executer here. */
                @SuppressWarnings("squid:S1941")
                Executor oldTemplate = getAndReplaceJdbcExecutor(output);

                outputHeader("Update to '" + tag + "' Database Script");

                update(tag, contexts, labelExpression);

                flushOutputWriter(output);

                resetServices();
                Scope.getCurrentScope().getSingleton(ExecutorService.class).setExecutor("jdbc", database, oldTemplate);
            }
        });
    }

    private void addCommandFiltersMdc(LabelExpression labelExpression, Contexts contexts) {
        String labelFilterMdc = labelExpression != null && labelExpression.getOriginalString() != null ? labelExpression.getOriginalString() : "";
        String contextFilterMdc = contexts != null ? contexts.toString() : "";
        Scope.getCurrentScope().addMdcValue(MdcKey.COMMAND_LABEL_FILTER, labelFilterMdc);
        Scope.getCurrentScope().addMdcValue(MdcKey.COMMAND_CONTEXT_FILTER, contextFilterMdc);
    }

    private void generateDeploymentId() {
        ChangeLogHistoryService changelogService = ChangeLogHistoryServiceFactory.getInstance().getChangeLogService(database);
        changelogService.generateDeploymentId();
        Scope.getCurrentScope().addMdcValue(MdcKey.DEPLOYMENT_ID, changelogService.getDeploymentId());
    }

    private void logDeploymentOutcomeMdc(boolean success) throws IOException {
        int deployedChangeSetCount = getDefaultChangeExecListener().getDeployedChangeSets().size();
        String successLog = "Update command completed successfully.";
        String failureLog = "Update command encountered an exception.";
        try (MdcObject deploymentOutcomeMdc = Scope.getCurrentScope().addMdcValue(MdcKey.DEPLOYMENT_OUTCOME, success ? MdcValue.COMMAND_SUCCESSFUL : MdcValue.COMMAND_FAILED);
             MdcObject deploymentOutcomeCountMdc = Scope.getCurrentScope().addMdcValue(MdcKey.DEPLOYMENT_CHANGESET_COUNT, String.valueOf(deployedChangeSetCount))) {
            Scope.getCurrentScope().getLog(getClass()).info(success ? successLog : failureLog);
        }
    }

    public void outputHeader(String message) throws DatabaseException {
        Executor executor = Scope.getCurrentScope().getSingleton(ExecutorService.class).getExecutor("logging", database);
        executor.comment("*********************************************************************");
        executor.comment(message);
        executor.comment("*********************************************************************");
        executor.comment("Change Log: " + changeLogFile);
        executor.comment("Ran at: " +
                DateFormat.getDateTimeInstance(DateFormat.SHORT, DateFormat.SHORT).format(new Date())
        );
        DatabaseConnection connection = getDatabase().getConnection();
        if (connection != null) {
            executor.comment("Against: " + connection.getConnectionUserName() + "@" + connection.getURL());
        }
        executor.comment("Liquibase version: " + LiquibaseUtil.getBuildVersionInfo());
        executor.comment("*********************************************************************" +
                StreamUtil.getLineSeparator()
        );

        if ((database instanceof MSSQLDatabase) && (database.getDefaultCatalogName() != null)) {
            executor.execute(new RawSqlStatement("USE " +
                    database.escapeObjectName(database.getDefaultCatalogName(), Catalog.class) + ";")
            );
        }
    }

    public void rollback(int changesToRollback, String contexts, Writer output) throws LiquibaseException {
        rollback(changesToRollback, null, contexts, output);
    }

    public void rollback(int changesToRollback, Contexts contexts, Writer output) throws LiquibaseException {
        rollback(changesToRollback, null, contexts, output);
    }

    public void rollback(int changesToRollback, Contexts contexts, LabelExpression labelExpression, Writer output)
            throws LiquibaseException {
        rollback(changesToRollback, null, contexts, labelExpression, output);
    }

    public void rollback(int changesToRollback, String rollbackScript, String contexts, Writer output)
            throws LiquibaseException {
        rollback(changesToRollback, rollbackScript, new Contexts(contexts), output);
    }

    public void rollback(int changesToRollback, String rollbackScript, Contexts contexts, Writer output)
            throws LiquibaseException {
        rollback(changesToRollback, rollbackScript, contexts, new LabelExpression(), output);
    }

    public void rollback(int changesToRollback, String rollbackScript, Contexts contexts,
                         LabelExpression labelExpression, Writer output) throws LiquibaseException {
        changeLogParameters.setContexts(contexts);
        changeLogParameters.setLabels(labelExpression);

        runInScope(new Scope.ScopedRunner() {
            @Override
            public void run() throws Exception {

                /* We have no other choice than to save the current Executer here. */
                @SuppressWarnings("squid:S1941")
                Executor oldTemplate = getAndReplaceJdbcExecutor(output);

                outputHeader("Rollback " + changesToRollback + " Change(s) Script");

                rollback(changesToRollback, rollbackScript, contexts, labelExpression);

                flushOutputWriter(output);
                Scope.getCurrentScope().getSingleton(ExecutorService.class).setExecutor("jdbc", database, oldTemplate);
                resetServices();
            }
        });

    }

    public void rollback(int changesToRollback, String contexts) throws LiquibaseException {
        rollback(changesToRollback, null, contexts);
    }

    public void rollback(int changesToRollback, Contexts contexts, LabelExpression labelExpression)
            throws LiquibaseException {
        rollback(changesToRollback, null, contexts, labelExpression);
    }

    public void rollback(int changesToRollback, String rollbackScript, String contexts) throws LiquibaseException {
        rollback(changesToRollback, rollbackScript, new Contexts(contexts), new LabelExpression());
    }

    /**
     *
     * Rollback count
     *
     * @param changesToRollback
     * @param rollbackScript
     * @param contexts
     * @param labelExpression
     * @throws LiquibaseException
     */
    public void rollback(int changesToRollback, String rollbackScript, Contexts contexts,
                         LabelExpression labelExpression) throws LiquibaseException {
        changeLogParameters.setContexts(contexts);
        changeLogParameters.setLabels(labelExpression);
        addCommandFiltersMdc(labelExpression, contexts);

        runInScope(new Scope.ScopedRunner() {
            @Override
            public void run() throws Exception {
                Scope.getCurrentScope().addMdcValue(MdcKey.ROLLBACK_COUNT, String.valueOf(changesToRollback));
                Scope.getCurrentScope().addMdcValue(MdcKey.ROLLBACK_SCRIPT, rollbackScript);
                Scope.getCurrentScope().addMdcValue(MdcKey.LIQUIBASE_TARGET_URL, database.getConnection().getURL());

                LockService lockService = LockServiceFactory.getInstance().getLockService(database);
                lockService.waitForLock();

                Operation rollbackOperation = null;
                final String operationCommand = "rollback-count";
                BufferedLogService bufferLog = new BufferedLogService();
                DatabaseChangeLog changeLog = null;
                Date startTime = new Date();
                HubUpdater hubUpdater = null;
                try {
                    changeLog = getDatabaseChangeLog();
                    checkLiquibaseTables(false, changeLog, contexts, labelExpression);

                    changeLog.validate(database, contexts, labelExpression);

                    //
                    // Let the user know that they can register for Hub
                    //
                    hubUpdater = new HubUpdater(startTime, changeLog, database);
                    hubUpdater.register(changeLogFile);

                    //
                    // Create an iterator which will be used with a ListVisitor
                    // to grab the list of changesets for the update
                    //
                    ChangeLogIterator listLogIterator = new ChangeLogIterator(database.getRanChangeSetList(), changeLog,
                            new AlreadyRanChangeSetFilter(database.getRanChangeSetList()),
                            new ContextChangeSetFilter(contexts),
                            new LabelChangeSetFilter(labelExpression),
                            new DbmsChangeSetFilter(database),
                            new IgnoreChangeSetFilter(),
                            new CountChangeSetFilter(changesToRollback));

                    //
                    // Create or retrieve the Connection
                    // Make sure the Hub is available here by checking the return
                    //
                    Connection connection = getConnection(changeLog);
                    if (connection != null) {
                        rollbackOperation = hubUpdater.preUpdateHub("ROLLBACK", operationCommand, connection, changeLogFile, contexts, labelExpression, listLogIterator);
                    }

                    //
                    // If we are doing Hub then set up a HubChangeExecListener
                    //
                    if (connection != null) {
                        changeExecListener = new HubChangeExecListener(rollbackOperation, changeExecListener);
                    }

                    //
                    // Create another iterator to run
                    //
                    ChangeLogIterator logIterator = new ChangeLogIterator(database.getRanChangeSetList(), changeLog,
                            new AlreadyRanChangeSetFilter(database.getRanChangeSetList()),
                            new ContextChangeSetFilter(contexts),
                            new LabelChangeSetFilter(labelExpression),
                            new DbmsChangeSetFilter(database),
                            new IgnoreChangeSetFilter(),
                            new CountChangeSetFilter(changesToRollback));
                    doRollback(bufferLog, rollbackScript, logIterator, contexts, labelExpression, hubUpdater, rollbackOperation);
                }
                catch (Throwable t) {
                    handleRollbackException(t, hubUpdater, rollbackOperation, bufferLog, operationCommand);
                    throw t;
                } finally {
                    handleRollbackFinally(lockService);
                }
            }
        });
    }

    /**
     * Actually perform the rollback operation. Determining which changesets to roll back is the responsibility of the
     * logIterator.
     */
    private void doRollback(BufferedLogService bufferLog, String rollbackScript, ChangeLogIterator logIterator, Contexts contexts, LabelExpression labelExpression, HubUpdater hubUpdater, Operation rollbackOperation) throws Exception {
        CompositeLogService compositeLogService = new CompositeLogService(true, bufferLog);
        if (rollbackScript == null) {
            Scope.child(Scope.Attr.logService.name(), compositeLogService, () -> {
                logIterator.run(createRollbackVisitor(), new RuntimeEnvironment(database, contexts, labelExpression));
            });
        } else {
            List<ChangeSet> changeSets = determineRollbacks(logIterator, contexts, labelExpression);
            Map<String, Object> values = new HashMap<>();
            values.put(Scope.Attr.logService.name(), compositeLogService);
            values.put(BufferedLogService.class.getName(), bufferLog);
            Scope.child(values, () -> {
                executeRollbackScript(rollbackScript, changeSets, contexts, labelExpression);
            });
            removeRunStatus(changeSets, contexts, labelExpression);
            Scope.getCurrentScope().addMdcValue(MdcKey.CHANGESETS_ROLLED_BACK, ChangesetsRolledback.fromChangesetList(changeSets));
        }
        hubUpdater.postUpdateHub(rollbackOperation, bufferLog);
        try (MdcObject deploymentOutcomeMdc = Scope.getCurrentScope().getMdcManager().put(MdcKey.DEPLOYMENT_OUTCOME, MdcValue.COMMAND_SUCCESSFUL)) {
            Scope.getCurrentScope().getLog(getClass()).info("Rollback command completed successfully.");
        }
    }

    private List<ChangeSet> determineRollbacks(ChangeLogIterator logIterator, Contexts contexts, LabelExpression labelExpression)
            throws LiquibaseException {
        List<ChangeSet> changeSetsToRollback = new ArrayList<>();
        logIterator.run(new ChangeSetVisitor() {
            @Override
            public Direction getDirection() {
                return Direction.REVERSE;
            }

            @Override
            public void visit(ChangeSet changeSet, DatabaseChangeLog databaseChangeLog, Database database,
                              Set<ChangeSetFilterResult> filterResults) throws LiquibaseException {
                changeSetsToRollback.add(changeSet);
            }
        }, new RuntimeEnvironment(database, contexts, labelExpression));
        return changeSetsToRollback;
    }

    protected void removeRunStatus(List<ChangeSet> changeSets, Contexts contexts, LabelExpression labelExpression)
            throws LiquibaseException {
        for (ChangeSet changeSet : changeSets) {
            database.removeRanStatus(changeSet);
            database.commit();
        }
    }

    protected void executeRollbackScript(String rollbackScript, List<ChangeSet> changeSets, Contexts contexts, LabelExpression labelExpression) throws LiquibaseException {
        final Executor executor = Scope.getCurrentScope().getSingleton(ExecutorService.class).getExecutor("jdbc", database);
        String rollbackScriptContents;
        try {
            Resource resource = resourceAccessor.get(rollbackScript);
            if (resource == null) {
                throw new LiquibaseException("WARNING: The rollback script '" + rollbackScript + "' was not located.  Please check your parameters. No rollback was performed");
            }
            try (InputStream stream = resource.openInputStream()) {
                rollbackScriptContents = StreamUtil.readStreamAsString(stream);
            }
        } catch (IOException e) {
            throw new LiquibaseException("Error reading rollbackScript " + executor + ": " + e.getMessage());
        }

        //
        // Expand changelog properties
        //
        changeLogParameters.setContexts(contexts);
        changeLogParameters.setLabels(labelExpression);
        DatabaseChangeLog changelog = getDatabaseChangeLog();
        rollbackScriptContents = changeLogParameters.expandExpressions(rollbackScriptContents, changelog);

        RawSQLChange rollbackChange = buildRawSQLChange(rollbackScriptContents);

        try {
            ((HubChangeExecListener)changeExecListener).setRollbackScriptContents(rollbackScriptContents);
            sendRollbackMessages(changeSets, changelog, RollbackMessageType.WILL_ROLLBACK, contexts, labelExpression, null);
            executor.execute(rollbackChange);
            sendRollbackMessages(changeSets, changelog, RollbackMessageType.ROLLED_BACK, contexts, labelExpression, null);
        } catch (DatabaseException e) {
            Scope.getCurrentScope().getLog(getClass()).warning(e.getMessage());
            LOG.severe("Error executing rollback script: " + e.getMessage());
            if (changeExecListener != null) {
                sendRollbackMessages(changeSets, changelog, RollbackMessageType.ROLLBACK_FAILED, contexts, labelExpression, e);
            }
            throw new DatabaseException("Error executing rollback script", e);
        }
        database.commit();
    }

    private void sendRollbackMessages(List<ChangeSet> changeSets,
                                      DatabaseChangeLog changelog,
                                      RollbackMessageType messageType,
                                      Contexts contexts,
                                      LabelExpression labelExpression,
                                      Exception exception) throws LiquibaseException {
        for (ChangeSet changeSet : changeSets) {
            if (messageType == RollbackMessageType.WILL_ROLLBACK) {
                changeExecListener.willRollback(changeSet, databaseChangeLog, database);
            }
            else if (messageType == RollbackMessageType.ROLLED_BACK) {
                final String message = "Rolled Back Changeset:" + changeSet.toString(false);
                Scope.getCurrentScope().getUI().sendMessage(message);
                LOG.info(message);
                changeExecListener.rolledBack(changeSet, databaseChangeLog, database);
            }
            else if (messageType == RollbackMessageType.ROLLBACK_FAILED) {
                final String message = "Failed rolling back Changeset:" + changeSet.toString(false);
                Scope.getCurrentScope().getUI().sendMessage(message);
                changeExecListener.rollbackFailed(changeSet, databaseChangeLog, database, exception);
            }
        }
    }

    protected RawSQLChange buildRawSQLChange(String rollbackScriptContents) {
        RawSQLChange rollbackChange = new RawSQLChange(rollbackScriptContents);
        rollbackChange.setSplitStatements(true);
        rollbackChange.setStripComments(true);
        return rollbackChange;
    }

    public void rollback(String tagToRollBackTo, String contexts, Writer output) throws LiquibaseException {
        rollback(tagToRollBackTo, null, contexts, output);
    }

    public void rollback(String tagToRollBackTo, Contexts contexts, Writer output) throws LiquibaseException {
        rollback(tagToRollBackTo, null, contexts, output);
    }

    public void rollback(String tagToRollBackTo, Contexts contexts, LabelExpression labelExpression, Writer output)
            throws LiquibaseException {
        rollback(tagToRollBackTo, null, contexts, labelExpression, output);
    }

    public void rollback(String tagToRollBackTo, String rollbackScript, String contexts, Writer output)
            throws LiquibaseException {
        rollback(tagToRollBackTo, rollbackScript, new Contexts(contexts), output);
    }

    public void rollback(String tagToRollBackTo, String rollbackScript, Contexts contexts, Writer output)
            throws LiquibaseException {
        rollback(tagToRollBackTo, rollbackScript, contexts, new LabelExpression(), output);
    }

    public void rollback(String tagToRollBackTo, String rollbackScript, Contexts contexts,
                         LabelExpression labelExpression, Writer output) throws LiquibaseException {
        changeLogParameters.setContexts(contexts);
        changeLogParameters.setLabels(labelExpression);

        /* We have no other choice than to save the current Executer here. */
        @SuppressWarnings("squid:S1941")
        Executor oldTemplate = getAndReplaceJdbcExecutor(output);

        outputHeader("Rollback to '" + tagToRollBackTo + "' Script");

        rollback(tagToRollBackTo, contexts, labelExpression);

        flushOutputWriter(output);
        Scope.getCurrentScope().getSingleton(ExecutorService.class).setExecutor("jdbc", database, oldTemplate);
        resetServices();
    }

    public void rollback(String tagToRollBackTo, String contexts) throws LiquibaseException {
        rollback(tagToRollBackTo, null, contexts);
    }

    public void rollback(String tagToRollBackTo, Contexts contexts) throws LiquibaseException {
        rollback(tagToRollBackTo, null, contexts);
    }

    public void rollback(String tagToRollBackTo, Contexts contexts, LabelExpression labelExpression)
            throws LiquibaseException {
        rollback(tagToRollBackTo, null, contexts, labelExpression);
    }

    public void rollback(String tagToRollBackTo, String rollbackScript, String contexts) throws LiquibaseException {
        rollback(tagToRollBackTo, rollbackScript, new Contexts(contexts));
    }

    public void rollback(String tagToRollBackTo, String rollbackScript, Contexts contexts) throws LiquibaseException {
        rollback(tagToRollBackTo, rollbackScript, contexts, new LabelExpression());
    }

    /**
     *
     * Rollback to tag
     *
     * @param tagToRollBackTo
     * @param rollbackScript
     * @param contexts
     * @param labelExpression
     * @throws LiquibaseException
     */
    public void rollback(String tagToRollBackTo, String rollbackScript, Contexts contexts,
                         LabelExpression labelExpression) throws LiquibaseException {
        changeLogParameters.setContexts(contexts);
        changeLogParameters.setLabels(labelExpression);
        addCommandFiltersMdc(labelExpression, contexts);

        runInScope(new Scope.ScopedRunner() {
            @Override
            public void run() throws Exception {
                Scope.getCurrentScope().addMdcValue(MdcKey.ROLLBACK_TO_TAG, tagToRollBackTo);
                Scope.getCurrentScope().addMdcValue(MdcKey.ROLLBACK_SCRIPT, rollbackScript);
                Scope.getCurrentScope().addMdcValue(MdcKey.LIQUIBASE_TARGET_URL, database.getConnection().getURL());

                LockService lockService = LockServiceFactory.getInstance().getLockService(database);
                lockService.waitForLock();

                Operation rollbackOperation = null;
                final String operationCommand = "rollback";
                BufferedLogService bufferLog = new BufferedLogService();
                DatabaseChangeLog changeLog = null;
                Date startTime = new Date();
                HubUpdater hubUpdater = null;

                try {

                    changeLog = getDatabaseChangeLog();
                    checkLiquibaseTables(false, changeLog, contexts, labelExpression);

                    changeLog.validate(database, contexts, labelExpression);

                    //
                    // Let the user know that they can register for Hub
                    //
                    hubUpdater = new HubUpdater(startTime, changeLog, database);
                    hubUpdater.register(changeLogFile);

                    //
                    // Create an iterator which will be used with a ListVisitor
                    // to grab the list of changesets for the update
                    //
                    List<RanChangeSet> ranChangeSetList = database.getRanChangeSetList();
                    ChangeLogIterator listLogIterator = new ChangeLogIterator(ranChangeSetList, changeLog,
                            new AfterTagChangeSetFilter(tagToRollBackTo, ranChangeSetList),
                            new AlreadyRanChangeSetFilter(ranChangeSetList),
                            new ContextChangeSetFilter(contexts),
                            new LabelChangeSetFilter(labelExpression),
                            new IgnoreChangeSetFilter(),
                            new DbmsChangeSetFilter(database));

                    //
                    // Create or retrieve the Connection
                    // Make sure the Hub is available here by checking the return
                    //
                    Connection connection = getConnection(changeLog);
                    if (connection != null) {
                        rollbackOperation = hubUpdater.preUpdateHub("ROLLBACK", operationCommand, connection, changeLogFile, contexts, labelExpression, listLogIterator);
                    }

                    //
                    // If we are doing Hub then set up a HubChangeExecListener
                    //
                    if (connection != null) {
                        changeExecListener = new HubChangeExecListener(rollbackOperation, changeExecListener);
                    }

                    //
                    // Create another iterator to run
                    //
                    ChangeLogIterator logIterator = new ChangeLogIterator(ranChangeSetList, changeLog,
                            new AfterTagChangeSetFilter(tagToRollBackTo, ranChangeSetList),
                            new AlreadyRanChangeSetFilter(ranChangeSetList),
                            new ContextChangeSetFilter(contexts),
                            new LabelChangeSetFilter(labelExpression),
                            new IgnoreChangeSetFilter(),
                            new DbmsChangeSetFilter(database));
                    doRollback(bufferLog, rollbackScript, logIterator, contexts, labelExpression, hubUpdater, rollbackOperation);
                }
                catch (Throwable t) {
                    handleRollbackException(t, hubUpdater, rollbackOperation, bufferLog, operationCommand);
                    throw t;
                } finally {
                    handleRollbackFinally(lockService);
                }
            }
        });
    }

    public void rollback(Date dateToRollBackTo, String contexts, Writer output) throws LiquibaseException {
        rollback(dateToRollBackTo, null, contexts, output);
    }

    public void rollback(Date dateToRollBackTo, String rollbackScript, String contexts, Writer output)
            throws LiquibaseException {
        rollback(dateToRollBackTo, new Contexts(contexts), new LabelExpression(), output);
    }

    public void rollback(Date dateToRollBackTo, Contexts contexts, LabelExpression labelExpression, Writer output)
            throws LiquibaseException {
        rollback(dateToRollBackTo, null, contexts, labelExpression, output);
    }

    public void rollback(Date dateToRollBackTo, String rollbackScript, Contexts contexts,
                         LabelExpression labelExpression, Writer output) throws LiquibaseException {
        changeLogParameters.setContexts(contexts);
        changeLogParameters.setLabels(labelExpression);

        @SuppressWarnings("squid:S1941")
        Executor oldTemplate = getAndReplaceJdbcExecutor(output);

        outputHeader("Rollback to " + dateToRollBackTo + " Script");

        rollback(dateToRollBackTo, contexts, labelExpression);

        flushOutputWriter(output);
        Scope.getCurrentScope().getSingleton(ExecutorService.class).setExecutor("jdbc", database, oldTemplate);
        resetServices();
    }

    private Executor getAndReplaceJdbcExecutor(Writer output) {
        /* We have no other choice than to save the current Executor here. */
        @SuppressWarnings("squid:S1941")
        Executor oldTemplate = Scope.getCurrentScope().getSingleton(ExecutorService.class).getExecutor("jdbc", database);
        final LoggingExecutor loggingExecutor = new LoggingExecutor(oldTemplate, output, database);
        Scope.getCurrentScope().getSingleton(ExecutorService.class).setExecutor("logging", database, loggingExecutor);
        Scope.getCurrentScope().getSingleton(ExecutorService.class).setExecutor("jdbc", database, loggingExecutor);
        return oldTemplate;
    }

    public void rollback(Date dateToRollBackTo, String contexts) throws LiquibaseException {
        rollback(dateToRollBackTo, null, contexts);
    }

    public void rollback(Date dateToRollBackTo, Contexts contexts, LabelExpression labelExpression)
            throws LiquibaseException {
        rollback(dateToRollBackTo, null, contexts, labelExpression);
    }

    public void rollback(Date dateToRollBackTo, String rollbackScript, String contexts) throws LiquibaseException {
        rollback(dateToRollBackTo, new Contexts(contexts), new LabelExpression());
    }

    /**
     *
     * Rollback to date
     *
     * @param dateToRollBackTo
     * @param rollbackScript
     * @param contexts
     * @param labelExpression
     * @throws LiquibaseException
     */
    public void rollback(Date dateToRollBackTo, String rollbackScript, Contexts contexts,
                         LabelExpression labelExpression) throws LiquibaseException {
        changeLogParameters.setContexts(contexts);
        changeLogParameters.setLabels(labelExpression);
        addCommandFiltersMdc(labelExpression, contexts);

        runInScope(new Scope.ScopedRunner() {
            @Override
            public void run() throws Exception {
                Scope.getCurrentScope().addMdcValue(MdcKey.ROLLBACK_TO_DATE, dateToRollBackTo.toString());
                Scope.getCurrentScope().addMdcValue(MdcKey.ROLLBACK_SCRIPT, rollbackScript);
                Scope.getCurrentScope().addMdcValue(MdcKey.LIQUIBASE_TARGET_URL, database.getConnection().getURL());

                LockService lockService = LockServiceFactory.getInstance().getLockService(database);
                lockService.waitForLock();

                Operation rollbackOperation = null;
                final String operationCommand = "rollback-to-date";
                BufferedLogService bufferLog = new BufferedLogService();
                DatabaseChangeLog changeLog = null;
                Date startTime = new Date();
                HubUpdater hubUpdater = null;

                try {
                    changeLog = getDatabaseChangeLog();
                    checkLiquibaseTables(false, changeLog, contexts, labelExpression);
                    changeLog.validate(database, contexts, labelExpression);

                    //
                    // Let the user know that they can register for Hub
                    //
                    hubUpdater = new HubUpdater(startTime, changeLog, database);
                    hubUpdater.register(changeLogFile);

                    //
                    // Create an iterator which will be used with a ListVisitor
                    // to grab the list of changesets for the update
                    //
                    List<RanChangeSet> ranChangeSetList = database.getRanChangeSetList();
                    ChangeLogIterator listLogIterator = new ChangeLogIterator(ranChangeSetList, changeLog,
                            new ExecutedAfterChangeSetFilter(dateToRollBackTo, ranChangeSetList),
                            new AlreadyRanChangeSetFilter(ranChangeSetList),
                            new ContextChangeSetFilter(contexts),
                            new LabelChangeSetFilter(labelExpression),
                            new IgnoreChangeSetFilter(),
                            new DbmsChangeSetFilter(database));

                    //
                    // Create or retrieve the Connection
                    // Make sure the Hub is available here by checking the return
                    //
                    Connection connection = getConnection(changeLog);
                    if (connection != null) {
                        rollbackOperation = hubUpdater.preUpdateHub("ROLLBACK", operationCommand, connection, changeLogFile, contexts, labelExpression, listLogIterator);
                    }

                    //
                    // If we are doing Hub then set up a HubChangeExecListener
                    //
                    if (connection != null) {
                        changeExecListener = new HubChangeExecListener(rollbackOperation, changeExecListener);
                    }

                    //
                    // Create another iterator to run
                    //
                    ChangeLogIterator logIterator = new ChangeLogIterator(ranChangeSetList, changeLog,
                            new ExecutedAfterChangeSetFilter(dateToRollBackTo, ranChangeSetList),
                            new AlreadyRanChangeSetFilter(ranChangeSetList),
                            new ContextChangeSetFilter(contexts),
                            new LabelChangeSetFilter(labelExpression),
                            new IgnoreChangeSetFilter(),
                            new DbmsChangeSetFilter(database));
                    doRollback(bufferLog, rollbackScript, logIterator, contexts, labelExpression, hubUpdater, rollbackOperation);
                }
                catch (Throwable t) {
                    handleRollbackException(t, hubUpdater, rollbackOperation, bufferLog, operationCommand);
                    throw t;
                } finally {
                    handleRollbackFinally(lockService);
                }
            }
        });

    }

    /**
     * Handle an exception thrown by a rollback method.
     */
    private void handleRollbackException(Throwable t, HubUpdater hubUpdater, Operation rollbackOperation, BufferedLogService bufferLog, String operationName) throws IOException {
        if (hubUpdater != null) {
            hubUpdater.postUpdateHubExceptionHandling(rollbackOperation, bufferLog, t.getMessage());
        }
        try (MdcObject deploymentOutcomeMdc = Scope.getCurrentScope().addMdcValue(MdcKey.DEPLOYMENT_OUTCOME, MdcValue.COMMAND_FAILED)) {
            Scope.getCurrentScope().getLog(getClass()).info(operationName + " command encountered an exception.");
        }
    }

    /**
     * Cleanup code that should be called in the finally block of a rollback method.
     */
    private void handleRollbackFinally(LockService lockService){
        try {
            lockService.releaseLock();
        } catch (LockException e) {
            LOG.severe("Error releasing lock", e);
        }
        resetServices();
        setChangeExecListener(null);
        Scope.getCurrentScope().getMdcManager().remove(MdcKey.CHANGESETS_ROLLED_BACK);
    }

    public void changeLogSync(String contexts, Writer output) throws LiquibaseException {
        changeLogSync(new Contexts(contexts), new LabelExpression(), output);
    }

    public void changeLogSync(Contexts contexts, LabelExpression labelExpression, Writer output)
        throws LiquibaseException {

        doChangeLogSyncSql(null, contexts, labelExpression, output,
            () -> "SQL to add all changesets to database history table");
    }

    private void flushOutputWriter(Writer output) throws LiquibaseException {
        if (output == null) {
            return;
        }

        try {
            output.flush();
        } catch (IOException e) {
            throw new LiquibaseException(e);
        }
    }

    public void changeLogSync(String contexts) throws LiquibaseException {
        changeLogSync(new Contexts(contexts), new LabelExpression());
    }

    /**
     * @deprecated use version with LabelExpression
     */
    @Deprecated
    public void changeLogSync(Contexts contexts) throws LiquibaseException {
        changeLogSync(contexts, new LabelExpression());
    }

    public void changeLogSync(Contexts contexts, LabelExpression labelExpression) throws LiquibaseException {
        changeLogSync(null, contexts, labelExpression);
    }

    public void changeLogSync(String tag, String contexts) throws LiquibaseException {
        changeLogSync(tag, new Contexts(contexts), new LabelExpression());
    }

    /**
     *
     * Changelogsync or changelogsync to tag
     *
     * @param tag
     * @param contexts
     * @param labelExpression
     * @throws LiquibaseException
     *
     */
    public void changeLogSync(String tag, Contexts contexts, LabelExpression labelExpression) throws LiquibaseException {
        runInScope(() -> {
            CommandScope changelogSync = new CommandScope(ChangelogSyncCommandStep.COMMAND_NAME[0])
                    .addArgumentValue(DbUrlConnectionCommandStep.DATABASE_ARG, Liquibase.this.getDatabase())
                    .addArgumentValue(ChangelogSyncCommandStep.CHANGELOG_FILE_ARG, changeLogFile)
                    .addArgumentValue(ChangelogSyncCommandStep.HUB_CHANGE_EXEC_LISTENER_ARG, changeExecListener)
                    .addArgumentValue(ChangelogSyncCommandStep.CONTEXTS_ARG, contexts.toString())
                    .addArgumentValue(ChangelogSyncCommandStep.LABEL_FILTER_ARG, labelExpression.getOriginalString());

            changelogSync.execute();
        });

    }

    public void changeLogSync(String tag, String contexts, Writer output) throws LiquibaseException {
        changeLogSync(tag, new Contexts(contexts), new LabelExpression(), output);
    }

    public void changeLogSync(String tag, Contexts contexts, LabelExpression labelExpression, Writer output)
        throws LiquibaseException {

        doChangeLogSyncSql(tag, contexts, labelExpression, output,
            () -> "SQL to add changesets upto '" + tag + "' to database history table");
    }

    private void doChangeLogSyncSql(String tag, Contexts contexts, LabelExpression labelExpression, Writer output,
                                    Supplier<String> header) throws LiquibaseException {

        changeLogParameters.setContexts(contexts);
        changeLogParameters.setLabels(labelExpression);

        runInScope(() -> {

            LoggingExecutor outputTemplate = new LoggingExecutor(
                    Scope.getCurrentScope().getSingleton(ExecutorService.class).getExecutor(database), output, database
            );

                /* We have no other choice than to save the current Executer here. */
                @SuppressWarnings("squid:S1941")
                Executor oldTemplate = getAndReplaceJdbcExecutor(output);

                outputHeader("SQL to add all changesets to database history table");

            changeLogSync(tag, contexts, labelExpression);

            flushOutputWriter(output);

            Scope.getCurrentScope().getSingleton(ExecutorService.class).setExecutor("jdbc", database, oldTemplate);
            resetServices();
        });

    }

    public void markNextChangeSetRan(String contexts, Writer output) throws LiquibaseException {
        markNextChangeSetRan(new Contexts(contexts), new LabelExpression(), output);
    }

    public void markNextChangeSetRan(Contexts contexts, LabelExpression labelExpression, Writer output)
            throws LiquibaseException {
        changeLogParameters.setContexts(contexts);
        changeLogParameters.setLabels(labelExpression);

        runInScope(new Scope.ScopedRunner() {
            @Override
            public void run() throws Exception {

                @SuppressWarnings("squid:S1941")
                Executor oldTemplate = getAndReplaceJdbcExecutor(output);
                outputHeader("SQL to add all changesets to database history table");

                markNextChangeSetRan(contexts, labelExpression);

                flushOutputWriter(output);

                Scope.getCurrentScope().getSingleton(ExecutorService.class).setExecutor("jdbc", database, oldTemplate);
                resetServices();
            }
        });
    }

    public void markNextChangeSetRan(String contexts) throws LiquibaseException {
        markNextChangeSetRan(new Contexts(contexts), new LabelExpression());
    }

    public void markNextChangeSetRan(Contexts contexts, LabelExpression labelExpression) throws LiquibaseException {
        changeLogParameters.setContexts(contexts);
        changeLogParameters.setLabels(labelExpression);

        runInScope(new Scope.ScopedRunner() {
            @Override
            public void run() throws Exception {

                LockService lockService = LockServiceFactory.getInstance().getLockService(database);
                lockService.waitForLock();

                try {
                    DatabaseChangeLog changeLog = getDatabaseChangeLog();
                    ChangeLogHistoryServiceFactory.getInstance().getChangeLogService(database).generateDeploymentId();

                    checkLiquibaseTables(false, changeLog, contexts, labelExpression);
                    changeLog.validate(database, contexts, labelExpression);

                    ChangeLogIterator logIterator = new ChangeLogIterator(changeLog,
                            new NotRanChangeSetFilter(database.getRanChangeSetList()),
                            new ContextChangeSetFilter(contexts),
                            new LabelChangeSetFilter(labelExpression),
                            new DbmsChangeSetFilter(database),
                            new IgnoreChangeSetFilter(),
                            new CountChangeSetFilter(1));

                    logIterator.run(new ChangeLogSyncVisitor(database),
                            new RuntimeEnvironment(database, contexts, labelExpression)
                    );
                } finally {
                    try {
                        lockService.releaseLock();
                    } catch (LockException e) {
                        LOG.severe(MSG_COULD_NOT_RELEASE_LOCK, e);
                    }
                    resetServices();
                }
            }
        });
    }

    public void futureRollbackSQL(String contexts, Writer output) throws LiquibaseException {
        futureRollbackSQL(null, contexts, output, true);
    }

    public void futureRollbackSQL(Writer output) throws LiquibaseException {
        futureRollbackSQL(null, null, new Contexts(), new LabelExpression(), output);
    }

    public void futureRollbackSQL(String contexts, Writer output, boolean checkLiquibaseTables)
            throws LiquibaseException {
        futureRollbackSQL(null, contexts, output, checkLiquibaseTables);
    }

    public void futureRollbackSQL(Integer count, String contexts, Writer output) throws LiquibaseException {
        futureRollbackSQL(count, new Contexts(contexts), new LabelExpression(), output, true);
    }

    public void futureRollbackSQL(Contexts contexts, LabelExpression labelExpression, Writer output)
            throws LiquibaseException {
        futureRollbackSQL(null, null, contexts, labelExpression, output);
    }

    public void futureRollbackSQL(Integer count, String contexts, Writer output, boolean checkLiquibaseTables)
            throws LiquibaseException {
        futureRollbackSQL(count, new Contexts(contexts), new LabelExpression(), output, checkLiquibaseTables);
    }

    public void futureRollbackSQL(Integer count, Contexts contexts, LabelExpression labelExpression, Writer output)
            throws LiquibaseException {
        futureRollbackSQL(count, contexts, labelExpression, output, true);
    }

    public void futureRollbackSQL(Integer count, Contexts contexts, LabelExpression labelExpression, Writer output,
                                  boolean checkLiquibaseTables) throws LiquibaseException {
        futureRollbackSQL(count, null, contexts, labelExpression, output);
    }

    public void futureRollbackSQL(String tag, Contexts contexts, LabelExpression labelExpression, Writer output)
            throws LiquibaseException {
        futureRollbackSQL(null, tag, contexts, labelExpression, output);
    }

    protected void futureRollbackSQL(Integer count, String tag, Contexts contexts, LabelExpression labelExpression,
                                     Writer output) throws LiquibaseException {
        futureRollbackSQL(count, tag, contexts, labelExpression, output, true);
    }

    protected void futureRollbackSQL(Integer count, String tag, Contexts contexts, LabelExpression labelExpression,
                                     Writer output, boolean checkLiquibaseTables) throws LiquibaseException {
        changeLogParameters.setContexts(contexts);
        changeLogParameters.setLabels(labelExpression);

        runInScope(new Scope.ScopedRunner() {
            @Override
            public void run() throws Exception {


                LoggingExecutor outputTemplate = new LoggingExecutor(Scope.getCurrentScope().getSingleton(ExecutorService.class).getExecutor(database),
                        output, database);
                Executor oldTemplate = getAndReplaceJdbcExecutor(output);
                Scope.getCurrentScope().getSingleton(ExecutorService.class).setExecutor(database, outputTemplate);

                outputHeader("SQL to roll back currently unexecuted changes");

                LockService lockService = LockServiceFactory.getInstance().getLockService(database);
                lockService.waitForLock();

                try {
                    DatabaseChangeLog changeLog = getDatabaseChangeLog();
                    if (checkLiquibaseTables) {
                        checkLiquibaseTables(false, changeLog, contexts, labelExpression);
                    }
                    ChangeLogHistoryServiceFactory.getInstance().getChangeLogService(database).generateDeploymentId();

                    changeLog.validate(database, contexts, labelExpression);

                    ChangeLogIterator logIterator;
                    if ((count == null) && (tag == null)) {
                        logIterator = new ChangeLogIterator(changeLog,
                                new NotRanChangeSetFilter(database.getRanChangeSetList()),
                                new ContextChangeSetFilter(contexts),
                                new LabelChangeSetFilter(labelExpression),
                                new IgnoreChangeSetFilter(),
                                new DbmsChangeSetFilter(database));
                    } else if (count != null) {
                        ChangeLogIterator forwardIterator = new ChangeLogIterator(changeLog,
                                new NotRanChangeSetFilter(database.getRanChangeSetList()),
                                new ContextChangeSetFilter(contexts),
                                new LabelChangeSetFilter(labelExpression),
                                new DbmsChangeSetFilter(database),
                                new IgnoreChangeSetFilter(),
                                new CountChangeSetFilter(count));
                        final ListVisitor listVisitor = new ListVisitor();
                        forwardIterator.run(listVisitor, new RuntimeEnvironment(database, contexts, labelExpression));

                        logIterator = new ChangeLogIterator(changeLog,
                                new NotRanChangeSetFilter(database.getRanChangeSetList()),
                                new ContextChangeSetFilter(contexts),
                                new LabelChangeSetFilter(labelExpression),
                                new DbmsChangeSetFilter(database),
                                new IgnoreChangeSetFilter(),
                                new ChangeSetFilter() {
                                    @Override
                                    public ChangeSetFilterResult accepts(ChangeSet changeSet) {
                                        return new ChangeSetFilterResult(
                                                listVisitor.getSeenChangeSets().contains(changeSet), null, null
                                        );
                                    }
                                });
                    } else {
                        List<RanChangeSet> ranChangeSetList = database.getRanChangeSetList();
                        UpToTagChangeSetFilter upToTagChangeSetFilter = new UpToTagChangeSetFilter(tag, ranChangeSetList);
                        ChangeLogIterator forwardIterator = new ChangeLogIterator(changeLog,
                                new NotRanChangeSetFilter(ranChangeSetList),
                                new ContextChangeSetFilter(contexts),
                                new LabelChangeSetFilter(labelExpression),
                                new DbmsChangeSetFilter(database),
                                new IgnoreChangeSetFilter(),
                                upToTagChangeSetFilter);
                        final ListVisitor listVisitor = new ListVisitor();
                        forwardIterator.run(listVisitor, new RuntimeEnvironment(database, contexts, labelExpression));

                        //
                        // Check to see if the tag was found and stop if not
                        //
                        if (! upToTagChangeSetFilter.isSeenTag()) {
                            String message = "No tag matching '" + tag + "' found";
                            Scope.getCurrentScope().getUI().sendMessage("ERROR: " + message);
                            Scope.getCurrentScope().getLog(Liquibase.class).severe(message);
                            throw new LiquibaseException(new IllegalArgumentException(message));
                        }

                        logIterator = new ChangeLogIterator(changeLog,
                                new NotRanChangeSetFilter(ranChangeSetList),
                                new ContextChangeSetFilter(contexts),
                                new LabelChangeSetFilter(labelExpression),
                                new DbmsChangeSetFilter(database),
                                new IgnoreChangeSetFilter(),
                                new ChangeSetFilter() {
                                    @Override
                                    public ChangeSetFilterResult accepts(ChangeSet changeSet) {
                                        return new ChangeSetFilterResult(
                                                listVisitor.getSeenChangeSets().contains(changeSet), null, null
                                        );
                                    }
                                });
                    }

                    logIterator.run(createRollbackVisitor(),
                            new RuntimeEnvironment(database, contexts, labelExpression)
                    );
                } finally {
                    try {
                        lockService.releaseLock();
                    } catch (LockException e) {
                        LOG.severe(MSG_COULD_NOT_RELEASE_LOCK, e);
                    }
                    Scope.getCurrentScope().getSingleton(ExecutorService.class).setExecutor("jdbc", database, oldTemplate);
                    resetServices();
                }

                flushOutputWriter(output);
            }
        });
    }

    protected void resetServices() {
        LockServiceFactory.getInstance().resetAll();
        ChangeLogHistoryServiceFactory.getInstance().resetAll();
        Scope.getCurrentScope().getSingleton(ExecutorService.class).reset();
    }

    /**
     * Drops all database objects in the default schema.
     */
    public final void dropAll() throws DatabaseException {
        dropAll(new CatalogAndSchema(getDatabase().getDefaultCatalogName(), getDatabase().getDefaultSchemaName()));
    }

    /**
     * Drops all database objects in the passed schema(s).
     */
    public final void dropAll(CatalogAndSchema... schemas) throws DatabaseException {

        if ((schemas == null) || (schemas.length == 0)) {
            schemas = new CatalogAndSchema[]{
                    new CatalogAndSchema(getDatabase().getDefaultCatalogName(), getDatabase().getDefaultSchemaName())
            };
        }

        CatalogAndSchema[] finalSchemas = schemas;
        try {
            CommandScope dropAll = new CommandScope("internalDropAll")
                    .addArgumentValue(InternalDropAllCommandStep.DATABASE_ARG, Liquibase.this.getDatabase())
                    .addArgumentValue(InternalDropAllCommandStep.SCHEMAS_ARG, finalSchemas);

            try {
                dropAll.execute();
            } catch (CommandExecutionException e) {
                throw new DatabaseException(e);
            }
        } catch (LiquibaseException e) {
            if (e instanceof DatabaseException) {
                throw (DatabaseException) e;
            } else {
                throw new DatabaseException(e);
            }
        }
    }

    /**
     * 'Tags' the database for future rollback
     *
     * @deprecated Use {link {@link CommandScope(String)} to tag instead of this method.
     */
    @Deprecated
    public void tag(String tagString) throws LiquibaseException {
        new CommandScope("tag")
                .addArgumentValue(DbUrlConnectionCommandStep.DATABASE_ARG, database)
                .addArgumentValue(TagCommandStep.TAG_ARG, tagString)
                .execute();
    }

    /**
     *  Verifies if a given tag exist in the database
     *
     * @deprecated Use {link {@link CommandScope(String)} to verify tag exist instead of this method.
     */
    @Deprecated
    public boolean tagExists(String tagString) throws LiquibaseException {
        CommandResults commandResults = new CommandScope("tagExists")
                .addArgumentValue(DbUrlConnectionCommandStep.DATABASE_ARG, database)
                .addArgumentValue(TagExistsCommandStep.TAG_ARG, tagString)
                .execute();
        return commandResults.getResult(TagExistsCommandStep.TAG_EXISTS_RESULT);
    }

    public void updateTestingRollback(String contexts) throws LiquibaseException {
        updateTestingRollback(new Contexts(contexts), new LabelExpression());
    }

    public void updateTestingRollback(Contexts contexts, LabelExpression labelExpression) throws LiquibaseException {
        updateTestingRollback(null, contexts, labelExpression);

    }

    public void updateTestingRollback(String tag, Contexts contexts, LabelExpression labelExpression)
            throws LiquibaseException {
        changeLogParameters.setContexts(contexts);
        changeLogParameters.setLabels(labelExpression);

        Date baseDate = new Date();
        update(tag, contexts, labelExpression);
        rollback(baseDate, null, contexts, labelExpression);
        update(tag, contexts, labelExpression);
    }

    public void checkLiquibaseTables(boolean updateExistingNullChecksums, DatabaseChangeLog databaseChangeLog,
                                     Contexts contexts, LabelExpression labelExpression) throws LiquibaseException {
        ChangeLogHistoryService changeLogHistoryService =
                ChangeLogHistoryServiceFactory.getInstance().getChangeLogService(getDatabase());
        changeLogHistoryService.init();
        if (updateExistingNullChecksums) {
            changeLogHistoryService.upgradeChecksums(databaseChangeLog, contexts, labelExpression);
        }
        LockServiceFactory.getInstance().getLockService(getDatabase()).init();
    }

    /**
     * Returns true if it is "save" to migrate the database.
     * Currently, "safe" is defined as running in an output-sql mode or against a database on localhost.
     * It is fine to run Liquibase against a "non-safe" database, the method is mainly used to determine if the user
     * should be prompted before continuing.
     */
    public boolean isSafeToRunUpdate() throws DatabaseException {
        return getDatabase().isSafeToRunUpdate();
    }

    /**
     * Display change log lock information.
     */
    public DatabaseChangeLogLock[] listLocks() throws LiquibaseException {
        checkLiquibaseTables(false, null, new Contexts(), new LabelExpression());

        return LockServiceFactory.getInstance().getLockService(database).listLocks();
    }

    public void reportLocks(PrintStream out) throws LiquibaseException {
        DatabaseChangeLogLock[] locks = listLocks();
        out.println("Database change log locks for " + getDatabase().getConnection().getConnectionUserName()
                + "@" + getDatabase().getConnection().getURL());
        if (locks.length == 0) {
            out.println(" - No locks");
            return;
        }
        for (DatabaseChangeLogLock lock : locks) {
            out.println(" - " + lock.getLockedBy() + " at " +
                    DateFormat.getDateTimeInstance().format(lock.getLockGranted()));
        }
        out.println("NOTE:  The lock time displayed is based on the database's configured time");
    }

    public void forceReleaseLocks() throws LiquibaseException {
        checkLiquibaseTables(false, null, new Contexts(), new LabelExpression());

        LockServiceFactory.getInstance().getLockService(database).forceReleaseLock();
    }

    /**
     * @deprecated use version with LabelExpression
     */
    @Deprecated
    public List<ChangeSet> listUnrunChangeSets(Contexts contexts) throws LiquibaseException {
        return listUnrunChangeSets(contexts, new LabelExpression());
    }

    public List<ChangeSet> listUnrunChangeSets(Contexts contexts, LabelExpression labels) throws LiquibaseException {
        return listUnrunChangeSets(contexts, labels, true);
    }

    public List<ChangeSet> listUnrunChangeSets(Contexts contexts, LabelExpression labels, boolean checkLiquibaseTables) throws LiquibaseException {
        changeLogParameters.setContexts(contexts);
        changeLogParameters.setLabels(labels);

        ListVisitor visitor = new ListVisitor();

        runInScope(new Scope.ScopedRunner() {
            @Override
            public void run() throws Exception {

                DatabaseChangeLog changeLog = getDatabaseChangeLog();

                if (checkLiquibaseTables) {
                    checkLiquibaseTables(true, changeLog, contexts, labels);
                }

                changeLog.validate(database, contexts, labels);

                ChangeLogIterator logIterator = getStandardChangelogIterator(contexts, labels, changeLog);

                logIterator.run(visitor, new RuntimeEnvironment(database, contexts, labels));
            }
        });
        return visitor.getSeenChangeSets();
    }

    /**
     * @deprecated use version with LabelExpression
     */
    @Deprecated
    public List<ChangeSetStatus> getChangeSetStatuses(Contexts contexts) throws LiquibaseException {
        return getChangeSetStatuses(contexts, new LabelExpression());
    }

    public List<ChangeSetStatus> getChangeSetStatuses(Contexts contexts, LabelExpression labelExpression)
            throws LiquibaseException {
        return getChangeSetStatuses(contexts, labelExpression, true);
    }

    /**
     * Returns the ChangeSetStatuses of all changesets in the change log file and history in the order they
     * would be ran.
     */
    public List<ChangeSetStatus> getChangeSetStatuses(Contexts contexts, LabelExpression labelExpression,
                                                      boolean checkLiquibaseTables) throws LiquibaseException {
        changeLogParameters.setContexts(contexts);
        changeLogParameters.setLabels(labelExpression);
        StatusVisitor visitor = new StatusVisitor(database);

        runInScope(new Scope.ScopedRunner() {
            @Override
            public void run() throws Exception {

                DatabaseChangeLog changeLog = getDatabaseChangeLog();

                if (checkLiquibaseTables) {
                    checkLiquibaseTables(true, changeLog, contexts, labelExpression);
                }

                changeLog.validate(database, contexts, labelExpression);

                ChangeLogIterator logIterator = getStandardChangelogIterator(contexts, labelExpression, changeLog);

                logIterator.run(visitor, new RuntimeEnvironment(database, contexts, labelExpression));
            }
        });
        return visitor.getStatuses();
    }

    public void reportStatus(boolean verbose, String contexts, Writer out) throws LiquibaseException {
        reportStatus(verbose, new Contexts(contexts), new LabelExpression(), out);
    }

    public void reportStatus(boolean verbose, Contexts contexts, Writer out) throws LiquibaseException {
        reportStatus(verbose, contexts, new LabelExpression(), out);
    }

    public void reportStatus(boolean verbose, Contexts contexts, LabelExpression labels, Writer out)
            throws LiquibaseException {
        changeLogParameters.setContexts(contexts);
        changeLogParameters.setLabels(labels);

        try {
            List<ChangeSet> unrunChangeSets = listUnrunChangeSets(contexts, labels, false);
            if (unrunChangeSets.isEmpty()) {
                out.append(getDatabase().getConnection().getConnectionUserName());
                out.append("@");
                out.append(getDatabase().getConnection().getURL());
                out.append(" is up to date");
                out.append(StreamUtil.getLineSeparator());
            } else {
                out.append(String.valueOf(unrunChangeSets.size()));
                out.append(" changesets have not been applied to ");
                out.append(getDatabase().getConnection().getConnectionUserName());
                out.append("@");
                out.append(getDatabase().getConnection().getURL());
                out.append(StreamUtil.getLineSeparator());
                if (verbose) {
                    for (ChangeSet changeSet : unrunChangeSets) {
                        out.append("     ").append(changeSet.toString(false))
                                .append(StreamUtil.getLineSeparator());
                    }
                }
            }

            out.flush();
        } catch (IOException e) {
            throw new LiquibaseException(e);
        }

    }

    public Collection<RanChangeSet> listUnexpectedChangeSets(String contexts) throws LiquibaseException {
        return listUnexpectedChangeSets(new Contexts(contexts), new LabelExpression());
    }

    public Collection<RanChangeSet> listUnexpectedChangeSets(Contexts contexts, LabelExpression labelExpression)
            throws LiquibaseException {
        changeLogParameters.setContexts(contexts);
        changeLogParameters.setLabels(labelExpression);

        ExpectedChangesVisitor visitor = new ExpectedChangesVisitor(database.getRanChangeSetList());

        runInScope(new Scope.ScopedRunner() {
            @Override
            public void run() throws Exception {

                DatabaseChangeLog changeLog = getDatabaseChangeLog();
                changeLog.validate(database, contexts, labelExpression);

                ChangeLogIterator logIterator = new ChangeLogIterator(changeLog,
                        new ContextChangeSetFilter(contexts),
                        new LabelChangeSetFilter(labelExpression),
                        new DbmsChangeSetFilter(database),
                        new IgnoreChangeSetFilter());
                logIterator.run(visitor, new RuntimeEnvironment(database, contexts, labelExpression));

            }
        });
        return visitor.getUnexpectedChangeSets();
    }


    public void reportUnexpectedChangeSets(boolean verbose, String contexts, Writer out) throws LiquibaseException {
        reportUnexpectedChangeSets(verbose, new Contexts(contexts), new LabelExpression(), out);
    }

    public void reportUnexpectedChangeSets(boolean verbose, Contexts contexts, LabelExpression labelExpression,
                                           Writer out) throws LiquibaseException {
        changeLogParameters.setContexts(contexts);
        changeLogParameters.setLabels(labelExpression);

        try {
            Collection<RanChangeSet> unexpectedChangeSets = listUnexpectedChangeSets(contexts, labelExpression);
            if (unexpectedChangeSets.isEmpty()) {
                out.append(getDatabase().getConnection().getConnectionUserName());
                out.append("@");
                out.append(getDatabase().getConnection().getURL());
                out.append(" contains no unexpected changes!");
                out.append(StreamUtil.getLineSeparator());
            } else {
                out.append(String.valueOf(unexpectedChangeSets.size()));
                out.append(" unexpected changes were found in ");
                out.append(getDatabase().getConnection().getConnectionUserName());
                out.append("@");
                out.append(getDatabase().getConnection().getURL());
                out.append(StreamUtil.getLineSeparator());
                if (verbose) {
                    for (RanChangeSet ranChangeSet : unexpectedChangeSets) {
                        out.append("     ").append(ranChangeSet.toString()).append(StreamUtil.getLineSeparator());
                    }
                }
            }

            out.flush();
        } catch (IOException e) {
            throw new LiquibaseException(e);
        }

    }

    /**
     * Sets checksums to null so they will be repopulated next run
     */
    public void clearCheckSums() throws LiquibaseException {
        LOG.info("Clearing database change log checksums");
        runInScope(() -> {
            LockService lockService = LockServiceFactory.getInstance().getLockService(database);
            lockService.waitForLock();

            try {
                checkLiquibaseTables(false, null, new Contexts(), new LabelExpression());
                ChangeLogHistoryServiceFactory.getInstance().getChangeLogService(database).clearAllCheckSums();
            } finally {
                try {
                    lockService.releaseLock();
                } catch (LockException e) {
                    LOG.severe(MSG_COULD_NOT_RELEASE_LOCK, e);
                }
            }
            resetServices();
        });
    }

    /**
     * Calculate the checksum for a given identifier
     *
     * @deprecated Use {link {@link CommandScope(String)}.
     */
    @Deprecated
    public final CheckSum calculateCheckSum(final String changeSetIdentifier) throws LiquibaseException {
        CommandResults commandResults = new CommandScope("calculateChecksum")
                .addArgumentValue(DbUrlConnectionCommandStep.DATABASE_ARG, database)
                .addArgumentValue(CalculateChecksumCommandStep.CHANGESET_IDENTIFIER_ARG, changeSetIdentifier)
                .addArgumentValue(CalculateChecksumCommandStep.CHANGELOG_FILE_ARG, this.changeLogFile)
                .execute();
        return commandResults.getResult(CalculateChecksumCommandStep.CHECKSUM_RESULT);
    }

    /**
     * Calculates the checksum for the values that form a given identifier
     *
     * @deprecated Use {link {@link CommandScope(String)}.
     */
    @Deprecated
    public CheckSum calculateCheckSum(final String filename, final String id, final String author)
            throws LiquibaseException {
        return this.calculateCheckSum(String.format("%s::%s::%s", filename, id, author));
    }

    public void generateDocumentation(String outputDirectory) throws LiquibaseException {
        // call without context
        generateDocumentation(outputDirectory, new Contexts(), new LabelExpression(), new CatalogAndSchema(null, null));
    }

    public void generateDocumentation(String outputDirectory, String contexts) throws LiquibaseException {
        generateDocumentation(outputDirectory, new Contexts(contexts), new LabelExpression(), new CatalogAndSchema(null, null));
    }

    public void generateDocumentation(String outputDirectory, String contexts, CatalogAndSchema... schemaList) throws LiquibaseException {
        generateDocumentation(outputDirectory, new Contexts(contexts), new LabelExpression(), schemaList);
    }

    public void generateDocumentation(String outputDirectory, Contexts contexts,
                                      LabelExpression labelExpression, CatalogAndSchema... schemaList) throws LiquibaseException {
        runInScope(new Scope.ScopedRunner() {
            @Override
            public void run() throws Exception {

                LOG.info("Generating Database Documentation");
                changeLogParameters.setContexts(contexts);
                changeLogParameters.setLabels(labelExpression);
                LockService lockService = LockServiceFactory.getInstance().getLockService(database);
                lockService.waitForLock();

                try {
                    DatabaseChangeLog changeLog = getDatabaseChangeLog();
                    checkLiquibaseTables(false, changeLog, new Contexts(), new LabelExpression());

                    changeLog.validate(database, contexts, labelExpression);

                    ChangeLogIterator logIterator = new ChangeLogIterator(changeLog,
                            new DbmsChangeSetFilter(database));

                    DBDocVisitor visitor = new DBDocVisitor(database);
                    logIterator.run(visitor, new RuntimeEnvironment(database, contexts, labelExpression));

                    final PathHandlerFactory pathHandlerFactory = Scope.getCurrentScope().getSingleton(PathHandlerFactory.class);
                    Resource resource = pathHandlerFactory.getResource(outputDirectory);
                    visitor.writeHTML(resource, resourceAccessor, schemaList);
                } catch (IOException e) {
                    throw new LiquibaseException(e);
                } finally {
                    try {
                        lockService.releaseLock();
                    } catch (LockException e) {
                        LOG.severe(MSG_COULD_NOT_RELEASE_LOCK, e);
                    }
                }
            }
        });
    }

    /**
     * @deprecated Use {link {@link CommandScope(String)} to generate diff instead of this method.
     */
    @Deprecated
    public DiffResult diff(Database referenceDatabase, Database targetDatabase, CompareControl compareControl)
            throws LiquibaseException {
        return DiffGeneratorFactory.getInstance().compare(referenceDatabase, targetDatabase, compareControl);
    }

    /**
     * Checks changelogs for bad MD5Sums and preconditions before attempting a migration
     */
    public void validate() throws LiquibaseException {
        DatabaseChangeLog changeLog = getDatabaseChangeLog(true);
        changeLog.validate(database);
    }

    public void setChangeLogParameter(String key, Object value) {
        this.changeLogParameters.set(key, value);
    }

    public void setChangeExecListener(ChangeExecListener listener) {
        this.changeExecListener = listener;
    }

    public void setChangeLogSyncListener(ChangeLogSyncListener changeLogSyncListener) {
        this.changeLogSyncListener = changeLogSyncListener;
    }

    public DefaultChangeExecListener getDefaultChangeExecListener() {
        return defaultChangeExecListener;
    }

    /**
     * @deprecated Use {link {@link CommandScope(String)} to generateChangelog instead of this method.
     */
    @Deprecated
    @SafeVarargs
    public final void generateChangeLog(CatalogAndSchema catalogAndSchema, DiffToChangeLog changeLogWriter,
                                        PrintStream outputStream, Class<? extends DatabaseObject>... snapshotTypes)
            throws DatabaseException, IOException, ParserConfigurationException, CommandExecutionException {
        generateChangeLog(catalogAndSchema, changeLogWriter, outputStream, null, snapshotTypes);
    }

    /**
     * @deprecated Use {link {@link CommandScope(String)} to generateChangelog instead of this method.
     */
    @Deprecated
    @SafeVarargs
    public final void generateChangeLog(CatalogAndSchema catalogAndSchema, DiffToChangeLog changeLogWriter,
                                        PrintStream outputStream, ChangeLogSerializer changeLogSerializer,
                                        Class<? extends DatabaseObject>... snapshotTypes)
            throws DatabaseException, IOException, ParserConfigurationException, CommandExecutionException {
        Set<Class<? extends DatabaseObject>> finalCompareTypes = null;
        if ((snapshotTypes != null) && (snapshotTypes.length > 0)) {
            finalCompareTypes = new HashSet<>(Arrays.asList(snapshotTypes));
        }
        CompareControl compareControl = new CompareControl(new CompareControl.SchemaComparison[]{
                new CompareControl.SchemaComparison(catalogAndSchema, catalogAndSchema)
        }, finalCompareTypes);

        new CommandScope(GenerateChangelogCommandStep.COMMAND_NAME[0])
                .addArgumentValue(GenerateChangelogCommandStep.CHANGELOG_FILE_ARG, changeLogFile)
                .addArgumentValue(PreCompareCommandStep.COMPARE_CONTROL_ARG, compareControl)
                .addArgumentValue(DbUrlConnectionCommandStep.DATABASE_ARG, getDatabase())
                .addArgumentValue(PreCompareCommandStep.SNAPSHOT_TYPES_ARG, snapshotTypes)
                .setOutput(outputStream)
                .execute();
    }

    private void runInScope(Scope.ScopedRunner scopedRunner) throws LiquibaseException {
        Map<String, Object> scopeObjects = new HashMap<>();
        scopeObjects.put(Scope.Attr.database.name(), getDatabase());
        scopeObjects.put(Scope.Attr.resourceAccessor.name(), getResourceAccessor());

        try {
            Scope.child(scopeObjects, scopedRunner);
        } catch (Exception e) {
            if (e instanceof LiquibaseException) {
                throw (LiquibaseException) e;
            } else {
                throw new LiquibaseException(e);
            }
        }
    }

    @Override
    public void close() throws LiquibaseException {
        if (database != null) {
            database.close();
        }
    }
}<|MERGE_RESOLUTION|>--- conflicted
+++ resolved
@@ -250,108 +250,11 @@
      */
     public void update(Contexts contexts, LabelExpression labelExpression, boolean checkLiquibaseTables) throws LiquibaseException {
         runInScope(() -> {
-<<<<<<< HEAD
             CommandScope updateCommand = new CommandScope("update");
             updateCommand.addArgumentValue(UpdateCommandStep.CONTEXTS_ARG, contexts);
             updateCommand.addArgumentValue(UpdateCommandStep.LABEL_FILTER_ARG, labelExpression);
             updateCommand.addArgumentValue(UpdateCommandStep.CHANGE_EXEC_LISTENER_ARG, changeExecListener);
             updateCommand.execute();
-=======
-            if (isUpToDateFastCheck(contexts, labelExpression)) {
-                //
-                // Iterate to find the change sets which will be skipped
-                //
-                Scope.getCurrentScope().getUI().sendMessage("Database is up to date, no changesets to execute");
-                StatusVisitor statusVisitor = new StatusVisitor(database);
-                DatabaseChangeLog databaseChangeLog = getDatabaseChangeLog();
-                ChangeLogIterator shouldRunIterator = getStandardStatusChangelogIterator(contexts, labelExpression, databaseChangeLog);
-                shouldRunIterator.run(statusVisitor, new RuntimeEnvironment(database, contexts, labelExpression));
-                ShowSummaryUtil.showUpdateSummary(databaseChangeLog, statusVisitor);
-                return;
-            }
-
-            LockService lockService = LockServiceFactory.getInstance().getLockService(database);
-            lockService.waitForLock();
-            Scope.getCurrentScope().addMdcValue(MdcKey.LIQUIBASE_TARGET_URL, database.getConnection().getURL(), false);
-
-            changeLogParameters.setContexts(contexts);
-            changeLogParameters.setLabels(labelExpression);
-            addCommandFiltersMdc(labelExpression, contexts);
-
-            Operation updateOperation = null;
-            BufferedLogService bufferLog = new BufferedLogService();
-            DatabaseChangeLog changeLog;
-            HubUpdater hubUpdater = null;
-            try {
-                changeLog = getDatabaseChangeLog();
-                if (checkLiquibaseTables) {
-                    checkLiquibaseTables(true, changeLog, contexts, labelExpression);
-                }
-                generateDeploymentId();
-
-                changeLog.validate(database, contexts, labelExpression);
-
-                //
-                // Let the user know that they can register for Hub
-                //
-                hubUpdater = new HubUpdater(new Date(), changeLog, database);
-                hubUpdater.register(changeLogFile);
-
-                //
-                // Create or retrieve the Connection if this is not SQL generation
-                // Make sure the Hub is available here by checking the return
-                // We do not need a connection if we are using a LoggingExecutor
-                //
-                ChangeLogIterator changeLogIterator = getStandardChangelogIterator(contexts, labelExpression, changeLog);
-
-                //
-                // Iterate to find the change sets which will be skipped
-                //
-                StatusVisitor statusVisitor = new StatusVisitor(database);
-                ChangeLogIterator shouldRunIterator = getStandardStatusChangelogIterator(contexts, labelExpression, changeLog);
-                shouldRunIterator.run(statusVisitor, new RuntimeEnvironment(database, contexts, labelExpression));
-
-                Connection connection = getConnection(changeLog);
-                if (connection != null) {
-                    updateOperation =
-                        hubUpdater.preUpdateHub("UPDATE", "update", connection, changeLogFile, contexts, labelExpression, changeLogIterator);
-                }
-
-                HubChangeExecListener hubChangeExecListener = new HubChangeExecListener(updateOperation, changeExecListener);
-                //
-                // Create another iterator to run
-                //
-                ChangeLogIterator runChangeLogIterator = getStandardChangelogIterator(contexts, labelExpression, changeLog);
-                CompositeLogService compositeLogService = new CompositeLogService(true, bufferLog);
-                Scope.child(Scope.Attr.logService.name(), compositeLogService, () -> {
-                    UpdateVisitor updateVisitor = createUpdateVisitor(connection != null ? hubChangeExecListener : changeExecListener);
-                    runChangeLogIterator.run(updateVisitor, new RuntimeEnvironment(database, contexts, labelExpression));
-                });
-
-                ShowSummaryUtil.showUpdateSummary(changeLog, statusVisitor);
-
-                //
-                // Update Hub with the operation information
-                //
-                hubUpdater.postUpdateHub(updateOperation, bufferLog);
-                logDeploymentOutcomeMdc(true);
-            } catch (Throwable e) {
-                logDeploymentOutcomeMdc(false);
-                if (hubUpdater != null) {
-                    hubUpdater.postUpdateHubExceptionHandling(updateOperation, bufferLog, e.getMessage());
-                }
-                throw e;
-            } finally {
-                database.setObjectQuotingStrategy(ObjectQuotingStrategy.LEGACY);
-                try {
-                    lockService.releaseLock();
-                } catch (LockException e) {
-                    LOG.severe(MSG_COULD_NOT_RELEASE_LOCK, e);
-                }
-                resetServices();
-                setChangeExecListener(null);
-            }
->>>>>>> 89cf00af
         });
     }
 
