--- conflicted
+++ resolved
@@ -49,24 +49,14 @@
 import liquibase.resource.Resource;
 import liquibase.resource.ResourceAccessor;
 import liquibase.serializer.ChangeLogSerializer;
-<<<<<<< HEAD
 import liquibase.structure.DatabaseObject;
-import liquibase.util.*;
-=======
-import liquibase.statement.core.RawSqlStatement;
-import liquibase.structure.DatabaseObject;
-import liquibase.structure.core.Catalog;
-import liquibase.util.LiquibaseUtil;
+import liquibase.util.LoggingExecutorTextUtil;
 import liquibase.util.ShowSummaryUtil;
 import liquibase.util.StreamUtil;
 import liquibase.util.StringUtil;
->>>>>>> 7db80911
 
 import javax.xml.parsers.ParserConfigurationException;
-import java.io.IOException;
-import java.io.InputStream;
-import java.io.PrintStream;
-import java.io.Writer;
+import java.io.*;
 import java.text.DateFormat;
 import java.util.*;
 import java.util.function.Supplier;
@@ -250,7 +240,6 @@
     @Deprecated
     public void update(Contexts contexts, LabelExpression labelExpression, boolean checkLiquibaseTables) throws LiquibaseException {
         runInScope(() -> {
-<<<<<<< HEAD
             CommandScope updateCommand = new CommandScope(UpdateCommandStep.COMMAND_NAME);
             updateCommand.addArgumentValue(DbUrlConnectionCommandStep.DATABASE_ARG, getDatabase());
             updateCommand.addArgumentValue(UpdateCommandStep.CHANGELOG_FILE_ARG, changeLogFile);
@@ -259,104 +248,6 @@
             updateCommand.addArgumentValue(UpdateCommandStep.CHANGE_EXEC_LISTENER_ARG, changeExecListener);
             updateCommand.addArgumentValue(DatabaseChangelogCommandStep.CHANGELOG_PARAMETERS, changeLogParameters);
             updateCommand.execute();
-=======
-            if (isUpToDateFastCheck(contexts, labelExpression)) {
-                //
-                // Iterate to find the change sets which will be skipped
-                //
-                Scope.getCurrentScope().getUI().sendMessage("Database is up to date, no changesets to execute");
-                StatusVisitor statusVisitor = new StatusVisitor(database);
-                DatabaseChangeLog databaseChangeLog = getDatabaseChangeLog();
-                ChangeLogIterator shouldRunIterator = getStandardStatusChangelogIterator(contexts, labelExpression, databaseChangeLog);
-                shouldRunIterator.run(statusVisitor, new RuntimeEnvironment(database, contexts, labelExpression));
-                OutputStream outputStream = Scope.getCurrentScope().get("outputStream", OutputStream.class);
-                ShowSummaryUtil.showUpdateSummary(databaseChangeLog, statusVisitor, outputStream);
-                return;
-            }
-
-            LockService lockService = LockServiceFactory.getInstance().getLockService(database);
-            lockService.waitForLock();
-            Scope.getCurrentScope().addMdcValue(MdcKey.LIQUIBASE_TARGET_URL, database.getConnection().getURL(), false);
-
-            changeLogParameters.setContexts(contexts);
-            changeLogParameters.setLabels(labelExpression);
-            addCommandFiltersMdc(labelExpression, contexts);
-
-            Operation updateOperation = null;
-            BufferedLogService bufferLog = new BufferedLogService();
-            DatabaseChangeLog changeLog;
-            HubUpdater hubUpdater = null;
-            try {
-                changeLog = getDatabaseChangeLog();
-                if (checkLiquibaseTables) {
-                    checkLiquibaseTables(true, changeLog, contexts, labelExpression);
-                }
-
-                changeLog.validate(database, contexts, labelExpression);
-
-                //
-                // Let the user know that they can register for Hub
-                //
-                hubUpdater = new HubUpdater(new Date(), changeLog, database);
-
-                generateDeploymentId();
-
-                //
-                // Create or retrieve the Connection if this is not SQL generation
-                // Make sure the Hub is available here by checking the return
-                // We do not need a connection if we are using a LoggingExecutor
-                //
-                ChangeLogIterator changeLogIterator = getStandardChangelogIterator(contexts, labelExpression, changeLog);
-
-                //
-                // Iterate to find the change sets which will be skipped
-                //
-                StatusVisitor statusVisitor = new StatusVisitor(database);
-                ChangeLogIterator shouldRunIterator = getStandardStatusChangelogIterator(contexts, labelExpression, changeLog);
-                shouldRunIterator.run(statusVisitor, new RuntimeEnvironment(database, contexts, labelExpression));
-
-                Connection connection = getConnection(changeLog);
-                if (connection != null) {
-                    updateOperation =
-                        hubUpdater.preUpdateHub("UPDATE", "update", connection, changeLogFile, contexts, labelExpression, changeLogIterator);
-                }
-
-                HubChangeExecListener hubChangeExecListener = new HubChangeExecListener(updateOperation, changeExecListener);
-                //
-                // Create another iterator to run
-                //
-                ChangeLogIterator runChangeLogIterator = getStandardChangelogIterator(contexts, labelExpression, changeLog);
-                CompositeLogService compositeLogService = new CompositeLogService(true, bufferLog);
-                Scope.child(Scope.Attr.logService.name(), compositeLogService, () -> {
-                    UpdateVisitor updateVisitor = createUpdateVisitor(connection != null ? hubChangeExecListener : changeExecListener);
-                    runChangeLogIterator.run(updateVisitor, new RuntimeEnvironment(database, contexts, labelExpression));
-                });
-
-                OutputStream outputStream = Scope.getCurrentScope().get("outputStream", OutputStream.class);
-                ShowSummaryUtil.showUpdateSummary(changeLog, statusVisitor, outputStream);
-
-                //
-                // Update Hub with the operation information
-                //
-                hubUpdater.postUpdateHub(updateOperation, bufferLog);
-                logDeploymentOutcomeMdc(true);
-            } catch (Throwable e) {
-                logDeploymentOutcomeMdc(false);
-                if (hubUpdater != null) {
-                    hubUpdater.postUpdateHubExceptionHandling(updateOperation, bufferLog, e.getMessage());
-                }
-                throw e;
-            } finally {
-                database.setObjectQuotingStrategy(ObjectQuotingStrategy.LEGACY);
-                try {
-                    lockService.releaseLock();
-                } catch (LockException e) {
-                    LOG.severe(MSG_COULD_NOT_RELEASE_LOCK, e);
-                }
-                resetServices();
-                setChangeExecListener(null);
-            }
->>>>>>> 7db80911
         });
     }
 
@@ -514,59 +405,11 @@
     protected ChangeLogIterator getStandardChangelogIterator(Contexts contexts, LabelExpression labelExpression,
                                                              DatabaseChangeLog changeLog) throws DatabaseException {
         return new ChangeLogIterator(changeLog,
-<<<<<<< HEAD
-=======
                 new ShouldRunChangeSetFilter(database),
                 new ContextChangeSetFilter(contexts),
                 new LabelChangeSetFilter(labelExpression),
                 new DbmsChangeSetFilter(database),
                 new IgnoreChangeSetFilter());
-    }
-
-    /**
-     *
-     * Return a StatusChangeLogIterator constructed with standard filters
-     *
-     * @param   contexts                           Contexts to filter for
-     * @param   labelExpression                    Labels to filter for
-     *                                             default value is false to only gather the first
-     * @param   changeLog                          The changelog to process
-     *
-     * @return  StatusChangeLogIterator
-     * @throws DatabaseException
-     *
-     */
-    protected ChangeLogIterator getStandardStatusChangelogIterator(Contexts contexts, LabelExpression labelExpression,
-                                                                   DatabaseChangeLog changeLog) throws DatabaseException {
-        return new StatusChangeLogIterator(changeLog,
->>>>>>> 7db80911
-                new ShouldRunChangeSetFilter(database),
-                new ContextChangeSetFilter(contexts),
-                new LabelChangeSetFilter(labelExpression),
-                new DbmsChangeSetFilter(database),
-                new IgnoreChangeSetFilter());
-    }
-
-    protected ChangeLogIterator buildChangeLogIterator(String tag, DatabaseChangeLog changeLog, Contexts contexts,
-                                                       LabelExpression labelExpression) throws DatabaseException {
-
-        if (tag == null) {
-            return new ChangeLogIterator(changeLog,
-                    new NotRanChangeSetFilter(database.getRanChangeSetList()),
-                new ContextChangeSetFilter(contexts),
-                new LabelChangeSetFilter(labelExpression),
-                new IgnoreChangeSetFilter(),
-                new DbmsChangeSetFilter(database));
-        } else {
-            List<RanChangeSet> ranChangeSetList = database.getRanChangeSetList();
-            return new ChangeLogIterator(changeLog,
-                new NotRanChangeSetFilter(database.getRanChangeSetList()),
-                new ContextChangeSetFilter(contexts),
-                new LabelChangeSetFilter(labelExpression),
-                new IgnoreChangeSetFilter(),
-                new DbmsChangeSetFilter(database),
-                new UpToTagChangeSetFilter(tag, ranChangeSetList));
-        }
     }
 
     public void update(String contexts, Writer output) throws LiquibaseException {
@@ -614,7 +457,6 @@
     @Deprecated
     public void update(int changesToApply, Contexts contexts, LabelExpression labelExpression)
             throws LiquibaseException {
-<<<<<<< HEAD
         runInScope(() -> {
             CommandScope updateCommand = new CommandScope(UpdateCountCommandStep.COMMAND_NAME);
             updateCommand.addArgumentValue(DbUrlConnectionCommandStep.DATABASE_ARG, getDatabase());
@@ -625,7 +467,32 @@
             updateCommand.addArgumentValue(UpdateCountCommandStep.COUNT_ARG, changesToApply);
             updateCommand.addArgumentValue(DatabaseChangelogCommandStep.CHANGELOG_PARAMETERS, changeLogParameters);
             updateCommand.execute();
-=======
+        });
+    }
+
+    public void update(String tag, String contexts) throws LiquibaseException {
+        update(tag, new Contexts(contexts), new LabelExpression());
+    }
+
+    public void update(String tag, Contexts contexts) throws LiquibaseException {
+        update(tag, contexts, new LabelExpression());
+    }
+
+    /**
+     *
+     * Update to tag
+     *
+     * @param   tag                             Tag to update for
+     * @param   contexts
+     * @param   labelExpression
+     * @throws  LiquibaseException
+     *
+     */
+    public void update(String tag, Contexts contexts, LabelExpression labelExpression) throws LiquibaseException {
+        if (tag == null) {
+            update(contexts, labelExpression);
+            return;
+        }
         changeLogParameters.setContexts(contexts);
         changeLogParameters.setLabels(labelExpression);
         addCommandFiltersMdc(labelExpression, contexts);
@@ -633,16 +500,16 @@
         runInScope(new Scope.ScopedRunner() {
             @Override
             public void run() throws Exception {
-
                 LockService lockService = LockServiceFactory.getInstance().getLockService(database);
                 lockService.waitForLock();
                 Scope.getCurrentScope().addMdcValue(MdcKey.LIQUIBASE_TARGET_URL, database.getConnection().getURL());
 
+                HubUpdater hubUpdater = null;
                 Operation updateOperation = null;
                 BufferedLogService bufferLog = new BufferedLogService();
                 DatabaseChangeLog changeLog = null;
-                HubUpdater hubUpdater = null;
                 try {
+
                     changeLog = getDatabaseChangeLog();
 
                     checkLiquibaseTables(true, changeLog, contexts, labelExpression);
@@ -660,13 +527,14 @@
                     // Create an iterator which will be used with a ListVisitor
                     // to grab the list of changesets for the update
                     //
+                    List<RanChangeSet> ranChangeSetList = database.getRanChangeSetList();
                     ChangeLogIterator listLogIterator = new ChangeLogIterator(changeLog,
                             new ShouldRunChangeSetFilter(database),
                             new ContextChangeSetFilter(contexts),
                             new LabelChangeSetFilter(labelExpression),
                             new DbmsChangeSetFilter(database),
                             new IgnoreChangeSetFilter(),
-                            new CountChangeSetFilter(changesToApply));
+                            new UpToTagChangeSetFilter(tag, ranChangeSetList));
 
                     //
                     // Create or retrieve the Connection
@@ -675,11 +543,11 @@
                     Connection connection = getConnection(changeLog);
                     if (connection != null) {
                         updateOperation =
-                            hubUpdater.preUpdateHub("UPDATE", "update-count", connection, changeLogFile, contexts, labelExpression, listLogIterator);
+                           hubUpdater.preUpdateHub("UPDATE", "update-to-tag", connection, changeLogFile, contexts, labelExpression, listLogIterator);
                     }
 
                     //
-                    // If we are doing Hub then set up a HubChangeExecListener
+                    // Check for an already existing Listener
                     //
                     if (connection != null) {
                         changeExecListener = new HubChangeExecListener(updateOperation, changeExecListener);
@@ -689,13 +557,13 @@
                     // Iterate to find the change sets which will be skipped
                     //
                     StatusVisitor statusVisitor = new StatusVisitor(database);
-                    ChangeLogIterator shouldRunIterator = new StatusChangeLogIterator(changeLog,
+                    ChangeLogIterator shouldRunIterator = new StatusChangeLogIterator(changeLog, tag,
                             new ShouldRunChangeSetFilter(database),
                             new ContextChangeSetFilter(contexts),
                             new LabelChangeSetFilter(labelExpression),
                             new DbmsChangeSetFilter(database),
                             new IgnoreChangeSetFilter(),
-                            new CountChangeSetFilter(changesToApply));
+                            new UpToTagChangeSetFilter(tag, ranChangeSetList));
                     shouldRunIterator.run(statusVisitor, new RuntimeEnvironment(database, contexts, labelExpression));
 
                     //
@@ -707,11 +575,10 @@
                             new LabelChangeSetFilter(labelExpression),
                             new DbmsChangeSetFilter(database),
                             new IgnoreChangeSetFilter(),
-                            new CountChangeSetFilter(changesToApply));
+                            new UpToTagChangeSetFilter(tag, ranChangeSetList));
 
                     CompositeLogService compositeLogService = new CompositeLogService(true, bufferLog);
                     Scope.child(Scope.Attr.logService.name(), compositeLogService, () -> runChangeLogIterator.run(createUpdateVisitor(), new RuntimeEnvironment(database, contexts, labelExpression)));
-
                     OutputStream outputStream = Scope.getCurrentScope().get("outputStream", OutputStream.class);
                     ShowSummaryUtil.showUpdateSummary(changeLog, statusVisitor, outputStream);
 
@@ -735,147 +602,6 @@
                     setChangeExecListener(null);
                 }
             }
->>>>>>> 7db80911
-        });
-    }
-
-    public void update(String tag, String contexts) throws LiquibaseException {
-        update(tag, new Contexts(contexts), new LabelExpression());
-    }
-
-    public void update(String tag, Contexts contexts) throws LiquibaseException {
-        update(tag, contexts, new LabelExpression());
-    }
-
-    /**
-     *
-     * Update to tag
-     *
-     * @param   tag                             Tag to update for
-     * @param   contexts
-     * @param   labelExpression
-     * @throws  LiquibaseException
-     *
-     */
-    public void update(String tag, Contexts contexts, LabelExpression labelExpression) throws LiquibaseException {
-        if (tag == null) {
-            update(contexts, labelExpression);
-            return;
-        }
-        changeLogParameters.setContexts(contexts);
-        changeLogParameters.setLabels(labelExpression);
-        addCommandFiltersMdc(labelExpression, contexts);
-
-        runInScope(new Scope.ScopedRunner() {
-            @Override
-            public void run() throws Exception {
-                LockService lockService = LockServiceFactory.getInstance().getLockService(database);
-                lockService.waitForLock();
-                Scope.getCurrentScope().addMdcValue(MdcKey.LIQUIBASE_TARGET_URL, database.getConnection().getURL());
-
-                HubUpdater hubUpdater = null;
-                Operation updateOperation = null;
-                BufferedLogService bufferLog = new BufferedLogService();
-                DatabaseChangeLog changeLog = null;
-                try {
-
-                    changeLog = getDatabaseChangeLog();
-
-                    checkLiquibaseTables(true, changeLog, contexts, labelExpression);
-
-                    changeLog.validate(database, contexts, labelExpression);
-
-                    //
-                    // Let the user know that they can register for Hub
-                    //
-                    hubUpdater = new HubUpdater(new Date(), changeLog, database);
-
-                    generateDeploymentId();
-
-                    //
-                    // Create an iterator which will be used with a ListVisitor
-                    // to grab the list of changesets for the update
-                    //
-                    List<RanChangeSet> ranChangeSetList = database.getRanChangeSetList();
-                    ChangeLogIterator listLogIterator = new ChangeLogIterator(changeLog,
-                            new ShouldRunChangeSetFilter(database),
-                            new ContextChangeSetFilter(contexts),
-                            new LabelChangeSetFilter(labelExpression),
-                            new DbmsChangeSetFilter(database),
-                            new IgnoreChangeSetFilter(),
-                            new UpToTagChangeSetFilter(tag, ranChangeSetList));
-
-                    //
-                    // Create or retrieve the Connection
-                    // Make sure the Hub is available here by checking the return
-                    //
-                    Connection connection = getConnection(changeLog);
-                    if (connection != null) {
-                        updateOperation =
-                           hubUpdater.preUpdateHub("UPDATE", "update-to-tag", connection, changeLogFile, contexts, labelExpression, listLogIterator);
-                    }
-
-                    //
-                    // Check for an already existing Listener
-                    //
-                    if (connection != null) {
-                        changeExecListener = new HubChangeExecListener(updateOperation, changeExecListener);
-                    }
-
-                    //
-                    // Iterate to find the change sets which will be skipped
-                    //
-                    StatusVisitor statusVisitor = new StatusVisitor(database);
-                    ChangeLogIterator shouldRunIterator = new StatusChangeLogIterator(changeLog, tag,
-                            new ShouldRunChangeSetFilter(database),
-                            new ContextChangeSetFilter(contexts),
-                            new LabelChangeSetFilter(labelExpression),
-                            new DbmsChangeSetFilter(database),
-                            new IgnoreChangeSetFilter(),
-                            new UpToTagChangeSetFilter(tag, ranChangeSetList));
-                    shouldRunIterator.run(statusVisitor, new RuntimeEnvironment(database, contexts, labelExpression));
-
-                    //
-                    // Create another iterator to run
-                    //
-                    ChangeLogIterator runChangeLogIterator = new ChangeLogIterator(changeLog,
-                            new ShouldRunChangeSetFilter(database),
-                            new ContextChangeSetFilter(contexts),
-                            new LabelChangeSetFilter(labelExpression),
-                            new DbmsChangeSetFilter(database),
-                            new IgnoreChangeSetFilter(),
-                            new UpToTagChangeSetFilter(tag, ranChangeSetList));
-
-                    CompositeLogService compositeLogService = new CompositeLogService(true, bufferLog);
-                    Scope.child(Scope.Attr.logService.name(), compositeLogService, () -> runChangeLogIterator.run(createUpdateVisitor(), new RuntimeEnvironment(database, contexts, labelExpression)));
-
-<<<<<<< HEAD
-                    ShowSummaryUtil.showUpdateSummary(changeLog, statusVisitor);
-=======
-                    OutputStream outputStream = Scope.getCurrentScope().get("outputStream", OutputStream.class);
-                    ShowSummaryUtil.showUpdateSummary(changeLog, statusVisitor, outputStream);
->>>>>>> 7db80911
-
-                    hubUpdater.postUpdateHub(updateOperation, bufferLog);
-                    logDeploymentOutcomeMdc(true);
-                }
-                catch (Throwable e) {
-                    logDeploymentOutcomeMdc(false);
-                    if (hubUpdater != null) {
-                        hubUpdater.postUpdateHubExceptionHandling(updateOperation, bufferLog, e.getMessage());
-                    }
-                    throw e;
-                } finally {
-                    database.setObjectQuotingStrategy(ObjectQuotingStrategy.LEGACY);
-                    try {
-                        lockService.releaseLock();
-                    } catch (LockException e) {
-                        LOG.severe(MSG_COULD_NOT_RELEASE_LOCK, e);
-                    }
-                    resetServices();
-                    setChangeExecListener(null);
-                }
-            }
         });
     }
 
@@ -1644,7 +1370,6 @@
      * @deprecated Use CommandStep
      */
     public void changeLogSync(String tag, Contexts contexts, LabelExpression labelExpression) throws LiquibaseException {
-<<<<<<< HEAD
         String commandToRun = StringUtil.isEmpty(tag) ? ChangelogSyncCommandStep.COMMAND_NAME[0] : ChangelogSyncToTagCommandStep.COMMAND_NAME[0];
         runInScope(() -> {
             new CommandScope(commandToRun)
@@ -1655,81 +1380,6 @@
                     .addArgumentValue(DatabaseChangelogCommandStep.LABEL_FILTER_ARG, (labelExpression != null ? labelExpression.getOriginalString() : null))
                     .addArgumentValue(ChangelogSyncToTagCommandStep.TAG_ARG, tag)
                     .execute();
-=======
-        changeLogParameters.setContexts(contexts);
-        changeLogParameters.setLabels(labelExpression);
-
-        runInScope(new Scope.ScopedRunner() {
-            @Override
-            public void run() throws Exception {
-
-                LockService lockService = LockServiceFactory.getInstance().getLockService(database);
-                lockService.waitForLock();
-
-                Operation changeLogSyncOperation = null;
-                BufferedLogService bufferLog = new BufferedLogService();
-                DatabaseChangeLog changeLog = null;
-                HubUpdater hubUpdater = null;
-
-                try {
-                    changeLog = getDatabaseChangeLog();
-                    checkLiquibaseTables(true, changeLog, contexts, labelExpression);
-
-                    changeLog.validate(database, contexts, labelExpression);
-
-                    //
-                    // Let the user know that they can register for Hub
-                    //
-                    hubUpdater = new HubUpdater(new Date(), changeLog, database);
-
-                    ChangeLogHistoryServiceFactory.getInstance().getChangeLogService(database).generateDeploymentId();
-
-                    //
-                    // Create an iterator which will be used with a ListVisitor
-                    // to grab the list of changesets for the update
-                    //
-                    ChangeLogIterator listLogIterator = buildChangeLogIterator(tag, changeLog, contexts, labelExpression);
-
-                    //
-                    // Create or retrieve the Connection
-                    // Make sure the Hub is available here by checking the return
-                    //
-                    Connection connection = getConnection(changeLog);
-                    if (connection != null) {
-                        String operationCommand = (tag == null ? "changelog-sync" : "changelog-sync-to-tag");
-                        changeLogSyncOperation =
-                            hubUpdater.preUpdateHub("CHANGELOGSYNC", operationCommand, connection, changeLogFile, contexts, labelExpression, listLogIterator);
-                    }
-
-                    //
-                    // If we are doing Hub then set up a HubChangeExecListener
-                    //
-                    if (connection != null) {
-                        changeLogSyncListener = new HubChangeExecListener(changeLogSyncOperation, changeExecListener);
-                    }
-
-                    ChangeLogIterator runChangeLogIterator = buildChangeLogIterator(tag, changeLog, contexts, labelExpression);
-                    CompositeLogService compositeLogService = new CompositeLogService(true, bufferLog);
-                    Scope.child(Scope.Attr.logService.name(), compositeLogService, () -> runChangeLogIterator.run(new ChangeLogSyncVisitor(database, changeLogSyncListener),
-                            new RuntimeEnvironment(database, contexts, labelExpression)));
-                    hubUpdater.postUpdateHub(changeLogSyncOperation, bufferLog);
-                }
-                catch (Exception e) {
-                    if (changeLogSyncOperation != null) {
-                        hubUpdater.postUpdateHubExceptionHandling(changeLogSyncOperation, bufferLog, e.getMessage());
-                    }
-                    throw e;
-                } finally {
-                    try {
-                        lockService.releaseLock();
-                    } catch (LockException e) {
-                        LOG.severe(MSG_COULD_NOT_RELEASE_LOCK, e);
-                    }
-                    resetServices();
-                    setChangeExecListener(null);
-                }
-            }
->>>>>>> 7db80911
         });
 
     }
