package liquibase;

import liquibase.change.CheckSum;
import liquibase.change.core.RawSQLChange;
import liquibase.changelog.*;
import liquibase.changelog.filter.*;
import liquibase.changelog.visitor.*;
import liquibase.command.CommandResults;
import liquibase.command.CommandScope;
import liquibase.command.core.*;
import liquibase.database.Database;
import liquibase.database.DatabaseConnection;
import liquibase.database.DatabaseFactory;
import liquibase.database.ObjectQuotingStrategy;
import liquibase.database.core.MSSQLDatabase;
import liquibase.diff.DiffGeneratorFactory;
import liquibase.diff.DiffResult;
import liquibase.diff.compare.CompareControl;
import liquibase.diff.output.changelog.DiffToChangeLog;
import liquibase.exception.*;
import liquibase.executor.Executor;
import liquibase.executor.ExecutorService;
import liquibase.executor.LoggingExecutor;
import liquibase.hub.*;
import liquibase.hub.listener.HubChangeExecListener;
import liquibase.hub.model.Connection;
import liquibase.hub.model.HubChangeLog;
import liquibase.hub.model.Operation;
import liquibase.lockservice.DatabaseChangeLogLock;
import liquibase.lockservice.LockService;
import liquibase.lockservice.LockServiceFactory;
import liquibase.logging.Logger;
import liquibase.logging.core.BufferedLogService;
import liquibase.logging.core.CompositeLogService;
import liquibase.logging.mdc.MdcKey;
import liquibase.logging.mdc.MdcObject;
import liquibase.logging.mdc.MdcValue;
import liquibase.logging.mdc.customobjects.ChangesetsRolledback;
import liquibase.parser.ChangeLogParser;
import liquibase.parser.ChangeLogParserFactory;
import liquibase.parser.core.xml.XMLChangeLogSAXParser;
import liquibase.resource.PathHandlerFactory;
import liquibase.resource.Resource;
import liquibase.resource.ResourceAccessor;
import liquibase.serializer.ChangeLogSerializer;
import liquibase.snapshot.DatabaseSnapshot;
import liquibase.snapshot.InvalidExampleException;
import liquibase.snapshot.SnapshotControl;
import liquibase.snapshot.SnapshotGeneratorFactory;
import liquibase.statement.core.RawSqlStatement;
import liquibase.statement.core.UpdateStatement;
import liquibase.structure.DatabaseObject;
import liquibase.structure.core.Catalog;
import liquibase.util.LiquibaseUtil;
import liquibase.util.StreamUtil;
import liquibase.util.StringUtil;

import javax.xml.parsers.ParserConfigurationException;
import java.io.IOException;
import java.io.InputStream;
import java.io.PrintStream;
import java.io.Writer;
import java.text.DateFormat;
import java.util.*;
import java.util.function.Supplier;

import static java.util.ResourceBundle.getBundle;

/**
 * Primary facade class for interacting with Liquibase.
 * The built in command line, Ant, Maven and other ways of running Liquibase are wrappers around methods in this class.
 */
public class Liquibase implements AutoCloseable {

    private static final Logger LOG = Scope.getCurrentScope().getLog(Liquibase.class);
    private static final ResourceBundle coreBundle = getBundle("liquibase/i18n/liquibase-core");
    public static final String MSG_COULD_NOT_RELEASE_LOCK = coreBundle.getString("could.not.release.lock");

    protected Database database;
    private DatabaseChangeLog databaseChangeLog;
    private String changeLogFile;
    private final ResourceAccessor resourceAccessor;
    private final ChangeLogParameters changeLogParameters;
    private ChangeExecListener changeExecListener;
    private ChangeLogSyncListener changeLogSyncListener;
    private final DefaultChangeExecListener defaultChangeExecListener = new DefaultChangeExecListener();
    private UUID hubConnectionId;
    private Map<String, Boolean> upToDateFastCheck = new HashMap<>();

    private enum RollbackMessageType {
        WILL_ROLLBACK, ROLLED_BACK, ROLLBACK_FAILED
    }

    /**
     * Creates a Liquibase instance for a given DatabaseConnection. The Database instance used will be found with {@link DatabaseFactory#findCorrectDatabaseImplementation(liquibase.database.DatabaseConnection)}
     *
     * @see DatabaseConnection
     * @see Database
     * @see #Liquibase(String, liquibase.resource.ResourceAccessor, liquibase.database.Database)
     * @see ResourceAccessor
     */
    public Liquibase(String changeLogFile, ResourceAccessor resourceAccessor, DatabaseConnection conn)
            throws LiquibaseException {
        this(changeLogFile, resourceAccessor, DatabaseFactory.getInstance().findCorrectDatabaseImplementation(conn));
    }

    /**
     * Creates a Liquibase instance. The changeLogFile parameter must be a path that can be resolved by the passed
     * ResourceAccessor. If windows style path separators are used for the changeLogFile, they will be standardized to
     * unix style for better cross-system compatibility.
     *
     * @see DatabaseConnection
     * @see Database
     * @see ResourceAccessor
     */
    public Liquibase(String changeLogFile, ResourceAccessor resourceAccessor, Database database) {
        if (changeLogFile != null) {
            // Convert to STANDARD / if using absolute path on windows:
            this.changeLogFile = changeLogFile.replace('\\', '/');
        }

        this.resourceAccessor = resourceAccessor;
        this.changeLogParameters = new ChangeLogParameters(database);
        this.database = database;
    }

    public Liquibase(DatabaseChangeLog changeLog, ResourceAccessor resourceAccessor, Database database) {
        this.databaseChangeLog = changeLog;

        if (changeLog != null) {
            this.changeLogFile = changeLog.getPhysicalFilePath();
        }
        if (this.changeLogFile != null) {
            // Convert to STANDARD "/" if using an absolute path on Windows:
            changeLogFile = changeLogFile.replace('\\', '/');
        }
        this.resourceAccessor = resourceAccessor;
        this.database = database;
        this.changeLogParameters = new ChangeLogParameters(database);
    }

    public UUID getHubConnectionId() {
        return hubConnectionId;
    }

    public void setHubConnectionId(UUID hubConnectionId) {
        this.hubConnectionId = hubConnectionId;
    }

    /**
     * Return the change log file used by this Liquibase instance.
     */
    public String getChangeLogFile() {
        return changeLogFile;
    }

    /**
     * Return the log used by this Liquibase instance.
     */
    public Logger getLog() {
        return LOG;
    }

    /**
     * Returns the ChangeLogParameters container used by this Liquibase instance.
     */
    public ChangeLogParameters getChangeLogParameters() {
        return changeLogParameters;
    }

    /**
     * Returns the Database used by this Liquibase instance.
     */
    public Database getDatabase() {
        return database;
    }

    /**
     * Return ResourceAccessor used by this Liquibase instance.
     */
    public ResourceAccessor getResourceAccessor() {
        return resourceAccessor;
    }

    /**
     * Convenience method for {@link #update(Contexts)} that runs in "no context mode".
     *
     * @see <a href="https://docs.liquibase.com/concepts/advanced/contexts.html" target="_top">contexts</a> in documentation
     */
    public void update() throws LiquibaseException {
        this.update(new Contexts());
    }

    /**
     * Convenience method for {@link #update(Contexts)} that constructs the Context object from the passed string.
     * To run in "no context mode", pass a null or empty "".
     *
     * @see <a href="https://docs.liquibase.com/concepts/advanced/contexts.html" target="_top">contexts</a> in documentation
     */
    public void update(String contexts) throws LiquibaseException {
        this.update(new Contexts(contexts));
    }

    /**
     * Executes Liquibase "update" logic which ensures that the configured {@link Database} is up to date according to
     * the configured changelog file. To run in "no context mode", pass a null or empty context object.
     *
     * @see <a href="https://docs.liquibase.com/concepts/advanced/contexts.html" target="_top">contexts</a> in documentation
     */
    public void update(Contexts contexts) throws LiquibaseException {
        update(contexts, new LabelExpression());
    }

    /**
     * Liquibase update
     *
     * @param contexts
     * @param labelExpression
     * @throws LiquibaseException
     *
     * @see <a href="https://docs.liquibase.com/concepts/advanced/contexts.html" target="_top">contexts</a> in documentation
     * @see <a href="https://docs.liquibase.com/concepts/advanced/labels.html" target="_top">labels</a> in documentation
     */
    public void update(Contexts contexts, LabelExpression labelExpression) throws LiquibaseException {
        update(contexts, labelExpression, true);
    }

    /**
     * Liquibase update
     *
     * @param   contexts
     * @param   labelExpression
     * @param   checkLiquibaseTables
     * @throws  LiquibaseException
     *
     * @see <a href="https://docs.liquibase.com/concepts/advanced/contexts.html" target="_top">contexts</a> in documentation
     * @see <a href="https://docs.liquibase.com/concepts/advanced/labels.html" target="_top">labels</a> in documentation
     */
    public void update(Contexts contexts, LabelExpression labelExpression, boolean checkLiquibaseTables) throws LiquibaseException {
        runInScope(() -> {
            if (isUpToDateFastCheck(contexts, labelExpression)) {
                return;
            }

            LockService lockService = LockServiceFactory.getInstance().getLockService(database);
            lockService.waitForLock();
            Scope.getCurrentScope().addMdcValue(MdcKey.LIQUIBASE_TARGET_URL, database.getConnection().getURL(), false);

            changeLogParameters.setContexts(contexts);
            changeLogParameters.setLabels(labelExpression);
            addCommandFiltersMdc(labelExpression, contexts);

            Operation updateOperation = null;
            BufferedLogService bufferLog = new BufferedLogService();
            DatabaseChangeLog changeLog;
            HubUpdater hubUpdater = null;
            try {
                changeLog = getDatabaseChangeLog();
                if (checkLiquibaseTables) {
                    checkLiquibaseTables(true, changeLog, contexts, labelExpression);
                }
<<<<<<< HEAD
                generateDeploymentId();
=======

                ChangeLogHistoryService changelogService = ChangeLogHistoryServiceFactory.getInstance().getChangeLogService(database);
                changelogService.generateDeploymentId();

                Scope.getCurrentScope().addMdcValue(MdcKey.DEPLOYMENT_ID, changelogService.getDeploymentId(), false);
>>>>>>> 0f24c275

                changeLog.validate(database, contexts, labelExpression);

                //
                // Let the user know that they can register for Hub
                //
                hubUpdater = new HubUpdater(new Date(), changeLog, database);
                hubUpdater.register(changeLogFile);

                //
                // Create or retrieve the Connection if this is not SQL generation
                // Make sure the Hub is available here by checking the return
                // We do not need a connection if we are using a LoggingExecutor
                //
                ChangeLogIterator changeLogIterator = getStandardChangelogIterator(contexts, labelExpression, changeLog);

                Connection connection = getConnection(changeLog);
                if (connection != null) {
                    updateOperation =
                        hubUpdater.preUpdateHub("UPDATE", "update", connection, changeLogFile, contexts, labelExpression, changeLogIterator);
                }

                HubChangeExecListener hubChangeExecListener = new HubChangeExecListener(updateOperation, changeExecListener);
                //
                // Create another iterator to run
                //
                ChangeLogIterator runChangeLogIterator = getStandardChangelogIterator(contexts, labelExpression, changeLog);
                CompositeLogService compositeLogService = new CompositeLogService(true, bufferLog);
                Scope.child(Scope.Attr.logService.name(), compositeLogService, () -> {
                    UpdateVisitor updateVisitor = createUpdateVisitor(connection != null ? hubChangeExecListener : changeExecListener);
                    runChangeLogIterator.run(updateVisitor, new RuntimeEnvironment(database, contexts, labelExpression));
                });

                //
                // Update Hub with the operation information
                //
                hubUpdater.postUpdateHub(updateOperation, bufferLog);
                logDeploymentOutcomeMdc(true);
            } catch (Throwable e) {
                logDeploymentOutcomeMdc(false);
                if (hubUpdater != null) {
                    hubUpdater.postUpdateHubExceptionHandling(updateOperation, bufferLog, e.getMessage());
                }
                throw e;
            } finally {
                database.setObjectQuotingStrategy(ObjectQuotingStrategy.LEGACY);
                try {
                    lockService.releaseLock();
                } catch (LockException e) {
                    LOG.severe(MSG_COULD_NOT_RELEASE_LOCK, e);
                }
                resetServices();
                setChangeExecListener(null);
            }
        });
    }

    /**
     * Performs check of the historyService to determine if there is no unrun changesets without obtaining an exclusive write lock.
     * This allows multiple peer services to boot in parallel in the common case where there are no changelogs to run.
     * <p>
     * If we see that there is nothing in the changelog to run and this returns <b>true</b>, then regardless of the lock status we already know we are "done" and can finish up without waiting for the lock.
     * <p>
     * But, if there are changelogs that might have to be ran and this returns <b>false</b>, you MUST get a lock and do a real check to know what changesets actually need to run.
     * <p>
     * NOTE: to reduce the number of queries to the databasehistory table, this method will cache the "fast check" results within this instance under the assumption that the total changesets will not change within this instance.
     */
    protected boolean isUpToDateFastCheck(Contexts contexts, LabelExpression labelExpression) throws LiquibaseException {
        String cacheKey = contexts +"/"+ labelExpression;
        if (!this.upToDateFastCheck.containsKey(cacheKey)) {
            try {
                if (listUnrunChangeSets(contexts, labelExpression, false).isEmpty()) {
                    LOG.fine("Fast check found no un-run changesets");
                    upToDateFastCheck.put(cacheKey, true);
                } else {
                    upToDateFastCheck.put(cacheKey, false);
                }
            } catch (DatabaseException e) {
                LOG.info("Error querying Liquibase tables, disabling fast check for this execution. Reason: " + e.getMessage());
                upToDateFastCheck.put(cacheKey, false);
            } finally {
                // Discard the cached fetched un-run changeset list, as if
                // another peer is running the changesets in parallel, we may
                // get a different answer after taking out the write lock

                ChangeLogHistoryService changeLogService = ChangeLogHistoryServiceFactory.getInstance().getChangeLogService(database);
                changeLogService.reset();
            }
        }
        return upToDateFastCheck.get(cacheKey);
    }

    /**
     *
     * Create or retrieve the Connection object
     *
     * @param   changeLog              Database changelog
     * @return  Connection
     * @throws  LiquibaseHubException  Thrown by HubService
     *
     */
    public Connection getConnection(DatabaseChangeLog changeLog) throws LiquibaseHubException {
        //
        // If our current Executor is a LoggingExecutor then just return since we will not update Hub
        //
        Executor executor = Scope.getCurrentScope().getSingleton(ExecutorService.class).getExecutor("jdbc", database);
        if (executor instanceof LoggingExecutor) {
            return null;
        }
        String changeLogId = changeLog.getChangeLogId();
        HubUpdater hubUpdater = new HubUpdater(new Date(), changeLog, database);
        if (hubUpdater.hubIsNotAvailable(changeLogId)) {
            if (StringUtil.isNotEmpty(HubConfiguration.LIQUIBASE_HUB_API_KEY.getCurrentValue()) && changeLogId == null) {
                String message =
                    "An API key was configured, but no changelog ID exists.\n" +
                    "No operations will be reported. Register this changelog with Liquibase Hub to generate free deployment reports.\n" +
                    "Learn more at https://hub.liquibase.com.";
                Scope.getCurrentScope().getUI().sendMessage("WARNING: " + message);
                Scope.getCurrentScope().getLog(getClass()).warning(message);
            }
            return null;
        }

        //
        // Warn about the situation where there is a changeLog ID, but no API key
        //
        if (StringUtil.isEmpty(HubConfiguration.LIQUIBASE_HUB_API_KEY.getCurrentValue()) && changeLogId != null) {
            String message = "The changelog ID '" + changeLogId + "' was found, but no API Key exists.\n" +
                             "No operations will be reported. Simply add a liquibase.hub.apiKey setting to generate free deployment reports.\n" +
                             "Learn more at https://hub.liquibase.com.";
            Scope.getCurrentScope().getUI().sendMessage("WARNING: " + message);
            Scope.getCurrentScope().getLog(getClass()).warning(message);
            return null;
        }
        Connection connection;
        final HubService hubService = Scope.getCurrentScope().getSingleton(HubServiceFactory.class).getService();
        if (getHubConnectionId() == null) {
            HubChangeLog hubChangeLog = hubService.getHubChangeLog(UUID.fromString(changeLogId), "*");
            if (hubChangeLog == null) {
                Scope.getCurrentScope().getLog(getClass()).warning(
                    "Retrieving Hub Change Log failed for Changelog ID: " + changeLogId);
                return null;
            }
            if (hubChangeLog.isDeleted()) {
                //
                // Complain and stop the operation
                //
                String message =
                    "\n" +
                        "The operation did not complete and will not be reported to Hub because the\n" +  "" +
                        "registered changelog has been deleted by someone in your organization.\n" +
                        "Learn more at http://hub.liquibase.com.";
                throw new LiquibaseHubException(message);
            }

            Connection exampleConnection = new Connection();
            exampleConnection.setProject(hubChangeLog.getProject());
            exampleConnection.setJdbcUrl(Liquibase.this.database.getConnection().getURL());
            connection = hubService.getConnection(exampleConnection, true);

            setHubConnectionId(connection.getId());
        } else {
            connection = hubService.getConnection(new Connection().setId(getHubConnectionId()), true);
        }
        return connection;
    }


    public DatabaseChangeLog getDatabaseChangeLog() throws LiquibaseException {
        return getDatabaseChangeLog(false);
    }

    /**
     * @param shouldWarnOnMismatchedXsdVersion When set to true, a warning will be printed to the console if the XSD
     *                                         version used does not match the version of Liquibase. If "latest" is used
     *                                         as the XSD version, no warning is printed. If the changelog is not xml
     *                                         format, no warning is printed.
     */
    private DatabaseChangeLog getDatabaseChangeLog(boolean shouldWarnOnMismatchedXsdVersion) throws LiquibaseException {
        if (databaseChangeLog == null && changeLogFile != null) {
            Scope.getCurrentScope().addMdcValue(MdcKey.CHANGELOG_FILE, changeLogFile);
            ChangeLogParser parser = ChangeLogParserFactory.getInstance().getParser(changeLogFile, resourceAccessor);
            if (parser instanceof XMLChangeLogSAXParser) {
                ((XMLChangeLogSAXParser) parser).setShouldWarnOnMismatchedXsdVersion(shouldWarnOnMismatchedXsdVersion);
            }
            databaseChangeLog = parser.parse(changeLogFile, changeLogParameters, resourceAccessor);
        }

        return databaseChangeLog;
    }


    protected UpdateVisitor createUpdateVisitor() {
        return new UpdateVisitor(database, changeExecListener);
    }

    protected UpdateVisitor createUpdateVisitor(ChangeExecListener listener) {
        return new UpdateVisitor(database, listener);
    }

    protected RollbackVisitor createRollbackVisitor() {
        return new RollbackVisitor(database, changeExecListener);
    }

    protected ChangeLogIterator getStandardChangelogIterator(Contexts contexts, LabelExpression labelExpression,
                                                             DatabaseChangeLog changeLog) throws DatabaseException {
        return new ChangeLogIterator(changeLog,
                new ShouldRunChangeSetFilter(database),
                new ContextChangeSetFilter(contexts),
                new LabelChangeSetFilter(labelExpression),
                new DbmsChangeSetFilter(database),
                new IgnoreChangeSetFilter());
    }

    protected ChangeLogIterator buildChangeLogIterator(String tag, DatabaseChangeLog changeLog, Contexts contexts,
                                                       LabelExpression labelExpression) throws DatabaseException {

        if (tag == null) {
            return new ChangeLogIterator(changeLog,
                new NotRanChangeSetFilter(database.getRanChangeSetList()),
                new ContextChangeSetFilter(contexts),
                new LabelChangeSetFilter(labelExpression),
                new IgnoreChangeSetFilter(),
                new DbmsChangeSetFilter(database));
        } else {
            List<RanChangeSet> ranChangeSetList = database.getRanChangeSetList();
            return new ChangeLogIterator(changeLog,
                new NotRanChangeSetFilter(database.getRanChangeSetList()),
                new ContextChangeSetFilter(contexts),
                new LabelChangeSetFilter(labelExpression),
                new IgnoreChangeSetFilter(),
                new DbmsChangeSetFilter(database),
                new UpToTagChangeSetFilter(tag, ranChangeSetList));
        }
    }

    public void update(String contexts, Writer output) throws LiquibaseException {
        this.update(new Contexts(contexts), output);
    }

    public void update(Contexts contexts, Writer output) throws LiquibaseException {
        update(contexts, new LabelExpression(), output);
    }

    public void update(Contexts contexts, LabelExpression labelExpression, Writer output) throws LiquibaseException {
        update(contexts, labelExpression, output, true);
    }

    public void update(Contexts contexts, LabelExpression labelExpression, Writer output, boolean checkLiquibaseTables)
            throws LiquibaseException {
        changeLogParameters.setContexts(contexts);
        changeLogParameters.setLabels(labelExpression);

        runInScope(new Scope.ScopedRunner() {
            @Override
            public void run() throws Exception {

                /* We have no other choice than to save the current Executer here. */
                @SuppressWarnings("squid:S1941")
                Executor oldTemplate = getAndReplaceJdbcExecutor(output);

                outputHeader("Update Database Script");

                if (isUpToDateFastCheck(contexts, labelExpression)) {
                    Scope.getCurrentScope().getSingleton(ExecutorService.class).getExecutor("logging", database).comment("Database is up to date, no changesets to execute");
                } else {
                    LockService lockService = LockServiceFactory.getInstance().getLockService(database);
                    lockService.waitForLock();

                    update(contexts, labelExpression, checkLiquibaseTables);
                }

                flushOutputWriter(output);

                Scope.getCurrentScope().getSingleton(ExecutorService.class).setExecutor("jdbc", database, oldTemplate);
            }
        });
    }

    public void update(int changesToApply, String contexts) throws LiquibaseException {
        update(changesToApply, new Contexts(contexts), new LabelExpression());
    }

    /**
     *
     * Update to count
     *
     * @param  changesToApply
     * @param  contexts
     * @param  labelExpression
     * @throws LiquibaseException
     *
     */
    public void update(int changesToApply, Contexts contexts, LabelExpression labelExpression)
            throws LiquibaseException {
        changeLogParameters.setContexts(contexts);
        changeLogParameters.setLabels(labelExpression);
        addCommandFiltersMdc(labelExpression, contexts);

        runInScope(new Scope.ScopedRunner() {
            @Override
            public void run() throws Exception {

                LockService lockService = LockServiceFactory.getInstance().getLockService(database);
                lockService.waitForLock();
                Scope.getCurrentScope().addMdcValue(MdcKey.LIQUIBASE_TARGET_URL, database.getConnection().getURL());

                Operation updateOperation = null;
                BufferedLogService bufferLog = new BufferedLogService();
                DatabaseChangeLog changeLog = null;
                HubUpdater hubUpdater = null;
                try {
                    changeLog = getDatabaseChangeLog();

                    checkLiquibaseTables(true, changeLog, contexts, labelExpression);
                    generateDeploymentId();


                    changeLog.validate(database, contexts, labelExpression);

                    //
                    // Let the user know that they can register for Hub
                    //
                    hubUpdater = new HubUpdater(new Date(), changeLog, database);
                    hubUpdater.register(changeLogFile);

                    //
                    // Create an iterator which will be used with a ListVisitor
                    // to grab the list of changesets for the update
                    //
                    ChangeLogIterator listLogIterator = new ChangeLogIterator(changeLog,
                            new ShouldRunChangeSetFilter(database),
                            new ContextChangeSetFilter(contexts),
                            new LabelChangeSetFilter(labelExpression),
                            new DbmsChangeSetFilter(database),
                            new IgnoreChangeSetFilter(),
                            new CountChangeSetFilter(changesToApply));

                    //
                    // Create or retrieve the Connection
                    // Make sure the Hub is available here by checking the return
                    //
                    Connection connection = getConnection(changeLog);
                    if (connection != null) {
                        updateOperation =
                            hubUpdater.preUpdateHub("UPDATE", "update-count", connection, changeLogFile, contexts, labelExpression, listLogIterator);
                    }

                    //
                    // If we are doing Hub then set up a HubChangeExecListener
                    //
                    if (connection != null) {
                        changeExecListener = new HubChangeExecListener(updateOperation, changeExecListener);
                    }

                    //
                    // Create another iterator to run
                    //
                    ChangeLogIterator runChangeLogIterator = new ChangeLogIterator(changeLog,
                            new ShouldRunChangeSetFilter(database),
                            new ContextChangeSetFilter(contexts),
                            new LabelChangeSetFilter(labelExpression),
                            new DbmsChangeSetFilter(database),
                            new IgnoreChangeSetFilter(),
                            new CountChangeSetFilter(changesToApply));

                    CompositeLogService compositeLogService = new CompositeLogService(true, bufferLog);
                    Scope.child(Scope.Attr.logService.name(), compositeLogService, () -> {
                        runChangeLogIterator.run(createUpdateVisitor(), new RuntimeEnvironment(database, contexts, labelExpression));
                    });
                    hubUpdater.postUpdateHub(updateOperation, bufferLog);
                    logDeploymentOutcomeMdc(true);
                }
                catch (Throwable e) {
                    logDeploymentOutcomeMdc(false);
                    if (hubUpdater != null) {
                        hubUpdater.postUpdateHubExceptionHandling(updateOperation, bufferLog, e.getMessage());
                    }
                    throw e;
                } finally {
                    database.setObjectQuotingStrategy(ObjectQuotingStrategy.LEGACY);
                    try {
                        lockService.releaseLock();
                    } catch (LockException e) {
                        LOG.severe(MSG_COULD_NOT_RELEASE_LOCK, e);
                    }
                    resetServices();
                    setChangeExecListener(null);
                }
            }
        });
    }

    public void update(String tag, String contexts) throws LiquibaseException {
        update(tag, new Contexts(contexts), new LabelExpression());
    }

    public void update(String tag, Contexts contexts) throws LiquibaseException {
        update(tag, contexts, new LabelExpression());
    }

    /**
     *
     * Update to tag
     *
     * @param   tag                             Tag to update for
     * @param   contexts
     * @param   labelExpression
     * @throws  LiquibaseException
     *
     */
    public void update(String tag, Contexts contexts, LabelExpression labelExpression) throws LiquibaseException {
        if (tag == null) {
            update(contexts, labelExpression);
            return;
        }
        changeLogParameters.setContexts(contexts);
        changeLogParameters.setLabels(labelExpression);
        addCommandFiltersMdc(labelExpression, contexts);

        runInScope(new Scope.ScopedRunner() {
            @Override
            public void run() throws Exception {
                LockService lockService = LockServiceFactory.getInstance().getLockService(database);
                lockService.waitForLock();
                Scope.getCurrentScope().addMdcValue(MdcKey.LIQUIBASE_TARGET_URL, database.getConnection().getURL());

                HubUpdater hubUpdater = null;
                Operation updateOperation = null;
                BufferedLogService bufferLog = new BufferedLogService();
                DatabaseChangeLog changeLog = null;
                try {

                    changeLog = getDatabaseChangeLog();

                    checkLiquibaseTables(true, changeLog, contexts, labelExpression);

                    generateDeploymentId();

                    changeLog.validate(database, contexts, labelExpression);

                    //
                    // Let the user know that they can register for Hub
                    //
                    hubUpdater = new HubUpdater(new Date(), changeLog, database);
                    hubUpdater.register(changeLogFile);

                    //
                    // Create an iterator which will be used with a ListVisitor
                    // to grab the list of changesets for the update
                    //
                    List<RanChangeSet> ranChangeSetList = database.getRanChangeSetList();
                    ChangeLogIterator listLogIterator = new ChangeLogIterator(changeLog,
                            new ShouldRunChangeSetFilter(database),
                            new ContextChangeSetFilter(contexts),
                            new LabelChangeSetFilter(labelExpression),
                            new DbmsChangeSetFilter(database),
                            new IgnoreChangeSetFilter(),
                            new UpToTagChangeSetFilter(tag, ranChangeSetList));

                    //
                    // Create or retrieve the Connection
                    // Make sure the Hub is available here by checking the return
                    //
                    Connection connection = getConnection(changeLog);
                    if (connection != null) {
                        updateOperation =
                           hubUpdater.preUpdateHub("UPDATE", "update-to-tag", connection, changeLogFile, contexts, labelExpression, listLogIterator);
                    }

                    //
                    // Check for an already existing Listener
                    //
                    if (connection != null) {
                        changeExecListener = new HubChangeExecListener(updateOperation, changeExecListener);
                    }

                    //
                    // Create another iterator to run
                    //
                    ChangeLogIterator runChangeLogIterator = new ChangeLogIterator(changeLog,
                            new ShouldRunChangeSetFilter(database),
                            new ContextChangeSetFilter(contexts),
                            new LabelChangeSetFilter(labelExpression),
                            new DbmsChangeSetFilter(database),
                            new IgnoreChangeSetFilter(),
                            new UpToTagChangeSetFilter(tag, ranChangeSetList));

                    CompositeLogService compositeLogService = new CompositeLogService(true, bufferLog);
                    Scope.child(Scope.Attr.logService.name(), compositeLogService, () -> {
                        runChangeLogIterator.run(createUpdateVisitor(), new RuntimeEnvironment(database, contexts, labelExpression));
                    });
                    hubUpdater.postUpdateHub(updateOperation, bufferLog);
                    logDeploymentOutcomeMdc(true);
                }
                catch (Throwable e) {
                    logDeploymentOutcomeMdc(false);
                    if (hubUpdater != null) {
                        hubUpdater.postUpdateHubExceptionHandling(updateOperation, bufferLog, e.getMessage());
                    }
                    throw e;
                } finally {
                    database.setObjectQuotingStrategy(ObjectQuotingStrategy.LEGACY);
                    try {
                        lockService.releaseLock();
                    } catch (LockException e) {
                        LOG.severe(MSG_COULD_NOT_RELEASE_LOCK, e);
                    }
                    resetServices();
                    setChangeExecListener(null);
                }
            }
        });
    }

    public void update(int changesToApply, String contexts, Writer output) throws LiquibaseException {
        this.update(changesToApply, new Contexts(contexts), new LabelExpression(), output);
    }

    public void update(int changesToApply, Contexts contexts, LabelExpression labelExpression, Writer output) throws LiquibaseException {
        changeLogParameters.setContexts(contexts);
        changeLogParameters.setLabels(labelExpression);

        runInScope(new Scope.ScopedRunner() {
            @Override
            public void run() throws Exception {

                /* We have no other choice than to save the current Executer here. */
                @SuppressWarnings("squid:S1941")
                Executor oldTemplate = getAndReplaceJdbcExecutor(output);
                outputHeader("Update " + changesToApply + " Changesets Database Script");

                update(changesToApply, contexts, labelExpression);

                flushOutputWriter(output);

                resetServices();
                Scope.getCurrentScope().getSingleton(ExecutorService.class).setExecutor("jdbc", database, oldTemplate);
            }
        });

    }

    public void update(String tag, String contexts, Writer output) throws LiquibaseException {
        update(tag, new Contexts(contexts), new LabelExpression(), output);
    }

    public void update(String tag, Contexts contexts, Writer output) throws LiquibaseException {
        update(tag, contexts, new LabelExpression(), output);
    }

    public void update(String tag, Contexts contexts, LabelExpression labelExpression, Writer output)
            throws LiquibaseException {
        if (tag == null) {
            update(contexts, labelExpression, output);
            return;
        }
        changeLogParameters.setContexts(contexts);
        changeLogParameters.setLabels(labelExpression);

        runInScope(new Scope.ScopedRunner() {
            @Override
            public void run() throws Exception {

                /* We have no other choice than to save the current Executer here. */
                @SuppressWarnings("squid:S1941")
                Executor oldTemplate = getAndReplaceJdbcExecutor(output);

                outputHeader("Update to '" + tag + "' Database Script");

                update(tag, contexts, labelExpression);

                flushOutputWriter(output);

                resetServices();
                Scope.getCurrentScope().getSingleton(ExecutorService.class).setExecutor("jdbc", database, oldTemplate);
            }
        });
    }

    private void addCommandFiltersMdc(LabelExpression labelExpression, Contexts contexts) {
        Scope.getCurrentScope().addMdcValue(MdcKey.COMMAND_LABEL_FILTER, labelExpression != null ? labelExpression.toString(): "");
        Scope.getCurrentScope().addMdcValue(MdcKey.COMMAND_CONTEXT_FILTER, contexts != null ? contexts.toString() : "");
    }

    private void generateDeploymentId() {
        ChangeLogHistoryService changelogService = ChangeLogHistoryServiceFactory.getInstance().getChangeLogService(database);
        changelogService.generateDeploymentId();
        Scope.getCurrentScope().addMdcValue(MdcKey.DEPLOYMENT_ID, changelogService.getDeploymentId());
    }

    private void logDeploymentOutcomeMdc(boolean success) throws IOException {
        int deployedChangeSetCount = getDefaultChangeExecListener().getDeployedChangeSets().size();
        String successLog = "Update command completed successfully.";
        String failureLog = "Update command encountered an exception.";
        try (MdcObject deploymentOutcomeMdc = Scope.getCurrentScope().addMdcValue(MdcKey.DEPLOYMENT_OUTCOME, success ? MdcValue.COMMAND_SUCCESSFUL : MdcValue.COMMAND_FAILED);
             MdcObject deploymentOutcomeCountMdc = Scope.getCurrentScope().addMdcValue(MdcKey.DEPLOYMENT_CHANGESET_COUNT, String.valueOf(deployedChangeSetCount))) {
            Scope.getCurrentScope().getLog(getClass()).info(success ? successLog : failureLog);
        }
    }

    public void outputHeader(String message) throws DatabaseException {
        Executor executor = Scope.getCurrentScope().getSingleton(ExecutorService.class).getExecutor("logging", database);
        executor.comment("*********************************************************************");
        executor.comment(message);
        executor.comment("*********************************************************************");
        executor.comment("Change Log: " + changeLogFile);
        executor.comment("Ran at: " +
                DateFormat.getDateTimeInstance(DateFormat.SHORT, DateFormat.SHORT).format(new Date())
        );
        DatabaseConnection connection = getDatabase().getConnection();
        if (connection != null) {
            executor.comment("Against: " + connection.getConnectionUserName() + "@" + connection.getURL());
        }
        executor.comment("Liquibase version: " + LiquibaseUtil.getBuildVersionInfo());
        executor.comment("*********************************************************************" +
                StreamUtil.getLineSeparator()
        );

        if ((database instanceof MSSQLDatabase) && (database.getDefaultCatalogName() != null)) {
            executor.execute(new RawSqlStatement("USE " +
                    database.escapeObjectName(database.getDefaultCatalogName(), Catalog.class) + ";")
            );
        }
    }

    public void rollback(int changesToRollback, String contexts, Writer output) throws LiquibaseException {
        rollback(changesToRollback, null, contexts, output);
    }

    public void rollback(int changesToRollback, Contexts contexts, Writer output) throws LiquibaseException {
        rollback(changesToRollback, null, contexts, output);
    }

    public void rollback(int changesToRollback, Contexts contexts, LabelExpression labelExpression, Writer output)
            throws LiquibaseException {
        rollback(changesToRollback, null, contexts, labelExpression, output);
    }

    public void rollback(int changesToRollback, String rollbackScript, String contexts, Writer output)
            throws LiquibaseException {
        rollback(changesToRollback, rollbackScript, new Contexts(contexts), output);
    }

    public void rollback(int changesToRollback, String rollbackScript, Contexts contexts, Writer output)
            throws LiquibaseException {
        rollback(changesToRollback, rollbackScript, contexts, new LabelExpression(), output);
    }

    public void rollback(int changesToRollback, String rollbackScript, Contexts contexts,
                         LabelExpression labelExpression, Writer output) throws LiquibaseException {
        changeLogParameters.setContexts(contexts);
        changeLogParameters.setLabels(labelExpression);

        runInScope(new Scope.ScopedRunner() {
            @Override
            public void run() throws Exception {

                /* We have no other choice than to save the current Executer here. */
                @SuppressWarnings("squid:S1941")
                Executor oldTemplate = getAndReplaceJdbcExecutor(output);

                outputHeader("Rollback " + changesToRollback + " Change(s) Script");

                rollback(changesToRollback, rollbackScript, contexts, labelExpression);

                flushOutputWriter(output);
                Scope.getCurrentScope().getSingleton(ExecutorService.class).setExecutor("jdbc", database, oldTemplate);
                resetServices();
            }
        });

    }

    public void rollback(int changesToRollback, String contexts) throws LiquibaseException {
        rollback(changesToRollback, null, contexts);
    }

    public void rollback(int changesToRollback, Contexts contexts, LabelExpression labelExpression)
            throws LiquibaseException {
        rollback(changesToRollback, null, contexts, labelExpression);
    }

    public void rollback(int changesToRollback, String rollbackScript, String contexts) throws LiquibaseException {
        rollback(changesToRollback, rollbackScript, new Contexts(contexts), new LabelExpression());
    }

    /**
     *
     * Rollback count
     *
     * @param changesToRollback
     * @param rollbackScript
     * @param contexts
     * @param labelExpression
     * @throws LiquibaseException
     */
    public void rollback(int changesToRollback, String rollbackScript, Contexts contexts,
                         LabelExpression labelExpression) throws LiquibaseException {
        changeLogParameters.setContexts(contexts);
        changeLogParameters.setLabels(labelExpression);

        runInScope(new Scope.ScopedRunner() {
            @Override
            public void run() throws Exception {
                Scope.getCurrentScope().addMdcValue(MdcKey.ROLLBACK_COUNT, String.valueOf(changesToRollback));
                Scope.getCurrentScope().addMdcValue(MdcKey.ROLLBACK_SCRIPT, rollbackScript);
                Scope.getCurrentScope().addMdcValue(MdcKey.LIQUIBASE_TARGET_URL, database.getConnection().getURL());

                LockService lockService = LockServiceFactory.getInstance().getLockService(database);
                lockService.waitForLock();

                Operation rollbackOperation = null;
                BufferedLogService bufferLog = new BufferedLogService();
                DatabaseChangeLog changeLog = null;
                Date startTime = new Date();
                HubUpdater hubUpdater = null;
                try {
                    changeLog = getDatabaseChangeLog();
                    checkLiquibaseTables(false, changeLog, contexts, labelExpression);

                    changeLog.validate(database, contexts, labelExpression);

                    //
                    // Let the user know that they can register for Hub
                    //
                    hubUpdater = new HubUpdater(startTime, changeLog, database);
                    hubUpdater.register(changeLogFile);

                    //
                    // Create an iterator which will be used with a ListVisitor
                    // to grab the list of changesets for the update
                    //
                    ChangeLogIterator listLogIterator = new ChangeLogIterator(database.getRanChangeSetList(), changeLog,
                            new AlreadyRanChangeSetFilter(database.getRanChangeSetList()),
                            new ContextChangeSetFilter(contexts),
                            new LabelChangeSetFilter(labelExpression),
                            new DbmsChangeSetFilter(database),
                            new IgnoreChangeSetFilter(),
                            new CountChangeSetFilter(changesToRollback));

                    //
                    // Create or retrieve the Connection
                    // Make sure the Hub is available here by checking the return
                    //
                    Connection connection = getConnection(changeLog);
                    if (connection != null) {
                        rollbackOperation = hubUpdater.preUpdateHub("ROLLBACK", "rollback-count", connection, changeLogFile, contexts, labelExpression, listLogIterator);
                    }

                    //
                    // If we are doing Hub then set up a HubChangeExecListener
                    //
                    if (connection != null) {
                        changeExecListener = new HubChangeExecListener(rollbackOperation, changeExecListener);
                    }

                    //
                    // Create another iterator to run
                    //
                    ChangeLogIterator logIterator = new ChangeLogIterator(database.getRanChangeSetList(), changeLog,
                            new AlreadyRanChangeSetFilter(database.getRanChangeSetList()),
                            new ContextChangeSetFilter(contexts),
                            new LabelChangeSetFilter(labelExpression),
                            new DbmsChangeSetFilter(database),
                            new IgnoreChangeSetFilter(),
                            new CountChangeSetFilter(changesToRollback));

                    doRollback(bufferLog, rollbackScript, logIterator, contexts, labelExpression, hubUpdater, rollbackOperation);
                }
                catch (Throwable t) {
                    if (hubUpdater != null) {
                        hubUpdater.postUpdateHubExceptionHandling(rollbackOperation, bufferLog, t.getMessage());
                    }
                    try (MdcObject deploymentOutcomeMdc = Scope.getCurrentScope().addMdcValue(MdcKey.DEPLOYMENT_OUTCOME, MdcValue.COMMAND_FAILED)) {
                        Scope.getCurrentScope().getLog(getClass()).info("Rollback command encountered an exception.");
                    }
                    throw t;
                } finally {
                    try {
                        lockService.releaseLock();
                    } catch (LockException e) {
                        LOG.severe("Error releasing lock", e);
                    }
                    resetServices();
                    setChangeExecListener(null);
                    Scope.getCurrentScope().getMdcManager().remove(MdcKey.CHANGESETS_ROLLED_BACK);
                }
            }
        });
    }

    /**
     * Actually perform the rollback operation. Determining which changesets to roll back is the responsibility of the
     * logIterator.
     */
    private void doRollback(BufferedLogService bufferLog, String rollbackScript, ChangeLogIterator logIterator, Contexts contexts, LabelExpression labelExpression, HubUpdater hubUpdater, Operation rollbackOperation) throws Exception {
        CompositeLogService compositeLogService = new CompositeLogService(true, bufferLog);
        if (rollbackScript == null) {
            Scope.child(Scope.Attr.logService.name(), compositeLogService, () -> {
                logIterator.run(createRollbackVisitor(), new RuntimeEnvironment(database, contexts, labelExpression));
            });
        } else {
            List<ChangeSet> changeSets = determineRollbacks(logIterator, contexts, labelExpression);
            Map<String, Object> values = new HashMap<>();
            values.put(Scope.Attr.logService.name(), compositeLogService);
            values.put(BufferedLogService.class.getName(), bufferLog);
            Scope.child(values, () -> {
                executeRollbackScript(rollbackScript, changeSets, contexts, labelExpression);
            });
            removeRunStatus(changeSets, contexts, labelExpression);
            Scope.getCurrentScope().addMdcValue(MdcKey.CHANGESETS_ROLLED_BACK, ChangesetsRolledback.fromChangesetList(changeSets));
        }
        hubUpdater.postUpdateHub(rollbackOperation, bufferLog);
        try (MdcObject deploymentOutcomeMdc = Scope.getCurrentScope().getMdcManager().put(MdcKey.DEPLOYMENT_OUTCOME, MdcValue.COMMAND_SUCCESSFUL)) {
            Scope.getCurrentScope().getLog(getClass()).info("Rollback command completed successfully.");
        }
    }

    private List<ChangeSet> determineRollbacks(ChangeLogIterator logIterator, Contexts contexts, LabelExpression labelExpression)
            throws LiquibaseException {
        List<ChangeSet> changeSetsToRollback = new ArrayList<>();
        logIterator.run(new ChangeSetVisitor() {
            @Override
            public Direction getDirection() {
                return Direction.REVERSE;
            }

            @Override
            public void visit(ChangeSet changeSet, DatabaseChangeLog databaseChangeLog, Database database,
                              Set<ChangeSetFilterResult> filterResults) throws LiquibaseException {
                changeSetsToRollback.add(changeSet);
            }
        }, new RuntimeEnvironment(database, contexts, labelExpression));
        return changeSetsToRollback;
    }

    protected void removeRunStatus(List<ChangeSet> changeSets, Contexts contexts, LabelExpression labelExpression)
            throws LiquibaseException {
        for (ChangeSet changeSet : changeSets) {
            database.removeRanStatus(changeSet);
            database.commit();
        }
    }

    protected void executeRollbackScript(String rollbackScript, List<ChangeSet> changeSets, Contexts contexts, LabelExpression labelExpression) throws LiquibaseException {
        final Executor executor = Scope.getCurrentScope().getSingleton(ExecutorService.class).getExecutor("jdbc", database);
        String rollbackScriptContents;
        try {
            Resource resource = resourceAccessor.get(rollbackScript);
            if (resource == null) {
                throw new LiquibaseException("WARNING: The rollback script '" + rollbackScript + "' was not located.  Please check your parameters. No rollback was performed");
            }
            try (InputStream stream = resource.openInputStream()) {
                rollbackScriptContents = StreamUtil.readStreamAsString(stream);
            }
        } catch (IOException e) {
            throw new LiquibaseException("Error reading rollbackScript " + executor + ": " + e.getMessage());
        }

        //
        // Expand changelog properties
        //
        changeLogParameters.setContexts(contexts);
        changeLogParameters.setLabels(labelExpression);
        DatabaseChangeLog changelog = getDatabaseChangeLog();
        rollbackScriptContents = changeLogParameters.expandExpressions(rollbackScriptContents, changelog);

        RawSQLChange rollbackChange = buildRawSQLChange(rollbackScriptContents);

        try {
            ((HubChangeExecListener)changeExecListener).setRollbackScriptContents(rollbackScriptContents);
            sendRollbackMessages(changeSets, changelog, RollbackMessageType.WILL_ROLLBACK, contexts, labelExpression, null);
            executor.execute(rollbackChange);
            sendRollbackMessages(changeSets, changelog, RollbackMessageType.ROLLED_BACK, contexts, labelExpression, null);
        } catch (DatabaseException e) {
            Scope.getCurrentScope().getLog(getClass()).warning(e.getMessage());
            LOG.severe("Error executing rollback script: " + e.getMessage());
            if (changeExecListener != null) {
                sendRollbackMessages(changeSets, changelog, RollbackMessageType.ROLLBACK_FAILED, contexts, labelExpression, e);
            }
            throw new DatabaseException("Error executing rollback script", e);
        }
        database.commit();
    }

    private void sendRollbackMessages(List<ChangeSet> changeSets,
                                      DatabaseChangeLog changelog,
                                      RollbackMessageType messageType,
                                      Contexts contexts,
                                      LabelExpression labelExpression,
                                      Exception exception) throws LiquibaseException {
        for (ChangeSet changeSet : changeSets) {
            if (messageType == RollbackMessageType.WILL_ROLLBACK) {
                changeExecListener.willRollback(changeSet, databaseChangeLog, database);
            }
            else if (messageType == RollbackMessageType.ROLLED_BACK) {
                final String message = "Rolled Back Changeset:" + changeSet.toString(false);
                Scope.getCurrentScope().getUI().sendMessage(message);
                LOG.info(message);
                changeExecListener.rolledBack(changeSet, databaseChangeLog, database);
            }
            else if (messageType == RollbackMessageType.ROLLBACK_FAILED) {
                final String message = "Failed rolling back Changeset:" + changeSet.toString(false);
                Scope.getCurrentScope().getUI().sendMessage(message);
                changeExecListener.rollbackFailed(changeSet, databaseChangeLog, database, exception);
            }
        }
    }

    protected RawSQLChange buildRawSQLChange(String rollbackScriptContents) {
        RawSQLChange rollbackChange = new RawSQLChange(rollbackScriptContents);
        rollbackChange.setSplitStatements(true);
        rollbackChange.setStripComments(true);
        return rollbackChange;
    }

    public void rollback(String tagToRollBackTo, String contexts, Writer output) throws LiquibaseException {
        rollback(tagToRollBackTo, null, contexts, output);
    }

    public void rollback(String tagToRollBackTo, Contexts contexts, Writer output) throws LiquibaseException {
        rollback(tagToRollBackTo, null, contexts, output);
    }

    public void rollback(String tagToRollBackTo, Contexts contexts, LabelExpression labelExpression, Writer output)
            throws LiquibaseException {
        rollback(tagToRollBackTo, null, contexts, labelExpression, output);
    }

    public void rollback(String tagToRollBackTo, String rollbackScript, String contexts, Writer output)
            throws LiquibaseException {
        rollback(tagToRollBackTo, rollbackScript, new Contexts(contexts), output);
    }

    public void rollback(String tagToRollBackTo, String rollbackScript, Contexts contexts, Writer output)
            throws LiquibaseException {
        rollback(tagToRollBackTo, rollbackScript, contexts, new LabelExpression(), output);
    }

    public void rollback(String tagToRollBackTo, String rollbackScript, Contexts contexts,
                         LabelExpression labelExpression, Writer output) throws LiquibaseException {
        changeLogParameters.setContexts(contexts);
        changeLogParameters.setLabels(labelExpression);

        /* We have no other choice than to save the current Executer here. */
        @SuppressWarnings("squid:S1941")
        Executor oldTemplate = getAndReplaceJdbcExecutor(output);

        outputHeader("Rollback to '" + tagToRollBackTo + "' Script");

        rollback(tagToRollBackTo, contexts, labelExpression);

        flushOutputWriter(output);
        Scope.getCurrentScope().getSingleton(ExecutorService.class).setExecutor("jdbc", database, oldTemplate);
        resetServices();
    }

    public void rollback(String tagToRollBackTo, String contexts) throws LiquibaseException {
        rollback(tagToRollBackTo, null, contexts);
    }

    public void rollback(String tagToRollBackTo, Contexts contexts) throws LiquibaseException {
        rollback(tagToRollBackTo, null, contexts);
    }

    public void rollback(String tagToRollBackTo, Contexts contexts, LabelExpression labelExpression)
            throws LiquibaseException {
        rollback(tagToRollBackTo, null, contexts, labelExpression);
    }

    public void rollback(String tagToRollBackTo, String rollbackScript, String contexts) throws LiquibaseException {
        rollback(tagToRollBackTo, rollbackScript, new Contexts(contexts));
    }

    public void rollback(String tagToRollBackTo, String rollbackScript, Contexts contexts) throws LiquibaseException {
        rollback(tagToRollBackTo, rollbackScript, contexts, new LabelExpression());
    }

    /**
     *
     * Rollback to tag
     *
     * @param tagToRollBackTo
     * @param rollbackScript
     * @param contexts
     * @param labelExpression
     * @throws LiquibaseException
     */
    public void rollback(String tagToRollBackTo, String rollbackScript, Contexts contexts,
                         LabelExpression labelExpression) throws LiquibaseException {
        changeLogParameters.setContexts(contexts);
        changeLogParameters.setLabels(labelExpression);

        runInScope(new Scope.ScopedRunner() {
            @Override
            public void run() throws Exception {
                Scope.getCurrentScope().addMdcValue(MdcKey.ROLLBACK_TO_TAG, tagToRollBackTo);
                Scope.getCurrentScope().addMdcValue(MdcKey.ROLLBACK_SCRIPT, rollbackScript);
                Scope.getCurrentScope().addMdcValue(MdcKey.LIQUIBASE_TARGET_URL, database.getConnection().getURL());

                LockService lockService = LockServiceFactory.getInstance().getLockService(database);
                lockService.waitForLock();

                Operation rollbackOperation = null;
                BufferedLogService bufferLog = new BufferedLogService();
                DatabaseChangeLog changeLog = null;
                Date startTime = new Date();
                HubUpdater hubUpdater = null;

                try {

                    changeLog = getDatabaseChangeLog();
                    checkLiquibaseTables(false, changeLog, contexts, labelExpression);

                    changeLog.validate(database, contexts, labelExpression);

                    //
                    // Let the user know that they can register for Hub
                    //
                    hubUpdater = new HubUpdater(startTime, changeLog, database);
                    hubUpdater.register(changeLogFile);

                    //
                    // Create an iterator which will be used with a ListVisitor
                    // to grab the list of changesets for the update
                    //
                    List<RanChangeSet> ranChangeSetList = database.getRanChangeSetList();
                    ChangeLogIterator listLogIterator = new ChangeLogIterator(ranChangeSetList, changeLog,
                            new AfterTagChangeSetFilter(tagToRollBackTo, ranChangeSetList),
                            new AlreadyRanChangeSetFilter(ranChangeSetList),
                            new ContextChangeSetFilter(contexts),
                            new LabelChangeSetFilter(labelExpression),
                            new IgnoreChangeSetFilter(),
                            new DbmsChangeSetFilter(database));

                    //
                    // Create or retrieve the Connection
                    // Make sure the Hub is available here by checking the return
                    //
                    Connection connection = getConnection(changeLog);
                    if (connection != null) {
                        rollbackOperation = hubUpdater.preUpdateHub("ROLLBACK", "rollback", connection, changeLogFile, contexts, labelExpression, listLogIterator);
                    }

                    //
                    // If we are doing Hub then set up a HubChangeExecListener
                    //
                    if (connection != null) {
                        changeExecListener = new HubChangeExecListener(rollbackOperation, changeExecListener);
                    }

                    //
                    // Create another iterator to run
                    //
                    ChangeLogIterator logIterator = new ChangeLogIterator(ranChangeSetList, changeLog,
                            new AfterTagChangeSetFilter(tagToRollBackTo, ranChangeSetList),
                            new AlreadyRanChangeSetFilter(ranChangeSetList),
                            new ContextChangeSetFilter(contexts),
                            new LabelChangeSetFilter(labelExpression),
                            new IgnoreChangeSetFilter(),
                            new DbmsChangeSetFilter(database));

                    doRollback(bufferLog, rollbackScript, logIterator, contexts, labelExpression, hubUpdater, rollbackOperation);
                }
                catch (Throwable t) {
                    if (hubUpdater != null) {
                        hubUpdater.postUpdateHubExceptionHandling(rollbackOperation, bufferLog, t.getMessage());
                    }
                    try (MdcObject deploymentOutcomeMdc = Scope.getCurrentScope().addMdcValue(MdcKey.DEPLOYMENT_OUTCOME, MdcValue.COMMAND_FAILED)) {
                        Scope.getCurrentScope().getLog(getClass()).info("Rollback command encountered an exception.");
                    }
                    throw t;
                } finally {
                    try {
                        lockService.releaseLock();
                    } catch (LockException e) {
                        LOG.severe(MSG_COULD_NOT_RELEASE_LOCK, e);
                    }
                    Scope.getCurrentScope().getMdcManager().remove(MdcKey.CHANGESETS_ROLLED_BACK);
                }
                resetServices();
                setChangeExecListener(null);
            }
        });
    }

    public void rollback(Date dateToRollBackTo, String contexts, Writer output) throws LiquibaseException {
        rollback(dateToRollBackTo, null, contexts, output);
    }

    public void rollback(Date dateToRollBackTo, String rollbackScript, String contexts, Writer output)
            throws LiquibaseException {
        rollback(dateToRollBackTo, new Contexts(contexts), new LabelExpression(), output);
    }

    public void rollback(Date dateToRollBackTo, Contexts contexts, LabelExpression labelExpression, Writer output)
            throws LiquibaseException {
        rollback(dateToRollBackTo, null, contexts, labelExpression, output);
    }

    public void rollback(Date dateToRollBackTo, String rollbackScript, Contexts contexts,
                         LabelExpression labelExpression, Writer output) throws LiquibaseException {
        changeLogParameters.setContexts(contexts);
        changeLogParameters.setLabels(labelExpression);

        @SuppressWarnings("squid:S1941")
        Executor oldTemplate = getAndReplaceJdbcExecutor(output);

        outputHeader("Rollback to " + dateToRollBackTo + " Script");

        rollback(dateToRollBackTo, contexts, labelExpression);

        flushOutputWriter(output);
        Scope.getCurrentScope().getSingleton(ExecutorService.class).setExecutor("jdbc", database, oldTemplate);
        resetServices();
    }

    private Executor getAndReplaceJdbcExecutor(Writer output) {
        /* We have no other choice than to save the current Executor here. */
        @SuppressWarnings("squid:S1941")
        Executor oldTemplate = Scope.getCurrentScope().getSingleton(ExecutorService.class).getExecutor("jdbc", database);
        final LoggingExecutor loggingExecutor = new LoggingExecutor(oldTemplate, output, database);
        Scope.getCurrentScope().getSingleton(ExecutorService.class).setExecutor("logging", database, loggingExecutor);
        Scope.getCurrentScope().getSingleton(ExecutorService.class).setExecutor("jdbc", database, loggingExecutor);
        return oldTemplate;
    }

    public void rollback(Date dateToRollBackTo, String contexts) throws LiquibaseException {
        rollback(dateToRollBackTo, null, contexts);
    }

    public void rollback(Date dateToRollBackTo, Contexts contexts, LabelExpression labelExpression)
            throws LiquibaseException {
        rollback(dateToRollBackTo, null, contexts, labelExpression);
    }

    public void rollback(Date dateToRollBackTo, String rollbackScript, String contexts) throws LiquibaseException {
        rollback(dateToRollBackTo, new Contexts(contexts), new LabelExpression());
    }

    /**
     *
     * Rollback to date
     *
     * @param dateToRollBackTo
     * @param rollbackScript
     * @param contexts
     * @param labelExpression
     * @throws LiquibaseException
     */
    public void rollback(Date dateToRollBackTo, String rollbackScript, Contexts contexts,
                         LabelExpression labelExpression) throws LiquibaseException {
        changeLogParameters.setContexts(contexts);
        changeLogParameters.setLabels(labelExpression);

        runInScope(new Scope.ScopedRunner() {
            @Override
            public void run() throws Exception {

                LockService lockService = LockServiceFactory.getInstance().getLockService(database);
                lockService.waitForLock();

                Operation rollbackOperation = null;
                BufferedLogService bufferLog = new BufferedLogService();
                DatabaseChangeLog changeLog = null;
                Date startTime = new Date();
                HubUpdater hubUpdater = null;

                try {
                    changeLog = getDatabaseChangeLog();
                    checkLiquibaseTables(false, changeLog, contexts, labelExpression);
                    changeLog.validate(database, contexts, labelExpression);

                    //
                    // Let the user know that they can register for Hub
                    //
                    hubUpdater = new HubUpdater(startTime, changeLog, database);
                    hubUpdater.register(changeLogFile);

                    //
                    // Create an iterator which will be used with a ListVisitor
                    // to grab the list of changesets for the update
                    //
                    List<RanChangeSet> ranChangeSetList = database.getRanChangeSetList();
                    ChangeLogIterator listLogIterator = new ChangeLogIterator(ranChangeSetList, changeLog,
                            new ExecutedAfterChangeSetFilter(dateToRollBackTo, ranChangeSetList),
                            new AlreadyRanChangeSetFilter(ranChangeSetList),
                            new ContextChangeSetFilter(contexts),
                            new LabelChangeSetFilter(labelExpression),
                            new IgnoreChangeSetFilter(),
                            new DbmsChangeSetFilter(database));

                    //
                    // Create or retrieve the Connection
                    // Make sure the Hub is available here by checking the return
                    //
                    Connection connection = getConnection(changeLog);
                    if (connection != null) {
                        rollbackOperation = hubUpdater.preUpdateHub("ROLLBACK", "rollback-to-date", connection, changeLogFile, contexts, labelExpression, listLogIterator);
                    }

                    //
                    // If we are doing Hub then set up a HubChangeExecListener
                    //
                    if (connection != null) {
                        changeExecListener = new HubChangeExecListener(rollbackOperation, changeExecListener);
                    }

                    //
                    // Create another iterator to run
                    //
                    ChangeLogIterator logIterator = new ChangeLogIterator(ranChangeSetList, changeLog,
                            new ExecutedAfterChangeSetFilter(dateToRollBackTo, ranChangeSetList),
                            new AlreadyRanChangeSetFilter(ranChangeSetList),
                            new ContextChangeSetFilter(contexts),
                            new LabelChangeSetFilter(labelExpression),
                            new IgnoreChangeSetFilter(),
                            new DbmsChangeSetFilter(database));

                    doRollback(bufferLog, rollbackScript, logIterator, contexts, labelExpression, hubUpdater, rollbackOperation);
                }
                catch (Throwable t) {
                    if (hubUpdater != null) {
                        hubUpdater.postUpdateHubExceptionHandling(rollbackOperation, bufferLog, t.getMessage());
                    }
                    throw t;
                } finally {
                    try {
                        lockService.releaseLock();
                    } catch (LockException e) {
                        LOG.severe(MSG_COULD_NOT_RELEASE_LOCK, e);
                    }
                    resetServices();
                    setChangeExecListener(null);
                }
            }
        });

    }

    public void changeLogSync(String contexts, Writer output) throws LiquibaseException {
        changeLogSync(new Contexts(contexts), new LabelExpression(), output);
    }

    public void changeLogSync(Contexts contexts, LabelExpression labelExpression, Writer output)
        throws LiquibaseException {

        doChangeLogSyncSql(null, contexts, labelExpression, output,
            () -> "SQL to add all changesets to database history table");
    }

    private void flushOutputWriter(Writer output) throws LiquibaseException {
        if (output == null) {
            return;
        }

        try {
            output.flush();
        } catch (IOException e) {
            throw new LiquibaseException(e);
        }
    }

    public void changeLogSync(String contexts) throws LiquibaseException {
        changeLogSync(new Contexts(contexts), new LabelExpression());
    }

    /**
     * @deprecated use version with LabelExpression
     */
    @Deprecated
    public void changeLogSync(Contexts contexts) throws LiquibaseException {
        changeLogSync(contexts, new LabelExpression());
    }

    public void changeLogSync(Contexts contexts, LabelExpression labelExpression) throws LiquibaseException {
        changeLogSync(null, contexts, labelExpression);
    }

    public void changeLogSync(String tag, String contexts) throws LiquibaseException {
        changeLogSync(tag, new Contexts(contexts), new LabelExpression());
    }

    /**
     *
     * Changelogsync or changelogsync to tag
     *
     * @param tag
     * @param contexts
     * @param labelExpression
     * @throws LiquibaseException
     *
     */
    public void changeLogSync(String tag, Contexts contexts, LabelExpression labelExpression) throws LiquibaseException {
        changeLogParameters.setContexts(contexts);
        changeLogParameters.setLabels(labelExpression);

        runInScope(new Scope.ScopedRunner() {
            @Override
            public void run() throws Exception {

                LockService lockService = LockServiceFactory.getInstance().getLockService(database);
                lockService.waitForLock();

                Operation changeLogSyncOperation = null;
                BufferedLogService bufferLog = new BufferedLogService();
                DatabaseChangeLog changeLog = null;
                HubUpdater hubUpdater = null;

                try {
                    changeLog = getDatabaseChangeLog();
                    checkLiquibaseTables(true, changeLog, contexts, labelExpression);
                    ChangeLogHistoryServiceFactory.getInstance().getChangeLogService(database).generateDeploymentId();

                    changeLog.validate(database, contexts, labelExpression);

                    //
                    // Let the user know that they can register for Hub
                    //
                    hubUpdater = new HubUpdater(new Date(), changeLog, database);
                    hubUpdater.register(changeLogFile);

                    //
                    // Create an iterator which will be used with a ListVisitor
                    // to grab the list of changesets for the update
                    //
                    ChangeLogIterator listLogIterator = buildChangeLogIterator(tag, changeLog, contexts, labelExpression);

                    //
                    // Create or retrieve the Connection
                    // Make sure the Hub is available here by checking the return
                    //
                    Connection connection = getConnection(changeLog);
                    if (connection != null) {
                        String operationCommand = (tag == null ? "changelog-sync" : "changelog-sync-to-tag");
                        changeLogSyncOperation =
                            hubUpdater.preUpdateHub("CHANGELOGSYNC", operationCommand, connection, changeLogFile, contexts, labelExpression, listLogIterator);
                    }

                    //
                    // If we are doing Hub then set up a HubChangeExecListener
                    //
                    if (connection != null) {
                        changeLogSyncListener = new HubChangeExecListener(changeLogSyncOperation, changeExecListener);
                    }

                    ChangeLogIterator runChangeLogIterator = buildChangeLogIterator(tag, changeLog, contexts, labelExpression);
                    CompositeLogService compositeLogService = new CompositeLogService(true, bufferLog);
                    Scope.child(Scope.Attr.logService.name(), compositeLogService, () -> {
                        runChangeLogIterator.run(new ChangeLogSyncVisitor(database, changeLogSyncListener),
                                new RuntimeEnvironment(database, contexts, labelExpression));
                    });
                    hubUpdater.postUpdateHub(changeLogSyncOperation, bufferLog);
                }
                catch (Exception e) {
                    if (changeLogSyncOperation != null) {
                        hubUpdater.postUpdateHubExceptionHandling(changeLogSyncOperation, bufferLog, e.getMessage());
                    }
                    throw e;
                } finally {
                    try {
                        lockService.releaseLock();
                    } catch (LockException e) {
                        LOG.severe(MSG_COULD_NOT_RELEASE_LOCK, e);
                    }
                    resetServices();
                    setChangeExecListener(null);
                }
            }
        });

    }

    public void changeLogSync(String tag, String contexts, Writer output) throws LiquibaseException {
        changeLogSync(tag, new Contexts(contexts), new LabelExpression(), output);
    }

    public void changeLogSync(String tag, Contexts contexts, LabelExpression labelExpression, Writer output)
        throws LiquibaseException {

        doChangeLogSyncSql(tag, contexts, labelExpression, output,
            () -> "SQL to add changesets upto '" + tag + "' to database history table");
    }

    private void doChangeLogSyncSql(String tag, Contexts contexts, LabelExpression labelExpression, Writer output,
                                    Supplier<String> header) throws LiquibaseException {

        changeLogParameters.setContexts(contexts);
        changeLogParameters.setLabels(labelExpression);

        runInScope(() -> {

            LoggingExecutor outputTemplate = new LoggingExecutor(
                    Scope.getCurrentScope().getSingleton(ExecutorService.class).getExecutor(database), output, database
            );

                /* We have no other choice than to save the current Executer here. */
                @SuppressWarnings("squid:S1941")
                Executor oldTemplate = getAndReplaceJdbcExecutor(output);

                outputHeader("SQL to add all changesets to database history table");

            changeLogSync(tag, contexts, labelExpression);

            flushOutputWriter(output);

            Scope.getCurrentScope().getSingleton(ExecutorService.class).setExecutor("jdbc", database, oldTemplate);
            resetServices();
        });

    }

    public void markNextChangeSetRan(String contexts, Writer output) throws LiquibaseException {
        markNextChangeSetRan(new Contexts(contexts), new LabelExpression(), output);
    }

    public void markNextChangeSetRan(Contexts contexts, LabelExpression labelExpression, Writer output)
            throws LiquibaseException {
        changeLogParameters.setContexts(contexts);
        changeLogParameters.setLabels(labelExpression);

        runInScope(new Scope.ScopedRunner() {
            @Override
            public void run() throws Exception {

                @SuppressWarnings("squid:S1941")
                Executor oldTemplate = getAndReplaceJdbcExecutor(output);
                outputHeader("SQL to add all changesets to database history table");

                markNextChangeSetRan(contexts, labelExpression);

                flushOutputWriter(output);

                Scope.getCurrentScope().getSingleton(ExecutorService.class).setExecutor("jdbc", database, oldTemplate);
                resetServices();
            }
        });
    }

    public void markNextChangeSetRan(String contexts) throws LiquibaseException {
        markNextChangeSetRan(new Contexts(contexts), new LabelExpression());
    }

    public void markNextChangeSetRan(Contexts contexts, LabelExpression labelExpression) throws LiquibaseException {
        changeLogParameters.setContexts(contexts);
        changeLogParameters.setLabels(labelExpression);

        runInScope(new Scope.ScopedRunner() {
            @Override
            public void run() throws Exception {

                LockService lockService = LockServiceFactory.getInstance().getLockService(database);
                lockService.waitForLock();

                try {
                    DatabaseChangeLog changeLog = getDatabaseChangeLog();
                    ChangeLogHistoryServiceFactory.getInstance().getChangeLogService(database).generateDeploymentId();

                    checkLiquibaseTables(false, changeLog, contexts, labelExpression);
                    changeLog.validate(database, contexts, labelExpression);

                    ChangeLogIterator logIterator = new ChangeLogIterator(changeLog,
                            new NotRanChangeSetFilter(database.getRanChangeSetList()),
                            new ContextChangeSetFilter(contexts),
                            new LabelChangeSetFilter(labelExpression),
                            new DbmsChangeSetFilter(database),
                            new IgnoreChangeSetFilter(),
                            new CountChangeSetFilter(1));

                    logIterator.run(new ChangeLogSyncVisitor(database),
                            new RuntimeEnvironment(database, contexts, labelExpression)
                    );
                } finally {
                    try {
                        lockService.releaseLock();
                    } catch (LockException e) {
                        LOG.severe(MSG_COULD_NOT_RELEASE_LOCK, e);
                    }
                    resetServices();
                }
            }
        });
    }

    public void futureRollbackSQL(String contexts, Writer output) throws LiquibaseException {
        futureRollbackSQL(null, contexts, output, true);
    }

    public void futureRollbackSQL(Writer output) throws LiquibaseException {
        futureRollbackSQL(null, null, new Contexts(), new LabelExpression(), output);
    }

    public void futureRollbackSQL(String contexts, Writer output, boolean checkLiquibaseTables)
            throws LiquibaseException {
        futureRollbackSQL(null, contexts, output, checkLiquibaseTables);
    }

    public void futureRollbackSQL(Integer count, String contexts, Writer output) throws LiquibaseException {
        futureRollbackSQL(count, new Contexts(contexts), new LabelExpression(), output, true);
    }

    public void futureRollbackSQL(Contexts contexts, LabelExpression labelExpression, Writer output)
            throws LiquibaseException {
        futureRollbackSQL(null, null, contexts, labelExpression, output);
    }

    public void futureRollbackSQL(Integer count, String contexts, Writer output, boolean checkLiquibaseTables)
            throws LiquibaseException {
        futureRollbackSQL(count, new Contexts(contexts), new LabelExpression(), output, checkLiquibaseTables);
    }

    public void futureRollbackSQL(Integer count, Contexts contexts, LabelExpression labelExpression, Writer output)
            throws LiquibaseException {
        futureRollbackSQL(count, contexts, labelExpression, output, true);
    }

    public void futureRollbackSQL(Integer count, Contexts contexts, LabelExpression labelExpression, Writer output,
                                  boolean checkLiquibaseTables) throws LiquibaseException {
        futureRollbackSQL(count, null, contexts, labelExpression, output);
    }

    public void futureRollbackSQL(String tag, Contexts contexts, LabelExpression labelExpression, Writer output)
            throws LiquibaseException {
        futureRollbackSQL(null, tag, contexts, labelExpression, output);
    }

    protected void futureRollbackSQL(Integer count, String tag, Contexts contexts, LabelExpression labelExpression,
                                     Writer output) throws LiquibaseException {
        futureRollbackSQL(count, tag, contexts, labelExpression, output, true);
    }

    protected void futureRollbackSQL(Integer count, String tag, Contexts contexts, LabelExpression labelExpression,
                                     Writer output, boolean checkLiquibaseTables) throws LiquibaseException {
        changeLogParameters.setContexts(contexts);
        changeLogParameters.setLabels(labelExpression);

        runInScope(new Scope.ScopedRunner() {
            @Override
            public void run() throws Exception {


                LoggingExecutor outputTemplate = new LoggingExecutor(Scope.getCurrentScope().getSingleton(ExecutorService.class).getExecutor(database),
                        output, database);
                Executor oldTemplate = getAndReplaceJdbcExecutor(output);
                Scope.getCurrentScope().getSingleton(ExecutorService.class).setExecutor(database, outputTemplate);

                outputHeader("SQL to roll back currently unexecuted changes");

                LockService lockService = LockServiceFactory.getInstance().getLockService(database);
                lockService.waitForLock();

                try {
                    DatabaseChangeLog changeLog = getDatabaseChangeLog();
                    if (checkLiquibaseTables) {
                        checkLiquibaseTables(false, changeLog, contexts, labelExpression);
                    }
                    ChangeLogHistoryServiceFactory.getInstance().getChangeLogService(database).generateDeploymentId();

                    changeLog.validate(database, contexts, labelExpression);

                    ChangeLogIterator logIterator;
                    if ((count == null) && (tag == null)) {
                        logIterator = new ChangeLogIterator(changeLog,
                                new NotRanChangeSetFilter(database.getRanChangeSetList()),
                                new ContextChangeSetFilter(contexts),
                                new LabelChangeSetFilter(labelExpression),
                                new IgnoreChangeSetFilter(),
                                new DbmsChangeSetFilter(database));
                    } else if (count != null) {
                        ChangeLogIterator forwardIterator = new ChangeLogIterator(changeLog,
                                new NotRanChangeSetFilter(database.getRanChangeSetList()),
                                new ContextChangeSetFilter(contexts),
                                new LabelChangeSetFilter(labelExpression),
                                new DbmsChangeSetFilter(database),
                                new IgnoreChangeSetFilter(),
                                new CountChangeSetFilter(count));
                        final ListVisitor listVisitor = new ListVisitor();
                        forwardIterator.run(listVisitor, new RuntimeEnvironment(database, contexts, labelExpression));

                        logIterator = new ChangeLogIterator(changeLog,
                                new NotRanChangeSetFilter(database.getRanChangeSetList()),
                                new ContextChangeSetFilter(contexts),
                                new LabelChangeSetFilter(labelExpression),
                                new DbmsChangeSetFilter(database),
                                new IgnoreChangeSetFilter(),
                                new ChangeSetFilter() {
                                    @Override
                                    public ChangeSetFilterResult accepts(ChangeSet changeSet) {
                                        return new ChangeSetFilterResult(
                                                listVisitor.getSeenChangeSets().contains(changeSet), null, null
                                        );
                                    }
                                });
                    } else {
                        List<RanChangeSet> ranChangeSetList = database.getRanChangeSetList();
                        UpToTagChangeSetFilter upToTagChangeSetFilter = new UpToTagChangeSetFilter(tag, ranChangeSetList);
                        ChangeLogIterator forwardIterator = new ChangeLogIterator(changeLog,
                                new NotRanChangeSetFilter(ranChangeSetList),
                                new ContextChangeSetFilter(contexts),
                                new LabelChangeSetFilter(labelExpression),
                                new DbmsChangeSetFilter(database),
                                new IgnoreChangeSetFilter(),
                                upToTagChangeSetFilter);
                        final ListVisitor listVisitor = new ListVisitor();
                        forwardIterator.run(listVisitor, new RuntimeEnvironment(database, contexts, labelExpression));

                        //
                        // Check to see if the tag was found and stop if not
                        //
                        if (! upToTagChangeSetFilter.isSeenTag()) {
                            String message = "No tag matching '" + tag + "' found";
                            Scope.getCurrentScope().getUI().sendMessage("ERROR: " + message);
                            Scope.getCurrentScope().getLog(Liquibase.class).severe(message);
                            throw new LiquibaseException(new IllegalArgumentException(message));
                        }

                        logIterator = new ChangeLogIterator(changeLog,
                                new NotRanChangeSetFilter(ranChangeSetList),
                                new ContextChangeSetFilter(contexts),
                                new LabelChangeSetFilter(labelExpression),
                                new DbmsChangeSetFilter(database),
                                new IgnoreChangeSetFilter(),
                                new ChangeSetFilter() {
                                    @Override
                                    public ChangeSetFilterResult accepts(ChangeSet changeSet) {
                                        return new ChangeSetFilterResult(
                                                listVisitor.getSeenChangeSets().contains(changeSet), null, null
                                        );
                                    }
                                });
                    }

                    logIterator.run(createRollbackVisitor(),
                            new RuntimeEnvironment(database, contexts, labelExpression)
                    );
                } finally {
                    try {
                        lockService.releaseLock();
                    } catch (LockException e) {
                        LOG.severe(MSG_COULD_NOT_RELEASE_LOCK, e);
                    }
                    Scope.getCurrentScope().getSingleton(ExecutorService.class).setExecutor("jdbc", database, oldTemplate);
                    resetServices();
                }

                flushOutputWriter(output);
            }
        });
    }

    protected void resetServices() {
        LockServiceFactory.getInstance().resetAll();
        ChangeLogHistoryServiceFactory.getInstance().resetAll();
        Scope.getCurrentScope().getSingleton(ExecutorService.class).reset();
    }

    /**
     * Drops all database objects in the default schema.
     */
    public final void dropAll() throws DatabaseException {
        dropAll(new CatalogAndSchema(getDatabase().getDefaultCatalogName(), getDatabase().getDefaultSchemaName()));
    }

    /**
     * Drops all database objects in the passed schema(s).
     */
    public final void dropAll(CatalogAndSchema... schemas) throws DatabaseException {

        if ((schemas == null) || (schemas.length == 0)) {
            schemas = new CatalogAndSchema[]{
                    new CatalogAndSchema(getDatabase().getDefaultCatalogName(), getDatabase().getDefaultSchemaName())
            };
        }

        CatalogAndSchema[] finalSchemas = schemas;
        try {
            CommandScope dropAll = new CommandScope("internalDropAll")
                    .addArgumentValue(InternalDropAllCommandStep.DATABASE_ARG, Liquibase.this.getDatabase())
                    .addArgumentValue(InternalDropAllCommandStep.SCHEMAS_ARG, finalSchemas);

            try {
                dropAll.execute();
            } catch (CommandExecutionException e) {
                throw new DatabaseException(e);
            }
        } catch (LiquibaseException e) {
            if (e instanceof DatabaseException) {
                throw (DatabaseException) e;
            } else {
                throw new DatabaseException(e);
            }
        }
    }

    /**
     * 'Tags' the database for future rollback
     *
     * @deprecated Use {link {@link CommandScope(String)} to tag instead of this method.
     */
    public void tag(String tagString) throws LiquibaseException {
        new CommandScope("tag")
                .addArgumentValue(DbUrlConnectionCommandStep.DATABASE_ARG, database)
                .addArgumentValue(TagCommandStep.TAG_ARG, tagString)
                .execute();
    }

    public boolean tagExists(String tagString) throws LiquibaseException {
        CommandResults commandResults = new CommandScope("tagExists")
                .addArgumentValue(DbUrlConnectionCommandStep.DATABASE_ARG, database)
                .addArgumentValue(TagExistsCommandStep.TAG_ARG, tagString)
                .execute();
        return commandResults.getResult(TagExistsCommandStep.TAG_EXISTS_RESULT);
    }

    public void updateTestingRollback(String contexts) throws LiquibaseException {
        updateTestingRollback(new Contexts(contexts), new LabelExpression());
    }

    public void updateTestingRollback(Contexts contexts, LabelExpression labelExpression) throws LiquibaseException {
        updateTestingRollback(null, contexts, labelExpression);

    }

    public void updateTestingRollback(String tag, Contexts contexts, LabelExpression labelExpression)
            throws LiquibaseException {
        changeLogParameters.setContexts(contexts);
        changeLogParameters.setLabels(labelExpression);

        Date baseDate = new Date();
        update(tag, contexts, labelExpression);
        rollback(baseDate, null, contexts, labelExpression);
        update(tag, contexts, labelExpression);
    }

    public void checkLiquibaseTables(boolean updateExistingNullChecksums, DatabaseChangeLog databaseChangeLog,
                                     Contexts contexts, LabelExpression labelExpression) throws LiquibaseException {
        ChangeLogHistoryService changeLogHistoryService =
                ChangeLogHistoryServiceFactory.getInstance().getChangeLogService(getDatabase());
        changeLogHistoryService.init();
        if (updateExistingNullChecksums) {
            changeLogHistoryService.upgradeChecksums(databaseChangeLog, contexts, labelExpression);
        }
        LockServiceFactory.getInstance().getLockService(getDatabase()).init();
    }

    /**
     * Returns true if it is "save" to migrate the database.
     * Currently, "safe" is defined as running in an output-sql mode or against a database on localhost.
     * It is fine to run Liquibase against a "non-safe" database, the method is mainly used to determine if the user
     * should be prompted before continuing.
     */
    public boolean isSafeToRunUpdate() throws DatabaseException {
        return getDatabase().isSafeToRunUpdate();
    }

    /**
     * Display change log lock information.
     */
    public DatabaseChangeLogLock[] listLocks() throws LiquibaseException {
        checkLiquibaseTables(false, null, new Contexts(), new LabelExpression());

        return LockServiceFactory.getInstance().getLockService(database).listLocks();
    }

    public void reportLocks(PrintStream out) throws LiquibaseException {
        DatabaseChangeLogLock[] locks = listLocks();
        out.println("Database change log locks for " + getDatabase().getConnection().getConnectionUserName()
                + "@" + getDatabase().getConnection().getURL());
        if (locks.length == 0) {
            out.println(" - No locks");
            return;
        }
        for (DatabaseChangeLogLock lock : locks) {
            out.println(" - " + lock.getLockedBy() + " at " +
                    DateFormat.getDateTimeInstance().format(lock.getLockGranted()));
        }
        out.println("NOTE:  The lock time displayed is based on the database's configured time");
    }

    public void forceReleaseLocks() throws LiquibaseException {
        checkLiquibaseTables(false, null, new Contexts(), new LabelExpression());

        LockServiceFactory.getInstance().getLockService(database).forceReleaseLock();
    }

    /**
     * @deprecated use version with LabelExpression
     */
    @Deprecated
    public List<ChangeSet> listUnrunChangeSets(Contexts contexts) throws LiquibaseException {
        return listUnrunChangeSets(contexts, new LabelExpression());
    }

    public List<ChangeSet> listUnrunChangeSets(Contexts contexts, LabelExpression labels) throws LiquibaseException {
        return listUnrunChangeSets(contexts, labels, true);
    }

    public List<ChangeSet> listUnrunChangeSets(Contexts contexts, LabelExpression labels, boolean checkLiquibaseTables) throws LiquibaseException {
        changeLogParameters.setContexts(contexts);
        changeLogParameters.setLabels(labels);

        ListVisitor visitor = new ListVisitor();

        runInScope(new Scope.ScopedRunner() {
            @Override
            public void run() throws Exception {

                DatabaseChangeLog changeLog = getDatabaseChangeLog();

                if (checkLiquibaseTables) {
                    checkLiquibaseTables(true, changeLog, contexts, labels);
                }

                changeLog.validate(database, contexts, labels);

                ChangeLogIterator logIterator = getStandardChangelogIterator(contexts, labels, changeLog);

                logIterator.run(visitor, new RuntimeEnvironment(database, contexts, labels));
            }
        });
        return visitor.getSeenChangeSets();
    }

    /**
     * @deprecated use version with LabelExpression
     */
    @Deprecated
    public List<ChangeSetStatus> getChangeSetStatuses(Contexts contexts) throws LiquibaseException {
        return getChangeSetStatuses(contexts, new LabelExpression());
    }

    public List<ChangeSetStatus> getChangeSetStatuses(Contexts contexts, LabelExpression labelExpression)
            throws LiquibaseException {
        return getChangeSetStatuses(contexts, labelExpression, true);
    }

    /**
     * Returns the ChangeSetStatuses of all changesets in the change log file and history in the order they
     * would be ran.
     */
    public List<ChangeSetStatus> getChangeSetStatuses(Contexts contexts, LabelExpression labelExpression,
                                                      boolean checkLiquibaseTables) throws LiquibaseException {
        changeLogParameters.setContexts(contexts);
        changeLogParameters.setLabels(labelExpression);
        StatusVisitor visitor = new StatusVisitor(database);

        runInScope(new Scope.ScopedRunner() {
            @Override
            public void run() throws Exception {

                DatabaseChangeLog changeLog = getDatabaseChangeLog();

                if (checkLiquibaseTables) {
                    checkLiquibaseTables(true, changeLog, contexts, labelExpression);
                }

                changeLog.validate(database, contexts, labelExpression);

                ChangeLogIterator logIterator = getStandardChangelogIterator(contexts, labelExpression, changeLog);

                logIterator.run(visitor, new RuntimeEnvironment(database, contexts, labelExpression));
            }
        });
        return visitor.getStatuses();
    }

    public void reportStatus(boolean verbose, String contexts, Writer out) throws LiquibaseException {
        reportStatus(verbose, new Contexts(contexts), new LabelExpression(), out);
    }

    public void reportStatus(boolean verbose, Contexts contexts, Writer out) throws LiquibaseException {
        reportStatus(verbose, contexts, new LabelExpression(), out);
    }

    public void reportStatus(boolean verbose, Contexts contexts, LabelExpression labels, Writer out)
            throws LiquibaseException {
        changeLogParameters.setContexts(contexts);
        changeLogParameters.setLabels(labels);

        try {
            List<ChangeSet> unrunChangeSets = listUnrunChangeSets(contexts, labels, false);
            if (unrunChangeSets.isEmpty()) {
                out.append(getDatabase().getConnection().getConnectionUserName());
                out.append("@");
                out.append(getDatabase().getConnection().getURL());
                out.append(" is up to date");
                out.append(StreamUtil.getLineSeparator());
            } else {
                out.append(String.valueOf(unrunChangeSets.size()));
                out.append(" changesets have not been applied to ");
                out.append(getDatabase().getConnection().getConnectionUserName());
                out.append("@");
                out.append(getDatabase().getConnection().getURL());
                out.append(StreamUtil.getLineSeparator());
                if (verbose) {
                    for (ChangeSet changeSet : unrunChangeSets) {
                        out.append("     ").append(changeSet.toString(false))
                                .append(StreamUtil.getLineSeparator());
                    }
                }
            }

            out.flush();
        } catch (IOException e) {
            throw new LiquibaseException(e);
        }

    }

    public Collection<RanChangeSet> listUnexpectedChangeSets(String contexts) throws LiquibaseException {
        return listUnexpectedChangeSets(new Contexts(contexts), new LabelExpression());
    }

    public Collection<RanChangeSet> listUnexpectedChangeSets(Contexts contexts, LabelExpression labelExpression)
            throws LiquibaseException {
        changeLogParameters.setContexts(contexts);
        changeLogParameters.setLabels(labelExpression);

        ExpectedChangesVisitor visitor = new ExpectedChangesVisitor(database.getRanChangeSetList());

        runInScope(new Scope.ScopedRunner() {
            @Override
            public void run() throws Exception {

                DatabaseChangeLog changeLog = getDatabaseChangeLog();
                changeLog.validate(database, contexts, labelExpression);

                ChangeLogIterator logIterator = new ChangeLogIterator(changeLog,
                        new ContextChangeSetFilter(contexts),
                        new LabelChangeSetFilter(labelExpression),
                        new DbmsChangeSetFilter(database),
                        new IgnoreChangeSetFilter());
                logIterator.run(visitor, new RuntimeEnvironment(database, contexts, labelExpression));

            }
        });
        return visitor.getUnexpectedChangeSets();
    }


    public void reportUnexpectedChangeSets(boolean verbose, String contexts, Writer out) throws LiquibaseException {
        reportUnexpectedChangeSets(verbose, new Contexts(contexts), new LabelExpression(), out);
    }

    public void reportUnexpectedChangeSets(boolean verbose, Contexts contexts, LabelExpression labelExpression,
                                           Writer out) throws LiquibaseException {
        changeLogParameters.setContexts(contexts);
        changeLogParameters.setLabels(labelExpression);

        try {
            Collection<RanChangeSet> unexpectedChangeSets = listUnexpectedChangeSets(contexts, labelExpression);
            if (unexpectedChangeSets.isEmpty()) {
                out.append(getDatabase().getConnection().getConnectionUserName());
                out.append("@");
                out.append(getDatabase().getConnection().getURL());
                out.append(" contains no unexpected changes!");
                out.append(StreamUtil.getLineSeparator());
            } else {
                out.append(String.valueOf(unexpectedChangeSets.size()));
                out.append(" unexpected changes were found in ");
                out.append(getDatabase().getConnection().getConnectionUserName());
                out.append("@");
                out.append(getDatabase().getConnection().getURL());
                out.append(StreamUtil.getLineSeparator());
                if (verbose) {
                    for (RanChangeSet ranChangeSet : unexpectedChangeSets) {
                        out.append("     ").append(ranChangeSet.toString()).append(StreamUtil.getLineSeparator());
                    }
                }
            }

            out.flush();
        } catch (IOException e) {
            throw new LiquibaseException(e);
        }

    }

    /**
     * Sets checksums to null so they will be repopulated next run
     */
    public void clearCheckSums() throws LiquibaseException {
        LOG.info("Clearing database change log checksums");
        runInScope(new Scope.ScopedRunner() {
            @Override
            public void run() throws Exception {

                LockService lockService = LockServiceFactory.getInstance().getLockService(database);
                lockService.waitForLock();

                try {
                    checkLiquibaseTables(false, null, new Contexts(), new LabelExpression());

                    UpdateStatement updateStatement = new UpdateStatement(
                            getDatabase().getLiquibaseCatalogName(),
                            getDatabase().getLiquibaseSchemaName(),
                            getDatabase().getDatabaseChangeLogTableName()
                    );
                    updateStatement.addNewColumnValue("MD5SUM", null);
                    Scope.getCurrentScope().getSingleton(ExecutorService.class).getExecutor("jdbc", database).execute(updateStatement);
                    getDatabase().commit();
                } finally {
                    try {
                        lockService.releaseLock();
                    } catch (LockException e) {
                        LOG.severe(MSG_COULD_NOT_RELEASE_LOCK, e);
                    }
                }
                resetServices();
            }
        });
    }

    /**
     * Calculate the checksum for a given identifier
     *
     * @deprecated Use {link {@link CommandScope(String)}.
     */
    public final CheckSum calculateCheckSum(final String changeSetIdentifier) throws LiquibaseException {
        CommandResults commandResults = new CommandScope("calculateChecksum")
                .addArgumentValue(DbUrlConnectionCommandStep.DATABASE_ARG, database)
                .addArgumentValue(CalculateChecksumCommandStep.CHANGESET_IDENTIFIER_ARG, changeSetIdentifier)
                .addArgumentValue(CalculateChecksumCommandStep.CHANGELOG_FILE_ARG, this.changeLogFile)
                .execute();
        return commandResults.getResult(CalculateChecksumCommandStep.CHECKSUM_RESULT);
    }

    /**
     * Calculates the checksum for the values that form a given identifier
     *
     * @deprecated Use {link {@link CommandScope(String)}.
     */
    public CheckSum calculateCheckSum(final String filename, final String id, final String author)
            throws LiquibaseException {
        return this.calculateCheckSum(String.format("%s::%s::%s", filename, id, author));
    }

    public void generateDocumentation(String outputDirectory) throws LiquibaseException {
        // call without context
        generateDocumentation(outputDirectory, new Contexts(), new LabelExpression(), new CatalogAndSchema(null, null));
    }

    public void generateDocumentation(String outputDirectory, String contexts) throws LiquibaseException {
        generateDocumentation(outputDirectory, new Contexts(contexts), new LabelExpression(), new CatalogAndSchema(null, null));
    }

    public void generateDocumentation(String outputDirectory, String contexts, CatalogAndSchema... schemaList) throws LiquibaseException {
        generateDocumentation(outputDirectory, new Contexts(contexts), new LabelExpression(), schemaList);
    }

    public void generateDocumentation(String outputDirectory, Contexts contexts,
                                      LabelExpression labelExpression, CatalogAndSchema... schemaList) throws LiquibaseException {
        runInScope(new Scope.ScopedRunner() {
            @Override
            public void run() throws Exception {

                LOG.info("Generating Database Documentation");
                changeLogParameters.setContexts(contexts);
                changeLogParameters.setLabels(labelExpression);
                LockService lockService = LockServiceFactory.getInstance().getLockService(database);
                lockService.waitForLock();

                try {
                    DatabaseChangeLog changeLog = getDatabaseChangeLog();
                    checkLiquibaseTables(false, changeLog, new Contexts(), new LabelExpression());

                    changeLog.validate(database, contexts, labelExpression);

                    ChangeLogIterator logIterator = new ChangeLogIterator(changeLog,
                            new DbmsChangeSetFilter(database));

                    DBDocVisitor visitor = new DBDocVisitor(database);
                    logIterator.run(visitor, new RuntimeEnvironment(database, contexts, labelExpression));

                    final PathHandlerFactory pathHandlerFactory = Scope.getCurrentScope().getSingleton(PathHandlerFactory.class);
                    Resource resource = pathHandlerFactory.getResource(outputDirectory);
                    visitor.writeHTML(resource, resourceAccessor, schemaList);
                } catch (IOException e) {
                    throw new LiquibaseException(e);
                } finally {
                    try {
                        lockService.releaseLock();
                    } catch (LockException e) {
                        LOG.severe(MSG_COULD_NOT_RELEASE_LOCK, e);
                    }
                }
            }
        });
    }

    public DiffResult diff(Database referenceDatabase, Database targetDatabase, CompareControl compareControl)
            throws LiquibaseException {
        return DiffGeneratorFactory.getInstance().compare(referenceDatabase, targetDatabase, compareControl);
    }

    /**
     * Checks changelogs for bad MD5Sums and preconditions before attempting a migration
     */
    public void validate() throws LiquibaseException {

        DatabaseChangeLog changeLog = getDatabaseChangeLog(true);
        changeLog.validate(database);
    }

    public void setChangeLogParameter(String key, Object value) {
        this.changeLogParameters.set(key, value);
    }

    /**
     * Add safe database properties as changelog parameters.<br/>
     * Safe properties are the ones that doesn't have side effects in liquibase state and also don't change in during the liquibase execution
     *
     * @param database Database which propeties are put in the changelog
     * @throws DatabaseException
     */
    private void setDatabasePropertiesAsChangelogParameters(Database database) throws DatabaseException {
        setChangeLogParameter("database.autoIncrementClause", database.getAutoIncrementClause(null, null, null, null));
        setChangeLogParameter("database.currentDateTimeFunction", database.getCurrentDateTimeFunction());
        setChangeLogParameter("database.databaseChangeLogLockTableName", database.getDatabaseChangeLogLockTableName());
        setChangeLogParameter("database.databaseChangeLogTableName", database.getDatabaseChangeLogTableName());
        setChangeLogParameter("database.databaseMajorVersion", database.getDatabaseMajorVersion());
        setChangeLogParameter("database.databaseMinorVersion", database.getDatabaseMinorVersion());
        setChangeLogParameter("database.databaseProductName", database.getDatabaseProductName());
        setChangeLogParameter("database.databaseProductVersion", database.getDatabaseProductVersion());
        setChangeLogParameter("database.defaultCatalogName", database.getDefaultCatalogName());
        setChangeLogParameter("database.defaultSchemaName", database.getDefaultSchemaName());
        setChangeLogParameter("database.defaultSchemaNamePrefix", StringUtil.trimToNull(database.getDefaultSchemaName()) == null ? "" : "." + database.getDefaultSchemaName());
        setChangeLogParameter("database.lineComment", database.getLineComment());
        setChangeLogParameter("database.liquibaseSchemaName", database.getLiquibaseSchemaName());
        setChangeLogParameter("database.liquibaseTablespaceName", database.getLiquibaseTablespaceName());
        setChangeLogParameter("database.typeName", database.getShortName());
        setChangeLogParameter("database.isSafeToRunUpdate", database.isSafeToRunUpdate());
        setChangeLogParameter("database.requiresPassword", database.requiresPassword());
        setChangeLogParameter("database.requiresUsername", database.requiresUsername());
        setChangeLogParameter("database.supportsForeignKeyDisable", database.supportsForeignKeyDisable());
        setChangeLogParameter("database.supportsInitiallyDeferrableColumns", database.supportsInitiallyDeferrableColumns());
        setChangeLogParameter("database.supportsRestrictForeignKeys", database.supportsRestrictForeignKeys());
        setChangeLogParameter("database.supportsSchemas", database.supportsSchemas());
        setChangeLogParameter("database.supportsSequences", database.supportsSequences());
        setChangeLogParameter("database.supportsTablespaces", database.supportsTablespaces());
    }

    private LockService getLockService() {
        return LockServiceFactory.getInstance().getLockService(database);
    }

    public void setChangeExecListener(ChangeExecListener listener) {
        this.changeExecListener = listener;
    }

    public void setChangeLogSyncListener(ChangeLogSyncListener changeLogSyncListener) {
        this.changeLogSyncListener = changeLogSyncListener;
    }

    public DefaultChangeExecListener getDefaultChangeExecListener() {
        return defaultChangeExecListener;
    }

    @SafeVarargs
    public final void generateChangeLog(CatalogAndSchema catalogAndSchema, DiffToChangeLog changeLogWriter,
                                        PrintStream outputStream, Class<? extends DatabaseObject>... snapshotTypes)
            throws DatabaseException, IOException, ParserConfigurationException {
        generateChangeLog(catalogAndSchema, changeLogWriter, outputStream, null, snapshotTypes);
    }

    @SafeVarargs
    public final void generateChangeLog(CatalogAndSchema catalogAndSchema, DiffToChangeLog changeLogWriter,
                                        PrintStream outputStream, ChangeLogSerializer changeLogSerializer,
                                        Class<? extends DatabaseObject>... snapshotTypes)
            throws DatabaseException, IOException, ParserConfigurationException {

        try {
            runInScope(new Scope.ScopedRunner() {
                @Override
                public void run() throws Exception {

                    Set<Class<? extends DatabaseObject>> finalCompareTypes = null;
                    if ((snapshotTypes != null) && (snapshotTypes.length > 0)) {
                        finalCompareTypes = new HashSet<>(Arrays.asList(snapshotTypes));
                    }

                    SnapshotControl snapshotControl = new SnapshotControl(Liquibase.this.getDatabase(), snapshotTypes);
                    CompareControl compareControl = new CompareControl(new CompareControl.SchemaComparison[]{
                            new CompareControl.SchemaComparison(catalogAndSchema, catalogAndSchema)
                    }, finalCompareTypes);

                    DatabaseSnapshot originalDatabaseSnapshot = null;
                    try {
                        originalDatabaseSnapshot = SnapshotGeneratorFactory.getInstance().createSnapshot(
                                compareControl.getSchemas(CompareControl.DatabaseRole.REFERENCE),
                                getDatabase(),
                                snapshotControl
                        );

                        DiffResult diffResult = DiffGeneratorFactory.getInstance().compare(
                                originalDatabaseSnapshot,
                                SnapshotGeneratorFactory.getInstance().createSnapshot(
                                        compareControl.getSchemas(CompareControl.DatabaseRole.REFERENCE),
                                        null,
                                        snapshotControl
                                ),
                                compareControl
                        );

                        changeLogWriter.setDiffResult(diffResult);

                        if (changeLogSerializer != null) {
                            changeLogWriter.print(outputStream, changeLogSerializer);
                        } else {
                            changeLogWriter.print(outputStream);
                        }
                    } catch (InvalidExampleException e) {
                        throw new UnexpectedLiquibaseException(e);
                    }
                }
            });
        } catch (LiquibaseException e) {
            throw new DatabaseException(e);
        }

    }

    private void runInScope(Scope.ScopedRunner scopedRunner) throws LiquibaseException {
        Map<String, Object> scopeObjects = new HashMap<>();
        scopeObjects.put(Scope.Attr.database.name(), getDatabase());
        scopeObjects.put(Scope.Attr.resourceAccessor.name(), getResourceAccessor());

        try {
            Scope.child(scopeObjects, scopedRunner);
        } catch (Exception e) {
            if (e instanceof LiquibaseException) {
                throw (LiquibaseException) e;
            } else {
                throw new LiquibaseException(e);
            }
        }
    }

    @Override
    public void close() throws LiquibaseException {
        if (database != null) {
            database.close();
        }
    }
}<|MERGE_RESOLUTION|>--- conflicted
+++ resolved
@@ -259,15 +259,7 @@
                 if (checkLiquibaseTables) {
                     checkLiquibaseTables(true, changeLog, contexts, labelExpression);
                 }
-<<<<<<< HEAD
                 generateDeploymentId();
-=======
-
-                ChangeLogHistoryService changelogService = ChangeLogHistoryServiceFactory.getInstance().getChangeLogService(database);
-                changelogService.generateDeploymentId();
-
-                Scope.getCurrentScope().addMdcValue(MdcKey.DEPLOYMENT_ID, changelogService.getDeploymentId(), false);
->>>>>>> 0f24c275
 
                 changeLog.validate(database, contexts, labelExpression);
 
