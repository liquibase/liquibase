--- conflicted
+++ resolved
@@ -295,14 +295,10 @@
                 //
                 ChangeLogIterator runChangeLogIterator = getStandardChangelogIterator(contexts, labelExpression, changeLog);
                 CompositeLogService compositeLogService = new CompositeLogService(true, bufferLog);
-<<<<<<< HEAD
-                Scope.child(Scope.Attr.logService.name(), compositeLogService, () -> runChangeLogIterator.run(createUpdateVisitor(), new RuntimeEnvironment(database, contexts, labelExpression)));
-=======
                 Scope.child(Scope.Attr.logService.name(), compositeLogService, () -> {
                     UpdateVisitor updateVisitor = createUpdateVisitor(connection != null ? hubChangeExecListener : changeExecListener);
                     runChangeLogIterator.run(updateVisitor, new RuntimeEnvironment(database, contexts, labelExpression));
                 });
->>>>>>> eb469352
 
                 showUpdateSummary(changeLog, statusVisitor);
 
@@ -1259,23 +1255,7 @@
                             new DbmsChangeSetFilter(database),
                             new IgnoreChangeSetFilter(),
                             new CountChangeSetFilter(changesToRollback));
-
-<<<<<<< HEAD
-                    CompositeLogService compositeLogService = new CompositeLogService(true, bufferLog);
-                    if (rollbackScript == null) {
-                        Scope.child(Scope.Attr.logService.name(), compositeLogService, () -> logIterator.run(createRollbackVisitor(), new RuntimeEnvironment(database, contexts, labelExpression)));
-                    } else {
-                        List<ChangeSet> changeSets = determineRollbacks(logIterator, contexts, labelExpression);
-                        Map<String, Object> values = new HashMap<>();
-                        values.put(Scope.Attr.logService.name(), compositeLogService);
-                        values.put(BufferedLogService.class.getName(), bufferLog);
-                        Scope.child(values, () -> executeRollbackScript(rollbackScript, changeSets, contexts, labelExpression));
-                        removeRunStatus(changeSets, contexts, labelExpression);
-                    }
-                    hubUpdater.postUpdateHub(rollbackOperation, bufferLog);
-=======
                     doRollback(bufferLog, rollbackScript, logIterator, contexts, labelExpression, hubUpdater, rollbackOperation);
->>>>>>> eb469352
                 }
                 catch (Throwable t) {
                     handleRollbackException(t, hubUpdater, rollbackOperation, bufferLog, operationCommand);
@@ -1559,23 +1539,7 @@
                             new LabelChangeSetFilter(labelExpression),
                             new IgnoreChangeSetFilter(),
                             new DbmsChangeSetFilter(database));
-
-<<<<<<< HEAD
-                    CompositeLogService compositeLogService = new CompositeLogService(true, bufferLog);
-                    if (rollbackScript == null) {
-                        Scope.child(Scope.Attr.logService.name(), compositeLogService, () -> logIterator.run(createRollbackVisitor(), new RuntimeEnvironment(database, contexts, labelExpression)));
-                    } else {
-                        List<ChangeSet> changeSets = determineRollbacks(logIterator, contexts, labelExpression);
-                        Map<String, Object> values = new HashMap<>();
-                        values.put(Scope.Attr.logService.name(), compositeLogService);
-                        values.put(BufferedLogService.class.getName(), bufferLog);
-                        Scope.child(values, () -> executeRollbackScript(rollbackScript, changeSets, contexts, labelExpression));
-                        removeRunStatus(changeSets, contexts, labelExpression);
-                    }
-                    hubUpdater.postUpdateHub(rollbackOperation, bufferLog);
-=======
                     doRollback(bufferLog, rollbackScript, logIterator, contexts, labelExpression, hubUpdater, rollbackOperation);
->>>>>>> eb469352
                 }
                 catch (Throwable t) {
                     handleRollbackException(t, hubUpdater, rollbackOperation, bufferLog, operationCommand);
@@ -1724,23 +1688,7 @@
                             new LabelChangeSetFilter(labelExpression),
                             new IgnoreChangeSetFilter(),
                             new DbmsChangeSetFilter(database));
-
-<<<<<<< HEAD
-                    CompositeLogService compositeLogService = new CompositeLogService(true, bufferLog);
-                    if (rollbackScript == null) {
-                        Scope.child(Scope.Attr.logService.name(), compositeLogService, () -> logIterator.run(createRollbackVisitor(), new RuntimeEnvironment(database, contexts, labelExpression)));
-                    } else {
-                        List<ChangeSet> changeSets = determineRollbacks(logIterator, contexts, labelExpression);
-                        Map<String, Object> values = new HashMap<>();
-                        values.put(Scope.Attr.logService.name(), compositeLogService);
-                        values.put(BufferedLogService.class.getName(), bufferLog);
-                        Scope.child(values, () -> executeRollbackScript(rollbackScript, changeSets, contexts, labelExpression));
-                        removeRunStatus(changeSets, contexts, labelExpression);
-                    }
-                    hubUpdater.postUpdateHub(rollbackOperation, bufferLog);
-=======
                     doRollback(bufferLog, rollbackScript, logIterator, contexts, labelExpression, hubUpdater, rollbackOperation);
->>>>>>> eb469352
                 }
                 catch (Throwable t) {
                     handleRollbackException(t, hubUpdater, rollbackOperation, bufferLog, operationCommand);
