--- conflicted
+++ resolved
@@ -826,16 +826,9 @@
                             new CountChangeSetFilter(changesToApply));
 
                     CompositeLogService compositeLogService = new CompositeLogService(true, bufferLog);
-<<<<<<< HEAD
-                    Scope.child(Scope.Attr.logService.name(), compositeLogService, () -> {
-                        runChangeLogIterator.run(createUpdateVisitor(), new RuntimeEnvironment(database, contexts, labelExpression));
-                    });
+                    Scope.child(Scope.Attr.logService.name(), compositeLogService, () -> runChangeLogIterator.run(createUpdateVisitor(), new RuntimeEnvironment(database, contexts, labelExpression)));
 
                     showUpdateSummary(changeLog, statusVisitor);
-
-=======
-                    Scope.child(Scope.Attr.logService.name(), compositeLogService, () -> runChangeLogIterator.run(createUpdateVisitor(), new RuntimeEnvironment(database, contexts, labelExpression)));
->>>>>>> 7c3041a4
                     hubUpdater.postUpdateHub(updateOperation, bufferLog);
                 }
                 catch (Throwable e) {
@@ -965,16 +958,9 @@
                             new UpToTagChangeSetFilter(tag, ranChangeSetList));
 
                     CompositeLogService compositeLogService = new CompositeLogService(true, bufferLog);
-<<<<<<< HEAD
-                    Scope.child(Scope.Attr.logService.name(), compositeLogService, () -> {
-                        runChangeLogIterator.run(createUpdateVisitor(), new RuntimeEnvironment(database, contexts, labelExpression));
-                    });
+                    Scope.child(Scope.Attr.logService.name(), compositeLogService, () -> runChangeLogIterator.run(createUpdateVisitor(), new RuntimeEnvironment(database, contexts, labelExpression)));
 
                     showUpdateSummary(changeLog, statusVisitor);
-
-=======
-                    Scope.child(Scope.Attr.logService.name(), compositeLogService, () -> runChangeLogIterator.run(createUpdateVisitor(), new RuntimeEnvironment(database, contexts, labelExpression)));
->>>>>>> 7c3041a4
                     hubUpdater.postUpdateHub(updateOperation, bufferLog);
                 }
                 catch (Throwable e) {
