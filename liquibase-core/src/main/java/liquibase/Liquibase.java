--- conflicted
+++ resolved
@@ -1398,21 +1398,6 @@
                                     Supplier<String> header) throws LiquibaseException {
         String commandToRun = StringUtil.isEmpty(tag) ? ChangelogSyncSqlCommandStep.COMMAND_NAME[0] : ChangelogSyncToTagSqlCommandStep.COMMAND_NAME[0];
         runInScope(() -> {
-<<<<<<< HEAD
-
-            /* We have no other choice than to save the current Executer here. */
-            @SuppressWarnings("squid:S1941")
-            Executor oldTemplate = getAndReplaceJdbcExecutor(output);
-
-            outputHeader("SQL to add all changesets to database history table");
-
-            changeLogSync(tag, contexts, labelExpression);
-
-            flushOutputWriter(output);
-
-            Scope.getCurrentScope().getSingleton(ExecutorService.class).setExecutor("jdbc", database, oldTemplate);
-            resetServices();
-=======
             new CommandScope(commandToRun)
                     .addArgumentValue(DbUrlConnectionCommandStep.DATABASE_ARG, Liquibase.this.getDatabase())
                     .addArgumentValue(DatabaseChangelogCommandStep.CHANGELOG_FILE_ARG, changeLogFile)
@@ -1422,7 +1407,6 @@
                     .addArgumentValue(ChangelogSyncToTagSqlCommandStep.TAG_ARG, tag)
                     .setOutput(new WriterOutputStream(output, GlobalConfiguration.OUTPUT_FILE_ENCODING.getCurrentValue()))
                     .execute();
->>>>>>> 2a8d9133
         });
     }
 
