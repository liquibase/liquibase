--- conflicted
+++ resolved
@@ -2298,13 +2298,9 @@
                     DBDocVisitor visitor = new DBDocVisitor(database);
                     logIterator.run(visitor, new RuntimeEnvironment(database, contexts, labelExpression));
 
-<<<<<<< HEAD
-                    visitor.writeHTML(new File(outputDirectory), resourceAccessor, schemaList);
-=======
                     final PathHandlerFactory pathHandlerFactory = Scope.getCurrentScope().getSingleton(PathHandlerFactory.class);
                     Resource resource = pathHandlerFactory.getResource(outputDirectory);
-                    visitor.writeHTML(resource, resourceAccessor);
->>>>>>> fca8f638
+                    visitor.writeHTML(resource, resourceAccessor, schemaList);
                 } catch (IOException e) {
                     throw new LiquibaseException(e);
                 } finally {
