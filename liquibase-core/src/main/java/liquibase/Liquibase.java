--- conflicted
+++ resolved
@@ -276,11 +276,7 @@
                 // Iterate to find the change sets which will be skipped
                 //
                 StatusVisitor statusVisitor = new StatusVisitor(database);
-<<<<<<< HEAD
-                ChangeLogIterator shouldRunIterator = getStandardStatusChangelogIterator(contexts, labelExpression, true, changeLog);
-=======
-                ChangeLogIterator shouldRunIterator = getStandardChangelogIterator(contexts, labelExpression, true, changeLog);
->>>>>>> 899fc0bb
+                ChangeLogIterator shouldRunIterator = getStandardStatusChangelogIterator(contexts, labelExpression, changeLog);
                 shouldRunIterator.run(statusVisitor, new RuntimeEnvironment(database, contexts, labelExpression));
 
                 Connection connection = getConnection(changeLog);
@@ -361,13 +357,7 @@
         List<ChangeSetStatus> filterDenied =
                 denied.stream()
                       .filter(status -> status.getFilterResults()
-<<<<<<< HEAD
                       .stream().anyMatch(result ->  result.getFilter() != ShouldRunChangeSetFilter.class))
-=======
-                      .stream().anyMatch(result ->  result.getFilter() != ShouldRunChangeSetFilter.class &&
-                                                    result.getFilter() != UpToTagChangeSetFilter.class &&
-                                                    result.getFilter() != CountChangeSetFilter.class))
->>>>>>> 899fc0bb
                       .collect(Collectors.toList());
 
         //
@@ -392,22 +382,7 @@
         List<List<String>> table = new ArrayList<>();
         table.add(columnHeaders);
 
-<<<<<<< HEAD
         List<ChangeSetStatus> finalList = createFinalStatusList(skippedChangeSets, filterDenied);
-=======
-        //
-        // Skipped during changelog parsing
-        //
-        List<ChangeSetStatus> finalList = new ArrayList<>(filterDenied);
-        skippedChangeSets.forEach(skippedChangeSet -> {
-            String dbmsList = String.format("'%s'", StringUtil.join(skippedChangeSet.getDbmsSet(), ", "));
-            String mismatchMessage = String.format("mismatched DBMS value of %s", dbmsList);
-            ChangeSetStatus changeSetStatus = new ChangeSetStatus(skippedChangeSet);
-            ChangeSetFilterResult filterResult = new ChangeSetFilterResult(false, mismatchMessage, null);
-            changeSetStatus.setFilterResults(Collections.singleton(filterResult));
-            finalList.add(changeSetStatus);
-        });
->>>>>>> 899fc0bb
 
         finalList.sort(new Comparator<ChangeSetStatus>() {
             @Override
@@ -449,7 +424,6 @@
         Scope.getCurrentScope().getUI().sendMessage(outputTableString);
     }
 
-<<<<<<< HEAD
     private List<ChangeSetStatus> createFinalStatusList(List<ChangeSet> skippedChangeSets, List<ChangeSetStatus> filterDenied) {
         //
         // Add skipped during changelog parsing to the final list
@@ -466,8 +440,6 @@
         return finalList;
     }
 
-=======
->>>>>>> 899fc0bb
     private int determineOrderInChangelog(ChangeSet changeSetToMatch) {
         DatabaseChangeLog changeLog = changeSetToMatch.getChangeLog();
         int order = 0;
@@ -500,7 +472,6 @@
         Scope.getCurrentScope().getLog(getClass()).info(message);
         Scope.getCurrentScope().getUI().sendMessage(message);
 
-<<<<<<< HEAD
         message = String.format("Filtered out:            %6d", filtered + skipped);
         Scope.getCurrentScope().getLog(getClass()).info(message);
         Scope.getCurrentScope().getUI().sendMessage(message);
@@ -549,23 +520,6 @@
             Scope.getCurrentScope().getUI().sendMessage(filterSummaryDetailMessage);
         });
         Scope.getCurrentScope().getUI().sendMessage("");
-=======
-        message = String.format("DBMS mismatch:           %6d", skipped);
-        Scope.getCurrentScope().getLog(getClass()).info(message);
-        Scope.getCurrentScope().getUI().sendMessage(message);
-
-        message = String.format("Not in filter:           %6d", filtered);
-        Scope.getCurrentScope().getLog(getClass()).info(message);
-        Scope.getCurrentScope().getUI().sendMessage(message);
-
-        message = "-------------------------------";
-        Scope.getCurrentScope().getLog(getClass()).info(message);
-        Scope.getCurrentScope().getUI().sendMessage(message);
-
-        message = String.format("Total change sets:       %6d%n", totalInChangelog);
-        Scope.getCurrentScope().getLog(getClass()).info(message);
-        Scope.getCurrentScope().getUI().sendMessage(message);
->>>>>>> 899fc0bb
     }
 
     private static Writer createOutputWriter(OutputStream outputStream) throws IOException {
@@ -715,29 +669,20 @@
         return new RollbackVisitor(database, changeExecListener);
     }
 
+    /**
+     *
+     * Return a ChangeLogIterator constructed with standard filters
+     *
+     * @param   contexts                           Contexts to filter for
+     * @param   labelExpression                    Labels to filter for
+     * @param   changeLog                          The changelog to process
+     *
+     * @return  ChangeLogIterator
+     * @throws DatabaseException
+     *
+     */
     protected ChangeLogIterator getStandardChangelogIterator(Contexts contexts, LabelExpression labelExpression,
                                                              DatabaseChangeLog changeLog) throws DatabaseException {
-       return getStandardChangelogIterator(contexts, labelExpression, false, changeLog);
-    }
-
-    /**
-     *
-     * Return a ChangeLogIterator constructed with standard filters
-     *
-     * @param   contexts                           Contexts to filter for
-     * @param   labelExpression                    Labels to filter for
-     * @param   collectAllReasons                  Flag to control whether all skip reasons are accumulated
-     *                                             default value is false to only gather the first
-     * @param   changeLog                          The changelog to process
-     *
-     * @return  ChangeLogIterator
-     * @throws DatabaseException
-     *
-     */
-    protected ChangeLogIterator getStandardChangelogIterator(Contexts contexts, LabelExpression labelExpression,
-                                                             boolean collectAllReasons,
-                                                             DatabaseChangeLog changeLog) throws DatabaseException {
-<<<<<<< HEAD
         return new ChangeLogIterator(changeLog,
                 new ShouldRunChangeSetFilter(database),
                 new ContextChangeSetFilter(contexts),
@@ -745,13 +690,13 @@
                 new DbmsChangeSetFilter(database),
                 new IgnoreChangeSetFilter());
     }
+
     /**
      *
      * Return a StatusChangeLogIterator constructed with standard filters
      *
      * @param   contexts                           Contexts to filter for
      * @param   labelExpression                    Labels to filter for
-     * @param   collectAllReasons                  Flag to control whether all skip reasons are accumulated
      *                                             default value is false to only gather the first
      * @param   changeLog                          The changelog to process
      *
@@ -760,12 +705,8 @@
      *
      */
     protected ChangeLogIterator getStandardStatusChangelogIterator(Contexts contexts, LabelExpression labelExpression,
-                                                                   boolean collectAllReasons,
                                                                    DatabaseChangeLog changeLog) throws DatabaseException {
-=======
->>>>>>> 899fc0bb
-        return new ChangeLogIterator(changeLog,
-                collectAllReasons,
+        return new StatusChangeLogIterator(changeLog,
                 new ShouldRunChangeSetFilter(database),
                 new ContextChangeSetFilter(contexts),
                 new LabelChangeSetFilter(labelExpression),
@@ -915,12 +856,7 @@
                     // Iterate to find the change sets which will be skipped
                     //
                     StatusVisitor statusVisitor = new StatusVisitor(database);
-<<<<<<< HEAD
                     ChangeLogIterator shouldRunIterator = new StatusChangeLogIterator(changeLog,
-=======
-                    ChangeLogIterator shouldRunIterator = new ChangeLogIterator(changeLog,
-                            true,
->>>>>>> 899fc0bb
                             new ShouldRunChangeSetFilter(database),
                             new ContextChangeSetFilter(contexts),
                             new LabelChangeSetFilter(labelExpression),
@@ -1054,12 +990,7 @@
                     // Iterate to find the change sets which will be skipped
                     //
                     StatusVisitor statusVisitor = new StatusVisitor(database);
-<<<<<<< HEAD
                     ChangeLogIterator shouldRunIterator = new StatusChangeLogIterator(changeLog,
-=======
-                    ChangeLogIterator shouldRunIterator = new ChangeLogIterator(changeLog,
-                            true,
->>>>>>> 899fc0bb
                             new ShouldRunChangeSetFilter(database),
                             new ContextChangeSetFilter(contexts),
                             new LabelChangeSetFilter(labelExpression),
