--- conflicted
+++ resolved
@@ -2290,7 +2290,6 @@
             database.close();
         }
     }
-<<<<<<< HEAD
 
     /**
      * Checks changelogs for not existing files.
@@ -2301,7 +2300,4 @@
         changeLog.validateResources(resourceAccessor);
     }
 
-}
-=======
-}
->>>>>>> b563fb87
+}