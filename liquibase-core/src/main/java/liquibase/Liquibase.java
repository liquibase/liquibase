--- conflicted
+++ resolved
@@ -25,12 +25,6 @@
 import liquibase.executor.Executor;
 import liquibase.executor.ExecutorService;
 import liquibase.executor.LoggingExecutor;
-<<<<<<< HEAD
-=======
-import liquibase.hub.*;
-import liquibase.hub.model.Connection;
-import liquibase.hub.model.HubChangeLog;
->>>>>>> c2e6cf9f
 import liquibase.io.WriterOutputStream;
 import liquibase.lockservice.DatabaseChangeLogLock;
 import liquibase.lockservice.LockService;
@@ -565,166 +559,6 @@
      */
     public void rollback(int changesToRollback, String rollbackScript, Contexts contexts,
                          LabelExpression labelExpression) throws LiquibaseException {
-<<<<<<< HEAD
-        changeLogParameters.setContexts(contexts);
-        changeLogParameters.setLabels(labelExpression);
-        addCommandFiltersMdc(labelExpression, contexts);
-
-        runInScope(new Scope.ScopedRunner() {
-            @Override
-            public void run() throws Exception {
-                Scope.getCurrentScope().addMdcValue(MdcKey.ROLLBACK_COUNT, String.valueOf(changesToRollback));
-                Scope.getCurrentScope().addMdcValue(MdcKey.ROLLBACK_SCRIPT, rollbackScript);
-                Scope.getCurrentScope().addMdcValue(MdcKey.LIQUIBASE_TARGET_URL, database.getConnection().getURL());
-
-                LockService lockService = LockServiceFactory.getInstance().getLockService(database);
-                lockService.waitForLock();
-
-                final String operationCommand = "rollback-count";
-                DatabaseChangeLog changeLog = null;
-                try {
-                    changeLog = getDatabaseChangeLog();
-                    checkLiquibaseTables(false, changeLog, contexts, labelExpression);
-
-                    changeLog.validate(database, contexts, labelExpression);
-
-                    // Create another iterator to run
-                    ChangeLogIterator logIterator = new ChangeLogIterator(database.getRanChangeSetList(), changeLog,
-                            new AlreadyRanChangeSetFilter(database.getRanChangeSetList()),
-                            new ContextChangeSetFilter(contexts),
-                            new LabelChangeSetFilter(labelExpression),
-                            new DbmsChangeSetFilter(database),
-                            new IgnoreChangeSetFilter(),
-                            new CountChangeSetFilter(changesToRollback));
-
-                    doRollback(rollbackScript, logIterator, contexts, labelExpression);
-                }
-                catch (Throwable t) {
-                    handleRollbackException(t, operationCommand);
-                    throw t;
-                } finally {
-                    handleRollbackFinally(lockService);
-                }
-            }
-        });
-    }
-
-    /**
-     * Actually perform the rollback operation. Determining which changesets to roll back is the responsibility of the
-     * logIterator.
-     */
-    private void doRollback(String rollbackScript, ChangeLogIterator logIterator, Contexts contexts, LabelExpression labelExpression) throws Exception {
-        if (rollbackScript == null) {
-            List<ChangesetsRolledback.ChangeSet> processedChangesets = new ArrayList<>();
-            logIterator.run(createRollbackVisitor(processedChangesets), new RuntimeEnvironment(database, contexts, labelExpression));
-            Scope.getCurrentScope().addMdcValue(MdcKey.CHANGESETS_ROLLED_BACK, new ChangesetsRolledback(processedChangesets), false);
-        } else {
-            List<ChangeSet> changeSets = determineRollbacks(logIterator, contexts, labelExpression);
-            executeRollbackScript(rollbackScript, changeSets, contexts, labelExpression);
-            removeRunStatus(changeSets, contexts, labelExpression);
-            Scope.getCurrentScope().addMdcValue(MdcKey.CHANGESETS_ROLLED_BACK, ChangesetsRolledback.fromChangesetList(changeSets));
-        }
-        try (MdcObject deploymentOutcomeMdc = Scope.getCurrentScope().getMdcManager().put(MdcKey.DEPLOYMENT_OUTCOME, MdcValue.COMMAND_SUCCESSFUL)) {
-            Scope.getCurrentScope().getLog(getClass()).info("Rollback command completed successfully.");
-        }
-    }
-
-    private List<ChangeSet> determineRollbacks(ChangeLogIterator logIterator, Contexts contexts, LabelExpression labelExpression)
-            throws LiquibaseException {
-        List<ChangeSet> changeSetsToRollback = new ArrayList<>();
-        logIterator.run(new ChangeSetVisitor() {
-            @Override
-            public Direction getDirection() {
-                return Direction.REVERSE;
-            }
-
-            @Override
-            public void visit(ChangeSet changeSet, DatabaseChangeLog databaseChangeLog, Database database,
-                              Set<ChangeSetFilterResult> filterResults) throws LiquibaseException {
-                changeSetsToRollback.add(changeSet);
-            }
-        }, new RuntimeEnvironment(database, contexts, labelExpression));
-        return changeSetsToRollback;
-    }
-
-    protected void removeRunStatus(List<ChangeSet> changeSets, Contexts contexts, LabelExpression labelExpression)
-            throws LiquibaseException {
-        for (ChangeSet changeSet : changeSets) {
-            database.removeRanStatus(changeSet);
-            database.commit();
-        }
-    }
-
-    protected void executeRollbackScript(String rollbackScript, List<ChangeSet> changeSets, Contexts contexts, LabelExpression labelExpression) throws LiquibaseException {
-        final Executor executor = Scope.getCurrentScope().getSingleton(ExecutorService.class).getExecutor("jdbc", database);
-        String rollbackScriptContents;
-        try {
-            Resource resource = resourceAccessor.get(rollbackScript);
-            if (resource == null) {
-                throw new LiquibaseException("WARNING: The rollback script '" + rollbackScript + "' was not located.  Please check your parameters. No rollback was performed");
-            }
-            try (InputStream stream = resource.openInputStream()) {
-                rollbackScriptContents = StreamUtil.readStreamAsString(stream);
-            }
-        } catch (IOException e) {
-            throw new LiquibaseException("Error reading rollbackScript " + executor + ": " + e.getMessage());
-        }
-
-        //
-        // Expand changelog properties
-        //
-        changeLogParameters.setContexts(contexts);
-        changeLogParameters.setLabels(labelExpression);
-        DatabaseChangeLog changelog = getDatabaseChangeLog();
-        rollbackScriptContents = changeLogParameters.expandExpressions(rollbackScriptContents, changelog);
-
-        RawSQLChange rollbackChange = buildRawSQLChange(rollbackScriptContents);
-
-        try {
-            sendRollbackMessages(changeSets, changelog, RollbackMessageType.WILL_ROLLBACK, contexts, labelExpression, null);
-            executor.execute(rollbackChange);
-            sendRollbackMessages(changeSets, changelog, RollbackMessageType.ROLLED_BACK, contexts, labelExpression, null);
-        } catch (DatabaseException e) {
-            Scope.getCurrentScope().getLog(getClass()).warning(e.getMessage());
-            LOG.severe("Error executing rollback script: " + e.getMessage());
-            if (changeExecListener != null) {
-                sendRollbackMessages(changeSets, changelog, RollbackMessageType.ROLLBACK_FAILED, contexts, labelExpression, e);
-            }
-            throw new DatabaseException("Error executing rollback script", e);
-        }
-        database.commit();
-    }
-
-    private void sendRollbackMessages(List<ChangeSet> changeSets,
-                                      DatabaseChangeLog changelog,
-                                      RollbackMessageType messageType,
-                                      Contexts contexts,
-                                      LabelExpression labelExpression,
-                                      Exception exception) {
-        for (ChangeSet changeSet : changeSets) {
-            if (messageType == RollbackMessageType.WILL_ROLLBACK) {
-                changeExecListener.willRollback(changeSet, databaseChangeLog, database);
-            }
-            else if (messageType == RollbackMessageType.ROLLED_BACK) {
-                final String message = "Rolled Back Changeset:" + changeSet.toString(false);
-                Scope.getCurrentScope().getUI().sendMessage(message);
-                LOG.info(message);
-                changeExecListener.rolledBack(changeSet, databaseChangeLog, database);
-            }
-            else if (messageType == RollbackMessageType.ROLLBACK_FAILED) {
-                final String message = "Failed rolling back Changeset:" + changeSet.toString(false);
-                Scope.getCurrentScope().getUI().sendMessage(message);
-                changeExecListener.rollbackFailed(changeSet, databaseChangeLog, database, exception);
-            }
-        }
-    }
-
-    protected RawSQLChange buildRawSQLChange(String rollbackScriptContents) {
-        RawSQLChange rollbackChange = new RawSQLChange(rollbackScriptContents);
-        rollbackChange.setSplitStatements(true);
-        rollbackChange.setStripComments(true);
-        return rollbackChange;
-=======
         new CommandScope(RollbackCountCommandStep.COMMAND_NAME)
                 .addArgumentValue(DbUrlConnectionCommandStep.DATABASE_ARG, Liquibase.this.getDatabase())
                 .addArgumentValue(DatabaseChangelogCommandStep.CHANGELOG_FILE_ARG, changeLogFile)
@@ -734,7 +568,6 @@
                 .addArgumentValue(RollbackCountCommandStep.COUNT_ARG, changesToRollback)
                 .addArgumentValue(AbstractRollbackCommandStep.ROLLBACK_SCRIPT_ARG, rollbackScript)
                 .execute();
->>>>>>> c2e6cf9f
     }
     // ---------- End RollbackCount Family of methods
 
@@ -816,55 +649,6 @@
      */
     public void rollback(String tagToRollBackTo, String rollbackScript, Contexts contexts,
                          LabelExpression labelExpression) throws LiquibaseException {
-<<<<<<< HEAD
-        changeLogParameters.setContexts(contexts);
-        changeLogParameters.setLabels(labelExpression);
-        addCommandFiltersMdc(labelExpression, contexts);
-
-        runInScope(new Scope.ScopedRunner() {
-            @Override
-            public void run() throws Exception {
-                Scope.getCurrentScope().addMdcValue(MdcKey.ROLLBACK_TO_TAG, tagToRollBackTo);
-                Scope.getCurrentScope().addMdcValue(MdcKey.ROLLBACK_SCRIPT, rollbackScript);
-                Scope.getCurrentScope().addMdcValue(MdcKey.LIQUIBASE_TARGET_URL, database.getConnection().getURL());
-
-                LockService lockService = LockServiceFactory.getInstance().getLockService(database);
-                lockService.waitForLock();
-
-                final String operationCommand = "rollback";
-                DatabaseChangeLog changeLog = null;
-
-                try {
-
-                    changeLog = getDatabaseChangeLog();
-                    checkLiquibaseTables(false, changeLog, contexts, labelExpression);
-
-                    changeLog.validate(database, contexts, labelExpression);
-
-                    // Create an iterator which will be used with a ListVisitor
-                    // to grab the list of changesets for the update
-                    List<RanChangeSet> ranChangeSetList = database.getRanChangeSetList();
-
-                    // Create another iterator to run
-                    ChangeLogIterator logIterator = new ChangeLogIterator(ranChangeSetList, changeLog,
-                            new AfterTagChangeSetFilter(tagToRollBackTo, ranChangeSetList),
-                            new AlreadyRanChangeSetFilter(ranChangeSetList),
-                            new ContextChangeSetFilter(contexts),
-                            new LabelChangeSetFilter(labelExpression),
-                            new IgnoreChangeSetFilter(),
-                            new DbmsChangeSetFilter(database));
-
-                    doRollback(rollbackScript, logIterator, contexts, labelExpression);
-                }
-                catch (Throwable t) {
-                    handleRollbackException(t, operationCommand);
-                    throw t;
-                } finally {
-                    handleRollbackFinally(lockService);
-                }
-            }
-        });
-=======
         new CommandScope(RollbackCommandStep.COMMAND_NAME)
                 .addArgumentValue(DbUrlConnectionCommandStep.DATABASE_ARG, Liquibase.this.getDatabase())
                 .addArgumentValue(DatabaseChangelogCommandStep.CHANGELOG_FILE_ARG, changeLogFile)
@@ -874,7 +658,6 @@
                 .addArgumentValue(RollbackCommandStep.TAG_ARG, tagToRollBackTo)
                 .addArgumentValue(RollbackCommandStep.ROLLBACK_SCRIPT_ARG, rollbackScript)
                 .execute();
->>>>>>> c2e6cf9f
     }
     // ---------- End Rollback (To Tag) Family of methods
 
@@ -931,59 +714,6 @@
         changeLogParameters.setLabels(labelExpression);
         addCommandFiltersMdc(labelExpression, contexts);
 
-<<<<<<< HEAD
-        runInScope(new Scope.ScopedRunner() {
-            @Override
-            public void run() throws Exception {
-                Scope.getCurrentScope().addMdcValue(MdcKey.ROLLBACK_TO_DATE, dateToRollBackTo.toString());
-                Scope.getCurrentScope().addMdcValue(MdcKey.ROLLBACK_SCRIPT, rollbackScript);
-                Scope.getCurrentScope().addMdcValue(MdcKey.LIQUIBASE_TARGET_URL, database.getConnection().getURL());
-
-                LockService lockService = LockServiceFactory.getInstance().getLockService(database);
-                lockService.waitForLock();
-
-                final String operationCommand = "rollback-to-date";
-                DatabaseChangeLog changeLog = null;
-
-                try {
-                    changeLog = getDatabaseChangeLog();
-                    checkLiquibaseTables(false, changeLog, contexts, labelExpression);
-                    changeLog.validate(database, contexts, labelExpression);
-
-                    // Create an iterator which will be used with a ListVisitor
-                    // to grab the list of changesets for the update
-                    List<RanChangeSet> ranChangeSetList = database.getRanChangeSetList();
-
-                    // Create another iterator to run
-                    ChangeLogIterator logIterator = new ChangeLogIterator(ranChangeSetList, changeLog,
-                            new ExecutedAfterChangeSetFilter(dateToRollBackTo, ranChangeSetList),
-                            new AlreadyRanChangeSetFilter(ranChangeSetList),
-                            new ContextChangeSetFilter(contexts),
-                            new LabelChangeSetFilter(labelExpression),
-                            new IgnoreChangeSetFilter(),
-                            new DbmsChangeSetFilter(database));
-
-                    doRollback(rollbackScript, logIterator, contexts, labelExpression);
-                }
-                catch (Throwable t) {
-                    handleRollbackException(t, operationCommand);
-                    throw t;
-                } finally {
-                    handleRollbackFinally(lockService);
-                }
-            }
-        });
-
-    }
-
-    /**
-     * Handle an exception thrown by a rollback method.
-     */
-    private void handleRollbackException(Throwable t, String operationName) throws IOException {
-        try (MdcObject deploymentOutcomeMdc = Scope.getCurrentScope().addMdcValue(MdcKey.DEPLOYMENT_OUTCOME, MdcValue.COMMAND_FAILED)) {
-            Scope.getCurrentScope().getLog(getClass()).info(operationName + " command encountered an exception.");
-        }
-=======
         new CommandScope(RollbackToDateCommandStep.COMMAND_NAME)
                 .addArgumentValue(DbUrlConnectionCommandStep.DATABASE_ARG, Liquibase.this.getDatabase())
                 .addArgumentValue(DatabaseChangelogCommandStep.CHANGELOG_FILE_ARG, changeLogFile)
@@ -994,7 +724,6 @@
                 .addArgumentValue(AbstractRollbackCommandStep.ROLLBACK_SCRIPT_ARG, rollbackScript)
                 .execute();
 
->>>>>>> c2e6cf9f
     }
     // ---------- End RollbackToDate Family of methods
 
@@ -1084,28 +813,14 @@
     private void doChangeLogSyncSql(String tag, Contexts contexts, LabelExpression labelExpression, Writer output,
                                     Supplier<String> header) throws LiquibaseException {
         String commandToRun = StringUtil.isEmpty(tag) ? ChangelogSyncSqlCommandStep.COMMAND_NAME[0] : ChangelogSyncToTagSqlCommandStep.COMMAND_NAME[0];
-<<<<<<< HEAD
-        runInScope(() -> {
-            new CommandScope(commandToRun)
-                    .addArgumentValue(DbUrlConnectionCommandStep.DATABASE_ARG, Liquibase.this.getDatabase())
-                    .addArgumentValue(DatabaseChangelogCommandStep.CHANGELOG_FILE_ARG, changeLogFile)
-                    .addArgumentValue(DatabaseChangelogCommandStep.CONTEXTS_ARG, (contexts != null? contexts.toString() : null))
-                    .addArgumentValue(DatabaseChangelogCommandStep.LABEL_FILTER_ARG, (labelExpression != null ? labelExpression.getOriginalString() : null))
-                    .addArgumentValue(ChangelogSyncToTagSqlCommandStep.TAG_ARG, tag)
-                    .setOutput(new WriterOutputStream(output, GlobalConfiguration.OUTPUT_FILE_ENCODING.getCurrentValue()))
-                    .execute();
-        });
-=======
         runInScope(() -> new CommandScope(commandToRun)
                 .addArgumentValue(DbUrlConnectionCommandStep.DATABASE_ARG, Liquibase.this.getDatabase())
                 .addArgumentValue(DatabaseChangelogCommandStep.CHANGELOG_FILE_ARG, changeLogFile)
-                .addArgumentValue(ChangelogSyncSqlCommandStep.HUB_CHANGE_EXEC_LISTENER_ARG, changeExecListener)
                 .addArgumentValue(DatabaseChangelogCommandStep.CONTEXTS_ARG, (contexts != null? contexts.toString() : null))
                 .addArgumentValue(DatabaseChangelogCommandStep.LABEL_FILTER_ARG, (labelExpression != null ? labelExpression.getOriginalString() : null))
                 .addArgumentValue(ChangelogSyncToTagSqlCommandStep.TAG_ARG, tag)
                 .setOutput(new WriterOutputStream(output, GlobalConfiguration.OUTPUT_FILE_ENCODING.getCurrentValue()))
                 .execute());
->>>>>>> c2e6cf9f
     }
 
     public void markNextChangeSetRan(String contexts, Writer output) throws LiquibaseException {
