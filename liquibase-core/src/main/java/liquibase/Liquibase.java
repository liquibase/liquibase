--- conflicted
+++ resolved
@@ -51,10 +51,6 @@
 import liquibase.serializer.ChangeLogSerializer;
 import liquibase.structure.DatabaseObject;
 import liquibase.util.*;
-<<<<<<< HEAD
-import net.snowflake.client.jdbc.internal.apache.commons.io.output.WriterOutputStream;
-=======
->>>>>>> c317da70
 
 import javax.xml.parsers.ParserConfigurationException;
 import java.io.IOException;
@@ -1551,17 +1547,10 @@
         runInScope(() -> {
             new CommandScope(commandToRun)
                     .addArgumentValue(DbUrlConnectionCommandStep.DATABASE_ARG, Liquibase.this.getDatabase())
-<<<<<<< HEAD
-                    .addArgumentValue(ChangelogSyncCommandStep.CHANGELOG_FILE_ARG, changeLogFile)
-                    .addArgumentValue(ChangelogSyncCommandStep.HUB_CHANGE_EXEC_LISTENER_ARG, changeExecListener)
-                    .addArgumentValue(ChangelogSyncCommandStep.CONTEXTS_ARG, (contexts != null? contexts.toString() : null))
-                    .addArgumentValue(ChangelogSyncCommandStep.LABEL_FILTER_ARG, (labelExpression != null ? labelExpression.getOriginalString() : null))
-=======
                     .addArgumentValue(DatabaseChangelogCommandStep.CHANGELOG_FILE_ARG, changeLogFile)
                     .addArgumentValue(ChangelogSyncCommandStep.HUB_CHANGE_EXEC_LISTENER_ARG, changeExecListener)
                     .addArgumentValue(DatabaseChangelogCommandStep.CONTEXTS_ARG, (contexts != null? contexts.toString() : null))
                     .addArgumentValue(DatabaseChangelogCommandStep.LABEL_FILTER_ARG, (labelExpression != null ? labelExpression.getOriginalString() : null))
->>>>>>> c317da70
                     .addArgumentValue(ChangelogSyncToTagCommandStep.TAG_ARG, tag)
                     .execute();
         });
@@ -1584,17 +1573,10 @@
         runInScope(() -> {
             new CommandScope(commandToRun)
                     .addArgumentValue(DbUrlConnectionCommandStep.DATABASE_ARG, Liquibase.this.getDatabase())
-<<<<<<< HEAD
-                    .addArgumentValue(ChangelogSyncSqlCommandStep.CHANGELOG_FILE_ARG, changeLogFile)
-                    .addArgumentValue(ChangelogSyncSqlCommandStep.HUB_CHANGE_EXEC_LISTENER_ARG, changeExecListener)
-                    .addArgumentValue(ChangelogSyncSqlCommandStep.CONTEXTS_ARG, (contexts != null? contexts.toString() : null))
-                    .addArgumentValue(ChangelogSyncSqlCommandStep.LABEL_FILTER_ARG, (labelExpression != null ? labelExpression.getOriginalString() : null))
-=======
                     .addArgumentValue(DatabaseChangelogCommandStep.CHANGELOG_FILE_ARG, changeLogFile)
                     .addArgumentValue(ChangelogSyncSqlCommandStep.HUB_CHANGE_EXEC_LISTENER_ARG, changeExecListener)
                     .addArgumentValue(DatabaseChangelogCommandStep.CONTEXTS_ARG, (contexts != null? contexts.toString() : null))
                     .addArgumentValue(DatabaseChangelogCommandStep.LABEL_FILTER_ARG, (labelExpression != null ? labelExpression.getOriginalString() : null))
->>>>>>> c317da70
                     .addArgumentValue(ChangelogSyncToTagSqlCommandStep.TAG_ARG, tag)
                     .setOutput(new WriterOutputStream(output, GlobalConfiguration.OUTPUT_FILE_ENCODING.getCurrentValue()))
                     .execute();
