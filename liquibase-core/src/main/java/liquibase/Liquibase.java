--- conflicted
+++ resolved
@@ -34,11 +34,8 @@
 import liquibase.parser.ChangeLogParser;
 import liquibase.parser.ChangeLogParserFactory;
 import liquibase.parser.core.xml.XMLChangeLogSAXParser;
-<<<<<<< HEAD
-=======
 import liquibase.resource.PathHandlerFactory;
 import liquibase.resource.Resource;
->>>>>>> b6a848b8
 import liquibase.resource.ResourceAccessor;
 import liquibase.serializer.ChangeLogSerializer;
 import liquibase.snapshot.DatabaseSnapshot;
@@ -237,13 +234,10 @@
      */
     public void update(Contexts contexts, LabelExpression labelExpression, boolean checkLiquibaseTables) throws LiquibaseException {
         runInScope(() -> {
-<<<<<<< HEAD
             if (isUpToDateFastCheck(contexts, labelExpression)) {
                 return;
             }
 
-=======
->>>>>>> b6a848b8
             LockService lockService = LockServiceFactory.getInstance().getLockService(database);
             lockService.waitForLock();
 
