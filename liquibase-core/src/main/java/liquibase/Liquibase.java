--- conflicted
+++ resolved
@@ -1781,7 +1781,6 @@
      *
      */
     public void changeLogSync(String tag, Contexts contexts, LabelExpression labelExpression) throws LiquibaseException {
-<<<<<<< HEAD
         runInScope(() -> {
             CommandScope changelogSync = new CommandScope(ChangelogSyncCommandStep.COMMAND_NAME[0])
                     .addArgumentValue(DbUrlConnectionCommandStep.DATABASE_ARG, Liquibase.this.getDatabase())
@@ -1791,81 +1790,6 @@
                     .addArgumentValue(ChangelogSyncCommandStep.LABEL_FILTER_ARG, labelExpression.getOriginalString());
 
             changelogSync.execute();
-=======
-        changeLogParameters.setContexts(contexts);
-        changeLogParameters.setLabels(labelExpression);
-
-        runInScope(new Scope.ScopedRunner() {
-            @Override
-            public void run() throws Exception {
-
-                LockService lockService = LockServiceFactory.getInstance().getLockService(database);
-                lockService.waitForLock();
-
-                Operation changeLogSyncOperation = null;
-                BufferedLogService bufferLog = new BufferedLogService();
-                DatabaseChangeLog changeLog = null;
-                HubUpdater hubUpdater = null;
-
-                try {
-                    changeLog = getDatabaseChangeLog();
-                    checkLiquibaseTables(true, changeLog, contexts, labelExpression);
-                    ChangeLogHistoryServiceFactory.getInstance().getChangeLogService(database).generateDeploymentId();
-
-                    changeLog.validate(database, contexts, labelExpression);
-
-                    //
-                    // Let the user know that they can register for Hub
-                    //
-                    hubUpdater = new HubUpdater(new Date(), changeLog, database);
-                    hubUpdater.register(changeLogFile);
-
-                    //
-                    // Create an iterator which will be used with a ListVisitor
-                    // to grab the list of changesets for the update
-                    //
-                    ChangeLogIterator listLogIterator = buildChangeLogIterator(tag, changeLog, contexts, labelExpression);
-
-                    //
-                    // Create or retrieve the Connection
-                    // Make sure the Hub is available here by checking the return
-                    //
-                    Connection connection = getConnection(changeLog);
-                    if (connection != null) {
-                        String operationCommand = (tag == null ? "changelog-sync" : "changelog-sync-to-tag");
-                        changeLogSyncOperation =
-                            hubUpdater.preUpdateHub("CHANGELOGSYNC", operationCommand, connection, changeLogFile, contexts, labelExpression, listLogIterator);
-                    }
-
-                    //
-                    // If we are doing Hub then set up a HubChangeExecListener
-                    //
-                    if (connection != null) {
-                        changeLogSyncListener = new HubChangeExecListener(changeLogSyncOperation, changeExecListener);
-                    }
-
-                    ChangeLogIterator runChangeLogIterator = buildChangeLogIterator(tag, changeLog, contexts, labelExpression);
-                    CompositeLogService compositeLogService = new CompositeLogService(true, bufferLog);
-                    Scope.child(Scope.Attr.logService.name(), compositeLogService, () -> runChangeLogIterator.run(new ChangeLogSyncVisitor(database, changeLogSyncListener),
-                            new RuntimeEnvironment(database, contexts, labelExpression)));
-                    hubUpdater.postUpdateHub(changeLogSyncOperation, bufferLog);
-                }
-                catch (Exception e) {
-                    if (changeLogSyncOperation != null) {
-                        hubUpdater.postUpdateHubExceptionHandling(changeLogSyncOperation, bufferLog, e.getMessage());
-                    }
-                    throw e;
-                } finally {
-                    try {
-                        lockService.releaseLock();
-                    } catch (LockException e) {
-                        LOG.severe(MSG_COULD_NOT_RELEASE_LOCK, e);
-                    }
-                    resetServices();
-                    setChangeExecListener(null);
-                }
-            }
->>>>>>> 3c214eed
         });
 
     }
