--- conflicted
+++ resolved
@@ -18,6 +18,7 @@
 import liquibase.statement.CallableSqlStatement;
 import liquibase.statement.CompoundStatement;
 import liquibase.statement.ExecutablePreparedStatement;
+import liquibase.statement.ExecutableConnectionStatement;
 import liquibase.statement.SqlStatement;
 import liquibase.util.JdbcUtils;
 import liquibase.util.StringUtils;
@@ -112,15 +113,13 @@
     @Override
     public void execute(final SqlStatement sql, final List<SqlVisitor> sqlVisitors) throws DatabaseException {
         if(sql instanceof ExecutablePreparedStatement) {
-            ((ExecutablePreparedStatement) sql).execute(new PreparedStatementFactory((JdbcConnection)database.getConnection()));        	
+            ((ExecutablePreparedStatement) sql)
+                    .execute(new PreparedStatementFactory((JdbcConnection) database.getConnection()));
+            return;
         } else if(sql instanceof ExecutableConnectionStatement) {
-        	((ExecutableConnectionStatement) sql).execute((JdbcConnection)database.getConnection());        	
-        } else {
-        	execute(new ExecuteStatementCallback(sql, sqlVisitors), sqlVisitors);
-        }
-<<<<<<< HEAD
-=======
-        if (sql instanceof CompoundStatement) {
+            ((ExecutableConnectionStatement) sql).execute((JdbcConnection) database.getConnection());
+            return;
+        } else if (sql instanceof CompoundStatement) {
             if (database instanceof Db2zDatabase) {
                 executeDb2ZosComplexStatement(sql);
                 return;
@@ -128,7 +127,6 @@
         }
 
         execute(new ExecuteStatementCallback(sql, sqlVisitors), sqlVisitors);
->>>>>>> d8df5a47
     }
 
     public Object query(final SqlStatement sql, final ResultSetExtractor rse) throws DatabaseException {
