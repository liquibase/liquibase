package liquibase.change;

import java.math.BigInteger;
import java.text.NumberFormat;
import java.text.ParseException;
import java.util.Date;
import java.util.List;
import java.util.Locale;

import liquibase.exception.UnexpectedLiquibaseException;
import liquibase.parser.core.ParsedNode;
import liquibase.parser.core.ParsedNodeException;
import liquibase.resource.ResourceAccessor;
import liquibase.serializer.AbstractLiquibaseSerializable;
import liquibase.statement.DatabaseFunction;
import liquibase.statement.SequenceCurrentValueFunction;
import liquibase.statement.SequenceNextValueFunction;
import liquibase.structure.core.Column;
import liquibase.structure.core.ForeignKey;
import liquibase.structure.core.PrimaryKey;
import liquibase.structure.core.Table;
import liquibase.structure.core.UniqueConstraint;
import liquibase.util.ISODateFormat;
import liquibase.util.StringUtils;

/**
 * The standard configuration used by Change classes to represent a column.
 * It is not required that a column-based Change uses this class, but parsers should look for it so it is a helpful convenience.
 * The definitions of "defaultValue" and "value" will vary based on the Change and may not be applicable in all cases.
 */
public class ColumnConfig extends AbstractLiquibaseSerializable {
    private String name;
    private Boolean computed;
    private String type;
    private String value;
    private Number valueNumeric;
    private Date valueDate;
    private Boolean valueBoolean;
    private String valueBlobFile;
    private String valueClobFile;
    private String encoding;
    private DatabaseFunction valueComputed;
    private SequenceNextValueFunction valueSequenceNext;
    private SequenceCurrentValueFunction valueSequenceCurrent;

    private String defaultValue;
    private Number defaultValueNumeric;
    private Date defaultValueDate;
    private Boolean defaultValueBoolean;
    private DatabaseFunction defaultValueComputed;
    private SequenceNextValueFunction defaultValueSequenceNext;

    private ConstraintsConfig constraints;
    private Boolean autoIncrement;
    private BigInteger startWith;
    private BigInteger incrementBy;
    private String remarks;
    private Boolean descending;

    /**
     * Create a ColumnConfig object based on a {@link Column} snapshot.
     * It will attempt to set as much as possible based on the information in the snapshot.
     */
    public ColumnConfig(Column columnSnapshot) {
<<<<<<< HEAD
        setName(columnSnapshot.getSimpleName());
        setComputed(columnSnapshot.getComputed());
=======
        setName(columnSnapshot.getName());
        setComputed(columnSnapshot.getComputed() != null && columnSnapshot.getComputed() ? Boolean.TRUE : null);
        setDescending(columnSnapshot.getDescending() != null && columnSnapshot.getDescending() ? Boolean.TRUE : null);
>>>>>>> 0895f6de
        if (columnSnapshot.getType() != null) {
            setType(columnSnapshot.getType().toString());
        }

        if (columnSnapshot.getRelation() != null && columnSnapshot.getRelation() instanceof Table) {
            if (columnSnapshot.getDefaultValue() != null) {
                setDefaultValue(columnSnapshot.getDefaultValue().toString());
            }

            boolean nonDefaultConstraints = false;
            ConstraintsConfig constraints = new ConstraintsConfig();

            if (columnSnapshot.isNullable() != null && !columnSnapshot.isNullable()) {
                constraints.setNullable(columnSnapshot.isNullable());
                nonDefaultConstraints = true;
            }

            if (columnSnapshot.isAutoIncrement()) {
                setAutoIncrement(true);
                setStartWith(columnSnapshot.getAutoIncrementInformation().getStartWith());
                setIncrementBy(columnSnapshot.getAutoIncrementInformation().getIncrementBy());
            } else {
                setAutoIncrement(false);
            }


            Table table = (Table) columnSnapshot.getRelation();
            PrimaryKey primaryKey = table.getPrimaryKey();
            if (primaryKey != null && primaryKey.getColumnNamesAsList().contains(columnSnapshot.getName())) {
                constraints.setPrimaryKey(true);
                constraints.setPrimaryKeyName(primaryKey.getSimpleName());
                constraints.setPrimaryKeyTablespace(primaryKey.getTablespace());
                nonDefaultConstraints = true;
            }

            List<UniqueConstraint> uniqueConstraints = table.getUniqueConstraints();
            if (uniqueConstraints != null) {
                for (UniqueConstraint constraint : uniqueConstraints) {
                    if (constraint.getColumnNames().contains(getName())) {
                        constraints.setUnique(true);
                        constraints.setUniqueConstraintName(constraint.getSimpleName());
                        nonDefaultConstraints = true;
                    }
                }
            }

            List<ForeignKey> fks = table.getOutgoingForeignKeys();
            if (fks != null) {
                for (ForeignKey fk : fks) {
                    if (fk.getForeignKeyColumns() != null && fk.getForeignKeyColumns().size() == 1 && fk.getForeignKeyColumns().get(0).getName().equals(getName())) {
                        constraints.setForeignKeyName(fk.getSimpleName());
                        constraints.setReferences(fk.getPrimaryKeyTable().getName() + "(" + fk.getPrimaryKeyColumns().get(0).getName() + ")");
                        nonDefaultConstraints = true;
                    }
                }
            }

//            if (constraints.isPrimaryKey() == null) {
//                constraints.setPrimaryKey(false);
//            }
//            if (constraints.isUnique() == null) {
//                constraints.setUnique(false);
//            }
            if (nonDefaultConstraints) {
                setConstraints(constraints);
            }
        }

        setRemarks(columnSnapshot.getRemarks());
    }

    /**
     * Create am empty ColumnConfig object. Boolean and other object values will default to null.
     */
    public ColumnConfig() {
    }




    /**
     * The name of the column.
     */
    public String getName() {
        return name;
    }

    public ColumnConfig setName(String name) {
        this.name = name;
        return this;
    }

    public ColumnConfig setName(String name, boolean computed) {
        setComputed(computed);
        return setName(name);
    }

    public Boolean getComputed() {
        return computed;
    }

    public ColumnConfig setComputed(Boolean computed) {
        this.computed = computed;
        return this;
    }

    /**
     * The data type fof the column.
     * This value will pass through {@link liquibase.datatype.DataTypeFactory#fromDescription(String, liquibase.database.Database)} before being included in SQL.
     */
    public String getType() {
        return type;
    }

    public ColumnConfig setType(String type) {
        this.type = type;
        return this;
    }

    /**
     * The String value to set this column to. If you do not want the value set by {@link #setValue(String)}
     * use a more specific function like {@link #getValueNumeric()} or the more generic {@link #getValueObject()}
     * <p></p>
     * If performing an data manipulation operation, the setValue* functions should be used to set what the columns should be set to.
     * If performing a data definition operation, this setValue* functions should be used to set what existing rows should be set to (may be different than the default value for new rows)
     */
    public String getValue() {
        return value;
    }


    /**
     * Sets the string value this column should be set to.
     * If you are trying to set a value type other than a string, use the more specific functions like {@link #setValueNumeric(Number)}.
     * This method does no processing of the string. Any trimming is expected to be done beforehand. It does not conver the string "null" to null
     * so that you can set the string "null" as a value if you are feeling particularly crazy.
     */
    public ColumnConfig setValue(String value) {
        this.value = value;

        return this;
    }

    /**
     * Return the numeric value this column should be set to.
     * @see #setValue(String)
     */
    public Number getValueNumeric() {
        return valueNumeric;
    }


    /**
     * Set the number this column should be set to. Supports integers and decimals, and strips off any wrapping parentheses.
     * If the passed value cannot be parsed as a number, it is assumed to be a function that returns a number.
     * If the value "null" is passed, it will set a null value.
     */
    public ColumnConfig setValueNumeric(String valueNumeric) {
        if (valueNumeric == null || valueNumeric.equalsIgnoreCase("null")) {
            this.valueNumeric = null;
        } else {
            if (valueNumeric.startsWith("(")) {
                valueNumeric = valueNumeric.replaceFirst("^\\(", "");
                valueNumeric = valueNumeric.replaceFirst("\\)$", "");
            }

            try {
                this.valueNumeric = ValueNumeric.of(Locale.US, valueNumeric);
            } catch (ParseException e) {
                this.valueComputed = new DatabaseFunction(valueNumeric);
            }
        }

        return this;
    }

    public ColumnConfig setValueNumeric(Number valueNumeric) {
        this.valueNumeric = valueNumeric;

        return this;
    }

    /**
     * Added for groovy tests that can't tell types apart for nulls values
     */
    protected ColumnConfig setValueNumeric(Object valueNumeric) {
        if (valueNumeric == null) {
            this.valueNumeric = null;
        } else if (valueNumeric instanceof String) {
            return setValueNumeric((String) valueNumeric);
        } else if (valueNumeric instanceof Number) {
            return setValueNumeric((Number) valueNumeric);
        } else {
            throw new UnexpectedLiquibaseException("Cannot set valueNumeric to a "+valueNumeric.getClass().getName());
        }

        return this;
    }


	public static class ValueNumeric extends Number {
		private static final long serialVersionUID = 1381154777956917462L;
		
		private final Number delegate;
		private final String value;

		private static ValueNumeric of(Locale locale, String value) throws ParseException {
			final Number parsedNumber = NumberFormat.getInstance(locale)
					.parse(value);
			return new ValueNumeric(value, parsedNumber);
		}

		private ValueNumeric(final String value, final Number numeric) {
			this.delegate = numeric;
			this.value = value;
		}

		@Override
		public double doubleValue() {
			return delegate.doubleValue();
		}

		@Override
		public float floatValue() {
			return delegate.floatValue();
		}

		@Override
		public int intValue() {
			return delegate.intValue();
		}

		@Override
		public long longValue() {
			return delegate.longValue();
		}

		@Override
		public String toString() {
			return value;
		}

        @Override
        public boolean equals(Object obj) {
            if (obj == null) {
                return false;
            }

            if (!(obj instanceof Number)) {
                return false;
            }
            return obj.toString().equals(this.toString());
        }

        @Override
        public int hashCode() {
            return this.toString().hashCode();
        }

        public Number getDelegate() {
          return delegate;
        }
    }

    /**
     * Return the boolean value this column should be set to.
     * @see #setValue(String)
     */
    public Boolean getValueBoolean() {
        return valueBoolean;
    }

    public ColumnConfig setValueBoolean(Boolean valueBoolean) {
        this.valueBoolean = valueBoolean;

        return this;
    }

    /**
     * Set the valueBoolean based on a given string.
     * If the passed value cannot be parsed as a date, it is assumed to be a function that returns a boolean.
     * If the string "null" or an empty string is passed, it will set a null value.
     * If "1" is passed, defaultValueBoolean is set to true. If 0 is passed, defaultValueBoolean is set to false
     */
    public ColumnConfig setValueBoolean(String valueBoolean) {
        valueBoolean = StringUtils.trimToNull(valueBoolean);
        if (valueBoolean == null || valueBoolean.equalsIgnoreCase("null")) {
            this.valueBoolean = null;
        } else {
            if (valueBoolean.equalsIgnoreCase("true") || valueBoolean.equals("1")) {
                this.valueBoolean = true;
            } else if (valueBoolean.equalsIgnoreCase("false") || valueBoolean.equals("0")) {
                this.valueBoolean = false;
            } else {
                this.valueComputed = new DatabaseFunction(valueBoolean);
            }

        }

        return this;
    }

    /**
     * Added for groovy tests that can't tell types apart for nulls values
     */
    protected ColumnConfig setValueBoolean(Object valueBoolean) {
        if (valueBoolean == null) {
            this.valueBoolean = null;
        } else if (valueBoolean instanceof String) {
            return setValueBoolean((String) valueBoolean);
        } else if (valueBoolean instanceof Boolean) {
            return setValueBoolean((Boolean) valueBoolean);
        } else {
            throw new UnexpectedLiquibaseException("Cannot set valueBoolean to a "+valueBoolean.getClass().getName());
        }

        return this;
    }

    /**
     * Return the function this column should be set from.
     * @see #setValue(String)
     */

    public DatabaseFunction getValueComputed() {
        return valueComputed;
    }

    public ColumnConfig setValueComputed(DatabaseFunction valueComputed) {
        this.valueComputed = valueComputed;

        return this;
    }

    public ColumnConfig setValueSequenceNext(SequenceNextValueFunction valueSequenceNext) {
        this.valueSequenceNext = valueSequenceNext;

        return this;
    }

    public SequenceNextValueFunction getValueSequenceNext() {
        return valueSequenceNext;
    }

    public ColumnConfig setValueSequenceCurrent(SequenceCurrentValueFunction valueSequenceCurrent) {
        this.valueSequenceCurrent = valueSequenceCurrent;

        return this;
    }

    public SequenceCurrentValueFunction getValueSequenceCurrent() {
        return valueSequenceCurrent;
    }

    /**
     * Return the date value this column should be set to.
     * @see #setValue(String)
     */
    public Date getValueDate() {
        return valueDate;
    }

    public ColumnConfig setValueDate(Date valueDate) {
        this.valueDate = valueDate;

        return this;
    }

    /**
     * Set the date this column should be set to. Supports any of the date or datetime formats handled by {@link ISODateFormat}.
     * If the passed value cannot be parsed as a date, it is assumed to be a function that returns a date.
     * If the string "null" is passed, it will set a null value.
     */
    public ColumnConfig setValueDate(String valueDate) {
        if (valueDate == null || valueDate.equalsIgnoreCase("null")) {
            this.valueDate = null;
        } else {
            try {
                this.valueDate = new ISODateFormat().parse(valueDate);
            } catch (ParseException e) {
                //probably a function
                this.valueComputed = new DatabaseFunction(valueDate);
            }
        }

        return this;
    }

    /**
     * Return the file containing the data to load into a BLOB.
     * @see #setValue(String)
     */
    public String getValueBlobFile() {
        return valueBlobFile;
    }

    public ColumnConfig setValueBlobFile(String valueBlobFile) {
        this.valueBlobFile = valueBlobFile;
        return this;
    }

    /**
     * Return the file containing the data to load into a CLOB.
     * @see #setValue(String)
     */
    public String getValueClobFile() {
        return valueClobFile;
    }

    public ColumnConfig setValueClobFile(String valueClobFile) {
        this.valueClobFile = valueClobFile;
        return this;
    }

    /**
     * Return encoding of a file, referenced via {@link #valueClobFile}.
     */
    public String getEncoding() {
        return encoding;
    }
    
    public ColumnConfig setEncoding(String encoding) {
        this.encoding = encoding;
        return this;
    }
    
    /**
     * Return the value from whatever setValue* function was called. Will return null if none were set.
     */
    public Object getValueObject() {
        if (getValue() != null) {
            return getValue();
        } else if (getValueBoolean() != null) {
            return getValueBoolean();
        } else if (getValueNumeric() != null) {
            return getValueNumeric();
        } else if (getValueDate() != null) {
            return getValueDate();
        } else if (getValueComputed() != null) {
            return getValueComputed();
        } else if (getValueClobFile() != null) {
            return getValueClobFile();
        } else if (getValueBlobFile() != null) {
            return getValueBlobFile();
        } else if (getValueSequenceNext() != null) {
            return getValueSequenceNext();
        } else if (getValueSequenceCurrent() != null) {
            return getValueSequenceCurrent();
        }
        return null;
    }


    /**
     * The String default value to assign to this column. If you do not want the default set by {@link #setDefaultValue(String)}
     * use a more specific function like {@link #getDefaultValueNumeric()} or the more generic {@link #getDefaultValueObject()}
     */
    public String getDefaultValue() {
        return defaultValue;
    }

    /**
     * Sets the string default value to assign to this column. If you are trying to set a default value type other than a string, use the more specific functions
     * like {@link #setDefaultValueNumeric(Number)}.
     * This method does no processing of the string. Any trimming is expected to be done beforehand. It does not convert the string "null" to null
     * so that you can set the string "null" as a value if you are feeling particularly crazy.
     */
    public ColumnConfig setDefaultValue(String defaultValue) {
        this.defaultValue = defaultValue;

        return this;
    }


    /**
     * Return the numeric value this column should default to.
     * @see #setDefaultValue(String)
     */
    public Number getDefaultValueNumeric() {
        return defaultValueNumeric;
    }

    public ColumnConfig setDefaultValueNumeric(Number defaultValueNumeric) {
        this.defaultValueNumeric = defaultValueNumeric;

        return this;
    }

    /**
     * Set the number this column should use as its default. Supports integers and decimals, and strips off any wrapping parentheses.
     * If the passed value cannot be parsed as a number, it is assumed to be a function that returns a number.
     * If the value "null" is passed, it will set a null value.
     * <p></p>
     * A special case is made for "GENERATED_BY_DEFAULT" which simply sets the ColumnConfig object to autoIncrement.
     */
    public ColumnConfig setDefaultValueNumeric(String defaultValueNumeric) {
        if (defaultValueNumeric == null || defaultValueNumeric.equalsIgnoreCase("null")) {
            this.defaultValueNumeric = null;
        } else {
            if ("GENERATED_BY_DEFAULT".equals(defaultValueNumeric)) {
                setAutoIncrement(true);
            } else {
                if (defaultValueNumeric.startsWith("(")) {
                    defaultValueNumeric = defaultValueNumeric.replaceFirst("^\\(", "");
                    defaultValueNumeric = defaultValueNumeric.replaceFirst("\\)$", "");
                }
                try {
                    this.defaultValueNumeric = ValueNumeric.of(Locale.US, defaultValueNumeric);
                } catch (ParseException e) {
                    this.defaultValueComputed = new DatabaseFunction(defaultValueNumeric);
                }
            }
        }

        return this;
    }

    /**
     * Added for groovy tests that can't tell types apart for nulls values
     */
    protected ColumnConfig setDefaultValueNumeric(Object defaultValueNumeric) {
        if (defaultValueNumeric == null) {
            this.defaultValueNumeric = null;
        } else if (defaultValueNumeric instanceof String) {
            return setDefaultValueNumeric((String) defaultValueNumeric);
        } else if (defaultValueNumeric instanceof Number) {
            return setDefaultValueNumeric((Number) defaultValueNumeric);
        } else {
            throw new UnexpectedLiquibaseException("Cannot set defaultValueNumeric to a "+defaultValueNumeric.getClass().getName());
        }

        return this;
    }

    /**
     * Added for groovy tests that can't tell types apart for nulls values
     */
    protected ColumnConfig setDefaultValueDate(Object defaultValueDate) {
        if (defaultValueDate == null) {
            this.defaultValueDate = null;
        } else if (defaultValueDate instanceof String) {
            return setDefaultValueDate((String) defaultValueDate);
        } else if (defaultValueDate instanceof Date) {
            return setDefaultValueDate((Date) defaultValueDate);
        } else {
            throw new UnexpectedLiquibaseException("Cannot set defaultValueDate to a "+defaultValueDate.getClass().getName());
        }

        return this;
    }

    /**
     * Return the date value this column should default to.
     * @see #setDefaultValue(String)
     */
    public Date getDefaultValueDate() {
        return defaultValueDate;
    }

    /**
     * Set the date this column should default to. Supports any of the date or datetime formats handled by {@link ISODateFormat}.
     * If the passed value cannot be parsed as a date, it is assumed to be a function that returns a date.
     * If the string "null" or an empty string is passed, it will set a null value.
     */
    public ColumnConfig setDefaultValueDate(String defaultValueDate) {
        defaultValueDate = StringUtils.trimToNull(defaultValueDate);
        if (defaultValueDate == null || defaultValueDate.equalsIgnoreCase("null")) {
            this.defaultValueDate = null;
        } else {
            try {
                this.defaultValueDate = new ISODateFormat().parse(defaultValueDate);
            } catch (ParseException e) {
                //probably a computed date
                this.defaultValueComputed = new DatabaseFunction(defaultValueDate);
            }
        }

        return this;
    }

    /**
     * Added for groovy tests that can't tell types apart for nulls values
     */
    protected ColumnConfig setValueDate(Object valueDate) {
        if (valueDate == null) {
            this.valueDate = null;
        } else if (valueDate instanceof String) {
            return setValueDate((String) valueDate);
        } else if (valueDate instanceof Date) {
            return setValueDate((Date) valueDate);
        } else {
            throw new UnexpectedLiquibaseException("Cannot set valueDate to a "+valueDate.getClass().getName());
        }

        return this;
    }


    public ColumnConfig setDefaultValueDate(Date defaultValueDate) {
        this.defaultValueDate = defaultValueDate;

        return this;
    }

    /**
     * Return the boolean value this column should default to.
     * @see #setDefaultValue(String)
     */
    public Boolean getDefaultValueBoolean() {
        return defaultValueBoolean;
    }

    public ColumnConfig setDefaultValueBoolean(Boolean defaultValueBoolean) {
        this.defaultValueBoolean = defaultValueBoolean;

        return this;
    }

    /**
     * Added for groovy tests that can't tell types apart for nulls values
     */
    protected ColumnConfig setDefaultValueBoolean(Object defaultValueBoolean) {
        if (defaultValueBoolean == null) {
            this.defaultValueBoolean = null;
        } else if (defaultValueBoolean instanceof String) {
            return setDefaultValueBoolean((String) defaultValueBoolean);
        } else if (defaultValueBoolean instanceof Boolean) {
            return setDefaultValueBoolean((Boolean) defaultValueBoolean);
        } else {
            throw new UnexpectedLiquibaseException("Cannot set defaultValueBoolean to a "+defaultValueBoolean.getClass().getName());
        }

        return this;
    }


    /**
     * Set the defaultValueBoolean based on a given string.
     * If the passed value cannot be parsed as a date, it is assumed to be a function that returns a boolean.
     * If the string "null" or an empty string is passed, it will set a null value.
     * If "1" is passed, defaultValueBoolean is set to true. If 0 is passed, defaultValueBoolean is set to false
     */
    public ColumnConfig setDefaultValueBoolean(String defaultValueBoolean) {
        defaultValueBoolean = StringUtils.trimToNull(defaultValueBoolean);
        if (defaultValueBoolean == null || defaultValueBoolean.equalsIgnoreCase("null")) {
            this.defaultValueBoolean = null;
        } else {
            if (defaultValueBoolean.equalsIgnoreCase("true") || defaultValueBoolean.equals("1")) {
                this.defaultValueBoolean = true;
            } else if (defaultValueBoolean.equalsIgnoreCase("false") || defaultValueBoolean.equals("0")) {
                this.defaultValueBoolean = false;
            } else {
                this.defaultValueComputed = new DatabaseFunction(defaultValueBoolean);
            }

        }

        return this;
    }

    /**
     * Return the function whose value should generate this column's default.
     * @see #setDefaultValue(String)
     */
    public DatabaseFunction getDefaultValueComputed() {
        return defaultValueComputed;
    }

    public ColumnConfig setDefaultValueComputed(DatabaseFunction defaultValueComputed) {
        this.defaultValueComputed = defaultValueComputed;

        return this;
    }

    /**
     * Return the value to set this column's default to according to the setDefaultValue* function that was called.
     * If none were called, this function returns null.
     */
    public Object getDefaultValueObject() {
        if (getDefaultValue() != null) {
            return getDefaultValue();
        } else if (getDefaultValueBoolean() != null) {
            return getDefaultValueBoolean();
        } else if (getDefaultValueNumeric() != null) {
            return getDefaultValueNumeric();
        } else if (getDefaultValueDate() != null) {
            return getDefaultValueDate();
        } else if (getDefaultValueComputed() != null) {
            return getDefaultValueComputed();
        } else if (getDefaultValueSequenceNext() != null) {
            return getDefaultValueSequenceNext();
        }
        return null;
    }

    /**
     * Returns the ConstraintsConfig this ColumnConfig is using. Returns null if nho constraints have been assigned yet.
     */
    public ConstraintsConfig getConstraints() {
        return constraints;
    }

    public ColumnConfig setConstraints(ConstraintsConfig constraints) {
        this.constraints = constraints;

        return this;
    }

    /**
     * Returns true if this Column should be set to be auto increment. Returns null if auto-increment hasn't been explicitly assigned.
     */
    public Boolean isAutoIncrement() {
        return autoIncrement;
    }

    public ColumnConfig setAutoIncrement(Boolean autoIncrement) {
        this.autoIncrement = autoIncrement;

        return this;
    }

    /**
     * Return the number to start auto incrementing with.
     */
    public BigInteger getStartWith() {
        return startWith;
    }

    public ColumnConfig setStartWith(BigInteger startWith) {
        this.startWith = startWith;

        return this;
    }

    /**
     * Return the amount to auto increment by.
     */
    public BigInteger getIncrementBy() {
        return incrementBy;
    }

    public ColumnConfig setIncrementBy(BigInteger incrementBy) {
        this.incrementBy = incrementBy;

        return this;
    }

    /**
     * Returns true if any of the setDefaultValue* functions have had a non-null value set
     */
    public boolean hasDefaultValue() {
        return this.getDefaultValue() != null
                || this.getDefaultValueBoolean() != null
                || this.getDefaultValueDate() != null
                || this.getDefaultValueNumeric() != null
                || this.getDefaultValueComputed() != null
                || this.getDefaultValueSequenceNext() != null;
    }

    /**
     * Return the remarks to apply to this column.
     */
    public String getRemarks() {
        return remarks;
    }

    public ColumnConfig setRemarks(String remarks) {
        this.remarks = remarks;
        return this;
    }

    public Boolean getDescending() {
        return descending;
    }

    public ColumnConfig setDescending(Boolean descending) {
        this.descending = descending;
        return this;
    }

    @Override
    public String getSerializedObjectName() {
        return "column";
    }

    public SequenceNextValueFunction getDefaultValueSequenceNext() {
        return defaultValueSequenceNext;
    }

    public ColumnConfig setDefaultValueSequenceNext(SequenceNextValueFunction defaultValueSequenceNext) {
        this.defaultValueSequenceNext = defaultValueSequenceNext;

        return this;
    }
    
    @Override
    public SerializationType getSerializableFieldType(String field) {
        return SerializationType.NAMED_FIELD;
    }

    @Override
    public String getSerializedObjectNamespace() {
        return STANDARD_CHANGELOG_NAMESPACE;
    }

    @Override
    public void load(ParsedNode parsedNode, ResourceAccessor resourceAccessor) throws ParsedNodeException {
        name = parsedNode.getChildValue(null, "name", String.class);
        computed = parsedNode.getChildValue(null, "computed", Boolean.class);
        type = parsedNode.getChildValue(null, "type", String.class);
        encoding = parsedNode.getChildValue(null, "encoding", String.class);
        autoIncrement = parsedNode.getChildValue(null, "autoIncrement", Boolean.class);
        startWith = parsedNode.getChildValue(null, "startWith", BigInteger.class);
        incrementBy = parsedNode.getChildValue(null, "incrementBy", BigInteger.class);
        remarks = parsedNode.getChildValue(null, "remarks", String.class);
        descending = parsedNode.getChildValue(null, "descending", Boolean.class);


        value = parsedNode.getChildValue(null, "value", String.class);
        if (value == null) {
            value = StringUtils.trimToNull((String) parsedNode.getValue());
        }
        
        setValueNumeric(parsedNode.getChildValue(null, "valueNumeric", String.class));

        try {
            valueDate = parsedNode.getChildValue(null, "valueDate", Date.class);
        } catch (ParsedNodeException e) {
            valueComputed = new DatabaseFunction(parsedNode.getChildValue(null, "valueDate", String.class));
        }
        valueBoolean = parsedNode.getChildValue(null, "valueBoolean", Boolean.class);
        valueBlobFile = parsedNode.getChildValue(null, "valueBlobFile", String.class);
        valueClobFile = parsedNode.getChildValue(null, "valueClobFile", String.class);
        String valueComputedString = parsedNode.getChildValue(null, "valueComputed", String.class);
        if (valueComputedString != null) {
            valueComputed = new DatabaseFunction(valueComputedString);
        }
        String valueSequenceNextString = parsedNode.getChildValue(null, "valueSequenceNext", String.class);
        if (valueSequenceNextString != null) {
            valueSequenceNext = new SequenceNextValueFunction(valueSequenceNextString);
        }
        String valueSequenceCurrentString = parsedNode.getChildValue(null, "valueSequenceCurrent", String.class);
        if (valueSequenceCurrentString != null) {
            valueSequenceCurrent = new SequenceCurrentValueFunction(valueSequenceCurrentString);
        }


        defaultValue = parsedNode.getChildValue(null, "defaultValue", String.class);
        
        setDefaultValueNumeric(parsedNode.getChildValue(null, "defaultValueNumeric", String.class));

        try {
            defaultValueDate = parsedNode.getChildValue(null, "defaultValueDate", Date.class);
        } catch (ParsedNodeException e) {
            defaultValueComputed = new DatabaseFunction(parsedNode.getChildValue(null, "defaultValueDate", String.class));
        }
        defaultValueBoolean = parsedNode.getChildValue(null, "defaultValueBoolean", Boolean.class);
        String defaultValueComputedString = parsedNode.getChildValue(null, "defaultValueComputed", String.class);
        if (defaultValueComputedString != null) {
            defaultValueComputed = new DatabaseFunction(defaultValueComputedString);
        }
        String defaultValueSequenceNextString = parsedNode.getChildValue(null, "defaultValueSequenceNext", String.class);
        if (defaultValueSequenceNextString != null) {
            defaultValueSequenceNext = new SequenceNextValueFunction(defaultValueSequenceNextString);
        }

        loadConstraints(parsedNode.getChild(null, "constraints"));
    }

    protected void loadConstraints(ParsedNode constraintsNode) throws ParsedNodeException {
        if (constraintsNode == null) {
            return;
        }

        ConstraintsConfig constraints = new ConstraintsConfig();
        constraints.setNullable(constraintsNode.getChildValue(null, "nullable", Boolean.class));
        constraints.setPrimaryKey(constraintsNode.getChildValue(null, "primaryKey", Boolean.class));
        constraints.setPrimaryKeyName(constraintsNode.getChildValue(null, "primaryKeyName", String.class));
        constraints.setPrimaryKeyTablespace(constraintsNode.getChildValue(null, "primaryKeyTablespace", String.class));
        constraints.setReferences(constraintsNode.getChildValue(null, "references", String.class));
        constraints.setReferencedTableName(constraintsNode.getChildValue(null, "referencedTableName", String.class));
        constraints.setReferencedColumnNames(constraintsNode.getChildValue(null, "referencedColumnNames", String.class));
        constraints.setUnique(constraintsNode.getChildValue(null, "unique", Boolean.class));
        constraints.setUniqueConstraintName(constraintsNode.getChildValue(null, "uniqueConstraintName", String.class));
        constraints.setCheckConstraint(constraintsNode.getChildValue(null, "checkConstraint", String.class));
        constraints.setDeleteCascade(constraintsNode.getChildValue(null, "deleteCascade", Boolean.class));
        constraints.setForeignKeyName(constraintsNode.getChildValue(null, "foreignKeyName", String.class));
        constraints.setInitiallyDeferred(constraintsNode.getChildValue(null, "initiallyDeferred", Boolean.class));
        constraints.setDeferrable(constraintsNode.getChildValue(null, "deferrable", Boolean.class));
        setConstraints(constraints);

    }

    public static ColumnConfig fromName(String name) {
        name = name.trim();
        Boolean descending = null;
        if (name.matches("(?i).*\\s+DESC")) {
            name = name.replaceFirst("(?i)\\s+DESC$", "");
            descending = true;
        } else if (name.matches("(?i).*\\s+ASC")) {
            name = name.replaceFirst("(?i)\\s+ASC$", "");
            descending = false;
        }
        return new ColumnConfig()
                .setName(name)
                .setDescending(descending);
    }

    public static ColumnConfig[] arrayFromNames(String names) {
        if (names == null) {
            return null;
        }
        List<String> nameArray = StringUtils.splitAndTrim(names, ",");
        ColumnConfig[] returnArray = new ColumnConfig[nameArray.size()];
        for (int i = 0; i < nameArray.size(); i++) {
            returnArray[i] = fromName(nameArray.get(i));
        }
        return returnArray;
    }
}<|MERGE_RESOLUTION|>--- conflicted
+++ resolved
@@ -62,14 +62,9 @@
      * It will attempt to set as much as possible based on the information in the snapshot.
      */
     public ColumnConfig(Column columnSnapshot) {
-<<<<<<< HEAD
         setName(columnSnapshot.getSimpleName());
         setComputed(columnSnapshot.getComputed());
-=======
-        setName(columnSnapshot.getName());
-        setComputed(columnSnapshot.getComputed() != null && columnSnapshot.getComputed() ? Boolean.TRUE : null);
         setDescending(columnSnapshot.getDescending() != null && columnSnapshot.getDescending() ? Boolean.TRUE : null);
->>>>>>> 0895f6de
         if (columnSnapshot.getType() != null) {
             setType(columnSnapshot.getType().toString());
         }
