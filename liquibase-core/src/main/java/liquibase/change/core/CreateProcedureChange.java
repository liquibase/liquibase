package liquibase.change.core;

import liquibase.Scope;
import liquibase.change.*;
import liquibase.changelog.ChangeLogParameters;
import liquibase.changelog.ChangeSet;
import liquibase.configuration.GlobalConfiguration;
import liquibase.configuration.LiquibaseConfiguration;
import liquibase.database.Database;
import liquibase.database.DatabaseList;
import liquibase.database.core.AbstractDb2Database;
import liquibase.database.core.HsqlDatabase;
import liquibase.database.core.MSSQLDatabase;
import liquibase.database.core.OracleDatabase;
import liquibase.exception.UnexpectedLiquibaseException;
import liquibase.exception.ValidationErrors;
import liquibase.statement.SqlStatement;
import liquibase.statement.core.CreateProcedureStatement;
import liquibase.util.FileUtil;
import liquibase.util.StreamUtil;
import liquibase.util.StringUtil;

import java.io.ByteArrayInputStream;
import java.io.IOException;
import java.io.InputStream;
import java.io.UnsupportedEncodingException;
import java.util.Map;

@DatabaseChange(
        name = "createProcedure",
        description = "Defines the definition for a stored procedure. This command is better to use for creating " +
                "procedures than the raw sql command because it will not attempt to strip comments or break up lines.\n\n" +
                "Often times it is best to use the CREATE OR REPLACE syntax along with setting runOnChange='true' on the " +
                "enclosing changeSet tag. That way if you need to make a change to your procedure you can simply change your " +
                "existing code rather than creating a new REPLACE PROCEDURE call. The advantage to this approach is that it " +
                "keeps your change log smaller and allows you to more easily see what has changed in your procedure code " +
                "through your source control system's diff command.",
        priority = ChangeMetaData.PRIORITY_DEFAULT)
public class CreateProcedureChange extends AbstractChange implements DbmsTargetedChange, ResourceDependentChange {
    private String comments;
    private String catalogName;
    private String schemaName;
    private String procedureName;
    private String procedureText;
    private String dbms;

    private String path;
    private Boolean relativeToChangelogFile;
    private String encoding;
    private Boolean replaceIfExists;

    @Override
    public boolean generateStatementsVolatile(Database database) {
        return false;
    }

    @Override
    public boolean generateRollbackStatementsVolatile(Database database) {
        return false;
    }

    public String getCatalogName() {
        return catalogName;
    }

    public void setCatalogName(String catalogName) {
        this.catalogName = catalogName;
    }

    public String getSchemaName() {
        return schemaName;
    }

    public void setSchemaName(String schemaName) {
        this.schemaName = schemaName;
    }

    @DatabaseChangeProperty(exampleValue = "new_customer")
    public String getProcedureName() {
        return procedureName;
    }

    public void setProcedureName(String procedureName) {
        this.procedureName = procedureName;
    }

    @DatabaseChangeProperty(exampleValue = "utf8")
    public String getEncoding() {
        return encoding;
    }

    public void setEncoding(String encoding) {
        this.encoding = encoding;
    }

    @DatabaseChangeProperty(
            description = "File containing the procedure text. Either this attribute or a nested procedure text is " +
                    "required.",
            exampleValue = "com/example/my-logic.sql"
    )
    public String getPath() {
        return path;
    }

    public void setPath(String path) {
        this.path = path;
    }

    public Boolean isRelativeToChangelogFile() {
        return relativeToChangelogFile;
    }

    public void setRelativeToChangelogFile(Boolean relativeToChangelogFile) {
        this.relativeToChangelogFile = relativeToChangelogFile;
    }

    @DatabaseChangeProperty(
            exampleValue = "CREATE OR REPLACE PROCEDURE testHello\n" +
                    "    IS\n" +
                    "    BEGIN\n" +
                    "      DBMS_OUTPUT.PUT_LINE('Hello From The Database!');\n" +
                    "    END;",
            serializationType = SerializationType.DIRECT_VALUE)
    /**
     * @deprecated Use getProcedureText() instead
     */
    public String getProcedureBody() {
        return procedureText;
    }

    /**
     * @deprecated Use setProcedureText() instead
     */
    @Deprecated
    public void setProcedureBody(String procedureText) {
        this.procedureText = procedureText;
    }

    @DatabaseChangeProperty(isChangeProperty = false)
    public String getProcedureText() {
        return procedureText;
    }

    public void setProcedureText(String procedureText) {
        this.procedureText = procedureText;
    }

    @DatabaseChangeProperty(
            exampleValue = "h2, oracle",
            since = "3.1"
    )
    public String getDbms() {
        return dbms;
    }

    public void setDbms(final String dbms) {
        this.dbms = dbms;
    }

    public String getComments() {
        return comments;
    }

    public void setComments(String comments) {
        this.comments = comments;
    }

    @DatabaseChangeProperty
    public Boolean getReplaceIfExists() {
        return replaceIfExists;
    }

    public void setReplaceIfExists(Boolean replaceIfExists) {
        this.replaceIfExists = replaceIfExists;
    }

    @Override
    public ValidationErrors validate(Database database) {
        // Not falling back to default because of path/procedureText option group. Need to specify everything.
        ValidationErrors validate = new ValidationErrors();

        validate.checkDisallowedField("catalogName", this.getCatalogName(), database, MSSQLDatabase.class);

        if ((StringUtil.trimToNull(getProcedureText()) != null) && (StringUtil.trimToNull(getPath()) != null)) {
            validate.addError(
<<<<<<< HEAD
                "Cannot specify both 'path' and a nested procedure text in " +
                    Scope.getCurrentScope().getSingleton(ChangeFactory.class).getChangeMetaData(this).getName()
=======
                    "Cannot specify both 'path' and a nested procedure text in " +
                            ChangeFactory.getInstance().getChangeMetaData(this).getName()
>>>>>>> ffc81d0b
            );
        }

        if ((StringUtil.trimToNull(getProcedureText()) == null) && (StringUtil.trimToNull(getPath()) == null)) {
            validate.addError(
<<<<<<< HEAD
                "Must specify either 'path' or a nested procedure text in " +
                    Scope.getCurrentScope().getSingleton(ChangeFactory.class).getChangeMetaData(this).getName()
=======
                    "Cannot specify either 'path' or a nested procedure text in " +
                            ChangeFactory.getInstance().getChangeMetaData(this).getName()
>>>>>>> ffc81d0b
            );
        }

        if ((this.getReplaceIfExists() != null) && (DatabaseList.definitionMatches(getDbms(), database, true))) {
            if (database instanceof MSSQLDatabase) {
                if (this.getReplaceIfExists() && (this.getProcedureName() == null)) {
                    validate.addError("procedureName is required if replaceIfExists = true");
                }
            } else {
                validate.checkDisallowedField("replaceIfExists", this.getReplaceIfExists(), database);
            }
        }
        return validate;
    }

    public InputStream openSqlStream() throws IOException {
        if (path == null) {
            return null;
        }

        try {
            String path = getPath();
            String relativeTo = null;
            final Boolean isRelative = isRelativeToChangelogFile();
            if (isRelative != null && isRelative) {
                relativeTo = getChangeSet().getFilePath();
            }
            return Scope.getCurrentScope().getResourceAccessor().openStream(relativeTo, path);
        } catch (IOException e) {
            throw new IOException(
<<<<<<< HEAD
                "<" + Scope.getCurrentScope().getSingleton(ChangeFactory.class).getChangeMetaData(this).getName() + " path=" +
                path +
                "> -Unable to read file",
                e
=======
                    "<" + ChangeFactory.getInstance().getChangeMetaData(this).getName() + " path=" +
                            path +
                            "> -Unable to read file",
                    e
>>>>>>> ffc81d0b
            );
        }
    }

    /**
     * Calculates the checksum based on the contained SQL.
     *
     * @see liquibase.change.AbstractChange#generateCheckSum()
     */
    @Override
    public CheckSum generateCheckSum() {
        if (this.path == null) {
            return super.generateCheckSum();
        }

        InputStream stream = null;
        try {
            stream = openSqlStream();
        } catch (IOException e) {
            throw new UnexpectedLiquibaseException(e);
        }

        try {
            String procedureText = this.procedureText;
            if ((stream == null) && (procedureText == null)) {
                procedureText = "";
            }

            String encoding =
                    LiquibaseConfiguration.getInstance().getConfiguration(GlobalConfiguration.class).getOutputEncoding();
            if (procedureText != null) {
                try {
                    stream = new ByteArrayInputStream(procedureText.getBytes(encoding));
                } catch (UnsupportedEncodingException e) {
                    throw new AssertionError(encoding +
                            " is not supported by the JVM, this should not happen according to the JavaDoc of " +
                            "the Charset class"
                    );
                }
            }

            CheckSum checkSum = CheckSum.compute(new AbstractSQLChange.NormalizingStream(";", false, false, stream), false);

            return CheckSum.compute(super.generateCheckSum().toString() + ":" + checkSum.toString());
        } finally {
            if (stream != null) {
                try {
                    stream.close();
                } catch (IOException ignore) {
                    // Do nothing
                }
            }
        }

    }

    @Override
    public SqlStatement[] generateStatements(Database database) {
        String endDelimiter = ";";
        if (database instanceof OracleDatabase) {
            endDelimiter = "\n/";
        } else if (database instanceof AbstractDb2Database) {
            endDelimiter = "";
        }

        String procedureText;
        String path = getPath();
        if (path == null) {
            procedureText = StringUtil.trimToNull(getProcedureText());
        } else {
            if (getChangeSet() == null) {
                //only try to read a file when inside a changest. Not when analyizing supported
                procedureText = "NO CHANGESET";
            } else {
                try {
                    InputStream stream = openSqlStream();
                    if (stream == null) {
                        throw new IOException(FileUtil.getFileNotFoundMessage(path));
                    }
                    procedureText = StreamUtil.readStreamAsString(stream, encoding);
                    if (getChangeSet() != null) {
                        ChangeLogParameters parameters = getChangeSet().getChangeLogParameters();
                        if (parameters != null) {
                            procedureText = parameters.expandExpressions(procedureText, getChangeSet().getChangeLog());
                        }
                    }
                } catch (IOException e) {
                    throw new UnexpectedLiquibaseException(e);
                }
            }
        }
        return generateStatements(procedureText, endDelimiter, database);
    }

    protected SqlStatement[] generateStatements(String logicText, String endDelimiter, Database database) {
        CreateProcedureStatement statement =
                new CreateProcedureStatement(
                        getCatalogName(),
                        getSchemaName(),
                        getProcedureName(),
                        logicText,
                        endDelimiter
                );
        statement.setReplaceIfExists(getReplaceIfExists());
        return new SqlStatement[]{
                statement,
        };
    }

    @Override
    public ChangeStatus checkStatus(Database database) {
        return new ChangeStatus().unknown("Cannot check createProcedure status");
    }

    @Override
    public String getConfirmationMessage() {
        return "Stored procedure created";
    }

    @Override
    public String getSerializedObjectNamespace() {
        return STANDARD_CHANGELOG_NAMESPACE;
    }

    @Override
    protected Map<String, Object> createExampleValueMetaData(
            String parameterName, DatabaseChangeProperty changePropertyAnnotation) {

        if ("procedureText".equals(parameterName) || "procedureBody".equals(parameterName)) {
            Map<String, Object> returnMap = super.createExampleValueMetaData(parameterName, changePropertyAnnotation);
            returnMap.put(
                    new HsqlDatabase().getShortName(),
                    "CREATE PROCEDURE new_customer(firstname VARCHAR(50), lastname VARCHAR(50))\n" +
                            "   MODIFIES SQL DATA\n" +
                            "   INSERT INTO CUSTOMERS (first_name, last_name) VALUES (firstname, lastname)"
            );

            return returnMap;
        } else {
            return super.createExampleValueMetaData(parameterName, changePropertyAnnotation);
        }
    }

    @Override
    public InputStream openStream() throws IOException {
        return openSqlStream();
    }
}<|MERGE_RESOLUTION|>--- conflicted
+++ resolved
@@ -183,25 +183,15 @@
 
         if ((StringUtil.trimToNull(getProcedureText()) != null) && (StringUtil.trimToNull(getPath()) != null)) {
             validate.addError(
-<<<<<<< HEAD
-                "Cannot specify both 'path' and a nested procedure text in " +
+                    "Cannot specify both 'path' and a nested procedure text in " +
                     Scope.getCurrentScope().getSingleton(ChangeFactory.class).getChangeMetaData(this).getName()
-=======
-                    "Cannot specify both 'path' and a nested procedure text in " +
-                            ChangeFactory.getInstance().getChangeMetaData(this).getName()
->>>>>>> ffc81d0b
             );
         }
 
         if ((StringUtil.trimToNull(getProcedureText()) == null) && (StringUtil.trimToNull(getPath()) == null)) {
             validate.addError(
-<<<<<<< HEAD
                 "Must specify either 'path' or a nested procedure text in " +
                     Scope.getCurrentScope().getSingleton(ChangeFactory.class).getChangeMetaData(this).getName()
-=======
-                    "Cannot specify either 'path' or a nested procedure text in " +
-                            ChangeFactory.getInstance().getChangeMetaData(this).getName()
->>>>>>> ffc81d0b
             );
         }
 
@@ -232,17 +222,10 @@
             return Scope.getCurrentScope().getResourceAccessor().openStream(relativeTo, path);
         } catch (IOException e) {
             throw new IOException(
-<<<<<<< HEAD
                 "<" + Scope.getCurrentScope().getSingleton(ChangeFactory.class).getChangeMetaData(this).getName() + " path=" +
-                path +
-                "> -Unable to read file",
-                e
-=======
-                    "<" + ChangeFactory.getInstance().getChangeMetaData(this).getName() + " path=" +
                             path +
                             "> -Unable to read file",
                     e
->>>>>>> ffc81d0b
             );
         }
     }
