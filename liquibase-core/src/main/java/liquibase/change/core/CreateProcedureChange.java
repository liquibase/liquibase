--- conflicted
+++ resolved
@@ -6,11 +6,7 @@
 import liquibase.configuration.LiquibaseConfiguration;
 import liquibase.database.Database;
 import liquibase.database.DatabaseList;
-<<<<<<< HEAD
-import liquibase.database.core.DB2Database;
-=======
 import liquibase.database.core.AbstractDb2Database;
->>>>>>> 2ed1377e
 import liquibase.database.core.HsqlDatabase;
 import liquibase.database.core.MSSQLDatabase;
 import liquibase.database.core.OracleDatabase;
@@ -27,24 +23,17 @@
 import java.io.UnsupportedEncodingException;
 import java.util.Map;
 
-<<<<<<< HEAD
-@DatabaseChange(name = "createProcedure",
-        description = "Defines the definition for a stored procedure. This command is better to use for creating procedures than the raw sql command because it will not attempt to strip comments or break up lines.\n\nOften times it is best to use the CREATE OR REPLACE syntax along with setting runOnChange='true' on the enclosing changeSet tag. That way if you need to make a change to your procedure you can simply change your existing code rather than creating a new REPLACE PROCEDURE call. The advantage to this approach is that it keeps your change log smaller and allows you to more easily see what has changed in your procedure code through your source control system's diff command.",
+@DatabaseChange(
+        name = "createProcedure",
+        description = "Defines the definition for a stored procedure. This command is better to use for creating " +
+                "procedures than the raw sql command because it will not attempt to strip comments or break up lines.\n\n" +
+                "Often times it is best to use the CREATE OR REPLACE syntax along with setting runOnChange='true' on the " +
+                "enclosing changeSet tag. That way if you need to make a change to your procedure you can simply change your " +
+                "existing code rather than creating a new REPLACE PROCEDURE call. The advantage to this approach is that it " +
+                "keeps your change log smaller and allows you to more easily see what has changed in your procedure code " +
+                "through your source control system's diff command.",
         priority = ChangeMetaData.PRIORITY_DEFAULT)
 public class CreateProcedureChange extends AbstractChange implements DbmsTargetedChange, ResourceDependentChange {
-=======
-@DatabaseChange(
-    name = "createProcedure",
-    description = "Defines the definition for a stored procedure. This command is better to use for creating " +
-        "procedures than the raw sql command because it will not attempt to strip comments or break up lines.\n\n" +
-        "Often times it is best to use the CREATE OR REPLACE syntax along with setting runOnChange='true' on the " +
-        "enclosing changeSet tag. That way if you need to make a change to your procedure you can simply change your " +
-        "existing code rather than creating a new REPLACE PROCEDURE call. The advantage to this approach is that it " +
-        "keeps your change log smaller and allows you to more easily see what has changed in your procedure code " +
-        "through your source control system's diff command.",
-    priority = ChangeMetaData.PRIORITY_DEFAULT)
-public class CreateProcedureChange extends AbstractChange implements DbmsTargetedChange {
->>>>>>> 2ed1377e
     private String comments;
     private String catalogName;
     private String schemaName;
@@ -102,9 +91,9 @@
     }
 
     @DatabaseChangeProperty(
-        description = "File containing the procedure text. Either this attribute or a nested procedure text is " +
-            "required.",
-        exampleValue = "com/example/my-logic.sql"
+            description = "File containing the procedure text. Either this attribute or a nested procedure text is " +
+                    "required.",
+            exampleValue = "com/example/my-logic.sql"
     )
     public String getPath() {
         return path;
@@ -123,12 +112,12 @@
     }
 
     @DatabaseChangeProperty(
-        exampleValue = "CREATE OR REPLACE PROCEDURE testHello\n" +
-                "    IS\n" +
-                "    BEGIN\n" +
-                "      DBMS_OUTPUT.PUT_LINE('Hello From The Database!');\n" +
-                "    END;",
-        serializationType = SerializationType.DIRECT_VALUE)
+            exampleValue = "CREATE OR REPLACE PROCEDURE testHello\n" +
+                    "    IS\n" +
+                    "    BEGIN\n" +
+                    "      DBMS_OUTPUT.PUT_LINE('Hello From The Database!');\n" +
+                    "    END;",
+            serializationType = SerializationType.DIRECT_VALUE)
     /**
      * @deprecated Use getProcedureText() instead
      */
@@ -154,8 +143,8 @@
     }
 
     @DatabaseChangeProperty(
-        exampleValue = "h2, oracle",
-        since = "3.1"
+            exampleValue = "h2, oracle",
+            since = "3.1"
     )
     public String getDbms() {
         return dbms;
@@ -188,15 +177,15 @@
         ValidationErrors validate = new ValidationErrors();
         if ((StringUtils.trimToNull(getProcedureText()) != null) && (StringUtils.trimToNull(getPath()) != null)) {
             validate.addError(
-                "Cannot specify both 'path' and a nested procedure text in " +
-                    ChangeFactory.getInstance().getChangeMetaData(this).getName()
+                    "Cannot specify both 'path' and a nested procedure text in " +
+                            ChangeFactory.getInstance().getChangeMetaData(this).getName()
             );
         }
 
         if ((StringUtils.trimToNull(getProcedureText()) == null) && (StringUtils.trimToNull(getPath()) == null)) {
             validate.addError(
-                "Cannot specify either 'path' or a nested procedure text in " +
-                    ChangeFactory.getInstance().getChangeMetaData(this).getName()
+                    "Cannot specify either 'path' or a nested procedure text in " +
+                            ChangeFactory.getInstance().getChangeMetaData(this).getName()
             );
         }
 
@@ -221,10 +210,10 @@
             return StreamUtil.openStream(getPath(), isRelativeToChangelogFile(), getChangeSet(), getResourceAccessor());
         } catch (IOException e) {
             throw new IOException(
-                "<" + ChangeFactory.getInstance().getChangeMetaData(this).getName() + " path=" +
-                path +
-                "> -Unable to read file",
-                e
+                    "<" + ChangeFactory.getInstance().getChangeMetaData(this).getName() + " path=" +
+                            path +
+                            "> -Unable to read file",
+                    e
             );
         }
     }
@@ -254,14 +243,14 @@
             }
 
             String encoding =
-                LiquibaseConfiguration.getInstance().getConfiguration(GlobalConfiguration.class).getOutputEncoding();
+                    LiquibaseConfiguration.getInstance().getConfiguration(GlobalConfiguration.class).getOutputEncoding();
             if (procedureText != null) {
                 try {
                     stream = new ByteArrayInputStream(procedureText.getBytes(encoding));
                 } catch (UnsupportedEncodingException e) {
                     throw new AssertionError(encoding +
-                        " is not supported by the JVM, this should not happen according to the JavaDoc of " +
-                        "the Charset class"
+                            " is not supported by the JVM, this should not happen according to the JavaDoc of " +
+                            "the Charset class"
                     );
                 }
             }
@@ -316,13 +305,13 @@
 
     protected SqlStatement[] generateStatements(String logicText, String endDelimiter, Database database) {
         CreateProcedureStatement statement =
-            new CreateProcedureStatement(
-                getCatalogName(),
-                getSchemaName(),
-                getProcedureName(),
-                logicText,
-                endDelimiter
-            );
+                new CreateProcedureStatement(
+                        getCatalogName(),
+                        getSchemaName(),
+                        getProcedureName(),
+                        logicText,
+                        endDelimiter
+                );
         statement.setReplaceIfExists(getReplaceIfExists());
         return new SqlStatement[]{
                 statement,
@@ -346,15 +335,15 @@
 
     @Override
     protected Map<String, Object> createExampleValueMetaData(
-        String parameterName, DatabaseChangeProperty changePropertyAnnotation) {
+            String parameterName, DatabaseChangeProperty changePropertyAnnotation) {
 
         if ("procedureText".equals(parameterName) || "procedureBody".equals(parameterName)) {
             Map<String, Object> returnMap = super.createExampleValueMetaData(parameterName, changePropertyAnnotation);
             returnMap.put(
-                new HsqlDatabase().getShortName(),
-                "CREATE PROCEDURE new_customer(firstname VARCHAR(50), lastname VARCHAR(50))\n" +
-                    "   MODIFIES SQL DATA\n" +
-                    "   INSERT INTO CUSTOMERS (first_name, last_name) VALUES (firstname, lastname)"
+                    new HsqlDatabase().getShortName(),
+                    "CREATE PROCEDURE new_customer(firstname VARCHAR(50), lastname VARCHAR(50))\n" +
+                            "   MODIFIES SQL DATA\n" +
+                            "   INSERT INTO CUSTOMERS (first_name, last_name) VALUES (firstname, lastname)"
             );
 
             return returnMap;
