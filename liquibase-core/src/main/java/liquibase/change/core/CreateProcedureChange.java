package liquibase.change.core;

import liquibase.GlobalConfiguration;
import liquibase.Scope;
import liquibase.change.*;
import liquibase.changelog.ChangeLogParameters;
import liquibase.database.Database;
import liquibase.database.DatabaseList;
import liquibase.database.core.*;
import liquibase.exception.DatabaseException;
import liquibase.exception.UnexpectedLiquibaseException;
import liquibase.exception.ValidationErrors;
import liquibase.resource.Resource;
import liquibase.resource.ResourceAccessor;
import liquibase.statement.SqlStatement;
import liquibase.statement.core.CreateProcedureStatement;
import liquibase.util.FileUtil;
import liquibase.util.StreamUtil;
import liquibase.util.StringUtil;

import java.io.ByteArrayInputStream;
import java.io.IOException;
import java.io.InputStream;
import java.io.UnsupportedEncodingException;
import java.util.Map;

@DatabaseChange(
    name = "createProcedure",
    description = "Defines the definition for a stored procedure. This command is better to use for creating " +
        "procedures than the raw sql command because it will not attempt to strip comments or break up lines.\n\n" +
        "Often times it is best to use the CREATE OR REPLACE syntax along with setting runOnChange='true' on the " +
        "enclosing changeSet tag. That way if you need to make a change to your procedure you can simply change your " +
        "existing code rather than creating a new REPLACE PROCEDURE call. The advantage to this approach is that it " +
        "keeps your change log smaller and allows you to more easily see what has changed in your procedure code " +
        "through your source control system's diff command.",
    priority = ChangeMetaData.PRIORITY_DEFAULT)
public class CreateProcedureChange extends AbstractChange implements DbmsTargetedChange {
    private String comments;
    private String catalogName;
    private String schemaName;
    private String procedureName;
    private String procedureText;
    private String dbms;

    private String path;
    private Boolean relativeToChangelogFile;
    private String encoding;
    private Boolean replaceIfExists;

    @Override
    public boolean generateStatementsVolatile(Database database) {
        return false;
    }

    @Override
    public boolean generateRollbackStatementsVolatile(Database database) {
        return false;
    }

    public String getCatalogName() {
        return catalogName;
    }

    public void setCatalogName(String catalogName) {
        this.catalogName = catalogName;
    }

    public String getSchemaName() {
        return schemaName;
    }

    public void setSchemaName(String schemaName) {
        this.schemaName = schemaName;
    }

    @DatabaseChangeProperty(exampleValue = "new_customer")
    public String getProcedureName() {
        return procedureName;
    }

    public void setProcedureName(String procedureName) {
        this.procedureName = procedureName;
    }

    @DatabaseChangeProperty(exampleValue = "utf8")
    public String getEncoding() {
        return encoding;
    }

    public void setEncoding(String encoding) {
        this.encoding = encoding;
    }

    @DatabaseChangeProperty(
        description = "File containing the procedure text. Either this attribute or a nested procedure text is " +
            "required.",
        exampleValue = "com/example/my-logic.sql"
    )
    public String getPath() {
        return path;
    }

    public void setPath(String path) {
        this.path = path;
    }

    public Boolean isRelativeToChangelogFile() {
        return relativeToChangelogFile;
    }

    public void setRelativeToChangelogFile(Boolean relativeToChangelogFile) {
        this.relativeToChangelogFile = relativeToChangelogFile;
    }

    @DatabaseChangeProperty(
        exampleValue = "CREATE OR REPLACE PROCEDURE testHello\n" +
                "    IS\n" +
                "    BEGIN\n" +
                "      DBMS_OUTPUT.PUT_LINE('Hello From The Database!');\n" +
                "    END;",
        serializationType = SerializationType.DIRECT_VALUE)
    /**
     * @deprecated Use getProcedureText() instead
     */
    public String getProcedureBody() {
        return procedureText;
    }

    /**
     * @deprecated Use setProcedureText() instead
     */
    @Deprecated
    public void setProcedureBody(String procedureText) {
        this.procedureText = procedureText;
    }

    @DatabaseChangeProperty(isChangeProperty = false)
    public String getProcedureText() {
        return procedureText;
    }

    public void setProcedureText(String procedureText) {
        this.procedureText = procedureText;
    }

    @DatabaseChangeProperty(
        exampleValue = "h2, oracle",
        since = "3.1"
    )
    public String getDbms() {
        return dbms;
    }

    public void setDbms(final String dbms) {
        this.dbms = dbms;
    }

    public String getComments() {
        return comments;
    }

    public void setComments(String comments) {
        this.comments = comments;
    }

    @DatabaseChangeProperty
    public Boolean getReplaceIfExists() {
        return replaceIfExists;
    }

    public void setReplaceIfExists(Boolean replaceIfExists) {
        this.replaceIfExists = replaceIfExists;
    }

    @Override
    public ValidationErrors validate(Database database) {
        // Not falling back to default because of path/procedureText option group. Need to specify everything.
        ValidationErrors validate = new ValidationErrors();

        validate.checkDisallowedField("catalogName", this.getCatalogName(), database, MSSQLDatabase.class);

        if ((StringUtil.trimToNull(getProcedureText()) != null) && (StringUtil.trimToNull(getPath()) != null)) {
            validate.addError(
                "Cannot specify both 'path' and a nested procedure text in " +
                    Scope.getCurrentScope().getSingleton(ChangeFactory.class).getChangeMetaData(this).getName()
            );
        }

        if ((StringUtil.trimToNull(getProcedureText()) == null) && (StringUtil.trimToNull(getPath()) == null)) {
            validate.addError(
                "Must specify either 'path' or a nested procedure text in " +
                    Scope.getCurrentScope().getSingleton(ChangeFactory.class).getChangeMetaData(this).getName()
            );
        }

        if ((this.getReplaceIfExists() != null) && (DatabaseList.definitionMatches(getDbms(), database, true))) {
            if (database instanceof MSSQLDatabase || database instanceof MySQLDatabase) {
                if (this.getReplaceIfExists() && (this.getProcedureName() == null)) {
                    validate.addError("procedureName is required if replaceIfExists = true");
                }
            } else {
                validate.checkDisallowedField("replaceIfExists", this.getReplaceIfExists(), database);
            }
        }
        return validate;
    }

    public InputStream openSqlStream() throws IOException {
        if (path == null) {
            return null;
        }

        try {
            ResourceAccessor resourceAccessor = Scope.getCurrentScope().getResourceAccessor();

            String path = getPath();
            final Boolean isRelative = isRelativeToChangelogFile();
            if (isRelative != null && isRelative) {
<<<<<<< HEAD
                path = resourceAccessor.resolve(getChangeSet().getChangeLog().getPhysicalFilePath(), path);
            }

            return resourceAccessor.getExisting(path).openInputStream();
=======
                return resourceAccessor.get(getChangeSet().getChangeLog().getPhysicalFilePath()).resolveSibling(path).openInputStream();
            } else {
                return resourceAccessor.getExisting(path).openInputStream();
            }
>>>>>>> 443bc7fd
        } catch (IOException e) {
            throw new IOException(
                "<" + Scope.getCurrentScope().getSingleton(ChangeFactory.class).getChangeMetaData(this).getName() + " path=" +
                path +
                "> -Unable to read file",
                e
            );
        }
    }

    /**
     * Calculates the checksum based on the contained SQL.
     *
     * @see liquibase.change.AbstractChange#generateCheckSum()
     */
    @Override
    public CheckSum generateCheckSum() {
        if (this.path == null) {
            return super.generateCheckSum();
        }

        InputStream stream = null;
        try {
            stream = openSqlStream();
        } catch (IOException e) {
            throw new UnexpectedLiquibaseException(e);
        }

        try {
            String procedureText = this.procedureText;
            if ((stream == null) && (procedureText == null)) {
                procedureText = "";
            }

            String encoding = GlobalConfiguration.OUTPUT_FILE_ENCODING.getCurrentValue();
            if (procedureText != null) {
                try {
                    stream = new ByteArrayInputStream(procedureText.getBytes(encoding));
                } catch (UnsupportedEncodingException e) {
                    throw new AssertionError(encoding +
                        " is not supported by the JVM, this should not happen according to the JavaDoc of " +
                        "the Charset class"
                    );
                }
            }

            CheckSum checkSum = CheckSum.compute(new AbstractSQLChange.NormalizingStream(";", false, false, stream), false);

            return CheckSum.compute(super.generateCheckSum().toString() + ":" + checkSum.toString());
        } finally {
            if (stream != null) {
                try {
                    stream.close();
                } catch (IOException ignore) {
                    // Do nothing
                }
            }
        }

    }

    @Override
    public SqlStatement[] generateStatements(Database database) {
        String endDelimiter = ";";
        if (database instanceof OracleDatabase) {
            endDelimiter = "\n/";
        } else if (database instanceof AbstractDb2Database) {
            endDelimiter = "";
        }

        String procedureText;
        String path = getPath();
        if (path == null) {
            procedureText = StringUtil.trimToNull(getProcedureText());
        } else {
            if (getChangeSet() == null) {
                //only try to read a file when inside a changest. Not when analyizing supported
                procedureText = "NO CHANGESET";
            } else {
                try {
                    InputStream stream = openSqlStream();
                    if (stream == null) {
                        throw new IOException(FileUtil.getFileNotFoundMessage(path));
                    }
                    procedureText = StreamUtil.readStreamAsString(stream, encoding);
                    if (getChangeSet() != null) {
                        ChangeLogParameters parameters = getChangeSet().getChangeLogParameters();
                        if (parameters != null) {
                            procedureText = parameters.expandExpressions(procedureText, getChangeSet().getChangeLog());
                        }
                    }
                } catch (IOException e) {
                    throw new UnexpectedLiquibaseException(e);
                }
            }
        }
        return generateStatements(procedureText, endDelimiter, database);
    }

    protected SqlStatement[] generateStatements(String logicText, String endDelimiter, Database database) {
        CreateProcedureStatement statement =
            new CreateProcedureStatement(
                getCatalogName(),
                getSchemaName(),
                getProcedureName(),
                logicText,
                endDelimiter
            );
        statement.setReplaceIfExists(getReplaceIfExists());
        return new SqlStatement[]{
                statement,
        };
    }

    @Override
    public ChangeStatus checkStatus(Database database) {
        return new ChangeStatus().unknown("Cannot check createProcedure status");
    }

    @Override
    public String getConfirmationMessage() {
        return "Stored procedure created";
    }

    @Override
    public String getSerializedObjectNamespace() {
        return STANDARD_CHANGELOG_NAMESPACE;
    }

    @SuppressWarnings("java:S2095")
    @Override
    protected Map<String, Object> createExampleValueMetaData(
        String parameterName, DatabaseChangeProperty changePropertyAnnotation) {

        if ("procedureText".equals(parameterName) || "procedureBody".equals(parameterName)) {
            Map<String, Object> returnMap = super.createExampleValueMetaData(parameterName, changePropertyAnnotation);
            returnMap.put(
                new HsqlDatabase().getShortName(),
                "CREATE PROCEDURE new_customer(firstname VARCHAR(50), lastname VARCHAR(50))\n" +
                    "   MODIFIES SQL DATA\n" +
                    "   INSERT INTO CUSTOMERS (first_name, last_name) VALUES (firstname, lastname)"
            );

            return returnMap;
        } else {
            return super.createExampleValueMetaData(parameterName, changePropertyAnnotation);
        }
    }
}<|MERGE_RESOLUTION|>--- conflicted
+++ resolved
@@ -216,17 +216,10 @@
             String path = getPath();
             final Boolean isRelative = isRelativeToChangelogFile();
             if (isRelative != null && isRelative) {
-<<<<<<< HEAD
-                path = resourceAccessor.resolve(getChangeSet().getChangeLog().getPhysicalFilePath(), path);
-            }
-
-            return resourceAccessor.getExisting(path).openInputStream();
-=======
                 return resourceAccessor.get(getChangeSet().getChangeLog().getPhysicalFilePath()).resolveSibling(path).openInputStream();
             } else {
                 return resourceAccessor.getExisting(path).openInputStream();
             }
->>>>>>> 443bc7fd
         } catch (IOException e) {
             throw new IOException(
                 "<" + Scope.getCurrentScope().getSingleton(ChangeFactory.class).getChangeMetaData(this).getName() + " path=" +
