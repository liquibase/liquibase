package liquibase.change.core;

import liquibase.change.*;
import liquibase.database.Database;
import liquibase.statement.SqlStatement;
import liquibase.statement.core.CreateIndexStatement;

import java.util.ArrayList;
import java.util.List;

/**
 * Creates an index on an existing column.
 */
@DatabaseChange(name="createIndex", description = "Creates an index on an existing column or set of columns.", priority = ChangeMetaData.PRIORITY_DEFAULT, appliesTo = "index")
public class CreateIndexChange extends AbstractChange implements ChangeWithColumns<ColumnConfig> {

    private String catalogName;
    private String schemaName;
    private String tableName;
    private String indexName;
    private Boolean unique;
    private String tablespace;
    private final List<ColumnConfig> columns = new ArrayList<ColumnConfig>();

	// Contain associations of index
	// for example: foreignKey, primaryKey or uniqueConstraint
	private String associatedWith;

<<<<<<< HEAD

    public CreateIndexChange() {
        columns = new ArrayList<ColumnConfig>();
    }

    @DatabaseChangeProperty(mustEqualExisting = "index", description = "Name of the index to create")
=======
    @DatabaseChangeProperty(requiredForDatabase = "all", mustApplyTo = "index")
>>>>>>> f59942b6
    public String getIndexName() {
        return indexName;
    }

    public void setIndexName(String indexName) {
        this.indexName = indexName;
    }

    @DatabaseChangeProperty(mustEqualExisting ="index.schema")
    public String getSchemaName() {
        return schemaName;
    }

    public void setSchemaName(String schemaName) {
        this.schemaName = schemaName;
    }

    @DatabaseChangeProperty(mustEqualExisting = "index.table", description = "Name of the table to add the index to", exampleValue = "person")
    public String getTableName() {
        return tableName;
    }

    public void setTableName(String tableName) {
        this.tableName = tableName;
    }

    @DatabaseChangeProperty(mustEqualExisting = "index.column", description = "Column(s) to add to the index", requiredForDatabase = "all")
    public List<ColumnConfig> getColumns() {
        if (columns == null) {
            return new ArrayList<ColumnConfig>();
        }
        return columns;
    }

    public void addColumn(ColumnConfig column) {
        columns.add(column);
    }


    @DatabaseChangeProperty(description = "Tablepace to create the index in.")
    public String getTablespace() {
        return tablespace;
    }

    public void setTablespace(String tablespace) {
        this.tablespace = tablespace;
    }

    public SqlStatement[] generateStatements(Database database) {
        List<String> columns = new ArrayList<String>();
        for (ColumnConfig column : getColumns()) {
            columns.add(column.getName());
        }

	    return new SqlStatement[]{
                new CreateIndexStatement(
					    getIndexName(),
                        getCatalogName(),
					    getSchemaName(),
					    getTableName(),
					    this.isUnique(),
					    getAssociatedWith(),
					    columns.toArray(new String[getColumns().size()]))
					    .setTablespace(getTablespace())
	    };
    }

    @Override
    protected Change[] createInverses() {
        DropIndexChange inverse = new DropIndexChange();
        inverse.setSchemaName(getSchemaName());
        inverse.setTableName(getTableName());
        inverse.setIndexName(getIndexName());

        return new Change[]{
                inverse
        };
    }

    public String getConfirmationMessage() {
        return "Index " + getIndexName() + " created";
    }

    /**
     * @param isUnique the isUnique to set
     */
    public void setUnique(Boolean isUnique) {
        this.unique = isUnique;
    }

    @DatabaseChangeProperty(description = "Unique values index", since = "1.8")
    public Boolean isUnique() {
        return this.unique;
    }

	/**
	 * @return Index associations. Valid values:<br>
	 * <li>primaryKey</li>
	 * <li>foreignKey</li>
	 * <li>uniqueConstraint</li>
	 * <li>none</li>
	 * */
    @DatabaseChangeProperty(isChangeProperty = false)
	public String getAssociatedWith() {
		return associatedWith;
	}

	public void setAssociatedWith(String associatedWith) {
		this.associatedWith = associatedWith;
	}


    @DatabaseChangeProperty(since = "3.0")
    public String getCatalogName() {
        return catalogName;
    }

    public void setCatalogName(String catalogName) {
        this.catalogName = catalogName;
    }
}
<|MERGE_RESOLUTION|>--- conflicted
+++ resolved
@@ -1,159 +1,155 @@
-package liquibase.change.core;
-
-import liquibase.change.*;
-import liquibase.database.Database;
-import liquibase.statement.SqlStatement;
-import liquibase.statement.core.CreateIndexStatement;
-
-import java.util.ArrayList;
-import java.util.List;
-
-/**
- * Creates an index on an existing column.
- */
-@DatabaseChange(name="createIndex", description = "Creates an index on an existing column or set of columns.", priority = ChangeMetaData.PRIORITY_DEFAULT, appliesTo = "index")
-public class CreateIndexChange extends AbstractChange implements ChangeWithColumns<ColumnConfig> {
-
-    private String catalogName;
-    private String schemaName;
-    private String tableName;
-    private String indexName;
-    private Boolean unique;
-    private String tablespace;
-    private final List<ColumnConfig> columns = new ArrayList<ColumnConfig>();
-
-	// Contain associations of index
-	// for example: foreignKey, primaryKey or uniqueConstraint
-	private String associatedWith;
-
-<<<<<<< HEAD
-
-    public CreateIndexChange() {
-        columns = new ArrayList<ColumnConfig>();
-    }
-
-    @DatabaseChangeProperty(mustEqualExisting = "index", description = "Name of the index to create")
-=======
-    @DatabaseChangeProperty(requiredForDatabase = "all", mustApplyTo = "index")
->>>>>>> f59942b6
-    public String getIndexName() {
-        return indexName;
-    }
-
-    public void setIndexName(String indexName) {
-        this.indexName = indexName;
-    }
-
-    @DatabaseChangeProperty(mustEqualExisting ="index.schema")
-    public String getSchemaName() {
-        return schemaName;
-    }
-
-    public void setSchemaName(String schemaName) {
-        this.schemaName = schemaName;
-    }
-
-    @DatabaseChangeProperty(mustEqualExisting = "index.table", description = "Name of the table to add the index to", exampleValue = "person")
-    public String getTableName() {
-        return tableName;
-    }
-
-    public void setTableName(String tableName) {
-        this.tableName = tableName;
-    }
-
-    @DatabaseChangeProperty(mustEqualExisting = "index.column", description = "Column(s) to add to the index", requiredForDatabase = "all")
-    public List<ColumnConfig> getColumns() {
-        if (columns == null) {
-            return new ArrayList<ColumnConfig>();
-        }
-        return columns;
-    }
-
-    public void addColumn(ColumnConfig column) {
-        columns.add(column);
-    }
-
-
-    @DatabaseChangeProperty(description = "Tablepace to create the index in.")
-    public String getTablespace() {
-        return tablespace;
-    }
-
-    public void setTablespace(String tablespace) {
-        this.tablespace = tablespace;
-    }
-
-    public SqlStatement[] generateStatements(Database database) {
-        List<String> columns = new ArrayList<String>();
-        for (ColumnConfig column : getColumns()) {
-            columns.add(column.getName());
-        }
-
-	    return new SqlStatement[]{
-                new CreateIndexStatement(
-					    getIndexName(),
-                        getCatalogName(),
-					    getSchemaName(),
-					    getTableName(),
-					    this.isUnique(),
-					    getAssociatedWith(),
-					    columns.toArray(new String[getColumns().size()]))
-					    .setTablespace(getTablespace())
-	    };
-    }
-
-    @Override
-    protected Change[] createInverses() {
-        DropIndexChange inverse = new DropIndexChange();
-        inverse.setSchemaName(getSchemaName());
-        inverse.setTableName(getTableName());
-        inverse.setIndexName(getIndexName());
-
-        return new Change[]{
-                inverse
-        };
-    }
-
-    public String getConfirmationMessage() {
-        return "Index " + getIndexName() + " created";
-    }
-
-    /**
-     * @param isUnique the isUnique to set
-     */
-    public void setUnique(Boolean isUnique) {
-        this.unique = isUnique;
-    }
-
-    @DatabaseChangeProperty(description = "Unique values index", since = "1.8")
-    public Boolean isUnique() {
-        return this.unique;
-    }
-
-	/**
-	 * @return Index associations. Valid values:<br>
-	 * <li>primaryKey</li>
-	 * <li>foreignKey</li>
-	 * <li>uniqueConstraint</li>
-	 * <li>none</li>
-	 * */
-    @DatabaseChangeProperty(isChangeProperty = false)
-	public String getAssociatedWith() {
-		return associatedWith;
-	}
-
-	public void setAssociatedWith(String associatedWith) {
-		this.associatedWith = associatedWith;
-	}
-
-
-    @DatabaseChangeProperty(since = "3.0")
-    public String getCatalogName() {
-        return catalogName;
-    }
-
-    public void setCatalogName(String catalogName) {
-        this.catalogName = catalogName;
-    }
-}
+package liquibase.change.core;
+
+import liquibase.change.*;
+import liquibase.database.Database;
+import liquibase.statement.SqlStatement;
+import liquibase.statement.core.CreateIndexStatement;
+
+import java.util.ArrayList;
+import java.util.List;
+
+/**
+ * Creates an index on an existing column.
+ */
+@DatabaseChange(name="createIndex", description = "Creates an index on an existing column or set of columns.", priority = ChangeMetaData.PRIORITY_DEFAULT, appliesTo = "index")
+public class CreateIndexChange extends AbstractChange implements ChangeWithColumns<ColumnConfig> {
+
+    private String catalogName;
+    private String schemaName;
+    private String tableName;
+    private String indexName;
+    private Boolean unique;
+    private String tablespace;
+    private List<AddColumnConfig> columns;
+
+	// Contain associations of index
+	// for example: foreignKey, primaryKey or uniqueConstraint
+	private String associatedWith;
+
+
+    public CreateIndexChange() {
+        columns = new ArrayList<AddColumnConfig>();
+    }
+
+    @DatabaseChangeProperty(mustEqualExisting = "index", description = "Name of the index to create")
+    public String getIndexName() {
+        return indexName;
+    }
+
+    public void setIndexName(String indexName) {
+        this.indexName = indexName;
+    }
+
+    @DatabaseChangeProperty(mustEqualExisting ="index.schema")
+    public String getSchemaName() {
+        return schemaName;
+    }
+
+    public void setSchemaName(String schemaName) {
+        this.schemaName = schemaName;
+    }
+
+    @DatabaseChangeProperty(mustEqualExisting = "index.table", description = "Name of the table to add the index to", exampleValue = "person")
+    public String getTableName() {
+        return tableName;
+    }
+
+    public void setTableName(String tableName) {
+        this.tableName = tableName;
+    }
+
+    @DatabaseChangeProperty(mustEqualExisting = "index.column", description = "Column(s) to add to the index", requiredForDatabase = "all")
+    public List<ColumnConfig> getColumns() {
+        if (columns == null) {
+            return new ArrayList<ColumnConfig>();
+        }
+        return columns;
+    }
+
+    public void addColumn(ColumnConfig column) {
+        columns.add(column);
+    }
+
+
+    @DatabaseChangeProperty(description = "Tablepace to create the index in.")
+    public String getTablespace() {
+        return tablespace;
+    }
+
+    public void setTablespace(String tablespace) {
+        this.tablespace = tablespace;
+    }
+
+    public SqlStatement[] generateStatements(Database database) {
+        List<String> columns = new ArrayList<String>();
+        for (ColumnConfig column : getColumns()) {
+            columns.add(column.getName());
+        }
+
+	    return new SqlStatement[]{
+                new CreateIndexStatement(
+					    getIndexName(),
+                        getCatalogName(),
+					    getSchemaName(),
+					    getTableName(),
+					    this.isUnique(),
+					    getAssociatedWith(),
+					    columns.toArray(new String[getColumns().size()]))
+					    .setTablespace(getTablespace())
+	    };
+    }
+
+    @Override
+    protected Change[] createInverses() {
+        DropIndexChange inverse = new DropIndexChange();
+        inverse.setSchemaName(getSchemaName());
+        inverse.setTableName(getTableName());
+        inverse.setIndexName(getIndexName());
+
+        return new Change[]{
+                inverse
+        };
+    }
+
+    public String getConfirmationMessage() {
+        return "Index " + getIndexName() + " created";
+    }
+
+    /**
+     * @param isUnique the isUnique to set
+     */
+    public void setUnique(Boolean isUnique) {
+        this.unique = isUnique;
+    }
+
+    @DatabaseChangeProperty(description = "Unique values index", since = "1.8")
+    public Boolean isUnique() {
+        return this.unique;
+    }
+
+	/**
+	 * @return Index associations. Valid values:<br>
+	 * <li>primaryKey</li>
+	 * <li>foreignKey</li>
+	 * <li>uniqueConstraint</li>
+	 * <li>none</li>
+	 * */
+    @DatabaseChangeProperty(isChangeProperty = false)
+	public String getAssociatedWith() {
+		return associatedWith;
+	}
+
+	public void setAssociatedWith(String associatedWith) {
+		this.associatedWith = associatedWith;
+	}
+
+
+    @DatabaseChangeProperty(since = "3.0")
+    public String getCatalogName() {
+        return catalogName;
+    }
+
+    public void setCatalogName(String catalogName) {
+        this.catalogName = catalogName;
+    }
+}