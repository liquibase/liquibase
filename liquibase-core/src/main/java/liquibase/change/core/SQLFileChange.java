--- conflicted
+++ resolved
@@ -1,13 +1,6 @@
 package liquibase.change.core;
 
-<<<<<<< HEAD
 import liquibase.change.*;
-=======
-import liquibase.change.AbstractSQLChange;
-import liquibase.change.ChangeMetaData;
-import liquibase.change.DatabaseChange;
-import liquibase.change.DatabaseChangeProperty;
->>>>>>> 2ed1377e
 import liquibase.changelog.ChangeLogParameters;
 import liquibase.database.Database;
 import liquibase.exception.SetupException;
@@ -29,12 +22,12 @@
  */
 @DatabaseChange(name = "sqlFile",
         description = "The 'sqlFile' tag allows you to specify any sql statements and have it stored external in a " +
-            "file. It is useful for complex changes that are not supported through Liquibase's automated refactoring " +
-          "tags such as stored procedures.\n" +
+                "file. It is useful for complex changes that are not supported through Liquibase's automated refactoring " +
+                "tags such as stored procedures.\n" +
                 "\n" +
                 "The sqlFile refactoring finds the file by searching in the following order:\n" +
                 "\n" +
-            "The file is searched for in the classpath. This can be manually set and by default the Liquibase " +
+                "The file is searched for in the classpath. This can be manually set and by default the Liquibase " +
                 "startup script adds the current directory when run.\n" +
                 "The file is searched for using the file attribute as a file name. This allows absolute paths to be " +
                 "used or relative paths to the working directory to be used.\n" +
@@ -65,7 +58,7 @@
     }
 
     @DatabaseChangeProperty(description = "The file path of the SQL file to load",
-        exampleValue = "my/path/file.sql", requiredForDatabase = "all")
+            exampleValue = "my/path/file.sql", requiredForDatabase = "all")
     public String getPath() {
         return path;
     }
@@ -121,7 +114,7 @@
         InputStream inputStream = null;
         try {
             inputStream = StreamUtil.openStream(path, isRelativeToChangelogFile(),
-                getChangeSet(), getResourceAccessor());
+                    getChangeSet(), getResourceAccessor());
         } catch (IOException e) {
             throw new IOException("Unable to read file '" + path + "'", e);
         }
