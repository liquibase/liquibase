package liquibase.change.core;

import liquibase.change.*;
import liquibase.database.core.SQLiteDatabase;
import  liquibase.ExecutionEnvironment;
import liquibase.parser.core.ParsedNode;
import liquibase.parser.core.ParsedNodeException;
import liquibase.resource.ResourceAccessor;
import liquibase.snapshot.SnapshotGeneratorFactory;
import liquibase.statement.Statement;
import liquibase.statement.core.CreateViewStatement;
import liquibase.statement.core.DropViewStatement;
import liquibase.structure.core.View;

import java.util.ArrayList;
import java.util.List;

/**
 * Creates a new view.
 */
@DatabaseChange(name="createView", description = "Create a new database view", priority = ChangeMetaData.PRIORITY_DEFAULT)
public class CreateViewChange extends AbstractChange {

    private String catalogName;
	private String schemaName;
	private String viewName;
	private String selectQuery;
	private Boolean replaceIfExists;
    private Boolean fullDefinition;


    @DatabaseChangeProperty(since = "3.0")
    public String getCatalogName() {
        return catalogName;
    }

    public void setCatalogName(String catalogName) {
        this.catalogName = catalogName;
    }

    public String getSchemaName() {
		return schemaName;
	}

	public void setSchemaName(String schemaName) {
		this.schemaName = schemaName;
	}

    @DatabaseChangeProperty(description = "Name of the view to create")
	public String getViewName() {
		return viewName;
	}

	public void setViewName(String viewName) {
		this.viewName = viewName;
	}

    @DatabaseChangeProperty(serializationType = SerializationType.DIRECT_VALUE, description = "SQL for generating the view", exampleValue = "select id, name from person where id > 10")
	public String getSelectQuery() {
		return selectQuery;
	}

	public void setSelectQuery(String selectQuery) {
		this.selectQuery = selectQuery;
	}

    @DatabaseChangeProperty(description = "Use 'create or replace' syntax", since = "1.5")
	public Boolean getReplaceIfExists() {
		return replaceIfExists;
	}

	public void setReplaceIfExists(Boolean replaceIfExists) {
		this.replaceIfExists = replaceIfExists;
	}

<<<<<<< HEAD
	@Override
    public Statement[] generateStatements(ExecutionEnvironment env) {
        List<Statement> statements = new ArrayList<Statement>();
=======
    @DatabaseChangeProperty(description = "Set to true if selectQuery is the entire view definition. False if the CREATE VIEW header should be added", since = "3.3")
    public Boolean getFullDefinition() {
        return fullDefinition;
    }

    public void setFullDefinition(Boolean fullDefinition) {
        this.fullDefinition = fullDefinition;
    }

    @Override
    public SqlStatement[] generateStatements(Database database) {
        List<SqlStatement> statements = new ArrayList<SqlStatement>();
>>>>>>> d76c3af4

		boolean replaceIfExists = false;
		if (getReplaceIfExists() != null && getReplaceIfExists()) {
			replaceIfExists = true;
		}

<<<<<<< HEAD
		if (!supportsReplaceIfExistsOption(env) && replaceIfExists) {
=======
        boolean fullDefinition = false;
        if (this.fullDefinition != null) {
            fullDefinition = this.fullDefinition;
        }

		if (!supportsReplaceIfExistsOption(database) && replaceIfExists) {
>>>>>>> d76c3af4
			statements.add(new DropViewStatement(getCatalogName(), getSchemaName(), getViewName()));
			statements.add(new CreateViewStatement(getCatalogName(), getSchemaName(), getViewName(), getSelectQuery(), false)
                    .setFullDefinition(fullDefinition));
		} else {
			statements.add(new CreateViewStatement(getCatalogName(), getSchemaName(), getViewName(), getSelectQuery(), replaceIfExists)
                    .setFullDefinition(fullDefinition));
		}

		return statements.toArray(new Statement[statements.size()]);
	}

	@Override
    public String getConfirmationMessage() {
		return "View " + getViewName() + " created";
	}

	@Override
	protected Change[] createInverses() {
		DropViewChange inverse = new DropViewChange();
		inverse.setViewName(getViewName());
		inverse.setSchemaName(getSchemaName());

		return new Change[] { inverse };
	}

    @Override
    public ChangeStatus checkStatus(ExecutionEnvironment env) {
        ChangeStatus result = new ChangeStatus();
        try {
            View example = new View(getCatalogName(), getSchemaName(), getViewName());

            View snapshot = SnapshotGeneratorFactory.getInstance().createSnapshot(example, env.getTargetDatabase());
            result.assertComplete(snapshot != null, "View does not exist");

            return result;

        } catch (Exception e) {
            return result.unknown(e);
        }
    }

	private boolean supportsReplaceIfExistsOption(ExecutionEnvironment env) {
		return !(env.getTargetDatabase() instanceof SQLiteDatabase);
	}

    @Override
    public String getSerializedObjectNamespace() {
        return STANDARD_CHANGELOG_NAMESPACE;
    }

    @Override
    protected void customLoadLogic(ParsedNode parsedNode, ResourceAccessor resourceAccessor) throws ParsedNodeException {
        Object value = parsedNode.getValue();
        if (value instanceof String) {
            this.setSelectQuery((String) value);
        }
    }
}<|MERGE_RESOLUTION|>--- conflicted
+++ resolved
@@ -73,11 +73,6 @@
 		this.replaceIfExists = replaceIfExists;
 	}
 
-<<<<<<< HEAD
-	@Override
-    public Statement[] generateStatements(ExecutionEnvironment env) {
-        List<Statement> statements = new ArrayList<Statement>();
-=======
     @DatabaseChangeProperty(description = "Set to true if selectQuery is the entire view definition. False if the CREATE VIEW header should be added", since = "3.3")
     public Boolean getFullDefinition() {
         return fullDefinition;
@@ -88,25 +83,20 @@
     }
 
     @Override
-    public SqlStatement[] generateStatements(Database database) {
-        List<SqlStatement> statements = new ArrayList<SqlStatement>();
->>>>>>> d76c3af4
+    public Statement[] generateStatements(ExecutionEnvironment env) {
+        List<Statement> statements = new ArrayList<Statement>();
 
 		boolean replaceIfExists = false;
 		if (getReplaceIfExists() != null && getReplaceIfExists()) {
 			replaceIfExists = true;
 		}
 
-<<<<<<< HEAD
-		if (!supportsReplaceIfExistsOption(env) && replaceIfExists) {
-=======
         boolean fullDefinition = false;
         if (this.fullDefinition != null) {
             fullDefinition = this.fullDefinition;
         }
 
-		if (!supportsReplaceIfExistsOption(database) && replaceIfExists) {
->>>>>>> d76c3af4
+		if (!supportsReplaceIfExistsOption(env) && replaceIfExists) {
 			statements.add(new DropViewStatement(getCatalogName(), getSchemaName(), getViewName()));
 			statements.add(new CreateViewStatement(getCatalogName(), getSchemaName(), getViewName(), getSelectQuery(), false)
                     .setFullDefinition(fullDefinition));
