package liquibase.change.core;

import liquibase.GlobalConfiguration;
import liquibase.Scope;
import liquibase.change.*;
import liquibase.changelog.ChangeLogParameters;
import liquibase.database.Database;
import liquibase.database.core.*;
import liquibase.exception.UnexpectedLiquibaseException;
import liquibase.exception.ValidationErrors;
import liquibase.parser.core.ParsedNode;
import liquibase.parser.core.ParsedNodeException;
import liquibase.resource.ResourceAccessor;
import liquibase.snapshot.SnapshotGeneratorFactory;
import liquibase.sqlgenerator.SqlGeneratorFactory;
import liquibase.statement.SqlStatement;
import liquibase.statement.core.*;
import liquibase.structure.core.View;
import liquibase.util.FileUtil;
import liquibase.util.ObjectUtil;
import liquibase.util.StreamUtil;
import liquibase.util.StringUtil;

import java.io.ByteArrayInputStream;
import java.io.IOException;
import java.io.InputStream;
import java.io.UnsupportedEncodingException;
import java.nio.charset.Charset;
import java.util.ArrayList;
import java.util.Arrays;
import java.util.List;

import static liquibase.statement.SqlStatement.EMPTY_SQL_STATEMENT;

/**
 * Creates a new view.
 */
@DatabaseChange(name="createView", description = "Create a new database view", priority = ChangeMetaData.PRIORITY_DEFAULT)
public class CreateViewChange extends AbstractChange {

    private String catalogName;
    private String schemaName;
    private String viewName;
    private String selectQuery;
    private Boolean replaceIfExists;
    private Boolean fullDefinition;

    private String path;
    private Boolean relativeToChangelogFile;
    private String encoding;
    private String remarks;

    @DatabaseChangeProperty(since = "3.0")
    public String getCatalogName() {
        return catalogName;
    }

    public void setCatalogName(String catalogName) {
        this.catalogName = catalogName;
    }

    public String getSchemaName() {
        return schemaName;
    }

    public void setSchemaName(String schemaName) {
        this.schemaName = schemaName;
    }

    @DatabaseChangeProperty(description = "Name of the view to create")
    public String getViewName() {
        return viewName;
    }

    public void setViewName(String viewName) {
        this.viewName = viewName;
    }

    @DatabaseChangeProperty(serializationType = SerializationType.DIRECT_VALUE, description = "SQL for generating the view", exampleValue = "select id, name from person where id > 10")
    public String getSelectQuery() {
        return selectQuery;
    }

    public void setSelectQuery(String selectQuery) {
        this.selectQuery = selectQuery;
    }

    @DatabaseChangeProperty(description = "Use 'create or replace' syntax", since = "1.5")
    public Boolean getReplaceIfExists() {
        return replaceIfExists;
    }

    public void setReplaceIfExists(Boolean replaceIfExists) {
        this.replaceIfExists = replaceIfExists;
    }

    @DatabaseChangeProperty(description = "Set to true if selectQuery is the entire view definition. False if the CREATE VIEW header should be added", since = "3.3")
    public Boolean getFullDefinition() {
        return fullDefinition;
    }

    public void setFullDefinition(Boolean fullDefinition) {
        this.fullDefinition = fullDefinition;
    }

    @DatabaseChangeProperty(description = "Path to file containing view definition", since = "3.6")
    public String getPath() {
        return path;
    }

    public void setPath(String path) {
        this.path = path;
    }

    public Boolean getRelativeToChangelogFile() {
        return relativeToChangelogFile;
    }

    public void setRelativeToChangelogFile(Boolean relativeToChangelogFile) {
        this.relativeToChangelogFile = relativeToChangelogFile;
    }

    public String getEncoding() {
        return encoding;
    }

    public void setEncoding(String encoding) {
        this.encoding = encoding;
    }

    public String getRemarks() {
        return remarks;
    }

    public void setRemarks(String remarks) {
        this.remarks = remarks;
    }

    @Override
    public ValidationErrors validate(Database database) {
        ValidationErrors validate = super.validate(database);
        if (!validate.hasErrors()) {
            if ((StringUtil.trimToNull(getSelectQuery()) != null) && (StringUtil.trimToNull(getPath()) != null)) {
                validate.addError("Cannot specify both 'path' and a nested view definition in " + Scope.getCurrentScope().getSingleton(ChangeFactory.class).getChangeMetaData(this).getName());
            }
            if ((StringUtil.trimToNull(getSelectQuery()) == null) && (StringUtil.trimToNull(getPath()) == null)) {
                validate.addError("For a createView change, you must specify either 'path' or a nested view " +
                        "definition in " +
                        "" + Scope.getCurrentScope().getSingleton(ChangeFactory.class).getChangeMetaData(this).getName());
            }

        }
        return validate;
    }

    @Override
    public boolean generateStatementsVolatile(Database database) {
        return false;
    }

    protected InputStream openSqlStream() throws IOException {
        if (path == null) {
            return null;
        }

        try {
            ResourceAccessor resourceAccessor = Scope.getCurrentScope().getResourceAccessor();

            if (ObjectUtil.defaultIfNull(getRelativeToChangelogFile(), false)) {
                return resourceAccessor.get(getChangeSet().getChangeLog().getPhysicalFilePath()).resolveSibling(getPath()).openInputStream();
            } else {
                return resourceAccessor.getExisting(getPath()).openInputStream();
            }
        } catch (IOException e) {
            throw new IOException("<" + Scope.getCurrentScope().getSingleton(ChangeFactory.class).getChangeMetaData(this).getName() + " path=" + path + "> -Unable to read file", e);
        }
    }

    @Override
    public String[] getExcludedFieldFilters() {
        return new String[] {
                "path",
                "relativeToChangelogFile",
                "selectQuery",
                "encoding"
        };
    }

    /**
     * Calculates the checksum based on the contained SQL.
     *
     * @see liquibase.change.AbstractChange#generateCheckSum()
     */
    @Override
    public CheckSum generateCheckSum() {

        InputStream stream = null;
        try {
            if (this.path == null) {
                String selectQuery = this.selectQuery;
                Charset encoding = GlobalConfiguration.FILE_ENCODING.getCurrentValue();
                stream = new ByteArrayInputStream(selectQuery.getBytes(encoding));
            }
            else {
                stream = openSqlStream();
            }

<<<<<<< HEAD
            CheckSum checkSum = CheckSum.compute(new AbstractSQLChange.NormalizingStream(stream), false);
            return CheckSum.compute(super.generateCheckSum().toString() + ":" + checkSum.toString());

        } catch (IOException e) {
            throw new UnexpectedLiquibaseException(e);
=======
			CheckSum checkSum = CheckSum.compute(new AbstractSQLChange.NormalizingStream(";", false, false, stream), false);

            return CheckSum.compute(super.generateCheckSum().toString() + ":" + checkSum);
>>>>>>> 436e699a
        } finally {
            if (stream != null) {
                try {
                    stream.close();
                } catch (IOException ignore) {
                }
            }
        }

    }

    @Override
    public SqlStatement[] generateStatements(Database database) {
        List<SqlStatement> statements = new ArrayList<>();

        boolean replaceIfExists = (getReplaceIfExists() != null) && getReplaceIfExists();

        boolean fullDefinition = false;
        if (this.fullDefinition != null) {
            fullDefinition = this.fullDefinition;
        }

		String selectQuery;
		String path = getPath();
		if (path == null) {
			selectQuery = StringUtil.trimToNull(getSelectQuery());
		} else {
			try {
				InputStream stream = openSqlStream();
				if (stream == null) {
					throw new IOException(FileUtil.getFileNotFoundMessage(path));
				}
				selectQuery = StreamUtil.readStreamAsString(stream, encoding);
			    if (getChangeSet() != null) {
					ChangeLogParameters parameters = getChangeSet().getChangeLogParameters();
					if (parameters != null) {
						selectQuery = parameters.expandExpressions(selectQuery, getChangeSet().getChangeLog());
					}
				}
			} catch (IOException e) {
				throw new UnexpectedLiquibaseException(e);
			}
		}

        if (!supportsReplaceIfExistsOption(database) && replaceIfExists) {
            statements.add(new DropViewStatement(getCatalogName(), getSchemaName(), getViewName()));
            statements.add(createViewStatement(getCatalogName(), getSchemaName(), getViewName(), selectQuery, false)
                    .setFullDefinition(fullDefinition));
        } else {
            statements.add(createViewStatement(getCatalogName(), getSchemaName(), getViewName(), selectQuery, replaceIfExists)
                    .setFullDefinition(fullDefinition));
        }

        List<Class<?>> databaseSupportsViewComments = Arrays.asList(OracleDatabase.class, PostgresDatabase.class, MSSQLDatabase.class, DB2Database.class);
        boolean supportsViewComments = databaseSupportsViewComments.stream().anyMatch(clazz -> clazz.isInstance(database));

        if (supportsViewComments && (StringUtil.trimToNull(remarks) != null)) {
            SetViewRemarksStatement remarksStatement = new SetViewRemarksStatement(catalogName, schemaName, viewName, remarks);
            if (SqlGeneratorFactory.getInstance().supports(remarksStatement, database)) {
                statements.add(remarksStatement);
            }
        }

        return statements.toArray(EMPTY_SQL_STATEMENT);
    }

    protected CreateViewStatement createViewStatement(String catalogName, String schemaName, String viewName, String selectQuery, boolean replaceIfExists) {
        return new CreateViewStatement(catalogName, schemaName, viewName, selectQuery, replaceIfExists);
    }

    @Override
    public String getConfirmationMessage() {
        return "View " + getViewName() + " created";
    }

    @Override
    protected Change[] createInverses() {
        DropViewChange inverse = new DropViewChange();
        inverse.setViewName(getViewName());
        inverse.setSchemaName(getSchemaName());

        return new Change[] { inverse };
    }

    @Override
    public ChangeStatus checkStatus(Database database) {
        ChangeStatus result = new ChangeStatus();
        try {
            View example = new View(getCatalogName(), getSchemaName(), getViewName());

            View snapshot = SnapshotGeneratorFactory.getInstance().createSnapshot(example, database);
            result.assertComplete(snapshot != null, "View does not exist");

            return result;

        } catch (Exception e) {
            return result.unknown(e);
        }
    }

    private boolean supportsReplaceIfExistsOption(Database database) {
        return !(database instanceof SQLiteDatabase);
    }

    @Override
    public String getSerializedObjectNamespace() {
        return STANDARD_CHANGELOG_NAMESPACE;
    }

    @Override
    protected void customLoadLogic(ParsedNode parsedNode, ResourceAccessor resourceAccessor) throws ParsedNodeException {
        Object value = parsedNode.getValue();
        if (value instanceof String) {
            this.setSelectQuery((String) value);
        }
    }
}<|MERGE_RESOLUTION|>--- conflicted
+++ resolved
@@ -205,17 +205,31 @@
                 stream = openSqlStream();
             }
 
-<<<<<<< HEAD
             CheckSum checkSum = CheckSum.compute(new AbstractSQLChange.NormalizingStream(stream), false);
             return CheckSum.compute(super.generateCheckSum().toString() + ":" + checkSum.toString());
 
         } catch (IOException e) {
             throw new UnexpectedLiquibaseException(e);
-=======
+        }
+
+        try {
+            String selectQuery = this.selectQuery;
+            if ((stream == null) && (selectQuery == null)) {
+                selectQuery = "";
+            }
+
+            String encoding = GlobalConfiguration.OUTPUT_FILE_ENCODING.getCurrentValue();
+            if (selectQuery != null) {
+                try {
+                    stream = new ByteArrayInputStream(selectQuery.getBytes(encoding));
+                } catch (UnsupportedEncodingException e) {
+                    throw new AssertionError(encoding+" is not supported by the JVM, this should not happen according to the JavaDoc of the Charset class");
+                }
+            }
+
 			CheckSum checkSum = CheckSum.compute(new AbstractSQLChange.NormalizingStream(";", false, false, stream), false);
 
             return CheckSum.compute(super.generateCheckSum().toString() + ":" + checkSum);
->>>>>>> 436e699a
         } finally {
             if (stream != null) {
                 try {
