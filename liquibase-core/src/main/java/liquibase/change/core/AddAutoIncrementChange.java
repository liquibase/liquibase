package liquibase.change.core;

import liquibase.change.*;
import liquibase.database.Database;
import liquibase.database.core.PostgresDatabase;
import liquibase.exception.DatabaseException;
import liquibase.snapshot.InvalidExampleException;
import liquibase.snapshot.SnapshotGeneratorFactory;
import liquibase.statement.SequenceNextValueFunction;
import liquibase.statement.SqlStatement;
import liquibase.statement.core.AddAutoIncrementStatement;
import liquibase.statement.core.AddDefaultValueStatement;
import liquibase.statement.core.CreateSequenceStatement;
import liquibase.statement.core.SetNullableStatement;
import liquibase.structure.core.Column;
import liquibase.structure.core.Table;

import java.math.BigInteger;
import java.util.Locale;

/**
 * Makes an existing column into an auto-increment column.
 * This change is only valid for databases with auto-increment/identity columns.
 * The current version does not support MS-SQL.
 */
@DatabaseChange(name = "addAutoIncrement",
    description = "Converts an existing column to be an auto-increment (a.k.a 'identity') column",
    priority = ChangeMetaData.PRIORITY_DEFAULT, appliesTo = "column",
    databaseNotes = {@DatabaseChangeNote(
        database = "sqlite", notes = "If the column type is not INTEGER it is converted to INTEGER"
    )}
)
public class AddAutoIncrementChange extends AbstractChange {

    private String catalogName;
    private String schemaName;
    private String tableName;
    private String columnName;
    private String columnDataType;
    private BigInteger startWith;
    private BigInteger incrementBy;
    private Boolean defaultOnNull;
    private String generationType;

    @DatabaseChangeProperty(since = "3.0", mustEqualExisting = "column.relation.catalog")
    public String getCatalogName() {
        return catalogName;
    }

    public void setCatalogName(String catalogName) {
        this.catalogName = catalogName;
    }

    @DatabaseChangeProperty(mustEqualExisting = "column.relation.schema")
    public String getSchemaName() {
        return schemaName;
    }

    public void setSchemaName(String schemaName) {
        this.schemaName = schemaName;
    }

    @DatabaseChangeProperty(mustEqualExisting = "column.relation")
    public String getTableName() {
        return tableName;
    }

    public void setTableName(String tableName) {
        this.tableName = tableName;
    }

    @DatabaseChangeProperty(mustEqualExisting = "column")
    public String getColumnName() {
        return columnName;
    }

    public void setColumnName(String columnName) {
        this.columnName = columnName;
    }

    @DatabaseChangeProperty(description = "Current data type of the column to make auto-increment",
        exampleValue = "int")
    public String getColumnDataType() {
        return columnDataType;
    }

    public void setColumnDataType(String columnDataType) {
        this.columnDataType = columnDataType;
    }

    @DatabaseChangeProperty(exampleValue = "100")
    public BigInteger getStartWith() {
        return startWith;
    }

    public void setStartWith(BigInteger startWith) {
        this.startWith = startWith;
    }

    @DatabaseChangeProperty(exampleValue = "1")
    public BigInteger getIncrementBy() {
        return incrementBy;
    }

    public void setIncrementBy(BigInteger incrementBy) {
        this.incrementBy = incrementBy;
    }

<<<<<<< HEAD
=======
    @DatabaseChangeProperty(exampleValue = "true", since = "3.6")
    public Boolean getDefaultOnNull() {
        return defaultOnNull;
    }

    public void setDefaultOnNull(Boolean defaultOnNull) {
        this.defaultOnNull = defaultOnNull;
    }

    @DatabaseChangeProperty(exampleValue = "ALWAYS", since = "3.6")
    public String getGenerationType() {
        return generationType;
    }

    public void setGenerationType(String generationType) {
        this.generationType = generationType;
    }

>>>>>>> ae5bc9b7
    @Override
    public SqlStatement[] generateStatements(Database database) {
        if (database instanceof PostgresDatabase) {
            String sequenceName = (getTableName() + "_" + getColumnName() + "_seq");

            String escapedTableName = database.escapeObjectName(getTableName(), Table.class);
            String escapedColumnName = database.escapeObjectName(getColumnName(), Table.class);
            if ((escapedTableName != null) && (escapedColumnName != null) && !escapedTableName.startsWith("\"") &&
                !escapedColumnName.startsWith("\"")
            ) {
                sequenceName = sequenceName.toLowerCase(Locale.US);
            }

            String schemaPrefix;
            if (this.schemaName == null) {
                schemaPrefix = database.getDefaultSchemaName();
            } else {
                schemaPrefix = this.schemaName;
            }

            SequenceNextValueFunction nvf = new SequenceNextValueFunction(sequenceName);
            nvf.setSequenceSchemaName(schemaPrefix);

            return new SqlStatement[]{
                    new CreateSequenceStatement(catalogName, this.schemaName, sequenceName),
                    new SetNullableStatement(catalogName, this.schemaName, getTableName(), getColumnName(), null, false),
                    new AddDefaultValueStatement(catalogName, this.schemaName, getTableName(), getColumnName(), getColumnDataType(), nvf)
            };
        }

<<<<<<< HEAD
        return new SqlStatement[]{new AddAutoIncrementStatement(getCatalogName(), getSchemaName(), getTableName(),
            getColumnName(), getColumnDataType(), getStartWith(), getIncrementBy())};
=======
        return new SqlStatement[]{new AddAutoIncrementStatement(getCatalogName(), getSchemaName(), getTableName(), getColumnName(), getColumnDataType(), getStartWith(), getIncrementBy(), getDefaultOnNull(), getGenerationType())};
>>>>>>> ae5bc9b7
    }

    @Override
    public String getConfirmationMessage() {
        return "Auto-increment added to " + getTableName() + "." + getColumnName();
    }

    @Override
    public ChangeStatus checkStatus(Database database) {
        ChangeStatus result = new ChangeStatus();
        Column example = new Column(Table.class, getCatalogName(), getSchemaName(), getTableName(), getColumnName());
        try {
            Column column = SnapshotGeneratorFactory.getInstance().createSnapshot(example, database);
            if (column == null) {
                return result.unknown("Column does not exist");
            }

            result.assertComplete(column.isAutoIncrement(), "Column is not auto-increment");
            if ((getStartWith() != null) && (column.getAutoIncrementInformation().getStartWith() != null)) {
                result.assertCorrect(getStartWith().equals(column.getAutoIncrementInformation().getStartWith()),
                     "startsWith incorrect");
            }

            if ((getIncrementBy() != null) && (column.getAutoIncrementInformation().getIncrementBy() != null)) {
                result.assertCorrect(getIncrementBy().equals(column.getAutoIncrementInformation().getIncrementBy()),
                     "Increment by incorrect");
            }

            if (getGenerationType() != null && column.getAutoIncrementInformation().getGenerationType() != null) {
                result.assertCorrect(getGenerationType().equals(column.getAutoIncrementInformation().getGenerationType()), "Generation type is incorrect");
            }

            if (getDefaultOnNull() != null && column.getAutoIncrementInformation().getDefaultOnNull() != null) {
                result.assertCorrect(getDefaultOnNull().equals(column.getAutoIncrementInformation().getDefaultOnNull()), "Default on null is incorrect");
            }

            return result;
        } catch (DatabaseException|InvalidExampleException e) {
            return result.unknown(e);
        }
    }

    @Override
    public String getSerializedObjectNamespace() {
        return STANDARD_CHANGELOG_NAMESPACE;
    }
}<|MERGE_RESOLUTION|>--- conflicted
+++ resolved
@@ -105,10 +105,7 @@
     public void setIncrementBy(BigInteger incrementBy) {
         this.incrementBy = incrementBy;
     }
-
-<<<<<<< HEAD
-=======
-    @DatabaseChangeProperty(exampleValue = "true", since = "3.6")
+@DatabaseChangeProperty(exampleValue = "true", since = "3.6")
     public Boolean getDefaultOnNull() {
         return defaultOnNull;
     }
@@ -125,8 +122,6 @@
     public void setGenerationType(String generationType) {
         this.generationType = generationType;
     }
-
->>>>>>> ae5bc9b7
     @Override
     public SqlStatement[] generateStatements(Database database) {
         if (database instanceof PostgresDatabase) {
@@ -157,12 +152,8 @@
             };
         }
 
-<<<<<<< HEAD
         return new SqlStatement[]{new AddAutoIncrementStatement(getCatalogName(), getSchemaName(), getTableName(),
-            getColumnName(), getColumnDataType(), getStartWith(), getIncrementBy())};
-=======
-        return new SqlStatement[]{new AddAutoIncrementStatement(getCatalogName(), getSchemaName(), getTableName(), getColumnName(), getColumnDataType(), getStartWith(), getIncrementBy(), getDefaultOnNull(), getGenerationType())};
->>>>>>> ae5bc9b7
+            getColumnName(), getColumnDataType(), getStartWith(), getIncrementBy(), getDefaultOnNull(), getGenerationType())};
     }
 
     @Override
