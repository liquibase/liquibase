--- conflicted
+++ resolved
@@ -1,19 +1,8 @@
 package liquibase.change.core;
 
 import liquibase.CatalogAndSchema;
-<<<<<<< HEAD
-import liquibase.change.AbstractChange;
-import liquibase.change.ChangeMetaData;
-import liquibase.change.ChangeStatus;
-import liquibase.change.ChangeWithColumns;
-import liquibase.change.CheckSum;
-import liquibase.change.ColumnConfig;
-import liquibase.change.DatabaseChange;
-import liquibase.change.DatabaseChangeProperty;
-=======
 import liquibase.Scope;
 import liquibase.change.*;
->>>>>>> 71906e08
 import liquibase.changelog.ChangeSet;
 import liquibase.database.AbstractJdbcDatabase;
 import liquibase.database.Database;
@@ -95,14 +84,10 @@
      * CSV Lines starting with that sign(s) will be treated as comments by default
      */
     public static final String DEFAULT_COMMENT_PATTERN = "#";
-<<<<<<< HEAD
 
     private static String NO_INSERT = "NO_INSERT_RESULT";
 
-    private static final Logger LOG = LogService.getLog(LoadDataChange.class);
-=======
     private static final Logger LOG = Scope.getCurrentScope().getLog(LoadDataChange.class);
->>>>>>> 71906e08
     private static ResourceBundle coreBundle = getBundle("liquibase/i18n/liquibase-core");
     private String catalogName;
     private String schemaName;
@@ -776,7 +761,6 @@
         return true;
     }
 
-<<<<<<< HEAD
     /**
      * Handles 'select' functionality (i.e. populate a data value with the results of a select statement)
      * @param columnConfig ColumnConfig for the column - must have getSelect() != null
@@ -906,10 +890,7 @@
     }
 
 
-    public CSVReader getCSVReader() throws IOException {
-=======
     public CSVReader getCSVReader() throws IOException, LiquibaseException {
->>>>>>> 71906e08
         ResourceAccessor resourceAccessor = getResourceAccessor();
         if (resourceAccessor == null) {
             throw new UnexpectedLiquibaseException("No file resourceAccessor specified for " + getFile());
