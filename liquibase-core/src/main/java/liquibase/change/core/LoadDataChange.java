package liquibase.change.core;

import liquibase.CatalogAndSchema;
import liquibase.change.*;
import liquibase.changelog.ChangeSet;
import liquibase.database.AbstractJdbcDatabase;
import liquibase.database.Database;
import liquibase.database.core.MSSQLDatabase;
import liquibase.database.core.MySQLDatabase;
import liquibase.database.core.PostgresDatabase;
import liquibase.datatype.DataTypeFactory;
import liquibase.datatype.LiquibaseDataType;
import liquibase.exception.DatabaseException;
import liquibase.exception.UnexpectedLiquibaseException;
import liquibase.exception.Warnings;
import liquibase.executor.ExecutorService;
import liquibase.executor.LoggingExecutor;
import liquibase.io.EmptyLineAndCommentSkippingInputStream;
import liquibase.logging.LogService;
import liquibase.logging.LogType;
import liquibase.logging.Logger;
import liquibase.resource.ResourceAccessor;
import liquibase.resource.UtfBomAwareReader;
import liquibase.snapshot.InvalidExampleException;
import liquibase.snapshot.SnapshotGeneratorFactory;
import liquibase.statement.BatchDmlExecutablePreparedStatement;
import liquibase.statement.ExecutablePreparedStatementBase;
import liquibase.statement.InsertExecutablePreparedStatement;
import liquibase.statement.SqlStatement;
import liquibase.statement.core.InsertOrUpdateStatement;
import liquibase.statement.core.InsertSetStatement;
import liquibase.statement.core.InsertStatement;
import liquibase.structure.core.Column;
import liquibase.structure.core.DataType;
import liquibase.structure.core.Table;
import liquibase.util.BooleanParser;
import liquibase.util.StreamUtil;
import liquibase.util.StringUtils;
import liquibase.util.csv.CSVReader;

import java.io.IOException;
import java.io.InputStream;
import java.io.Reader;
import java.util.*;

import static java.util.ResourceBundle.getBundle;

@DatabaseChange(name = "loadData",
        description = "Loads data from a CSV file into an existing table. A value of NULL in a cell will be " +
                "converted to a database NULL rather than the string 'NULL'.\n" +
                "Lines starting with # (hash) sign are treated as comments. You can change comment pattern by " +
                "specifying 'commentLineStartsWith' property in loadData tag." +
                "To disable comments set 'commentLineStartsWith' to empty value'\n" +
                "\n" +
                "If the data type for a load column is set to NUMERIC, numbers are parsed in US locale (e.g. 123.45)." +
                "\n" +
                "Date/Time values included in the CSV file should be in ISO format " +
            "http://en.wikipedia.org/wiki/ISO_8601 in order to be parsed correctly by Liquibase. Liquibase will " +
                "initially set the date format to be 'yyyy-MM-dd'T'HH:mm:ss' and then it checks for two special " +
                "cases which will override the data format string.\n" +
                "\n" +
                "If the string representing the date/time includes a '.', then the date format is changed to " +
                "'yyyy-MM-dd'T'HH:mm:ss.SSS'\n" +
                "If the string representing the date/time includes a space, then the date format is changed " +
                "to 'yyyy-MM-dd HH:mm:ss'\n" +
            "Once the date format string is set, Liquibase will then call the SimpleDateFormat.parse() method " +
                "attempting to parse the input string so that it can return a Date/Time. If problems occur, " +
                "then a ParseException is thrown and the input string is treated as a String for the INSERT command " +
                "to be generated.",
        priority = ChangeMetaData.PRIORITY_DEFAULT, appliesTo = "table",
        since = "1.7")
public class LoadDataChange extends AbstractChange implements ChangeWithColumns<LoadDataColumnConfig> {
    /**
     * CSV Lines starting with that sign(s) will be treated as comments by default
     */
    public static final String DEFAULT_COMMENT_PATTERN = "#";
    private static final Logger LOG = LogService.getLog(LoadDataChange.class);
    private static ResourceBundle coreBundle = getBundle("liquibase/i18n/liquibase-core");
    private String catalogName;
    private String schemaName;
    private String tableName;
    private String file;
    private String commentLineStartsWith = DEFAULT_COMMENT_PATTERN;
    private Boolean relativeToChangelogFile;
    private String encoding;
    private String separator = liquibase.util.csv.CSVReader.DEFAULT_SEPARATOR + "";
    private String quotchar = liquibase.util.csv.CSVReader.DEFAULT_QUOTE_CHARACTER + "";
    private List<LoadDataColumnConfig> columns = new ArrayList<>();

<<<<<<< HEAD
    /**
     * Transform a value read from a CSV file into a string to be written into the database if the column type
     * is not known.
     *
     * @param value the value to transform
     * @return if the value is empty or the string "NULL" (case-insensitive), return the empty string.
     * If not, the value "toString()" representation (trimmed of spaces left and right) is returned.
     */
    protected static String getValueToWrite(Object value) {
        if ((value == null) || "NULL".equalsIgnoreCase(value.toString())) {
            return "";
        } else {
            return value.toString().trim();
        }
    }

    // TODO: We can currently do this for INSERT operations, but not yet for UPDATE operations, so loadUpdateDataChange
    // will overwrite this flag for now.
    protected boolean hasPreparedStatementsImplemented() {
        return true;
    }
=======
    private Boolean usePreparedStatements;

    private List<LoadDataColumnConfig> columns = new ArrayList<LoadDataColumnConfig>();
>>>>>>> fd1c7e1f

    @Override
    public boolean supports(Database database) {
        return true;
    }

    @Override
    public boolean generateRollbackStatementsVolatile(Database database) {
        return true;
    }

    @DatabaseChangeProperty(
        since = "3.0",
        mustEqualExisting = "table.catalog"
    )
    public String getCatalogName() {
        return catalogName;
    }

    public void setCatalogName(String catalogName) {
        this.catalogName = catalogName;
    }

    @DatabaseChangeProperty(mustEqualExisting = "table.schema")
    public String getSchemaName() {
        return schemaName;
    }

    public void setSchemaName(String schemaName) {
        this.schemaName = schemaName;
    }

    @DatabaseChangeProperty(
        description = "Name of the table to insert data into",
        requiredForDatabase = "all",
        mustEqualExisting = "table"
    )
    public String getTableName() {
        return tableName;
    }

    public void setTableName(String tableName) {
        this.tableName = tableName;
    }

    @DatabaseChangeProperty(
        description = "CSV file to load",
        exampleValue = "com/example/users.csv",
        requiredForDatabase = "all"
    )
    public String getFile() {
        return file;
    }

    public void setFile(String file) {
        this.file = file;
    }

    public Boolean getUsePreparedStatements() {
        return usePreparedStatements;
    }

    public void setUsePreparedStatements(Boolean usePreparedStatements) {
        this.usePreparedStatements = usePreparedStatements;
    }

    public String getCommentLineStartsWith() {
        return commentLineStartsWith;
    }

    public void setCommentLineStartsWith(String commentLineStartsWith) {

        //if the value is null (not provided) we want to use default value
        if (commentLineStartsWith == null) {
            this.commentLineStartsWith = DEFAULT_COMMENT_PATTERN;
        } else if ("".equals(commentLineStartsWith)) {
            this.commentLineStartsWith = null;
        } else {
            this.commentLineStartsWith = commentLineStartsWith;
        }
    }

    public Boolean isRelativeToChangelogFile() {
        return relativeToChangelogFile;
    }

    public void setRelativeToChangelogFile(Boolean relativeToChangelogFile) {
        this.relativeToChangelogFile = relativeToChangelogFile;
    }

    @DatabaseChangeProperty(
        description = "Encoding of the CSV file (defaults to UTF-8)",
        exampleValue = "UTF-8"
    )
    public String getEncoding() {
        return encoding;
    }

    public void setEncoding(String encoding) {
        this.encoding = encoding;
    }

    @DatabaseChangeProperty(exampleValue = ",")
    public String getSeparator() {
        return separator;
    }

    public void setSeparator(String separator) {
        if ((separator != null) && "\\t".equals(separator)) {
            separator = "\t";
        }
        this.separator = separator;
    }

    @DatabaseChangeProperty(exampleValue = "'")
    public String getQuotchar() {
        return quotchar;
    }

    public void setQuotchar(String quotchar) {
        this.quotchar = quotchar;
    }

    @Override
    public void addColumn(LoadDataColumnConfig column) {
        columns.add(column);
    }

    @Override
    @DatabaseChangeProperty(description = "Defines how the data should be loaded.", requiredForDatabase = "all")
    public List<LoadDataColumnConfig> getColumns() {
        return columns;
    }

    @Override
    public void setColumns(List<LoadDataColumnConfig> columns) {
        this.columns = columns;
    }

    @Override
    public SqlStatement[] generateStatements(Database database) {
        boolean databaseSupportsBatchUpdates = false;
        try {
            databaseSupportsBatchUpdates = database.supportsBatchUpdates();
        } catch (DatabaseException e) {
            throw new UnexpectedLiquibaseException(e);
        }

        CSVReader reader = null;
        try {
            reader = getCSVReader();

            if (reader == null) {
                throw new UnexpectedLiquibaseException("Unable to read file " + this.getFile());
            }

            String[] headers = reader.readNext();
            if (headers == null) {
                throw new UnexpectedLiquibaseException("Data file " + getFile() + " was empty");
            }

            // If we do not have a column list yet, take the column list we interpolated from the CSV headers
            // earlier.
            if (columns.isEmpty()) {
                columns.addAll(getColumnsFromHeaders(headers));
            }

            // If we have an real JDBC connection to the database, ask the database for any missing column types.
            try {
                retrieveMissingColumnLoadTypes(columns, database);
            } catch (DatabaseException e) {
                throw new UnexpectedLiquibaseException(e);
            }

            List<ExecutablePreparedStatementBase> batchedStatements = new ArrayList<>();
            boolean anyPreparedStatements = false;
            String[] line;
            // Start at '1' to take into account the header (already processed):
            int lineNumber = 1;

            boolean isCommentingEnabled = StringUtils.isNotEmpty(commentLineStartsWith);

            List<SqlStatement> statements = new ArrayList<>();
            while ((line = reader.readNext()) != null) {
                lineNumber++;
                if
                ((line.length == 0) || ((line.length == 1) && (StringUtils.trimToNull(line[0]) == null)) ||
                    (isCommentingEnabled && isLineCommented(line))
                ) {
                    //nothing interesting on this line
                    continue;
                }

                // Ensure each line has the same number of columns defined as does the header.
                // (Failure could indicate unquoted strings with commas, for example).
                if (line.length != headers.length) {
                    throw new UnexpectedLiquibaseException(
                        "CSV file " + getFile() + " Line " + lineNumber + " has " + line.length +
                            " values defined, Header has " + headers.length +
                            ". Numbers MUST be equal (check for unquoted string with embedded commas)"
                    );
                }

                boolean needsPreparedStatement = false;
                if (usePreparedStatements != null && usePreparedStatements) {
                    needsPreparedStatement = true;
                }

                List<ColumnConfig> columnsFromCsv = new ArrayList<>();
                for (int i = 0; i < headers.length; i++) {
                    Object value = line[i];
                    String columnName = headers[i].trim();

                    ColumnConfig valueConfig = new ColumnConfig();

                    ColumnConfig columnConfig = getColumnConfig(i, headers[i].trim());
                    if (columnConfig != null) {
                        if ("skip".equalsIgnoreCase(columnConfig.getType())) {
                            continue;
                        }

                        // don't overwrite header name unless there is actually a value to override it with
                        if (columnConfig.getName() != null) {
                            columnName = columnConfig.getName();
                        }

                        valueConfig.setName(columnName);

                        if (columnConfig.getType() != null) {
                            if (columnConfig.getType().equalsIgnoreCase(LOAD_DATA_TYPE.BOOLEAN.toString())) {
                                if ("NULL".equalsIgnoreCase(value.toString())) {
                                    valueConfig.setValue(null);
                                } else {
                                    valueConfig.setValueBoolean(
                                        BooleanParser.parseBoolean(value.toString().toLowerCase())
                                    );
                                }
                            } else if (columnConfig.getType().equalsIgnoreCase(LOAD_DATA_TYPE.NUMERIC.toString())) {
                                if ("NULL".equalsIgnoreCase(value.toString())) {
                                    valueConfig.setValue(null);
                                } else {
                                    valueConfig.setValueNumeric(value.toString());
                                }
                            } else if
                            (
                                columnConfig.getType().toLowerCase().contains("date")
                                    || columnConfig.getType().toLowerCase().contains("time")
                            ) {
                                if ("NULL".equalsIgnoreCase(value.toString())) {
                                    valueConfig.setValue(null);
                                } else {
                                    valueConfig.setValueDate(value.toString());
                                }
                            } else if (columnConfig.getType().equalsIgnoreCase(LOAD_DATA_TYPE.STRING.toString())) {
                                if ("NULL".equalsIgnoreCase(value.toString())) {
                                    valueConfig.setValue(null);
                                } else {
                                    valueConfig.setValue(value.toString());
                                }
                            } else if (columnConfig.getType().equalsIgnoreCase(LOAD_DATA_TYPE.COMPUTED.toString())) {
                                if ("NULL".equalsIgnoreCase(value.toString())) {
                                    valueConfig.setValue(null);
                                } else {
                                    liquibase.statement.DatabaseFunction function =
                                        new liquibase.statement.DatabaseFunction(value.toString());
                                    valueConfig.setValueComputed(function);
                                }
                            } else if (columnConfig.getType().equalsIgnoreCase(LOAD_DATA_TYPE.SEQUENCE.toString())) {
                                String sequenceName;
                                if ("NULL".equalsIgnoreCase(value.toString())) {
                                    sequenceName = columnConfig.getDefaultValue();
                                    if (sequenceName == null) {
                                        throw new UnexpectedLiquibaseException(
                                            "Must set a sequence name in the loadData column defaultValue attribute"
                                        );
                                    }
                                } else {
                                    sequenceName = value.toString();
                                }
                                liquibase.statement.SequenceNextValueFunction function =
                                    new liquibase.statement.SequenceNextValueFunction(sequenceName);
                                valueConfig.setValueComputed(function);

                            } else if (columnConfig.getType().equalsIgnoreCase(LOAD_DATA_TYPE.BLOB.toString())) {
                                if ("NULL".equalsIgnoreCase(value.toString())) {
                                    valueConfig.setValue(null);
                                } else {
                                    valueConfig.setValueBlobFile(value.toString());
                                    needsPreparedStatement = true;
                                }
                            } else if (columnConfig.getType().equalsIgnoreCase(LOAD_DATA_TYPE.CLOB.toString())) {
                                if ("NULL".equalsIgnoreCase(value.toString())) {
                                    valueConfig.setValue(null);
                                } else {
                                    valueConfig.setValueClobFile(value.toString());
                                    needsPreparedStatement = true;
                                }
                            } else {
                                throw new UnexpectedLiquibaseException(
                                    String.format(coreBundle.getString("loaddata.type.is.not.supported"),
                                        columnConfig.getType()
                                    )
                                );
                            }
                        } else {
                            // columnConfig did not specify a type
                            valueConfig.setValue(getValueToWrite(value));
                        }
                    } else {
                        // No columnConfig found. Assume header column name to be the table column name.
                        if (columnName.contains("(") || (columnName.contains(")") && (database instanceof
                            AbstractJdbcDatabase))) {
                            columnName = ((AbstractJdbcDatabase) database).quoteObject(columnName, Column.class);
                        }

                        valueConfig.setName(columnName);

                        valueConfig.setValue(getValueToWrite(value));
                    }
                    columnsFromCsv.add(valueConfig);
                }
                // end of: iterate through all the columns of a CSV line

                // Try to use prepared statements if any of the two following conditions apply:
                // 1. There is no other option than using a prepared statement (e.g. in cases of LOBs)
                // 2. The database supports batched statements (for improved performance) AND we are not in an
                //    "SQL" mode (i.e. we generate an SQL file instead of actually modifying the database).
                if
                (
                    (needsPreparedStatement ||
                        (databaseSupportsBatchUpdates &&
                                !(ExecutorService.getInstance().getExecutor(database) instanceof LoggingExecutor)
                        )
                    )
                    && hasPreparedStatementsImplemented()
                ) {
                    anyPreparedStatements = true;
                    ExecutablePreparedStatementBase stmt =
                        this.createPreparedStatement(
                            database, getCatalogName(), getSchemaName(), getTableName(), columnsFromCsv,
                            getChangeSet(), getResourceAccessor()
                        );
                    batchedStatements.add(stmt);
                } else {
                    InsertStatement insertStatement =
                        this.createStatement(getCatalogName(), getSchemaName(), getTableName());

                    for (ColumnConfig column : columnsFromCsv) {
                        String columnName = column.getName();
                        Object value = column.getValueObject();

                        if (value == null) {
                            value = "NULL";
                        }

                        insertStatement.addColumnValue(columnName, value);
                    }

                    statements.add(insertStatement);
                }
                // end of: will we use a PreparedStatement?
            }
            // end of: loop for every input line from the CSV file

            if (anyPreparedStatements) {

                // If we have only prepared statements and the database supports batching, let's roll
                if (databaseSupportsBatchUpdates && statements.isEmpty() && (!batchedStatements.isEmpty())) {
                    return new SqlStatement[] {
                            new BatchDmlExecutablePreparedStatement(
                                    database, getCatalogName(), getSchemaName(),
                                    getTableName(), columns,
                                    getChangeSet(), getResourceAccessor(),
                                    batchedStatements)
                    };
                } else {
                    return statements.toArray(new SqlStatement[statements.size()]);
                }
            } else {
                InsertSetStatement statementSet = this.createStatementSet(
                        getCatalogName(), getSchemaName(), getTableName()
                );
                for (SqlStatement stmt : statements) {
                    statementSet.addInsertStatement((InsertStatement) stmt);
                }

                if ((database instanceof MSSQLDatabase) || (database instanceof MySQLDatabase) || (database
                    instanceof PostgresDatabase)) {
                    List<InsertStatement> innerStatements = statementSet.getStatements();
                    if ((innerStatements != null) && (!innerStatements.isEmpty()) && (innerStatements.get(0)
                        instanceof InsertOrUpdateStatement)) {
                        //cannot do insert or update in a single statement
                        return statementSet.getStatementsArray();
                    }
                    // we only return a single "statement" - it's capable of emitting multiple sub-statements,
                    // should the need arise, on generation.
                    return new SqlStatement[]{statementSet};
                } else {
                    return statementSet.getStatementsArray();
                }
            }
        } catch (IOException e) {
            throw new RuntimeException(e);
        } catch (UnexpectedLiquibaseException ule) {
            if ((getChangeSet() != null) && (getChangeSet().getFailOnError() != null) && !getChangeSet()
                .getFailOnError()) {
                LOG.info(LogType.LOG, "Change set " + getChangeSet().toString(false) +
                         " failed, but failOnError was false.  Error: " + ule.getMessage());
                return new SqlStatement[0];
            } else {
                throw ule;
            }
        } finally {
            if (null != reader) {
                try {
                    reader.close();
                } catch (IOException e) {
                    // Do nothing
                }
            }
        }
    }

    /**
     * Iterate through the List of LoadDataColumnConfig and ask the database for any column types that we have
     * no data type of.
     * @param columns a list of LoadDataColumnConfigs to process
     */
    @SuppressWarnings("CommentedOutCodeLine")
    private void retrieveMissingColumnLoadTypes(List<LoadDataColumnConfig> columns, Database database) throws
            DatabaseException {
        boolean matched = false;

        // If no column is missing type information, we are already done.
        for (LoadDataColumnConfig c : columns) {
            if (c.getType() == null) {
                matched = true;
            }
        }
        if (!matched) {
            return;
        }
        /* The above is the JDK7 version of:
           if (columns.stream().noneMatch(c -> c.getType() == null)) {
            return;
        }
        */

        // Snapshot the database table
        CatalogAndSchema catalogAndSchema = new CatalogAndSchema(getCatalogName(), getSchemaName());
        catalogAndSchema = catalogAndSchema.standardize(database);
        Table targetTable = new Table(catalogAndSchema.getCatalogName(), catalogAndSchema.getSchemaName(),
                database.correctObjectName(getTableName(), Table.class));
        Table snapshotOfTable;
        try {
            snapshotOfTable = SnapshotGeneratorFactory.getInstance().createSnapshot(
                        targetTable,
                        database);
        } catch (InvalidExampleException e) {
            throw new DatabaseException(e);
        }
        if (snapshotOfTable == null) {
            LOG.warning(LogType.LOG, String.format(
                    coreBundle.getString("could.not.snapshot.table.to.get.the.missing.column.type.information"),
                    database.escapeTableName(
                            targetTable.getSchema().getCatalogName(),
                            targetTable.getSchema().getName(),
                            targetTable.getName())
            ));
            return;
        }

        // Save the columns of the database table in a lookup table
        Map<String, Column> tableColumns = new HashMap<>();
        for (Column c : snapshotOfTable.getColumns()) {
            tableColumns.put(c.getName(), c);
        }
        /* The above is the JDK7 version of:
            snapshotOfTable.getColumns().forEach(c -> tableColumns.put(c.getName(), c));
        */

        // Normalise the LoadDataColumnConfig column names to the database
        Map<String, LoadDataColumnConfig> columnConfigs = new HashMap<>();
        for (LoadDataColumnConfig c : columns) {
            columnConfigs.put(
                database.correctObjectName(c.getName(), Column.class),
                c
            );
        }
        /* The above is the JDK7 version of:
        columns.forEach(c -> columnConfigs.put(
                database.correctObjectName(c.getName(), Column.class),
                c
        ));
        */

        for (Map.Entry<String, LoadDataColumnConfig> entry : columnConfigs.entrySet()) {
            if (!(entry.getValue().getType() == null)) {
                continue;
            }
            LoadDataColumnConfig columnConfig = entry.getValue();
            DataType dataType = tableColumns.get(entry.getKey()).getType();
            if (dataType == null) {
                LOG.warning(LogType.LOG, String.format(coreBundle.getString("unable.to.find.load.data.type"),
                    columnConfig.toString(), snapshotOfTable.toString()));
                columnConfig.setType(LOAD_DATA_TYPE.STRING.toString());
            } else {
                LiquibaseDataType liquibaseDataType = DataTypeFactory.getInstance()
                    .fromDescription(dataType.toString(), database);
                if (liquibaseDataType != null) {
                    columnConfig.setType(liquibaseDataType.getLoadTypeName().toString());
                } else {
                    LOG.warning(LogType.LOG, String.format(coreBundle.getString("unable.to.convert.load.data.type"),
                        columnConfig.toString(), snapshotOfTable.toString(), liquibaseDataType.toString()));
                }
            }
        }

        /* The above is the JDK7 version of:
        columnConfigs.entrySet().stream()
                .filter(entry -> entry.getValue().getType() == null)
                .forEach(entry -> {
                    LoadDataColumnConfig columnConfig = entry.getValue();
                    DataType dataType = tableColumns.get(entry.getKey()).getType();
                    if (dataType == null) {
                        LOG.warning(String.format(coreBundle.getString("unable.to.find.load.data.type"),
                                columnConfig.toString(), snapshotOfTable.toString() ));
                        columnConfig.setType(LOAD_DATA_TYPE.STRING.toString());
                    } else {
                        LiquibaseDataType liquibaseDataType = DataTypeFactory.getInstance()
                                .fromDescription(dataType.toString(), database);
                        if (liquibaseDataType != null) {
                            columnConfig.setType(liquibaseDataType.getLoadTypeName().toString());
                        } else {
                            LOG.warning(String.format(coreBundle.getString("unable.to.convert.load.data.type"),
                                    columnConfig.toString(), snapshotOfTable.toString(), liquibaseDataType.toString()));
                        }
                    }
                }
        );
        */
    }

    /**
     * If no columns (and their data types) are specified in the loadData change, we interpolate their names from
     * the header columns of the CSV file.
     * @param headers the headers of the CSV file
     * @return a List of LoadDataColumnConfigs
     */
    private List<LoadDataColumnConfig> getColumnsFromHeaders(String[] headers) {
        ArrayList<LoadDataColumnConfig> result = new ArrayList<>();
        int i=0;
        for (String columnNameFromHeader : headers) {
            LoadDataColumnConfig loadDataColumnConfig = new LoadDataColumnConfig();
            loadDataColumnConfig.setIndex(i);
            loadDataColumnConfig.setHeader(columnNameFromHeader);
            loadDataColumnConfig.setName(columnNameFromHeader);
            result.add(loadDataColumnConfig);
            i++;
        }
        return result;
    }

    private boolean isLineCommented(String[] line) {
        return StringUtils.startsWith(line[0], commentLineStartsWith);
    }

    @Override
    public boolean generateStatementsVolatile(Database database) {
        return true;
    }

    public CSVReader getCSVReader() throws IOException {
        ResourceAccessor resourceAccessor = getResourceAccessor();
        if (resourceAccessor == null) {
            throw new UnexpectedLiquibaseException("No file resourceAccessor specified for " + getFile());
        }
        InputStream stream = StreamUtil.openStream(file, isRelativeToChangelogFile(), getChangeSet(), resourceAccessor);
        if (stream == null) {
            return null;
        }
        Reader streamReader;
        if (getEncoding() == null) {
            streamReader = new UtfBomAwareReader(stream);
        } else {
            streamReader = new UtfBomAwareReader(stream, getEncoding());
        }

        char quotchar;
        if (StringUtils.trimToEmpty(this.quotchar).isEmpty()) {
            // hope this is impossible to have a field surrounded with non ascii char 0x01
            quotchar = '\1';
        } else {
            quotchar = this.quotchar.charAt(0);
        }

        if (separator == null) {
            separator = liquibase.util.csv.CSVReader.DEFAULT_SEPARATOR + "";
        }

        return new CSVReader(streamReader, separator.charAt(0), quotchar);
    }

    protected ExecutablePreparedStatementBase createPreparedStatement(
            Database database, String catalogName, String schemaName, String tableName,
            List<ColumnConfig> columns, ChangeSet changeSet, ResourceAccessor resourceAccessor) {
        return new InsertExecutablePreparedStatement(database, catalogName, schemaName, tableName, columns,
                changeSet, resourceAccessor);
    }

    protected InsertStatement createStatement(String catalogName, String schemaName, String tableName) {
        return new InsertStatement(catalogName, schemaName, tableName);
    }

    protected InsertSetStatement createStatementSet(String catalogName, String schemaName, String tableName) {
        return new InsertSetStatement(catalogName, schemaName, tableName);
    }

    protected ColumnConfig getColumnConfig(int index, String header) {
        for (LoadDataColumnConfig config : columns) {
            if ((config.getIndex() != null) && config.getIndex().equals(index)) {
                return config;
            }
            if ((config.getHeader() != null) && config.getHeader().equalsIgnoreCase(header)) {
                return config;
            }

            if ((config.getName() != null) && config.getName().equalsIgnoreCase(header)) {
                return config;
            }
        }
        return null;
    }

    @Override
    public ChangeStatus checkStatus(Database database) {
        return new ChangeStatus().unknown("Cannot check loadData status");
    }

    @Override
    public String getConfirmationMessage() {
        return "Data loaded from " + getFile() + " into " + getTableName();
    }

    @Override
    public CheckSum generateCheckSum() {
        InputStream stream = null;
        try {
            stream = StreamUtil.openStream(file, isRelativeToChangelogFile(), getChangeSet(), getResourceAccessor());
            if (stream == null) {
                throw new UnexpectedLiquibaseException(getFile() + " could not be found");
            }
            stream = new EmptyLineAndCommentSkippingInputStream(stream, commentLineStartsWith);
            return CheckSum.compute(getTableName() + ":" + CheckSum.computeWithEolStandardization(stream));
        } catch (IOException e) {
            throw new UnexpectedLiquibaseException(e);
        } finally {
            if (stream != null) {
                try {
                    stream.close();
                } catch (IOException ignore) {
                    // Do nothing
                }
            }
        }
    }

    @Override
    public Warnings warn(Database database) {
        return null;
    }

    @Override
    public String getSerializedObjectNamespace() {
        return STANDARD_CHANGELOG_NAMESPACE;
    }

    @SuppressWarnings("HardCodedStringLiteral")
    public enum LOAD_DATA_TYPE {
        BOOLEAN, NUMERIC, DATE, STRING, COMPUTED, SEQUENCE, BLOB, CLOB, SKIP
    }
}<|MERGE_RESOLUTION|>--- conflicted
+++ resolved
@@ -87,7 +87,8 @@
     private String quotchar = liquibase.util.csv.CSVReader.DEFAULT_QUOTE_CHARACTER + "";
     private List<LoadDataColumnConfig> columns = new ArrayList<>();
 
-<<<<<<< HEAD
+    private Boolean usePreparedStatements;
+
     /**
      * Transform a value read from a CSV file into a string to be written into the database if the column type
      * is not known.
@@ -109,11 +110,6 @@
     protected boolean hasPreparedStatementsImplemented() {
         return true;
     }
-=======
-    private Boolean usePreparedStatements;
-
-    private List<LoadDataColumnConfig> columns = new ArrayList<LoadDataColumnConfig>();
->>>>>>> fd1c7e1f
 
     @Override
     public boolean supports(Database database) {
