--- conflicted
+++ resolved
@@ -23,11 +23,8 @@
 import liquibase.statement.SqlStatement;
 import liquibase.statement.core.InsertOrUpdateStatement;
 import liquibase.statement.core.InsertSetStatement;
-<<<<<<< HEAD
+import liquibase.statement.InsertExecutablePreparedStatement;
 import liquibase.statement.core.InsertStatement;
-=======
-import liquibase.statement.InsertExecutablePreparedStatement;
->>>>>>> 32d20d57
 import liquibase.structure.core.Column;
 import liquibase.util.BooleanParser;
 import liquibase.util.StreamUtil;
@@ -215,22 +212,6 @@
                         || (isCommentingEnabled && isLineCommented(line))) {
                     continue; //nothing on this line
                 }
-<<<<<<< HEAD
-                
-                // Ensure eaech line has the same number of columns defined as does the header.
-                // (Failure could indicate unquoted strings with commas, for example).
-                if (line.length != headers.length)
-                {
-                    throw new UnexpectedLiquibaseException("CSV file " + getFile() + " Line " + lineNumber + " has " + line.length + " values defined, Header has " + headers.length + ". Numbers MUST be equal (check for unquoted string with embedded commas)");
-                }
-
-                InsertStatement insertStatement = this.createStatement(getCatalogName(), getSchemaName(), getTableName());
-                for (int i=0; i<headers.length; i++) {
-                    String columnName = null;
-
-                    Object value = line[i];
-
-=======
                 boolean needsPreparedStatement = false;
                 
                 List<ColumnConfig> columns = new ArrayList<ColumnConfig>();
@@ -245,7 +226,6 @@
                     boolean isNull = value.toString().equalsIgnoreCase("NULL");
                     ColumnConfig valueConfig = new ColumnConfig();
                     
->>>>>>> 32d20d57
                     ColumnConfig columnConfig = getColumnConfig(i, headers[i].trim());
                     if (columnConfig != null) {
                         if ("skip".equalsIgnoreCase(columnConfig.getType())) {
