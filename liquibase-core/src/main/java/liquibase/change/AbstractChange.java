package liquibase.change;

import liquibase.Scope;
import liquibase.change.core.LoadDataChange;
import liquibase.change.core.VariableConfig;
import liquibase.changelog.ChangeSet;
import liquibase.database.Database;
import liquibase.exception.LiquibaseException;
import liquibase.exception.RollbackImpossibleException;
import liquibase.exception.SetupException;
import liquibase.exception.UnexpectedLiquibaseException;
import liquibase.exception.ValidationErrors;
import liquibase.exception.Warnings;
import liquibase.parser.core.ParsedNode;
import liquibase.parser.core.ParsedNodeException;
import liquibase.plugin.AbstractPlugin;
import liquibase.resource.ResourceAccessor;
import liquibase.serializer.LiquibaseSerializable;
import liquibase.serializer.core.string.StringChangeLogSerializer;
import liquibase.sqlgenerator.SqlGeneratorFactory;
import liquibase.statement.SqlStatement;
import liquibase.structure.DatabaseObject;
import liquibase.util.StringUtil;
import liquibase.util.beans.PropertyUtils;

import java.beans.IntrospectionException;
import java.beans.PropertyDescriptor;
import java.lang.reflect.Method;
import java.lang.reflect.Modifier;
import java.lang.reflect.Type;
import java.util.ArrayList;
import java.util.Arrays;
import java.util.Collection;
import java.util.HashMap;
import java.util.HashSet;
import java.util.List;
import java.util.Map;
import java.util.Set;
import java.util.SortedSet;
import java.util.TreeSet;

/**
 * Standard superclass to simplify {@link Change } implementations. You can implement Change directly, this class is
 * purely for convenience but recommended.
 * <p></p>
 * By default, this base class relies on annotations such as {@link DatabaseChange} and {@link DatabaseChangeProperty}
 * and delegating logic to the {@link liquibase.sqlgenerator.SqlGenerator} objects created to do the actual change work.
 * Place the @DatabaseChangeProperty annotations on the read "get" methods to control property metadata.
 */
public abstract class AbstractChange extends AbstractPlugin implements Change {

    protected static final String NODENAME_COLUMN = "column";
<<<<<<< HEAD
    protected static final String NODENAME_VARIABLE = "variable";
    private ResourceAccessor resourceAccessor;
=======
>>>>>>> c7c87449

    private ChangeSet changeSet;

    public AbstractChange() {
    }

    /**
     * Default implementation is a no-op
     */
    @Override
    public void finishInitialization() throws SetupException {

    }

    /**
     * Generate the ChangeMetaData for this class. Default implementation reads from the @{@link DatabaseChange } annotation
     * and calls out to {@link #createChangeParameterMetadata(String)} for each property.
     *
     * @throws UnexpectedLiquibaseException if no @DatabaseChange annotation on this Change class
     */
    @Override
    public ChangeMetaData createChangeMetaData() {
        try {
            DatabaseChange databaseChange = this.getClass().getAnnotation(DatabaseChange.class);

            if (databaseChange == null) {
                throw new UnexpectedLiquibaseException("No @DatabaseChange annotation for " + getClass().getName());
            }

            Set<ChangeParameterMetaData> params = new HashSet<>();
            for (PropertyDescriptor property : PropertyUtils.getInstance().getDescriptors(getClass())) {
                if (isInvalidProperty(property)) {
                    continue;
                }
                Method readMethod = property.getReadMethod();
                Method writeMethod = property.getWriteMethod();
                if (readMethod == null) {
                    try {
                        readMethod = this.getClass().getMethod(
                            "is" + StringUtil.upperCaseFirst(property.getName())
                        );
                    } catch (NoSuchMethodException|SecurityException ignore) {
                        //it was worth a try
                    }
                }
                if ((readMethod != null) && (writeMethod != null)) {
                    DatabaseChangeProperty annotation = readMethod.getAnnotation(DatabaseChangeProperty.class);
                    if ((annotation == null) || annotation.isChangeProperty()) {
                        params.add(createChangeParameterMetadata(property.getDisplayName()));
                    }
                }

            }

            Map<String, String> notes = new HashMap<>();
            for (DatabaseChangeNote note : databaseChange.databaseNotes()) {
                notes.put(note.database(), note.notes());
            }

            return new ChangeMetaData(databaseChange.name(), databaseChange.description(), databaseChange.priority(),
                databaseChange.appliesTo(), notes, params);
        } catch (UnexpectedLiquibaseException|IntrospectionException e) {
            throw new UnexpectedLiquibaseException(e);
        }
    }

    protected boolean isInvalidProperty(PropertyDescriptor property) {
        return "metaClass".equals(property.getDisplayName());
    }

    /**
     * Called by {@link #createChangeMetaData()} to create metadata for a given parameter. It finds the method that corresponds to the parameter
     * and calls the corresponding create*MetaData methods such as {@link #createRequiredDatabasesMetaData(String, DatabaseChangeProperty)} to determine the
     * correct values for the ChangeParameterMetaData fields.
     *
     * @throws UnexpectedLiquibaseException if the passed parameter does not exist
     */
    protected ChangeParameterMetaData createChangeParameterMetadata(String parameterName) {

        try {
            String displayName = parameterName.replaceAll("([A-Z])", " $1");
            displayName = displayName.substring(0, 1).toUpperCase() + displayName.substring(1);

            PropertyDescriptor property = null;
            for (PropertyDescriptor prop : PropertyUtils.getInstance().getDescriptors(getClass())) {
                if (prop.getDisplayName().equals(parameterName)) {
                    property = prop;
                    break;
                }
            }
            if (property == null) {
                throw new UnexpectedLiquibaseException("Could not find property " + parameterName);
            }

            Method readMethod = property.getReadMethod();
            if (readMethod == null) {
                readMethod = getClass().getMethod("is" + StringUtil.upperCaseFirst(property.getName()));
            }
            Type type = readMethod.getGenericReturnType();

            DatabaseChangeProperty changePropertyAnnotation = readMethod.getAnnotation(DatabaseChangeProperty.class);

            String mustEqualExisting = createMustEqualExistingMetaData(parameterName, changePropertyAnnotation);
            String description = createDescriptionMetaData(parameterName, changePropertyAnnotation);
            Map<String, Object> examples = createExampleValueMetaData(parameterName, changePropertyAnnotation);
            String since = createSinceMetaData(parameterName, changePropertyAnnotation);
            SerializationType serializationType = createSerializationTypeMetaData(
                parameterName, changePropertyAnnotation
            );
            String[] requiredForDatabase = createRequiredDatabasesMetaData(parameterName, changePropertyAnnotation);
            String[] supportsDatabase = createSupportedDatabasesMetaData(parameterName, changePropertyAnnotation);

            return new ChangeParameterMetaData(this, parameterName, displayName, description, examples, since,
                type, requiredForDatabase, supportsDatabase, mustEqualExisting, serializationType);
        } catch (IntrospectionException|UnexpectedLiquibaseException|NoSuchMethodException|SecurityException e) {
            throw new UnexpectedLiquibaseException(e);
        }
    }

    /**
     * Create the {@link ChangeParameterMetaData} "since" value. Uses the value on the DatabaseChangeProperty
     * annotation or returns null as a default.
     */
    @SuppressWarnings("UnusedParameters")
    protected String createSinceMetaData(String parameterName, DatabaseChangeProperty changePropertyAnnotation) {
        if (changePropertyAnnotation == null) {
            return null;
        }
        return StringUtil.trimToNull(changePropertyAnnotation.since());
    }

    /**
     * Create the {@link ChangeParameterMetaData} "description" value. Uses the value on the DatabaseChangeProperty
     * annotation or returns null as a default.
     */
    @SuppressWarnings("UnusedParameters")
    protected String createDescriptionMetaData(String parameterName, DatabaseChangeProperty changePropertyAnnotation) {
        if (changePropertyAnnotation == null) {
            return null;
        }
        return StringUtil.trimToNull(changePropertyAnnotation.description());
    }

    /**
     * Create the {@link ChangeParameterMetaData} "serializationType" value. Uses the value on the
     * DatabaseChangeProperty annotation or returns
     * {@link liquibase.serializer.LiquibaseSerializable.SerializationType#NAMED_FIELD} as a default.
     */
    @SuppressWarnings("UnusedParameters")
    protected liquibase.serializer.LiquibaseSerializable.SerializationType createSerializationTypeMetaData(
        String parameterName, DatabaseChangeProperty changePropertyAnnotation
    ) {
        if (changePropertyAnnotation == null) {
            return SerializationType.NAMED_FIELD;
        }
        return changePropertyAnnotation.serializationType();
    }

    /**
     * Create the {@link ChangeParameterMetaData} "mustEqual" value. Uses the value on the DatabaseChangeProperty
     * annotation or returns null as a default.
     */
    @SuppressWarnings("UnusedParameters")
    protected String createMustEqualExistingMetaData(
        String parameterName, DatabaseChangeProperty changePropertyAnnotation
    ) {
        if (changePropertyAnnotation == null) {
            return null;
        }

        return changePropertyAnnotation.mustEqualExisting();
    }

    /**
     * Create the {@link ChangeParameterMetaData} "example" value. Uses the value on the DatabaseChangeProperty annotation or returns null as a default.
     * Returns map with key=database short name, value=example. Use short-name "all" as the fallback.
     */
    @SuppressWarnings("UnusedParameters")
    protected Map<String, Object> createExampleValueMetaData(
        String parameterName, DatabaseChangeProperty changePropertyAnnotation
    ) {
        if (changePropertyAnnotation == null) {
            return null;
        }

        Map<String, Object> examples = new HashMap<>();
        examples.put("all", StringUtil.trimToNull(changePropertyAnnotation.exampleValue()));

        return examples;
    }

    /**
     * Create the {@link ChangeParameterMetaData} "requiredDatabases" value.
     * Uses the value on the DatabaseChangeProperty annotation or returns an array containing the string "COMPUTE"
     * as a default. "COMPUTE" will cause ChangeParameterMetaData to attempt to determine the required databases based
     * on the generated Statements
     */
    @SuppressWarnings("UnusedParameters")
    protected String[] createRequiredDatabasesMetaData(
        String parameterName, DatabaseChangeProperty changePropertyAnnotation
    ) {
        if (changePropertyAnnotation == null) {
            return new String[]{ChangeParameterMetaData.COMPUTE};
        } else {
            return changePropertyAnnotation.requiredForDatabase();
        }
    }

    /**
     * Create the {@link ChangeParameterMetaData} "supportedDatabase" value.
     * Uses the value on the DatabaseChangeProperty annotation or returns an array containing the string "COMPUTE"
     * as a default. "COMPUTE" will cause ChangeParameterMetaData to attempt to determine the required databases
     * based on the generated Statements
     */
    @SuppressWarnings("UnusedParameters")
    protected String[] createSupportedDatabasesMetaData(
        String parameterName, DatabaseChangeProperty changePropertyAnnotation
    ) {
        if (changePropertyAnnotation == null) {
            return new String[]{ChangeParameterMetaData.COMPUTE};
        } else {
            return changePropertyAnnotation.supportsDatabase();
        }

    }

    /**
     * {@inheritDoc}
     */
    @Override
    @DatabaseChangeProperty(isChangeProperty = false)
    public ChangeSet getChangeSet() {
        return changeSet;
    }

    /**
     * {@inheritDoc}
     */
    @Override
    public void setChangeSet(ChangeSet changeSet) {
        this.changeSet = changeSet;
    }

    /**
     * Implementation delegates logic to the
     * {@link liquibase.sqlgenerator.SqlGenerator#generateStatementsIsVolatile(Database) } method on the
     * {@link SqlStatement} objects returned by {@link #generateStatements }.
     * If zero or null SqlStatements are returned by generateStatements then this method returns false.
     */
    @Override
    public boolean generateStatementsVolatile(Database database) {
        SqlStatement[] statements = generateStatements(database);
        if (statements == null) {
            return false;
        }
        for (SqlStatement statement : statements) {
            if (SqlGeneratorFactory.getInstance().generateStatementsVolatile(statement, database)) {
                return true;
            }
        }
        return false;
    }

    /**
     * Implementation delegates logic to the
     * {@link liquibase.sqlgenerator.SqlGenerator#generateRollbackStatementsIsVolatile(Database) }
     * method on the {@link SqlStatement} objects returned by {@link #generateStatements }
     * If no or null SqlStatements are returned by generateRollbackStatements then this method returns false.
     */
    @Override
    public boolean generateRollbackStatementsVolatile(Database database) {
        if (generateStatementsVolatile(database)) {
            return true;
        }
        SqlStatement[] statements = generateStatements(database);
        if (statements == null) {
            return false;
        }
        for (SqlStatement statement : statements) {
            if (SqlGeneratorFactory.getInstance().generateRollbackStatementsVolatile(statement, database)) {
                return true;
            }
        }
        return false;
    }

    /**
     * Implementation delegates logic to the
     * {@link liquibase.sqlgenerator.SqlGenerator#supports(liquibase.statement.SqlStatement, liquibase.database.Database)}
     * method on the {@link SqlStatement} objects returned by {@link #generateStatements }.
     * If no or null SqlStatements are returned by generateStatements then this method returns true.
     * If {@link #generateStatementsVolatile(liquibase.database.Database)} returns true, we cannot call generateStatements and so assume true.
     */
    @Override
    public boolean supports(Database database) {
        if (generateStatementsVolatile(database)) {
            return true;
        }
        SqlStatement[] statements = generateStatements(database);
        if (statements == null) {
            return true;
        }
        for (SqlStatement statement : statements) {
            if (!SqlGeneratorFactory.getInstance().supports(statement, database)) {
                return false;
            }
        }
        return true;
    }

    /**
     * Implementation delegates logic to the
     * {@link liquibase.sqlgenerator.SqlGenerator#warn(liquibase.statement.SqlStatement, liquibase.database.Database,
     * liquibase.sqlgenerator.SqlGeneratorChain)} method on the {@link SqlStatement} objects returned by
     * {@link #generateStatements }.
     * If a generated statement is not supported for the given database, no warning will be added since that is a
     * validation error. If no or null SqlStatements are returned by generateStatements then this method returns no
     * warnings.
     */
    @Override
    public Warnings warn(Database database) {
        Warnings warnings = new Warnings();
        if (generateStatementsVolatile(database)) {
            return warnings;
        }

        SqlStatement[] statements = generateStatements(database);
        if (statements == null) {
            return warnings;
        }
        for (SqlStatement statement : statements) {
            if (SqlGeneratorFactory.getInstance().supports(statement, database)) {
                warnings.addAll(SqlGeneratorFactory.getInstance().warn(statement, database));
            } else if (statement.skipOnUnsupported()) {
                warnings.addWarning(
                    statement.getClass().getName() + " is not supported on " + database.getShortName() +
                        ", but " + Scope.getCurrentScope().getSingleton(ChangeFactory.class).getChangeMetaData(this).getName() +
                        " will still execute");
            }
        }

        return warnings;
    }

    /**
     * Implementation checks the ChangeParameterMetaData for declared required fields
     * and also delegates logic to the
     * {@link liquibase.sqlgenerator.SqlGenerator#validate(liquibase.statement.SqlStatement,
     * liquibase.database.Database, liquibase.sqlgenerator.SqlGeneratorChain)}  method on the {@link SqlStatement}
     * objects returned by {@link #generateStatements }.
     * If no or null SqlStatements are returned by generateStatements then this method returns no errors.
     * If there are no parameters than this method returns no errors
     */
    @Override
    public ValidationErrors validate(Database database) {
        ValidationErrors changeValidationErrors = new ValidationErrors();

        // Record an error if a parameter is not set, but that parameter is required by database.
        for (ChangeParameterMetaData param :
            Scope.getCurrentScope().getSingleton(ChangeFactory.class).getChangeMetaData(this).getParameters().values()) {
            if (param.isRequiredFor(database) && (param.getCurrentValue(this) == null)) {
                changeValidationErrors.addError(param.getParameterName() + " is required for " +
                    Scope.getCurrentScope().getSingleton(ChangeFactory.class).getChangeMetaData(this).getName() + " on " + database.getShortName());
            }
        }

        // We cannot proceed to the next validation if we have missing parameters
        if (changeValidationErrors.hasErrors()) {
            return changeValidationErrors;
        }

        // Record warnings if statements are unsupported on database
        if (!generateStatementsVolatile(database)) {
            String unsupportedWarning = Scope.getCurrentScope().getSingleton(ChangeFactory.class).getChangeMetaData(this).getName()
                    + " is not supported on " + database.getShortName();
            boolean sawUnsupportedError = false;

            SqlStatement[] statements = generateStatements(database);
            if (statements != null) {
                for (SqlStatement statement : statements) {
                    boolean supported = SqlGeneratorFactory.getInstance().supports(statement, database);
                    if (!supported && !sawUnsupportedError) {
                        if (!statement.skipOnUnsupported()) {
                            changeValidationErrors.addError(unsupportedWarning);
                            sawUnsupportedError = true;
                        }
                    } else {
                        changeValidationErrors.addAll(SqlGeneratorFactory.getInstance().validate(statement, database));
                    }
                }
            }
        }

        return changeValidationErrors;
    }

    @Override
    public ChangeStatus checkStatus(Database database) {
        return new ChangeStatus().unknown("Not implemented");
    }

    /**
     * Implementation relies on value returned from {@link #createInverses()}.
     */
    @Override
    public SqlStatement[] generateRollbackStatements(Database database) throws RollbackImpossibleException {
        return generateRollbackStatementsFromInverse(database);
    }

    /**
     * Implementation returns true if {@link #createInverses()} returns a non-null value.
     */
    @Override
    public boolean supportsRollback(Database database) {
        return createInverses() != null;
    }

    /**
     * Implementation generates checksum by serializing the change with {@link StringChangeLogSerializer}
     */
    @Override
    public CheckSum generateCheckSum() {
        return CheckSum.compute(new StringChangeLogSerializer().serialize(this, false));
    }

    /*
     * Generates rollback statements from the inverse changes returned by createInverses().
     * Throws RollbackImpossibleException if the changes created by createInverses() is not supported for the
     * passed database.
     */
    private SqlStatement[] generateRollbackStatementsFromInverse(Database database) throws RollbackImpossibleException {
        Change[] inverses = createInverses();
        if (inverses == null) {
            throw new RollbackImpossibleException("No inverse to " + getClass().getName() + " created");
        }

        List<SqlStatement> statements = new ArrayList<>();

        try {
            for (Change inverse : inverses) {
                if (!inverse.supports(database)) {
                    throw new RollbackImpossibleException(
                        Scope.getCurrentScope().getSingleton(ChangeFactory.class).getChangeMetaData(inverse).getName() + " is not supported on " +
                            database.getShortName()
                    );
                }
                statements.addAll(Arrays.asList(inverse.generateStatements(database)));
            }
        } catch (LiquibaseException e) {
            throw new RollbackImpossibleException(e);
        }

        return statements.toArray(new SqlStatement[statements.size()]);
    }

    /**
     * Create inverse changes that can roll back this change. This method is intended
     * to be overriden by Change implementations that have a logical inverse operation. Default implementation
     * returns null.
     * <p/>
     * If {@link #generateRollbackStatements(liquibase.database.Database)} is overridden, this method may not be called.
     *
     * @return Return null if there is no corresponding inverse and therefore automatic rollback is not possible.
     * Return an empty array to have a no-op rollback.
     * @see #generateRollbackStatements #supportsRollback
     */
    protected Change[] createInverses() {
        return null;
    }

    /**
     * @inheritDoc
     * @deprecated Should get from {@link Scope}
     */
    @DatabaseChangeProperty(isChangeProperty = false)
    public ResourceAccessor getResourceAccessor() {
        return Scope.getCurrentScope().getResourceAccessor();
    }

    @Override
    public void setResourceAccessor(ResourceAccessor resourceAccessor) {
        Scope.getCurrentScope().getLog(getClass()).info("As of Liquibase 4.0, cannot set resource accessor on "+getClass().getName()+". Must add it to the Scope");
    }

    /**
     * Implementation delegates logic to the
     * {@link liquibase.sqlgenerator.SqlGeneratorFactory#getAffectedDatabaseObjects(liquibase.statement.SqlStatement,
     * liquibase.database.Database)} method on the {@link SqlStatement} objects returned by {@link #generateStatements }
     * Returns empty set if change is not supported for the passed database
     */
    @Override
    public Set<DatabaseObject> getAffectedDatabaseObjects(Database database) {
        if (this.generateStatementsVolatile(database)) {
            return new HashSet<>();
        }
        Set<DatabaseObject> affectedObjects = new HashSet<>();
        SqlStatement[] statements = generateStatements(database);

        if (statements != null) {
            for (SqlStatement statement : statements) {
                affectedObjects.addAll(SqlGeneratorFactory.getInstance()
                    .getAffectedDatabaseObjects(statement, database));
            }
        }

        return affectedObjects;
    }

    /**
     * Returns the fields on this change that are serializable.
     */
    @Override
    public Set<String> getSerializableFields() {
        return Scope.getCurrentScope().getSingleton(ChangeFactory.class).getChangeMetaData(this).getParameters().keySet();
    }

    @Override
    public Object getSerializableFieldValue(String field) {
        ChangeParameterMetaData fieldMetaData = Scope.getCurrentScope().getSingleton(ChangeFactory.class).getChangeMetaData(this)
            .getParameters().get(field);
        if (fieldMetaData == null) {
            return null;
        }
        return fieldMetaData.getCurrentValue(this);
    }

    @Override
    public String getSerializedObjectName() {
        return Scope.getCurrentScope().getSingleton(ChangeFactory.class).getChangeMetaData(this).getName();
    }

    @Override
    public SerializationType getSerializableFieldType(String field) {
        return Scope.getCurrentScope().getSingleton(ChangeFactory.class).getChangeMetaData(this).getParameters().get(field).getSerializationType();
    }

    @Override
    public String getSerializedObjectNamespace() {
        return GENERIC_CHANGELOG_EXTENSION_NAMESPACE;
    }

    @Override
    public String getSerializableFieldNamespace(String field) {
        return getSerializedObjectNamespace();
    }

    @Override
    public String toString() {
        return Scope.getCurrentScope().getSingleton(ChangeFactory.class).getChangeMetaData(this).getName();
    }

    @Override
    public void load(ParsedNode parsedNode, ResourceAccessor resourceAccessor) throws ParsedNodeException {
        ChangeMetaData metaData = Scope.getCurrentScope().getSingleton(ChangeFactory.class).getChangeMetaData(this);

        try {
            Collection<ChangeParameterMetaData> changeParameters = metaData.getParameters().values();

            for (ChangeParameterMetaData param : changeParameters) {
                if (Collection.class.isAssignableFrom(param.getDataTypeClass())) {
                    if (param.getDataTypeClassParameters().length == 1) {
                        Class collectionType = (Class) param.getDataTypeClassParameters()[0];
                        if (ColumnConfig.class.isAssignableFrom(collectionType)) {
                            List<ParsedNode> columnNodes = new ArrayList<>(
                                parsedNode.getChildren(null, param.getParameterName())
                            );
                            columnNodes.addAll(parsedNode.getChildren(null, NODENAME_COLUMN));

                            Object nodeValue = parsedNode.getValue();
                            if (nodeValue instanceof ParsedNode) {
                                columnNodes.add((ParsedNode) nodeValue);
                            } else if (nodeValue instanceof Collection) {
                                for (Object nodeValueChild : ((Collection) nodeValue)) {
                                    if (nodeValueChild instanceof ParsedNode) {
                                        columnNodes.add((ParsedNode) nodeValueChild);
                                    }
                                }
                            }

                            for (ParsedNode child : columnNodes) {
                                if (NODENAME_COLUMN.equals(child.getName()) || "columns".equals(child.getName())) {
                                    List<ParsedNode> columnChildren = child.getChildren(null, NODENAME_COLUMN);
                                    if ((columnChildren != null) && !columnChildren.isEmpty()) {
                                        for (ParsedNode columnChild : columnChildren) {
                                            ColumnConfig columnConfig = createEmptyColumnConfig(collectionType);
                                            columnConfig.load(columnChild, resourceAccessor);
                                            ((ChangeWithColumns) this).addColumn(columnConfig);
                                        }
                                    } else {
                                        ColumnConfig columnConfig = createEmptyColumnConfig(collectionType);
                                        columnConfig.load(child, resourceAccessor);
                                        ((ChangeWithColumns) this).addColumn(columnConfig);
                                    }
                                }
                            }
                        } else if (VariableConfig.class.isAssignableFrom(collectionType)) {
                            List<ParsedNode> variableNodes = new ArrayList<>(
                                    parsedNode.getChildren(null, NODENAME_VARIABLE)
                            );
                            for (ParsedNode child : variableNodes) {
                                VariableConfig variableConfig = createEmptyVariableConfig(collectionType);
                                variableConfig.load(child, resourceAccessor);
                                // Currently, variable is applicable only to LoadDataChange.  This may need to be
                                // generalized some day...
                                ((LoadDataChange) this).addVariable(variableConfig);
                            }
                        } else if (
                            (LiquibaseSerializable.class.isAssignableFrom(collectionType))
                            && (!collectionType.isInterface())
                            && (!Modifier.isAbstract(collectionType.getModifiers()))
                        ) {
                            String elementName = ((LiquibaseSerializable) collectionType.getConstructor().newInstance())
                                .getSerializedObjectName();
                            List<ParsedNode> nodes = new ArrayList<>(
                                 parsedNode.getChildren(null, param.getParameterName())
                            );
                            if (!elementName.equals(param.getParameterName())) {
                                nodes.addAll(parsedNode.getChildren(null, elementName));
                            }

                            Object nodeValue = parsedNode.getValue();
                            if (nodeValue instanceof ParsedNode) {
                                nodes.add((ParsedNode) nodeValue);
                            } else if (nodeValue instanceof Collection) {
                                for (Object nodeValueChild : ((Collection) nodeValue)) {
                                    if (nodeValueChild instanceof ParsedNode) {
                                        nodes.add((ParsedNode) nodeValueChild);
                                    }
                                }
                            }

                            for (ParsedNode node : nodes) {
                                if (node.getName().equals(elementName)
                                   || node.getName().equals(param.getParameterName())) {
                                    List<ParsedNode> childNodes = node.getChildren(null, elementName);
                                    if ((childNodes != null) && !childNodes.isEmpty()) {
                                        for (ParsedNode childNode : childNodes) {
                                            LiquibaseSerializable childObject =
                                                (LiquibaseSerializable)collectionType.getConstructor().newInstance();
                                            childObject.load(childNode, resourceAccessor);
                                            ((Collection) param.getCurrentValue(this)).add(childObject);
                                        }
                                    } else {
                                        LiquibaseSerializable childObject =
                                            (LiquibaseSerializable) collectionType.getConstructor().newInstance();
                                        childObject.load(node, resourceAccessor);
                                        ((Collection) param.getCurrentValue(this)).add(childObject);
                                    }
                               }
                            }
                        }
                    }
                } else if (LiquibaseSerializable.class.isAssignableFrom(param.getDataTypeClass())) {
                    if (!param.getDataTypeClass().isInterface()
                            && !Modifier.isAbstract(param.getDataTypeClass().getModifiers())) {

                        try {
                            ParsedNode child = parsedNode.getChild(null, param.getParameterName());
                            if (child != null) {
                                LiquibaseSerializable serializableChild =
                                    (LiquibaseSerializable) param.getDataTypeClass().getConstructor().newInstance();
                                serializableChild.load(child, resourceAccessor);
                                param.setValue(this, serializableChild);
                            }
                        } catch (ReflectiveOperationException e) {
                            throw new UnexpectedLiquibaseException(e);
                        }
                    }
                } else {
                    Object childValue = parsedNode.getChildValue(
                        null, param.getParameterName(), param.getDataTypeClass()
                    );
                    if ((childValue == null) && (param.getSerializationType() == SerializationType.DIRECT_VALUE)) {
                        childValue = parsedNode.getValue();
                    }
                    param.setValue(this, childValue);
                }
            }
        } catch (ReflectiveOperationException e) {
            throw new UnexpectedLiquibaseException(e);
        }
        customLoadLogic(parsedNode, resourceAccessor);
        try {
            this.finishInitialization();
        } catch (SetupException e) {
            throw new ParsedNodeException(e);
        }
    }

    protected ColumnConfig createEmptyColumnConfig(Class collectionType)
        throws ReflectiveOperationException {
        return (ColumnConfig) collectionType.getConstructor().newInstance();
    }

    protected VariableConfig createEmptyVariableConfig(Class collectionType)
        throws InstantiationException, IllegalAccessException {
        return (VariableConfig) collectionType.newInstance();
    }

    protected void customLoadLogic(ParsedNode parsedNode, ResourceAccessor resourceAccessor)
        throws ParsedNodeException {

    }

    @Override
    public ParsedNode serialize() throws ParsedNodeException {
        ParsedNode node = new ParsedNode(null, getSerializedObjectName());
        ChangeMetaData metaData = Scope.getCurrentScope().getSingleton(ChangeFactory.class).getChangeMetaData(this);
        for (ChangeParameterMetaData param : metaData.getSetParameters(this).values()) {
            Object currentValue = param.getCurrentValue(this);
            currentValue = serializeValue(currentValue);
            if (currentValue != null) {
                node.addChild(null, param.getParameterName(), currentValue);
            }
        }

        return node;
    }

    protected Object serializeValue(Object value) throws ParsedNodeException {
        if (value instanceof Collection) {
            List returnList = new ArrayList();
            for (Object obj : (Collection) value) {
                Object objValue = serializeValue(obj);
                if (objValue != null) {
                    returnList.add(objValue);
                }
            }
            if (((Collection) value).isEmpty()) {
                return null;
            } else {
                return returnList;
            }
        } else if (value instanceof LiquibaseSerializable) {
            return ((LiquibaseSerializable) value).serialize();
        } else {
            return value;
        }
    }

    @Override
    public String getDescription() {
        ChangeMetaData metaData = Scope.getCurrentScope().getSingleton(ChangeFactory.class).getChangeMetaData(this);
        String description = metaData.getName();

        SortedSet<String> names = new TreeSet<>();
        for (Map.Entry<String, ChangeParameterMetaData> entry : metaData.getParameters().entrySet()) {
            String lowerCaseKey = entry.getKey().toLowerCase();
            if (lowerCaseKey.endsWith("name")
                && !lowerCaseKey.contains("schema")
                && !lowerCaseKey.contains("catalog")) {
                Object currentValue = entry.getValue().getCurrentValue(this);
                if (currentValue != null) {
                    names.add(entry.getKey()+"="+ currentValue);
                }
            }
        }

        if (!names.isEmpty()) {
            description += " "+ StringUtil.join(names, ", ");
        }

        return description;
    }
}<|MERGE_RESOLUTION|>--- conflicted
+++ resolved
@@ -50,11 +50,7 @@
 public abstract class AbstractChange extends AbstractPlugin implements Change {
 
     protected static final String NODENAME_COLUMN = "column";
-<<<<<<< HEAD
     protected static final String NODENAME_VARIABLE = "variable";
-    private ResourceAccessor resourceAccessor;
-=======
->>>>>>> c7c87449
 
     private ChangeSet changeSet;
 
