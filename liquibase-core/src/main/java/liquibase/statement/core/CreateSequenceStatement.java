--- conflicted
+++ resolved
@@ -107,17 +107,10 @@
         this.cacheSize = cacheSize;
         return this;
     }
-<<<<<<< HEAD
-    public String getDataType() {
-        return dataType;
-    }
-=======
-
     public String getDataType() {
         return dataType;
     }
 
->>>>>>> ba7df9be
     public CreateSequenceStatement setDataType(String dataType) {
         this.dataType = dataType;
         return this;
