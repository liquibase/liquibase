--- conflicted
+++ resolved
@@ -1,159 +1,156 @@
-package liquibase.statement.core;
-
-import liquibase.statement.*;
-
-import java.util.Arrays;
-import java.util.HashSet;
-import java.util.Set;
-
-public class AddColumnStatement extends AbstractSqlStatement {
-
-    private String catalogName;
-    private String schemaName;
-    private String tableName;
-    private String columnName;
-    private String columnType;
-    private Object defaultValue;
-<<<<<<< HEAD
-    private String remarks;
-=======
-    private String addAfterColumn;
-    private String addBeforeColumn;
-    private Integer addAtPosition;
->>>>>>> f59942b6
-    private Set<ColumnConstraint> constraints = new HashSet<ColumnConstraint>();
-
-    public AddColumnStatement(String catalogName, String schemaName, String tableName, String columnName, String columnType, Object defaultValue, ColumnConstraint... constraints) {
-        this.catalogName = catalogName;
-        this.schemaName = schemaName;
-        this.tableName = tableName;
-        this.columnName = columnName;
-        this.columnType = columnType;
-        this.defaultValue = defaultValue;
-        if (constraints != null) {
-            this.constraints.addAll(Arrays.asList(constraints));
-        }
-    }
-
-    public AddColumnStatement(String catalogName, String schemaName, String tableName, String columnName, String columnType, Object defaultValue, String remarks,ColumnConstraint... constraints) {
-        this(catalogName,schemaName,tableName,columnName,columnType,defaultValue,constraints);
-        this.remarks = remarks;
-    }
-
-    public String getCatalogName() {
-        return catalogName;
-    }
-
-    public String getSchemaName() {
-        return schemaName;
-    }
-
-    public String getTableName() {
-        return tableName;
-    }
-
-    public String getColumnName() {
-        return columnName;
-    }
-
-    public String getColumnType() {
-        return columnType;
-    }
-
-    public String getRemarks() {
-        return remarks;
-    }
-
-    public Set<ColumnConstraint> getConstraints() {
-        return constraints;
-    }
-
-    public boolean isAutoIncrement() {
-        for (ColumnConstraint constraint : getConstraints()) {
-            if (constraint instanceof AutoIncrementConstraint) {
-                return true;
-            }
-        }
-        return false;
-    }
-
-    public AutoIncrementConstraint getAutoIncrementConstraint() {
-        AutoIncrementConstraint autoIncrementConstraint = null;
-        
-        for (ColumnConstraint constraint : getConstraints()) {
-            if (constraint instanceof AutoIncrementConstraint) {
-                autoIncrementConstraint = (AutoIncrementConstraint) constraint;
-                break;
-            }
-        }
-        
-        return autoIncrementConstraint;
-    }
-
-    public boolean isPrimaryKey() {
-        for (ColumnConstraint constraint : getConstraints()) {
-            if (constraint instanceof PrimaryKeyConstraint) {
-                return true;
-            }
-        }
-        return false;
-    }
-
-    public boolean isNullable() {
-        if (isPrimaryKey()) {
-            return false;
-        }
-        for (ColumnConstraint constraint : getConstraints()) {
-            if (constraint instanceof NotNullConstraint) {
-                return false;
-            }
-        }
-        return true;
-    }
-
-    public boolean isUnique() {
-        for (ColumnConstraint constraint : getConstraints()) {
-            if (constraint instanceof UniqueConstraint) {
-                return true;
-            }
-        }
-        return false;
-    }
-
-    public String getUniqueStatementName() {
-        for (ColumnConstraint constraint : getConstraints()) {
-            if (constraint instanceof UniqueConstraint) {
-                return ((UniqueConstraint) constraint).getConstraintName();
-            }
-        }
-        return null;
-    }
-
-    public Object getDefaultValue() {
-        return defaultValue;
-    }
-
-    public String getAddAfterColumn() {
-    	return addAfterColumn;
-    }
-
-    public void setAddAfterColumn(String addAfterColumn) {
-		this.addAfterColumn = addAfterColumn;
-	}
-
-    public String getAddBeforeColumn() {
-    	return addBeforeColumn;
-    }
-
-    public void setAddBeforeColumn(String addBeforeColumn) {
-		this.addBeforeColumn = addBeforeColumn;
-	}
-
-	public Integer getAddAtPosition() {
-		return addAtPosition;
-	}
-
-	public void setAddAtPosition(Integer addAtPosition) {
-		this.addAtPosition = addAtPosition;
-	}
-}
+package liquibase.statement.core;
+
+import liquibase.statement.*;
+
+import java.util.Arrays;
+import java.util.HashSet;
+import java.util.Set;
+
+public class AddColumnStatement extends AbstractSqlStatement {
+
+    private String catalogName;
+    private String schemaName;
+    private String tableName;
+    private String columnName;
+    private String columnType;
+    private Object defaultValue;
+    private String remarks;
+    private String addAfterColumn;
+    private String addBeforeColumn;
+    private Integer addAtPosition;
+    private Set<ColumnConstraint> constraints = new HashSet<ColumnConstraint>();
+
+    public AddColumnStatement(String catalogName, String schemaName, String tableName, String columnName, String columnType, Object defaultValue, ColumnConstraint... constraints) {
+        this.catalogName = catalogName;
+        this.schemaName = schemaName;
+        this.tableName = tableName;
+        this.columnName = columnName;
+        this.columnType = columnType;
+        this.defaultValue = defaultValue;
+        if (constraints != null) {
+            this.constraints.addAll(Arrays.asList(constraints));
+        }
+    }
+
+    public AddColumnStatement(String catalogName, String schemaName, String tableName, String columnName, String columnType, Object defaultValue, String remarks,ColumnConstraint... constraints) {
+        this(catalogName,schemaName,tableName,columnName,columnType,defaultValue,constraints);
+        this.remarks = remarks;
+    }
+
+    public String getCatalogName() {
+        return catalogName;
+    }
+
+    public String getSchemaName() {
+        return schemaName;
+    }
+
+    public String getTableName() {
+        return tableName;
+    }
+
+    public String getColumnName() {
+        return columnName;
+    }
+
+    public String getColumnType() {
+        return columnType;
+    }
+
+    public String getRemarks() {
+        return remarks;
+    }
+
+    public Set<ColumnConstraint> getConstraints() {
+        return constraints;
+    }
+
+    public boolean isAutoIncrement() {
+        for (ColumnConstraint constraint : getConstraints()) {
+            if (constraint instanceof AutoIncrementConstraint) {
+                return true;
+            }
+        }
+        return false;
+    }
+
+    public AutoIncrementConstraint getAutoIncrementConstraint() {
+        AutoIncrementConstraint autoIncrementConstraint = null;
+        
+        for (ColumnConstraint constraint : getConstraints()) {
+            if (constraint instanceof AutoIncrementConstraint) {
+                autoIncrementConstraint = (AutoIncrementConstraint) constraint;
+                break;
+            }
+        }
+        
+        return autoIncrementConstraint;
+    }
+
+    public boolean isPrimaryKey() {
+        for (ColumnConstraint constraint : getConstraints()) {
+            if (constraint instanceof PrimaryKeyConstraint) {
+                return true;
+            }
+        }
+        return false;
+    }
+
+    public boolean isNullable() {
+        if (isPrimaryKey()) {
+            return false;
+        }
+        for (ColumnConstraint constraint : getConstraints()) {
+            if (constraint instanceof NotNullConstraint) {
+                return false;
+            }
+        }
+        return true;
+    }
+
+    public boolean isUnique() {
+        for (ColumnConstraint constraint : getConstraints()) {
+            if (constraint instanceof UniqueConstraint) {
+                return true;
+            }
+        }
+        return false;
+    }
+
+    public String getUniqueStatementName() {
+        for (ColumnConstraint constraint : getConstraints()) {
+            if (constraint instanceof UniqueConstraint) {
+                return ((UniqueConstraint) constraint).getConstraintName();
+            }
+        }
+        return null;
+    }
+
+    public Object getDefaultValue() {
+        return defaultValue;
+    }
+
+    public String getAddAfterColumn() {
+    	return addAfterColumn;
+    }
+
+    public void setAddAfterColumn(String addAfterColumn) {
+		this.addAfterColumn = addAfterColumn;
+	}
+
+    public String getAddBeforeColumn() {
+    	return addBeforeColumn;
+    }
+
+    public void setAddBeforeColumn(String addBeforeColumn) {
+		this.addBeforeColumn = addBeforeColumn;
+	}
+
+	public Integer getAddAtPosition() {
+		return addAtPosition;
+	}
+
+	public void setAddAtPosition(Integer addAtPosition) {
+		this.addAtPosition = addAtPosition;
+	}
+}