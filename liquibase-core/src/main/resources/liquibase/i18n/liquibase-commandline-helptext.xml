<?xml version="1.0" encoding="UTF-8" standalone="no"?>
<!DOCTYPE properties SYSTEM "http://java.sun.com/dtd/properties.dtd">
<properties>
    <!-- IMPORTANT!
         There are unit tests that ensure the help text does not exceed
         80 characters per line. This may seem ancient, but still makes sense
         for server text-only consoles and the default setting of the
         infamous Windows command line window.
 -->
    <entry key="commandline-helptext">
        <![CDATA[
Usage: java -jar liquibase.jar [options] [command]

Standard Commands:
 update                         Updates database to current version
 updateSQL                      Writes SQL to update database to current
                                version to STDOUT
 updateCount <num>              Applies next NUM changes to the database
 updateCountSQL <num>           Writes SQL to apply next NUM changes
                                to the database
 updateToTag <tag>              Updates the database to the changeSet with the
                                specified tag
 updateToTagSQL <tag>           Writes (to standard out) the SQL to update to
                                the changeSet with the specified tag
 rollback <tag>                 Rolls back the database to the the state is was
                                when the tag was applied
 rollbackSQL <tag>              Writes SQL to roll back the database to that
                                state it was in when the tag was applied
                                to STDOUT
<<<<<<< HEAD
 rollbackOneChangeSet <args>    Rolls back one specific changeset, without
                                rolling back changesets deployed before or
                                afterwards. (Liquibase Pro key required)
 rollbackOneChangeSetSQL <args> Writes SQL to roll back one specific changeset,
                                without rolling back changesets deployed before
                                or afterwards. (Liquibase Pro key required)
=======
 rollbackOneChangeSet <args>    Rolls back one specific changeset, without rolling back
                                changesets deployed before or afterwards.
                                (Liquibase Pro key required)
 rollbackOneChangeSetSQL <args> Writes SQL to roll back one specific changeset, without
                                rolling back changesets deployed before or afterwards.
                                (Liquibase Pro key required)
 rollbackOneUpdate              Rolls back all the changesets from one update, identified by "deploymentId",
                                if all the changesets can be rolled back.  If not, a WARNING message will provide
                                details (Liquibase Pro key required).  Note:  A list of deploymentIds may be
                                viewed by using the "history" command.
 rollbackOneUpdateSQL           Displays the SQL which will be executed when the corresponding rollbackOneUpdate
                                command is executed, and does not perform the actual rollback (Liquibase Pro key required).
>>>>>>> 96264947
 rollbackToDate <date/time>     Rolls back the database to the the state is was
                                at the given date/time.
                                Date Format: yyyy-MM-dd'T'HH:mm:ss
 rollbackToDateSQL <date/time>  Writes SQL to roll back the database to that
                                state it was in at the given date/time version
                                to STDOUT
 rollbackCount <value>          Rolls back the last <value> change sets
                                applied to the database
 rollbackCountSQL <value>       Writes SQL to roll back the last
                                <value> change sets to STDOUT
                                applied to the database
 futureRollbackSQL              Writes SQL to roll back the database to the
                                current state after the changes in the
                                changeslog have been applied
 futureRollbackSQL <value>      Writes SQL to roll back the database to the
                                current state after <value> changes in the
                                changeslog have been applied
 futureRollbackFromTagSQL <tag> Writes (to standard out) the SQL to roll back
                                the database to its current state after the
                                changes up to the specified tag have been
                                applied
 updateTestingRollback          Updates database, then rolls back changes before
                                updating again. Useful for testing
                                rollback support
 generateChangeLog              Writes Change Log XML to copy the current state
                                of the database to standard out
 snapshot                       Writes the current state
                                of the database to standard out
 snapshotReference              Writes the current state
                                of the referenceUrl database to standard out

Diff Commands
 diff [diff parameters]          Writes description of differences
                                 to standard out
 diffChangeLog [diff parameters] Writes Change Log XML to update
                                 the database
                                 to the reference database to standard out

Documentation Commands
 dbDoc <outputDirectory>         Generates Javadoc-like documentation
                                 based on current database and change log
 history                         Displays the changesets already deployed to the
                                 database in the specified connection url, grouped
                                 by default according to their update command's
                                 "deployment_id" value.
Maintenance Commands
 tag <tag string>          'Tags' the current database state for future rollback
 tagExists <tag string>    Checks whether the given tag is already existing
 status [--verbose]        Outputs count (list if --verbose) of unrun changesets
 unexpectedChangeSets [--verbose]
                           Outputs count (list if --verbose) of changesets run
                           in the database that do not exist in the changelog.
 validate                  Checks changelog for errors
 calculateCheckSum <id>    Calculates and prints a checksum for the changeset
                           with the given id in the format filepath::id::author.
 clearCheckSums            Removes all saved checksums from database log.
                           Useful for 'MD5Sum Check Failed' errors
 changelogSync             Mark all changes as executed in the database
 changelogSyncSQL          Writes SQL to mark all changes as executed
                           in the database to STDOUT
 markNextChangeSetRan      Mark the next change changes as executed
                           in the database
 markNextChangeSetRanSQL   Writes SQL to mark the next change
                           as executed in the database to STDOUT
 listLocks                 Lists who currently has locks on the
                           database changelog
 releaseLocks              Releases all locks on the database changelog
 dropAll                   Drop all database objects owned by user

Required Parameters:
 --changeLogFile=<path and filename>        Migration file
 --username=<value>                         Database username
 --password=<value>                         Database password. If values
                                            is PROMPT, Liquibase will
                                            prompt for a password
 --url=<value>                              Database URL

Optional Parameters:
 --classpath=<value>                        Classpath containing
                                            migration files and JDBC Driver
 --driver=<jdbc.driver.ClassName>           Database driver class name
 --databaseClass=<database.ClassName>       custom liquibase.database.Database
                                            implementation to use
 --propertyProviderClass=<properties.ClassName>  custom Properties
                                            implementation to use
 --defaultSchemaName=<name>                 Overwrites the default schema name
                                            (returned by the RDBMS) with a
                                            different database schema
 --contexts=<value>                         ChangeSet contexts to execute
 --labels=<expression>                      Expression defining labeled
                                            ChangeSet to execute
 --defaultsFile=</path/to/file.properties>  File with default option values
                                            (default: ./liquibase.properties)
 --delimiter=<string>                       Used with executeSql command to set
                                            the string used to break up files
                                            that consist of multiple statements.
 --driverPropertiesFile=</path/to/file.properties>  File with custom properties
                                            to be set on the JDBC connection
                                            to be created
 --changeExecListenerClass=<ChangeExecListener.ClassName>     Custom Change Exec
                                            listener implementation to use
 --changeExecListenerPropertiesFile=</path/to/file.properties> Properties for
                                            Custom Change Exec listener
 --liquibaseCatalogName=<name>              The name of the catalog with the
                                            liquibase tables
 --liquibaseSchemaName=<name>               The name of the schema with the
                                            liquibase tables
 --databaseChangeLogTableName=<name>        The name of the Liquibase ChangeLog
                                            table (default: DATABASECHANGELOG)
 --databaseChangeLogLockTableName=<name>    The name of the Liquibase ChangeLog
                                            Lock table
                                            (default: DATABASECHANGELOGLOCK)
 --databaseChangeLogTablespaceName=<name>   name of the tablespace where the
                                            DATABASECHANGELOG and -LOCK tables
                                            will be created (if they do not
                                            exist yet)
 --liquibaseSchemaName=<name>               The name of the schema with the
                                            liquibase tables
 --includeSystemClasspath=<true|false>      Include the system classpath
                                            in the Liquibase classpath
                                            (default: true)
 --overwriteOutputFile=true                 Force overwriting generated
                                            changelog/SQL files
 --promptForNonLocalDatabase=<true|false>   Prompt if non-localhost
                                            databases (default: false)
 --logLevel=<level>                         Execution log level
                                            (debug, sql, info, warning, severe
                                             or off
 --logFile=<file>                           Log file
 --currentDateTimeFunction=<value>          Overrides current date time function
                                            used in SQL.
                                            Useful for unsupported databases
 --outputDefaultSchema=<true|false>         If true, SQL object references
                                            include the schema name, even if
                                            it is the default schema.
                                            Defaults to true
 --outputDefaultCatalog=<true|false>        If true, SQL object references
                                            include the catalog name, even if
                                            it is the default catalog.
                                            Defaults to true
 --outputFile=<file>                        File to write output to for commands
                                            that write output, e.g. updateSQL.
                                            If not specified, writes to sysout.
 --help                                     Prints this message
 --version                                  Prints this version information

Required Diff Parameters:
 --referenceUsername=<value>                Reference Database username
 --referencePassword=<value>                Reference Database password. If
                                            value is PROMPT, Liquibase will
                                            prompt for a password
 --referenceUrl=<value>                     Reference Database URL

Optional Diff Parameters:
 --defaultCatalogName=<name>                Default database catalog to use
 --defaultSchemaName=<name>                 Default database schema to use
 --referenceDefaultCatalogName=<name>       Reference database catalog to use
 --referenceDefaultSchemaName=<name>        Reference database schema to use
 --schemas=<name1,name2>                    Database schemas to include
                                            objects from in comparison
 --referenceSchemas=<name1,name2>           Reference database schemas to
                                            include objects from in comparison
                                            only needed if different than
                                            --schemas
 --outputSchemaAs=<name1,name2>             On diffChangeLog/generateChangeLog,
                                            use these names as schemaName
                                            instead of the real names.
 --includeCatalog=<true|false>              If true, the catalog will be
                                            included in generated changeSets
                                            Defaults to false
 --includeSchema=<true|false>               If true, the schema will be
                                            included in generated changeSets
                                            Defaults to false
 --includeTablespace=<true|false>           If true, the tablespace of tables
                                            and indexes will be included.
                                            Defaults to false
 --referenceDriver=<jdbc.driver.ClassName>  Reference database driver class name
 --dataOutputDirectory=DIR                  Output data as CSV in the given
                                            directory
 --diffTypes                                List of diff types to include in
                                            Change Log expressed as a comma
                                            separated list from: tables, views,
                                            columns, indexes, foreignkeys,
                                            primarykeys, uniqueconstraints
                                            data.
                                            If this is null then the default
                                            types will be: tables, views,
                                            columns, indexes, foreignkeys,
                                             primarykeys, uniqueconstraints.

Change Log Properties:
 -D<property.name>=<property.value>         Pass a name/value pair for
                                            substitution in the change log(s)

Default value for parameters can be stored in a file called
'liquibase.properties' that is read from the current working directory.

Full documentation is available at
http://www.liquibase.org
]]>
    </entry>
</properties><|MERGE_RESOLUTION|>--- conflicted
+++ resolved
@@ -27,27 +27,18 @@
  rollbackSQL <tag>              Writes SQL to roll back the database to that
                                 state it was in when the tag was applied
                                 to STDOUT
-<<<<<<< HEAD
  rollbackOneChangeSet <args>    Rolls back one specific changeset, without
                                 rolling back changesets deployed before or
                                 afterwards. (Liquibase Pro key required)
  rollbackOneChangeSetSQL <args> Writes SQL to roll back one specific changeset,
                                 without rolling back changesets deployed before
                                 or afterwards. (Liquibase Pro key required)
-=======
- rollbackOneChangeSet <args>    Rolls back one specific changeset, without rolling back
-                                changesets deployed before or afterwards.
-                                (Liquibase Pro key required)
- rollbackOneChangeSetSQL <args> Writes SQL to roll back one specific changeset, without
-                                rolling back changesets deployed before or afterwards.
-                                (Liquibase Pro key required)
  rollbackOneUpdate              Rolls back all the changesets from one update, identified by "deploymentId",
                                 if all the changesets can be rolled back.  If not, a WARNING message will provide
                                 details (Liquibase Pro key required).  Note:  A list of deploymentIds may be
                                 viewed by using the "history" command.
  rollbackOneUpdateSQL           Displays the SQL which will be executed when the corresponding rollbackOneUpdate
                                 command is executed, and does not perform the actual rollback (Liquibase Pro key required).
->>>>>>> 96264947
  rollbackToDate <date/time>     Rolls back the database to the the state is was
                                 at the given date/time.
                                 Date Format: yyyy-MM-dd'T'HH:mm:ss
