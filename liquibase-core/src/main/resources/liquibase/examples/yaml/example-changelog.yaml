--- conflicted
+++ resolved
@@ -29,7 +29,7 @@
                   type:  varchar(50)
               - column:
                   name:  city
-                  type:  varchar(30)                                      
+                  type:  varchar(30)
 
 - changeSet:
       id:  2
@@ -61,18 +61,14 @@
                   type:  varchar(50)
               - column:
                   name:  city
-                  type:  varchar(30)                   
+                  type:  varchar(30)
 
 - changeSet:
       id:  3
-<<<<<<< HEAD
-      author:  your.name
+      author:  other.dev
       labels: example-label
       context: example-context
       comment: example-comment
-=======
-      author:  other.dev
->>>>>>> 79c0e38f
       changes:
        - addColumn:
             tableName:  person
