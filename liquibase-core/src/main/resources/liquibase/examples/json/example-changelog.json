{ "databaseChangeLog": [
  {
    "changeSet": {
      "id": "1",
      "author": "your.name",
      "labels": "example-label",
      "context": "example-context",
      "comment": "example-comment",
      "changes": [
        {
          "createTable": {
            "tableName": "person",
            "columns": [
              {
                "column": {
                  "name": "id",
                  "type": "int",
                  "autoIncrement": true,
                  "constraints": {
                    "primarykey": true,
                    "nullable": false
                  }
                }
              },
              {
                "column": {
                  "name": "name",
                  "type": "varchar(50)",
                  "constraints": {
                    "nullable": false
                  }
                }
              },
              {
                "column": {
                  "name": "addresss1",
                  "type": "varchar(50)"
                }
              },
              {
                "column": {
                  "name": "addresss2",
                  "type": "varchar(50)"
                }
              },
              {
                "column": {
                  "name": "city",
                  "type": "varchar(30)"
                }
              }
            ]
          }
        }]
    }
  },
  {
    "changeSet": {
      "id": "2",
      "author": "your.name",
      "labels": "example-label",
      "context": "example-context",
      "comment": "example-comment",
      "changes": [
        {
          "createTable": {
            "tableName": "company",
            "columns": [
              {
                "column": {
                  "name": "id",
                  "type": "int",
                  "autoIncrement": true,
                  "constraints": {
                    "primarykey": true,
                    "nullable": false
                  }
                }
              },
              {
                "column": {
                  "name": "name",
                  "type": "varchar(50)",
                  "constraints": {
                    "nullable": false
                  }
                }
              },
              {
                "column": {
                  "name": "addresss1",
                  "type": "varchar(50)"
                }
              },
              {
                "column": {
                  "name": "addresss2",
                  "type": "varchar(50)"
                }
              },
              {
                "column": {
                  "name": "city",
                  "type": "varchar(30)"
                }
              }
            ]
          }
        }]
    }
  },
  {
    "changeSet": {
      "id": "3",
<<<<<<< HEAD
      "author": "your.name",
      "labels": "example-label",
      "context": "example-context",
      "comment": "example-comment",
=======
      "author": "other.dev",
>>>>>>> 79c0e38f
      "changes": [
        {
          "addColumn": {
            "tableName": "person",
            "columns": [
              {
                "column": {
                  "name": "country",
                  "type": "varchar(2)"
                }
              }
            ]
          }
        }]<|MERGE_RESOLUTION|>--- conflicted
+++ resolved
@@ -112,14 +112,10 @@
   {
     "changeSet": {
       "id": "3",
-<<<<<<< HEAD
-      "author": "your.name",
+      "author": "other.dev",
       "labels": "example-label",
       "context": "example-context",
       "comment": "example-comment",
-=======
-      "author": "other.dev",
->>>>>>> 79c0e38f
       "changes": [
         {
           "addColumn": {
