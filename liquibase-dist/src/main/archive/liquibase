#!/usr/bin/env bash

if [ ! -n "${LIQUIBASE_HOME+x}" ]; then
  # echo "LIQUIBASE_HOME is not set."

  ## resolve links - $0 may be a symlink
  PRG="$0"
  while [ -h "$PRG" ] ; do
    ls=`ls -ld "$PRG"`
    link=`expr "$ls" : '.*-> \(.*\)$'`
    if expr "$link" : '/.*' > /dev/null; then
    PRG="$link"
    else
    PRG=`dirname "$PRG"`"/$link"
    fi
  done


  LIQUIBASE_HOME=`dirname "$PRG"`

  # make it fully qualified
  LIQUIBASE_HOME=`cd "$LIQUIBASE_HOME" && pwd`
  # echo "Liquibase Home: $LIQUIBASE_HOME"
fi

 
# build classpath from all jars in lib
if [ -f /usr/bin/cygpath ]; then
  CP=.
  for i in "$LIQUIBASE_HOME"/liquibase*.jar; do
    i=`cygpath --windows "$i"`
    CP="$CP;$i"
  done
  for i in "$LIQUIBASE_HOME"/lib/*.jar; do
    i=`cygpath --windows "$i"`
    CP="$CP;$i"
  done
  # Gather jars from a local liquibase_libs directory
  for i in liquibase_libs/*.jar; do
    i=`cygpath --windows "$i"`
    CP="$CP;$i"
  done
else
  if [[ $(uname) = MINGW* ]]; then
    CP_SEPARATOR=";"
  else
    CP_SEPARATOR=":"
  fi
  CP=.
  for i in "$LIQUIBASE_HOME"/liquibase*.jar; do
    CP="$CP""$CP_SEPARATOR""$i"
  done
  CP="$CP""$CP_SEPARATOR""$LIQUIBASE_HOME/lib/"
  for i in "$LIQUIBASE_HOME"/lib/*.jar; do
    CP="$CP""$CP_SEPARATOR""$i"
  done
  # Gather jars from a local liquibase_libs directory
  CP="$CP""$CP_SEPARATOR""liquibase_libs/"
<<<<<<< HEAD
  for i in liquibase_lib/*.jar; do
=======
  for i in liquibase_libs/*.jar; do
>>>>>>> 229ab6bd
    CP="$CP""$CP_SEPARATOR""$i"
  done
fi

if [ -z "${JAVA_HOME}" ]; then
  #JAVA_HOME not set, try to find a bundled version
  if [ -d "${LIQUIBASE_HOME}/jre" ]; then
    JAVA_HOME="$LIQUIBASE_HOME/jre"
  elif [ -d "${LIQUIBASE_HOME}/.install4j/jre.bundle/Contents/Home" ]; then
    JAVA_HOME="${LIQUIBASE_HOME}/.install4j/jre.bundle/Contents/Home"
  fi
fi

if [ -z "${JAVA_HOME}" ]; then
  JAVA_PATH="$(which java)"

  if [ -z "${JAVA_PATH}" ]; then
    echo "Cannot find java in your path. Install java or use the JAVA_HOME environment variable"
  fi
else
    #Use path in JAVA_HOME
    JAVA_PATH="${JAVA_HOME}/bin/java"
fi

# add any JVM options here
JAVA_OPTS="${JAVA_OPTS-}"

"${JAVA_PATH}" -cp "$CP" $JAVA_OPTS liquibase.integration.commandline.LiquibaseCommandLine ${1+"$@"}<|MERGE_RESOLUTION|>--- conflicted
+++ resolved
@@ -56,11 +56,7 @@
   done
   # Gather jars from a local liquibase_libs directory
   CP="$CP""$CP_SEPARATOR""liquibase_libs/"
-<<<<<<< HEAD
-  for i in liquibase_lib/*.jar; do
-=======
   for i in liquibase_libs/*.jar; do
->>>>>>> 229ab6bd
     CP="$CP""$CP_SEPARATOR""$i"
   done
 fi
