<!-- include all this in the tar file -->
<component>
	<fileSets>
		<fileSet>
			<directory>${project.build.directory}/archive</directory>
			<outputDirectory>${file.separator}</outputDirectory>
			<lineEnding>unix</lineEnding>
			<includes>
				<include>liquibase</include>
			</includes>
			<fileMode>0755</fileMode>
		</fileSet>
		<fileSet>
			<directory>${project.build.directory}/archive</directory>
			<!--
			<outputDirectory>${file.separator}</outputDirectory> is there because maven-assembly-plugin would
			complain on Windows otherwise:
			"OS=Windows and the assembly descriptor contains a *nix-specific root-relative-reference (starting with slash) /"
			-->
			<outputDirectory>${file.separator}</outputDirectory>
			<lineEnding>dos</lineEnding>
			<includes>
				<include>*.bat</include>
			</includes>
		</fileSet>
		<fileSet>
			<directory>${project.build.directory}/archive</directory>
			<outputDirectory>${file.separator}</outputDirectory>
			<lineEnding>unix</lineEnding>
			<excludes>
				<exclude>liquibase</exclude>
				<exclude>*.bat</exclude>
			</excludes>
		</fileSet>
		<fileSet>
			<directory>${project.build.directory}/site/apidocs</directory>
			<outputDirectory>javadoc</outputDirectory>
			<includes>
				<include>**/*</include>
			</includes>
		</fileSet>
		<fileSet>
			<directory>${project.basedir}/../liquibase-standard/target/classes/liquibase/examples</directory>
			<outputDirectory>examples</outputDirectory>
			<includes>
				<include>**/*</include>
			</includes>
            <excludes>
                <exclude>**/start-h2*</exclude>
            </excludes>
        </fileSet>
        <fileSet>
            <directory>${project.basedir}/../liquibase-standard/target/classes/liquibase/examples</directory>
            <outputDirectory>examples</outputDirectory>
            <includes>
                <include>**/start-h2</include>
            </includes>
            <lineEnding>unix</lineEnding>
            <fileMode>0755</fileMode>
        </fileSet>
        <fileSet>
            <directory>${project.basedir}/../liquibase-standard/target/classes/liquibase/examples</directory>
            <outputDirectory>examples</outputDirectory>
            <includes>
                <include>**/start-h2.bat</include>
            </includes>
            <lineEnding>dos</lineEnding>
		</fileSet>
	</fileSets>
	<files>
		<!-- specifying the outputDirectory as file.separator puts it in the root -->
		<file>
			<source>../LICENSE.txt</source>
			<outputDirectory>${file.separator}</outputDirectory>
		</file>
		<file>
			<source>../ABOUT.txt</source>
			<outputDirectory>${file.separator}</outputDirectory>
		</file>
		<file>
			<source>../changelog.txt</source>
			<outputDirectory>${file.separator}</outputDirectory>
		</file>
	</files>
	<dependencySets>
		<dependencySet>
			<outputFileNameMapping>${artifact.artifactId}${dashClassifier?}.${artifact.extension}</outputFileNameMapping>
			<outputDirectory>internal/lib</outputDirectory>
            <useTransitiveFiltering>true</useTransitiveFiltering>
            <scope>runtime</scope>
			<includes>
				<include>org.liquibase:liquibase-core:</include>
				<include>org.liquibase:liquibase-commercial:</include>
                <include>com.opencsv:opencsv:</include>
				<include>org.yaml:snakeyaml:jar:</include>
				<include>javax.xml.bind:jaxb-api:jar:</include>
                <include>org.glassfish.jaxb:jaxb-runtime:jar:</include>
                <include>org.glassfish.jaxb:jaxb-core:jar:</include>
				<include>info.picocli:picocli:jar:</include>
				<include>com.h2database:h2:jar:</include>
				<include>org.hsqldb:hsqldb:jar:</include>
				<include>org.postgresql:postgresql:jar</include>
				<include>org.mariadb.jdbc:mariadb-java-client:jar</include>
				<include>com.oracle.database.jdbc:ojdbc8:jar</include>
				<include>com.microsoft.sqlserver:mssql-jdbc:jar</include>
				<include>org.xerial:sqlite-jdbc:jar:</include>
				<include>com.ibm.db2:jcc:jar:</include>
				<include>org.firebirdsql.jdbc:jaybird:</include>
                <include>net.snowflake:snowflake-jdbc:</include>
                <include>javax.resource:connector-api:</include>

				<!-- CANNOT SHIP FOR LICENSE REASONS -->
				<!-- <include>mysql:mysql-connector-java:jar</include> -->
			</includes>

            <!-- some libraries lie about compile vs. runtime dependencies. Or we don't hit code that uses these. So exclude them manually. -->
            <excludes>
                <exclude>org.antlr:antlr4-runtime:jar:</exclude>  <!-- from connector-api -->
                <exclude>org.checkerframework:checker-qual:jar:</exclude> <!-- from postgresql -->
                <exclude>commons-beanutils:commons-beanutils:jar:</exclude> <!-- from opencsv -->
                <exclude>org.glassfish.jaxb:txw2:jar:</exclude> <!-- from jaxb-core -->
                <exclude>org.eclipse.angus:angus-activation:jar:</exclude> <!-- from jaxb-core -->
                <exclude>com.sun.istack:istack-commons-runtime:jar:</exclude> <!-- from jaxb-core -->
                <exclude>jakarta.activation:jakarta.activation-api:jar:</exclude> <!-- from jaxb-core -->
                <exclude>jakarta.xml.bind:jakarta.xml.bind-api:jar:</exclude> <!-- from jaxb-runtime -->
                <exclude>com.sun.activation:jakarta.activation:jar:</exclude> <!-- from jaxb-runtime -->
                <exclude>javax.activation:javax.activation-api:jar:</exclude> <!-- from jaxb-api -->
				<exclude>org.liquibase:liquibase-snowflake:jar:</exclude> <!-- from liquibase-core -->
				<exclude>org.liquibase:liquibase-cli:jar:</exclude> <!-- from liquibase-core  -->
				<exclude>org.liquibase:liquibase-standard:jar:</exclude> <!-- from liquibase-standard  -->
				<exclude>net.java.truelicense:*:jar:</exclude> <!-- from liquibase-commercial -->
				<exclude>com.github.jsqlparser:jsqlparser:jar:</exclude> <!-- from liquibase-commercial -->
				<exclude>commons-codec:commons-codec:jar:</exclude> <!-- from liquibase-commercial -->
				<exclude>com.fasterxml.jackson.core:*:jar:</exclude> <!-- from liquibase-commercial -->
				<exclude>com.fasterxml.jackson.module:*:jar:</exclude> <!-- from liquibase-commercial -->
<<<<<<< HEAD
				<exclude>io.github.java-diff-utils:java-diff-utils:jar:</exclude> <!-- from liquibase-commercial -->
				<exclude>com.github.vertical-blank:sql-formatter:jar:</exclude> <!-- from liquibase-commercial -->
			</excludes>
=======
				<exclude>com.github.spullara.mustache.java:compiler:jar:</exclude> <!-- from liquibase-commercial -->
            </excludes>
>>>>>>> e0e80345
		</dependencySet>
	</dependencySets>
</component><|MERGE_RESOLUTION|>--- conflicted
+++ resolved
@@ -133,14 +133,10 @@
 				<exclude>commons-codec:commons-codec:jar:</exclude> <!-- from liquibase-commercial -->
 				<exclude>com.fasterxml.jackson.core:*:jar:</exclude> <!-- from liquibase-commercial -->
 				<exclude>com.fasterxml.jackson.module:*:jar:</exclude> <!-- from liquibase-commercial -->
-<<<<<<< HEAD
+				<exclude>com.github.spullara.mustache.java:compiler:jar:</exclude> <!-- from liquibase-commercial -->
 				<exclude>io.github.java-diff-utils:java-diff-utils:jar:</exclude> <!-- from liquibase-commercial -->
 				<exclude>com.github.vertical-blank:sql-formatter:jar:</exclude> <!-- from liquibase-commercial -->
 			</excludes>
-=======
-				<exclude>com.github.spullara.mustache.java:compiler:jar:</exclude> <!-- from liquibase-commercial -->
-            </excludes>
->>>>>>> e0e80345
 		</dependencySet>
 	</dependencySets>
 </component>