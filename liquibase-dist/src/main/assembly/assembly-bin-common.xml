<!-- include all this in the tar file -->
<component>
    <fileSets>
        <fileSet>
            <directory>${project.build.directory}/archive</directory>
            <outputDirectory>${file.separator}</outputDirectory>
            <lineEnding>unix</lineEnding>
            <includes>
                <include>liquibase</include>
            </includes>
            <fileMode>0755</fileMode>
        </fileSet>
        <fileSet>
            <directory>${project.build.directory}/archive</directory>
            <!--
                <outputDirectory>${file.separator}</outputDirectory> is there because maven-assembly-plugin would
                complain on Windows otherwise:
                "OS=Windows and the assembly descriptor contains a *nix-specific root-relative-reference (starting with slash) /"
            -->
            <outputDirectory>${file.separator}</outputDirectory>
            <lineEnding>dos</lineEnding>
            <includes>
                <include>*.bat</include>
            </includes>
        </fileSet>
        <fileSet>
            <directory>${project.build.directory}/archive</directory>
            <outputDirectory>${file.separator}</outputDirectory>
            <lineEnding>unix</lineEnding>
            <excludes>
                <exclude>liquibase</exclude>
                <exclude>*.bat</exclude>
            </excludes>
        </fileSet>
        <fileSet>
            <directory>${project.build.directory}/site/apidocs</directory>
            <outputDirectory>javadoc</outputDirectory>
            <includes>
                <include>**/*</include>
            </includes>
        </fileSet>
        <fileSet>
            <directory>${project.basedir}/../liquibase-standard/target/classes/liquibase/examples</directory>
            <outputDirectory>examples</outputDirectory>
            <includes>
                <include>**/*</include>
            </includes>
            <excludes>
                <exclude>**/start-h2*</exclude>
            </excludes>
        </fileSet>
        <fileSet>
            <directory>${project.basedir}/../liquibase-standard/target/classes/liquibase/examples</directory>
            <outputDirectory>examples</outputDirectory>
            <includes>
                <include>**/start-h2</include>
            </includes>
            <lineEnding>unix</lineEnding>
            <fileMode>0755</fileMode>
        </fileSet>
        <fileSet>
            <directory>${project.basedir}/../liquibase-standard/target/classes/liquibase/examples</directory>
            <outputDirectory>examples</outputDirectory>
            <includes>
                <include>**/start-h2.bat</include>
            </includes>
            <lineEnding>dos</lineEnding>
        </fileSet>
    </fileSets>
    <files>
        <!-- specifying the outputDirectory as file.separator puts it in the root -->
        <file>
            <source>../ABOUT.txt</source>
            <outputDirectory>${file.separator}</outputDirectory>
        </file>
        <file>
            <source>../changelog.txt</source>
            <outputDirectory>${file.separator}</outputDirectory>
        </file>
    </files>
    <dependencySets>
        <dependencySet>
            <outputFileNameMapping>${artifact.artifactId}${dashClassifier?}.${artifact.extension}</outputFileNameMapping>
            <outputDirectory>internal/lib</outputDirectory>
            <useTransitiveFiltering>true</useTransitiveFiltering>
            <scope>runtime</scope>
            <includes>
                <include>org.liquibase:liquibase-core:</include>
                <include>org.liquibase:liquibase-commercial:</include>
                <include>com.opencsv:opencsv:</include>
                <include>org.yaml:snakeyaml:jar:</include>
                <include>javax.xml.bind:jaxb-api:jar:</include>
                <include>org.glassfish.jaxb:jaxb-runtime:jar:</include>
                <include>org.glassfish.jaxb:jaxb-core:jar:</include>
                <include>info.picocli:picocli:jar:</include>
                <include>com.h2database:h2:jar:</include>
                <include>org.hsqldb:hsqldb:jar:</include>
                <include>org.postgresql:postgresql:jar</include>
                <include>org.mariadb.jdbc:mariadb-java-client:jar</include>
                <include>com.oracle.database.jdbc:ojdbc8:jar</include>
                <include>com.microsoft.sqlserver:mssql-jdbc:jar</include>
                <include>org.xerial:sqlite-jdbc:jar:</include>
                <include>com.ibm.db2:jcc:jar:</include>
                <include>org.firebirdsql.jdbc:jaybird:</include>
                <include>net.snowflake:snowflake-jdbc:</include>
                <include>javax.resource:connector-api:</include>
                <!-- CANNOT SHIP FOR LICENSE REASONS -->
                <!-- <include>mysql:mysql-connector-java:jar</include> -->
            </includes>

            <!-- some libraries lie about compile vs. runtime dependencies. Or we don't hit code that uses these. So exclude them manually. -->
            <excludes>
                <exclude>org.antlr:antlr4-runtime:jar:</exclude>  <!-- from connector-api -->
                <exclude>org.checkerframework:checker-qual:jar:</exclude> <!-- from postgresql -->
                <exclude>commons-beanutils:commons-beanutils:jar:</exclude> <!-- from opencsv -->
                <exclude>org.glassfish.jaxb:txw2:jar:</exclude> <!-- from jaxb-core -->
                <exclude>org.eclipse.angus:angus-activation:jar:</exclude> <!-- from jaxb-core -->
                <exclude>com.sun.istack:istack-commons-runtime:jar:</exclude> <!-- from jaxb-core -->
                <exclude>jakarta.activation:jakarta.activation-api:jar:</exclude> <!-- from jaxb-core -->
                <exclude>jakarta.xml.bind:jakarta.xml.bind-api:jar:</exclude> <!-- from jaxb-runtime -->
                <exclude>com.sun.activation:jakarta.activation:jar:</exclude> <!-- from jaxb-runtime -->
                <exclude>javax.activation:javax.activation-api:jar:</exclude> <!-- from jaxb-api -->
				        <exclude>org.liquibase:liquibase-snowflake:jar:</exclude> <!-- from liquibase-core -->
        				<exclude>org.liquibase:liquibase-cli:jar:</exclude> <!-- from liquibase-core  -->
        				<exclude>org.liquibase:liquibase-standard:jar:</exclude> <!-- from liquibase-standard  -->
			        	<exclude>net.java.truelicense:*:jar:</exclude> <!-- from liquibase-commercial -->
        				<exclude>com.github.jsqlparser:jsqlparser:jar:</exclude> <!-- from liquibase-commercial -->
			        	<exclude>org.mvel:mvel2:jar:</exclude> <!-- from liquibase-commercial -->
        				<exclude>commons-codec:commons-codec:jar:</exclude> <!-- from liquibase-commercial -->
			        	<exclude>com.fasterxml.jackson.core:*:jar:</exclude> <!-- from liquibase-commercial -->
        				<exclude>com.fasterxml.jackson.module:*:jar:</exclude> <!-- from liquibase-commercial -->
			        	<exclude>com.github.spullara.mustache.java:compiler:jar:</exclude> <!-- from liquibase-commercial -->
        				<exclude>io.github.java-diff-utils:java-diff-utils:jar:</exclude> <!-- from liquibase-commercial -->
			        	<exclude>com.github.vertical-blank:sql-formatter:jar:</exclude> <!-- from liquibase-commercial -->
            </excludes>
		    </dependencySet>

        <dependencySet>
            <outputFileNameMapping>${artifact.artifactId}${dashClassifier?}.${artifact.extension}</outputFileNameMapping>
            <outputDirectory>internal/extensions</outputDirectory>
            <useTransitiveFiltering>true</useTransitiveFiltering>
            <scope>runtime</scope>
            <includes>
                <!--<include>org.liquibase.ext:liquibase-commercial-bigquery:</include>-->
            </includes>

            <!-- some libraries lie about compile vs. runtime dependencies. Or we don't hit code that uses these. So exclude them manually. -->
            <excludes>
                <exclude>org.liquibase:liquibase-core:</exclude> <!-- from internal/lib -->
                <exclude>org.liquibase:liquibase-commercial:</exclude> <!-- from internal/lib -->
                <exclude>com.opencsv:opencsv:</exclude> <!-- from internal/lib -->
                <exclude>org.yaml:snakeyaml:jar:</exclude> <!-- from internal/lib -->
                <exclude>javax.xml.bind:jaxb-api:jar:</exclude> <!-- from internal/lib -->
                <exclude>org.glassfish.jaxb:jaxb-runtime:jar:</exclude> <!-- from internal/lib -->
                <exclude>org.glassfish.jaxb:jaxb-core:jar:</exclude> <!-- from internal/lib -->
                <exclude>info.picocli:picocli:jar:</exclude> <!-- from internal/lib -->
                <exclude>com.h2database:h2:jar:</exclude> <!-- from internal/lib -->
                <exclude>org.hsqldb:hsqldb:jar:</exclude> <!-- from internal/lib -->
                <exclude>org.postgresql:postgresql:jar</exclude> <!-- from internal/lib -->
                <exclude>org.mariadb.jdbc:mariadb-java-client:jar</exclude> <!-- from internal/lib -->
                <exclude>com.oracle.database.jdbc:ojdbc8:jar</exclude> <!-- from internal/lib -->
                <exclude>com.microsoft.sqlserver:mssql-jdbc:jar</exclude> <!-- from internal/lib -->
                <exclude>org.xerial:sqlite-jdbc:jar:</exclude> <!-- from internal/lib -->
                <exclude>com.ibm.db2:jcc:jar:</exclude> <!-- from internal/lib -->
                <exclude>org.firebirdsql.jdbc:jaybird:</exclude> <!-- from internal/lib -->
                <exclude>net.snowflake:snowflake-jdbc:</exclude> <!-- from internal/lib -->
                <exclude>javax.resource:connector-api:</exclude> <!-- from internal/lib -->
                <exclude>org.antlr:antlr4-runtime:jar:</exclude>  <!-- from connector-api -->
                <exclude>org.checkerframework:checker-qual:jar:</exclude> <!-- from postgresql -->
                <exclude>commons-beanutils:commons-beanutils:jar:</exclude> <!-- from opencsv -->
                <exclude>org.glassfish.jaxb:txw2:jar:</exclude> <!-- from jaxb-core -->
                <exclude>org.eclipse.angus:angus-activation:jar:</exclude> <!-- from jaxb-core -->
                <exclude>com.sun.istack:istack-commons-runtime:jar:</exclude> <!-- from jaxb-core -->
                <exclude>jakarta.activation:jakarta.activation-api:jar:</exclude> <!-- from jaxb-core -->
                <exclude>jakarta.xml.bind:jakarta.xml.bind-api:jar:</exclude> <!-- from jaxb-runtime -->
                <exclude>com.sun.activation:jakarta.activation:jar:</exclude> <!-- from jaxb-runtime -->
                <exclude>javax.activation:javax.activation-api:jar:</exclude> <!-- from jaxb-api -->
                <exclude>org.liquibase:liquibase-snowflake:jar:</exclude> <!-- from liquibase-core -->
                <exclude>org.liquibase:liquibase-cli:jar:</exclude> <!-- from liquibase-core  -->
                <exclude>org.liquibase:liquibase-standard:jar:</exclude> <!-- from liquibase-standard  -->
                <exclude>net.java.truelicense:*:jar:</exclude> <!-- from liquibase-commercial -->
                <exclude>com.github.jsqlparser:jsqlparser:jar:</exclude> <!-- from liquibase-commercial -->
                <exclude>org.mvel:mvel2:jar:</exclude> <!-- from liquibase-commercial -->
                <exclude>commons-codec:commons-codec:jar:</exclude> <!-- from liquibase-commercial -->
                <exclude>com.fasterxml.jackson.core:*:jar:</exclude> <!-- from liquibase-commercial -->
                <exclude>com.fasterxml.jackson.module:*:jar:</exclude> <!-- from liquibase-commercial -->
                <exclude>com.github.spullara.mustache.java:compiler:jar:</exclude> <!-- from liquibase-commercial -->
                <exclude>io.github.java-diff-utils:java-diff-utils:jar:</exclude> <!-- from liquibase-commercial -->
                <exclude>com.github.vertical-blank:sql-formatter:jar:</exclude> <!-- from liquibase-commercial -->
<<<<<<< HEAD
=======
                <exclude>org.bouncycastle:bcpkix-jdk18on:jar</exclude>
                <exclude>org.bouncycastle:bcprov-jdk18on:jar</exclude>
                <exclude>org.bouncycastle:jdk18on:jar</exclude>
                <exclude>org.apache.commons:common-collections4:jar</exclude>
                <exclude>org.apache.groovy:groovy-json:jar</exclude>
                <exclude>org.apache.groovy:groovy-jsr223:jar</exclude>
                <exclude>org.apache.groovy:groovy:jar</exclude>
                <exclude>com.ibm.icu:icu4j:jar</exclude>
                <exclude>jline:jline:jar</exclude>
                <exclude>org.graalvm.sdk:jniutils:jar</exclude>
                <exclude>org.graalvm.shadowed:json:jar</exclude>
                <exclude>org.graalvm.sdk:launcher-common:jar</exclude>
                <exclude>org.liquibase:liquibase-checks:jar</exclude>
                <exclude>org.graalvm.llvm:llvm-api:jar</exclude>
                <exclude>org.graalvm.sdk:maven-downloader:jar</exclude>
                <exclude>org.graalvm.sdk:nativebridge:jar</exclude>
                <exclude>org.graalvm.sdk:nativeimage:jar</exclude>
                <exclude>org.graalvm.polyglot:olyglot:jar</exclude>
                <exclude>org.graalvm.tools:profiler-tool:jar</exclude>
                <exclude>org.graalvm.polyglog:python-community:pom</exclude>
                <exclude>org.graalvm.python:python-embedding:jar</exclude>
                <exclude>org.graalvm.python:python-language-enterprise:jar</exclude>
                <exclude>org.graalvm.python:python-language:jar</exclude>
                <exclude>org.graalvm.python:python-launcher:jar</exclude>
                <exclude>org.graalvm.python:python-resources:jar</exclude>
                <exclude>org.graalvm.polyglot:python:pom</exclude>
                <exclude>org.graalvm.regex:regex:jar</exclude>
                <exclude>org.graalvm.truffle:truffle-api:jar</exclude>
                <exclude>org.graalvm.truffle:truffle-compiler:jar</exclude>
                <exclude>org.graalvm.truffle:truffle-enterprise:jar</exclude>
                <exclude>org.graalvm.truffle:truffle-nfi-libffi:jar</exclude>
                <exclude>org.graalvm.truffle:truffle-nfi:jar</exclude>
                <exclude>org.graalvm.truffle:truffle-runtime:jar</exclude>
                <exclude>org.graalvm.sdk:word:jar</exclude>
                <exclude>org.graalvm.vm.shadowed:xz:jar</exclude>
>>>>>>> b10427cd
            </excludes>
        </dependencySet>
    </dependencySets>
</component><|MERGE_RESOLUTION|>--- conflicted
+++ resolved
@@ -187,8 +187,6 @@
                 <exclude>com.github.spullara.mustache.java:compiler:jar:</exclude> <!-- from liquibase-commercial -->
                 <exclude>io.github.java-diff-utils:java-diff-utils:jar:</exclude> <!-- from liquibase-commercial -->
                 <exclude>com.github.vertical-blank:sql-formatter:jar:</exclude> <!-- from liquibase-commercial -->
-<<<<<<< HEAD
-=======
                 <exclude>org.bouncycastle:bcpkix-jdk18on:jar</exclude>
                 <exclude>org.bouncycastle:bcprov-jdk18on:jar</exclude>
                 <exclude>org.bouncycastle:jdk18on:jar</exclude>
@@ -224,7 +222,6 @@
                 <exclude>org.graalvm.truffle:truffle-runtime:jar</exclude>
                 <exclude>org.graalvm.sdk:word:jar</exclude>
                 <exclude>org.graalvm.vm.shadowed:xz:jar</exclude>
->>>>>>> b10427cd
             </excludes>
         </dependencySet>
     </dependencySets>
