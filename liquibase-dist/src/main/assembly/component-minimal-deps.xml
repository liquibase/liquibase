<!-- include all this in the tar file -->
<component>
    <fileSets>
        <fileSet>
            <directory>${project.build.directory}/archive</directory>
            <outputDirectory>${file.separator}</outputDirectory>
            <lineEnding>unix</lineEnding>
            <includes>
                <include>liquibase</include>
            </includes>
            <fileMode>0755</fileMode>
        </fileSet>
        <fileSet>
            <directory>${project.build.directory}/archive</directory>
            <!--
                <outputDirectory>${file.separator}</outputDirectory> is there because maven-assembly-plugin would
                complain on Windows otherwise:
                "OS=Windows and the assembly descriptor contains a *nix-specific root-relative-reference (starting with slash) /"
            -->
            <outputDirectory>${file.separator}</outputDirectory>
            <lineEnding>dos</lineEnding>
            <includes>
                <include>*.bat</include>
            </includes>
        </fileSet>
        <fileSet>
            <directory>${project.build.directory}/archive</directory>
            <outputDirectory>${file.separator}</outputDirectory>
            <lineEnding>unix</lineEnding>
            <excludes>
                <exclude>liquibase</exclude>
                <exclude>*.bat</exclude>
            </excludes>
        </fileSet>
    </fileSets>
    <files>
        <!-- specifying the outputDirectory as file.separator puts it in the root -->
        <file>
            <source>../ABOUT.txt</source>
            <outputDirectory>${file.separator}</outputDirectory>
        </file>
        <file>
            <source>../changelog.txt</source>
            <outputDirectory>${file.separator}</outputDirectory>
        </file>
    </files>
    <dependencySets>
        <dependencySet>
            <outputFileNameMapping>${artifact.artifactId}${dashClassifier?}.${artifact.extension}</outputFileNameMapping>
            <outputDirectory>internal/lib</outputDirectory>
            <useTransitiveFiltering>true</useTransitiveFiltering>
            <scope>runtime</scope>
            <includes>
                <include>org.liquibase:liquibase-core:</include>
                <include>com.opencsv:opencsv:</include>
                <include>org.yaml:snakeyaml:jar:</include>
                <include>info.picocli:picocli:jar:</include>
            </includes>

            <!-- some libraries lie about compile vs. runtime dependencies. Or we don't hit code that uses these. So exclude them manually. -->
            <excludes>
                <exclude>javax.xml.bind:jaxb-api</exclude>
                <exclude>commons-beanutils:commons-beanutils:jar:</exclude> <!-- from opencsv -->
                <exclude>org.liquibase:liquibase-snowflake:jar:</exclude> <!-- from liquibase-core -->
                <exclude>org.liquibase:liquibase-cli:jar:</exclude> <!-- from liquibase-core  -->
                <exclude>org.liquibase:liquibase-standard:jar:</exclude> <!-- from liquibase-standard  -->
<<<<<<< HEAD
=======
            </excludes>
        </dependencySet>

        <dependencySet>
            <outputFileNameMapping>${artifact.artifactId}${dashClassifier?}.${artifact.extension}</outputFileNameMapping>
            <outputDirectory>internal/extensions</outputDirectory>
            <useTransitiveFiltering>true</useTransitiveFiltering>
            <scope>runtime</scope>
            <includes>
            </includes>

            <!-- some libraries lie about compile vs. runtime dependencies. Or we don't hit code that uses these. So exclude them manually. -->
            <excludes>
                <exclude>org.liquibase:liquibase-core:</exclude> <!-- from internal/lib -->
                <exclude>com.opencsv:opencsv:</exclude> <!-- from internal/lib -->
                <exclude>org.yaml:snakeyaml:jar:</exclude> <!-- from internal/lib -->
                <exclude>javax.xml.bind:jaxb-api:jar:</exclude> <!-- from internal/lib -->
                <exclude>org.glassfish.jaxb:jaxb-runtime:jar:</exclude> <!-- from internal/lib -->
                <exclude>org.glassfish.jaxb:jaxb-core:jar:</exclude> <!-- from internal/lib -->
                <exclude>info.picocli:picocli:jar:</exclude> <!-- from internal/lib -->
                <exclude>com.h2database:h2:jar:</exclude> <!-- from internal/lib -->
                <exclude>org.hsqldb:hsqldb:jar:</exclude> <!-- from internal/lib -->
                <exclude>org.postgresql:postgresql:jar</exclude> <!-- from internal/lib -->
                <exclude>org.mariadb.jdbc:mariadb-java-client:jar</exclude> <!-- from internal/lib -->
                <exclude>com.oracle.database.jdbc:ojdbc8:jar</exclude> <!-- from internal/lib -->
                <exclude>com.microsoft.sqlserver:mssql-jdbc:jar</exclude> <!-- from internal/lib -->
                <exclude>org.xerial:sqlite-jdbc:jar:</exclude> <!-- from internal/lib -->
                <exclude>com.ibm.db2:jcc:jar:</exclude> <!-- from internal/lib -->
                <exclude>org.firebirdsql.jdbc:jaybird:</exclude> <!-- from internal/lib -->
                <exclude>net.snowflake:snowflake-jdbc:</exclude> <!-- from internal/lib -->
                <exclude>javax.resource:connector-api:</exclude> <!-- from internal/lib -->
                <exclude>org.slf4j:slf4j-api:</exclude> <!-- from internal/lib -->
                <exclude>org.slf4j:slf4j-nop:</exclude> <!-- from internal/lib -->
                <exclude>org.antlr:antlr4-runtime:jar:</exclude>  <!-- from connector-api -->
                <exclude>org.checkerframework:checker-qual:jar:</exclude> <!-- from postgresql -->
                <exclude>commons-beanutils:commons-beanutils:jar:</exclude> <!-- from opencsv -->
                <exclude>org.glassfish.jaxb:txw2:jar:</exclude> <!-- from jaxb-core -->
                <exclude>org.eclipse.angus:angus-activation:jar:</exclude> <!-- from jaxb-core -->
                <exclude>com.sun.istack:istack-commons-runtime:jar:</exclude> <!-- from jaxb-core -->
                <exclude>jakarta.activation:jakarta.activation-api:jar:</exclude> <!-- from jaxb-core -->
                <exclude>jakarta.xml.bind:jakarta.xml.bind-api:jar:</exclude> <!-- from jaxb-runtime -->
                <exclude>com.sun.activation:jakarta.activation:jar:</exclude> <!-- from jaxb-runtime -->
                <exclude>javax.activation:javax.activation-api:jar:</exclude> <!-- from jaxb-api -->
                <exclude>org.liquibase:liquibase-snowflake:jar:</exclude> <!-- from liquibase-core -->
                <exclude>org.liquibase:liquibase-cli:jar:</exclude> <!-- from liquibase-core  -->
                <exclude>org.liquibase:liquibase-standard:jar:</exclude> <!-- from liquibase-standard  -->
>>>>>>> 840207b9
            </excludes>
        </dependencySet>
    </dependencySets>
</component><|MERGE_RESOLUTION|>--- conflicted
+++ resolved
@@ -52,6 +52,7 @@
             <scope>runtime</scope>
             <includes>
                 <include>org.liquibase:liquibase-core:</include>
+                <include>org.liquibase:liquibase-commercial:</include>
                 <include>com.opencsv:opencsv:</include>
                 <include>org.yaml:snakeyaml:jar:</include>
                 <include>info.picocli:picocli:jar:</include>
@@ -64,55 +65,6 @@
                 <exclude>org.liquibase:liquibase-snowflake:jar:</exclude> <!-- from liquibase-core -->
                 <exclude>org.liquibase:liquibase-cli:jar:</exclude> <!-- from liquibase-core  -->
                 <exclude>org.liquibase:liquibase-standard:jar:</exclude> <!-- from liquibase-standard  -->
-<<<<<<< HEAD
-=======
-            </excludes>
-        </dependencySet>
-
-        <dependencySet>
-            <outputFileNameMapping>${artifact.artifactId}${dashClassifier?}.${artifact.extension}</outputFileNameMapping>
-            <outputDirectory>internal/extensions</outputDirectory>
-            <useTransitiveFiltering>true</useTransitiveFiltering>
-            <scope>runtime</scope>
-            <includes>
-            </includes>
-
-            <!-- some libraries lie about compile vs. runtime dependencies. Or we don't hit code that uses these. So exclude them manually. -->
-            <excludes>
-                <exclude>org.liquibase:liquibase-core:</exclude> <!-- from internal/lib -->
-                <exclude>com.opencsv:opencsv:</exclude> <!-- from internal/lib -->
-                <exclude>org.yaml:snakeyaml:jar:</exclude> <!-- from internal/lib -->
-                <exclude>javax.xml.bind:jaxb-api:jar:</exclude> <!-- from internal/lib -->
-                <exclude>org.glassfish.jaxb:jaxb-runtime:jar:</exclude> <!-- from internal/lib -->
-                <exclude>org.glassfish.jaxb:jaxb-core:jar:</exclude> <!-- from internal/lib -->
-                <exclude>info.picocli:picocli:jar:</exclude> <!-- from internal/lib -->
-                <exclude>com.h2database:h2:jar:</exclude> <!-- from internal/lib -->
-                <exclude>org.hsqldb:hsqldb:jar:</exclude> <!-- from internal/lib -->
-                <exclude>org.postgresql:postgresql:jar</exclude> <!-- from internal/lib -->
-                <exclude>org.mariadb.jdbc:mariadb-java-client:jar</exclude> <!-- from internal/lib -->
-                <exclude>com.oracle.database.jdbc:ojdbc8:jar</exclude> <!-- from internal/lib -->
-                <exclude>com.microsoft.sqlserver:mssql-jdbc:jar</exclude> <!-- from internal/lib -->
-                <exclude>org.xerial:sqlite-jdbc:jar:</exclude> <!-- from internal/lib -->
-                <exclude>com.ibm.db2:jcc:jar:</exclude> <!-- from internal/lib -->
-                <exclude>org.firebirdsql.jdbc:jaybird:</exclude> <!-- from internal/lib -->
-                <exclude>net.snowflake:snowflake-jdbc:</exclude> <!-- from internal/lib -->
-                <exclude>javax.resource:connector-api:</exclude> <!-- from internal/lib -->
-                <exclude>org.slf4j:slf4j-api:</exclude> <!-- from internal/lib -->
-                <exclude>org.slf4j:slf4j-nop:</exclude> <!-- from internal/lib -->
-                <exclude>org.antlr:antlr4-runtime:jar:</exclude>  <!-- from connector-api -->
-                <exclude>org.checkerframework:checker-qual:jar:</exclude> <!-- from postgresql -->
-                <exclude>commons-beanutils:commons-beanutils:jar:</exclude> <!-- from opencsv -->
-                <exclude>org.glassfish.jaxb:txw2:jar:</exclude> <!-- from jaxb-core -->
-                <exclude>org.eclipse.angus:angus-activation:jar:</exclude> <!-- from jaxb-core -->
-                <exclude>com.sun.istack:istack-commons-runtime:jar:</exclude> <!-- from jaxb-core -->
-                <exclude>jakarta.activation:jakarta.activation-api:jar:</exclude> <!-- from jaxb-core -->
-                <exclude>jakarta.xml.bind:jakarta.xml.bind-api:jar:</exclude> <!-- from jaxb-runtime -->
-                <exclude>com.sun.activation:jakarta.activation:jar:</exclude> <!-- from jaxb-runtime -->
-                <exclude>javax.activation:javax.activation-api:jar:</exclude> <!-- from jaxb-api -->
-                <exclude>org.liquibase:liquibase-snowflake:jar:</exclude> <!-- from liquibase-core -->
-                <exclude>org.liquibase:liquibase-cli:jar:</exclude> <!-- from liquibase-core  -->
-                <exclude>org.liquibase:liquibase-standard:jar:</exclude> <!-- from liquibase-standard  -->
->>>>>>> 840207b9
             </excludes>
         </dependencySet>
     </dependencySets>
