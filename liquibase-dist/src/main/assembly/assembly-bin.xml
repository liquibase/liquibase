--- conflicted
+++ resolved
@@ -73,19 +73,11 @@
                 <include>javax.xml.bind:jaxb-api:jar:</include>
                 <include>com.sun.xml.bind:jaxb-impl:jar:</include>
                 <include>com.sun.xml.bind:jaxb-core:jar:</include>
-<<<<<<< HEAD
                 <include>com.datical.lb:licensing-keymgr:jar:</include>
-                <include>net.java.truelicense:truelicense-json:jar:</include>
-                <include>net.java.truelicense:truelicense-core:jar:</include>
-                <include>net.java.truelicense:truelicense-obfuscate:jar:</include>
-                <include>net.java.truelicense:truelicense-ui:jar:</include>
-=======
                 <include>commons-cli:commons-cli:jar:</include>
                 <include>net.java.truelicense:truelicense-json:jar:</include>
                 <include>net.java.truelicense:truelicense-core:jar:</include>
                 <include>net.java.truelicense:truelicense-obfuscate:jar:</include>
->>>>>>> 280cd434
-                <include>com.fasterxml.jackson.module:jackson-module-jaxb-annotations:jar:</include>
                 <include>com.fasterxml.jackson.core:jackson-core:jar:</include>
                 <include>com.fasterxml.jackson.core:jackson-databind:jar:</include>
                 <include>com.fasterxml.jackson.core:jackson-annotations:jar:</include>
