<assembly xmlns:xsi="http://www.w3.org/2001/XMLSchema-instance"
          xmlns="http://maven.apache.org/ASSEMBLY/2.0.0"
          xsi:schemaLocation="http://maven.apache.org/ASSEMBLY/2.0.0 http://maven.apache.org/xsd/assembly-2.0.0.xsd">
    <id>liquibase-bin</id>
    <formats>
        <format>tar.gz</format>
    </formats>
    <includeBaseDirectory>false</includeBaseDirectory>
    <fileSets>
        <fileSet>
            <directory>${project.build.directory}/archive</directory>
            <outputDirectory>${file.separator}</outputDirectory>
            <lineEnding>unix</lineEnding>
            <includes>
                <include>liquibase</include>
            </includes>
            <fileMode>0755</fileMode>
        </fileSet>
        <fileSet>
            <directory>${project.build.directory}/archive</directory>
            <!-- <outputDirectory>${file.separator}</outputDirectory> is there because maven-assembly-plugin would
                 complain on Windows otherwise:
                 "OS=Windows and the assembly descriptor contains a *nix-specific root-relative-reference (starting with slash) /"
            -->
            <outputDirectory>${file.separator}</outputDirectory>
            <lineEnding>dos</lineEnding>
            <includes>
                <include>*.bat</include>
            </includes>
        </fileSet>
        <fileSet>
            <directory>${project.build.directory}/archive</directory>
            <outputDirectory>${file.separator}</outputDirectory>
            <lineEnding>unix</lineEnding>
            <excludes>
                <exclude>liquibase</exclude>
                <exclude>*.bat</exclude>
            </excludes>
        </fileSet>
        <fileSet>
            <directory>${project.build.directory}/site/apidocs</directory>
            <outputDirectory>javadoc</outputDirectory>
            <includes>
                <include>**/*</include>
            </includes>
        </fileSet>
        <fileSet>
            <directory>${project.basedir}/../liquibase-core/target/classes/liquibase/examples</directory>
            <outputDirectory>examples</outputDirectory>
            <includes>
                <include>**/*</include>
            </includes>
            <excludes>
                <exclude>**/start-h2*</exclude>
            </excludes>
        </fileSet>
        <fileSet>
            <directory>${project.basedir}/../liquibase-core/target/classes/liquibase/examples</directory>
            <outputDirectory>examples</outputDirectory>
            <includes>
                <include>**/start-h2</include>
            </includes>
            <lineEnding>unix</lineEnding>
            <fileMode>0755</fileMode>
        </fileSet>
        <fileSet>
            <directory>${project.basedir}/../liquibase-core/target/classes/liquibase/examples</directory>
            <outputDirectory>examples</outputDirectory>
            <includes>
                <include>**/start-h2.bat</include>
            </includes>
            <lineEnding>dos</lineEnding>
        </fileSet>
    </fileSets>
    <files>
        <file>
            <source>${project.build.directory}/liquibase-0-SNAPSHOT.jar</source>
            <destName>liquibase.jar</destName>
            <fileMode>0644</fileMode>
        </file>
        <!-- specifying the outputDirectory as file.separator puts it in the root -->
        <file>
            <source>../LICENSE.txt</source>
            <outputDirectory>${file.separator}</outputDirectory>
        </file>
        <file>
            <source>../ABOUT.txt</source>
            <outputDirectory>${file.separator}</outputDirectory>
        </file>
        <file>
            <source>../changelog.txt</source>
            <outputDirectory>${file.separator}</outputDirectory>
        </file>
    </files>
    <dependencySets>
        <dependencySet>
            <outputFileNameMapping> ${artifact.artifactId}${dashClassifier?}.${artifact.extension}</outputFileNameMapping>
            <outputDirectory>internal/lib</outputDirectory>
            <useTransitiveFiltering>true</useTransitiveFiltering>
            <scope>runtime</scope>
            <includes>
                <include>com.opencsv:opencsv:</include>
                <include>org.yaml:snakeyaml:jar:</include>
                <include>javax.xml.bind:jaxb-api:jar:</include>
                <include>org.glassfish.jaxb:jaxb-runtime:jar:</include>
                <include>org.glassfish.jaxb:jaxb-core:jar:</include>
                <include>info.picocli:picocli:jar:</include>

                <include>com.h2database:h2:jar:</include>
                <include>org.hsqldb:hsqldb:jar:</include>
                <include>org.postgresql:postgresql:jar</include>
                <include>org.mariadb.jdbc:mariadb-java-client:jar</include>
                <include>com.oracle.database.jdbc:ojdbc8:jar</include>
                <include>com.microsoft.sqlserver:mssql-jdbc:jar</include>
                <include>org.xerial:sqlite-jdbc:jar:</include>
                <include>com.ibm.db2:jcc:jar:</include>
                <include>org.firebirdsql.jdbc:jaybird:</include>
<<<<<<< HEAD
                <include>net.snowflake:snowflake-jdbc:</include>

                <include>javax.resource:connector-api:</include>
=======
>>>>>>> 6ba093d0

                <!-- CANNOT SHIP FOR LICENSE REASONS -->
                <!-- <include>mysql:mysql-connector-java:jar</include>-->
            </includes>

            <!-- some libraries lie about compile vs. runtime dependencies. Or we don't hit code that uses these. So exclude them manually. -->
            <excludes>
                <exclude>org.antlr:antlr4-runtime:jar:</exclude>  <!-- from connector-api -->
                <exclude>org.checkerframework:checker-qual:jar:</exclude> <!-- from postgresql -->
                <exclude>commons-beanutils:commons-beanutils:jar:</exclude> <!-- from opencsv -->
                <exclude>org.glassfish.jaxb:txw2:jar:</exclude> <!-- from jaxb-core -->
                <exclude>com.sun.istack:istack-commons-runtime:jar:</exclude> <!-- from jaxb-core -->
                <exclude>jakarta.xml.bind:jakarta.xml.bind-api:jar:</exclude> <!-- from jaxb-runtime -->
                <exclude>com.sun.activation:jakarta.activation:jar:</exclude> <!-- from jaxb-runtime -->
                <exclude>javax.activation:javax.activation-api:jar:</exclude> <!-- from jaxb-api -->
            </excludes>
        </dependencySet>
    </dependencySets>

</assembly><|MERGE_RESOLUTION|>--- conflicted
+++ resolved
@@ -115,12 +115,9 @@
                 <include>org.xerial:sqlite-jdbc:jar:</include>
                 <include>com.ibm.db2:jcc:jar:</include>
                 <include>org.firebirdsql.jdbc:jaybird:</include>
-<<<<<<< HEAD
                 <include>net.snowflake:snowflake-jdbc:</include>
 
                 <include>javax.resource:connector-api:</include>
-=======
->>>>>>> 6ba093d0
 
                 <!-- CANNOT SHIP FOR LICENSE REASONS -->
                 <!-- <include>mysql:mysql-connector-java:jar</include>-->
