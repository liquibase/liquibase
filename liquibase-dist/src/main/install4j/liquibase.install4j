--- conflicted
+++ resolved
@@ -8,10 +8,6 @@
     <variables>
       <variable name="liquibaseVersion" value="0-SNAPSHOT" />
     </variables>
-<<<<<<< HEAD
-    <codeSigning macEnabled="true" macPkcs12File="../../../target/keys/datical_apple.p12" windowsEnabled="true" windowsPkcs12File="../../../target/keys/datical_windows.pfx" />
-    <jreBundles jdkProviderId="AdoptOpenJDK" release="openjdk17/jdk-17.0.2+8" />
-=======
     <codeSigning macEnabled="true" macNotarize="true" appleId="daticaldev@datical.com" useAscProvider="true" ascProvider="BQ3PYUB226" macPkcs12File="../../../target/keys/datical_apple.p12" windowsEnabled="true" windowsPkcs12File="../../../target/keys/datical_windows.pfx" >
       <macSearchedJars>
         <entry>jna-*</entry>
@@ -20,8 +16,7 @@
         <entry>sqlite-*</entry>
       </macSearchedJars>
     </codeSigning>
-    <jreBundles jdkProviderId="AdoptOpenJDK" release="openjdk11/jdk-11.0.14.1+1" />
->>>>>>> 803d3d5f
+    <jreBundles jdkProviderId="AdoptOpenJDK" release="openjdk17/jdk-17.0.2+8" />
   </application>
   <files>
     <mountPoints>
