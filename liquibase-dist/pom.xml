--- conflicted
+++ resolved
@@ -24,13 +24,8 @@
         <postgresql.version>42.3.2</postgresql.version>
         <mssql.version>8.4.0.jre8</mssql.version>
         <mysql.version>8.0.21</mysql.version>
-<<<<<<< HEAD
-        <mariadb.version>2.7.0</mariadb.version>
+        <mariadb.version>3.0.4</mariadb.version>
         <oracle.version>21.5.0.0</oracle.version>
-=======
-        <mariadb.version>3.0.4</mariadb.version>
-        <oracle.version>18.3.0.0</oracle.version>
->>>>>>> 999d9548
         <sqlite.version>3.34.0</sqlite.version>
         <db2.version>11.5.6.0</db2.version>
         <firebird.version>4.0.3.java8</firebird.version>
