--- conflicted
+++ resolved
@@ -47,12 +47,9 @@
 		<assemblyConfigFile>src/main/assembly/assembly-bin.xml</assemblyConfigFile>
 		<maven.deploy.skip>true</maven.deploy.skip>
 		<maven.install.skip>true</maven.install.skip>
-<<<<<<< HEAD
 		<artifact.version>${project.version}</artifact.version>
-=======
 		<maven.antrun.version>3.1.0</maven.antrun.version>
 		<org.vafer.jdeb.version>1.10</org.vafer.jdeb.version>
->>>>>>> e869c0fd
 	</properties>
 	<dependencies>
 		<dependency>
@@ -312,27 +309,7 @@
 				</executions>
 			</plugin>
 
-<<<<<<< HEAD
-			<!--            <plugin>-->
-			<!--                <groupId>org.jacoco</groupId>-->
-			<!--                <artifactId>jacoco-maven-plugin</artifactId>-->
-			<!--                <executions>-->
-			<!--                    <execution>-->
-			<!--                        <id>report-aggregate</id>-->
-			<!--                        <phase>test</phase>-->
-			<!--                        <goals>-->
-			<!--                            <goal>report-aggregate</goal>-->
-			<!--                        </goals>-->
-			<!--                    </execution>-->
-			<!--                    <execution>-->
-			<!--                        <goals>-->
-			<!--                            <goal>prepare-agent</goal>-->
-			<!--                        </goals>-->
-			<!--                        <phase>none</phase>-->
-			<!--                    </execution>-->
-			<!--                </executions>-->
-			<!--            </plugin>-->
-=======
+
 <!--            <plugin>-->
 <!--                <groupId>org.jacoco</groupId>-->
 <!--                <artifactId>jacoco-maven-plugin</artifactId>-->
@@ -351,9 +328,7 @@
 <!--                        <phase>none</phase>-->
 <!--                    </execution>-->
 <!--                </executions>-->
-<!--            </plugin>-->
->>>>>>> e869c0fd
-			<plugin>
+<!--            </plugin>-->			<plugin>
 				<groupId>org.codehaus.mojo</groupId>
 				<artifactId>build-helper-maven-plugin</artifactId>
 				<version>3.4.0</version>
@@ -371,8 +346,6 @@
 					</execution>
 				</executions>
 			</plugin>
-<<<<<<< HEAD
-=======
 
 			<plugin>
 				<groupId>org.apache.maven.plugins</groupId>  
@@ -432,8 +405,6 @@
 					</dataSet>
 				</configuration>
 			</plugin>
-
->>>>>>> e869c0fd
 		</plugins>
 	</build>
 
