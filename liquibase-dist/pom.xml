--- conflicted
+++ resolved
@@ -13,7 +13,6 @@
 
     <description>Liquibase is a tool for managing and executing database changes.</description>
 
-<<<<<<< HEAD
     <properties>
         <deploy.repositoryId>liquibase</deploy.repositoryId>
         <deploy.url>https://maven.pkg.github.com/liquibase/liquibase</deploy.url>
@@ -28,32 +27,10 @@
         <db2.version>11.5.9.0</db2.version>
         <firebird.version>5.0.5.java8</firebird.version>
         <liquibase-pro.version>master-SNAPSHOT</liquibase-pro.version>
-        <liquibase-checks.version>0-SNAPSHOT</liquibase-checks.version>
         <assemblyConfigFile>src/main/assembly/assembly-bin.xml</assemblyConfigFile>
         <maven.deploy.skip>true</maven.deploy.skip>
         <maven.install.skip>true</maven.install.skip>
         <artifact.version>${project.version}</artifact.version>
-=======
-	<properties>
-		<deploy.repositoryId>liquibase</deploy.repositoryId>
-		<deploy.url>https://maven.pkg.github.com/liquibase/liquibase</deploy.url>
-		<h2.version>2.2.224</h2.version>
-		<hsqldb.version>2.7.3</hsqldb.version>
-		<postgresql.version>42.7.3</postgresql.version>
-		<mssql.version>12.6.1.jre8</mssql.version>
-		<mysql.version>8.0.21</mysql.version>
-		<mariadb.version>3.3.3</mariadb.version>
-		<oracle.version>19.23.0.0</oracle.version>
-		<sqlite.version>3.46.0.0</sqlite.version>
-		<db2.version>11.5.9.0</db2.version>
-		<firebird.version>5.0.5.java8</firebird.version>
-		<slf4j.version>1.7.36</slf4j.version>
-		<liquibase-pro.version>master-SNAPSHOT</liquibase-pro.version>
-		<assemblyConfigFile>src/main/assembly/assembly-bin.xml</assemblyConfigFile>
-		<maven.deploy.skip>true</maven.deploy.skip>
-		<maven.install.skip>true</maven.install.skip>
-		<artifact.version>${project.version}</artifact.version>
->>>>>>> 1fea50f7
         <sonar.coverage.jacoco.xmlReportPaths>../target/jacoco.xml</sonar.coverage.jacoco.xmlReportPaths>
     </properties>
     <dependencies>
@@ -152,33 +129,24 @@
             <optional>true</optional>
         </dependency>
 
-<<<<<<< HEAD
-        <dependency>
-            <groupId>com.ibm.db2</groupId>
-            <artifactId>jcc</artifactId>
-            <version>${db2.version}</version>
-            <optional>true</optional>
-        </dependency>
-=======
-		<dependency>
-			<groupId>org.xerial</groupId>
-			<artifactId>sqlite-jdbc</artifactId>
-			<version>${sqlite.version}</version>
-			<optional>true</optional>
-		</dependency>
-		<!-- sqlite requires slf4j, so we add simple to prevent log warning messages.
-		We also add it here to be able to manage the version for it -->
-		<dependency>
-			<groupId>org.slf4j</groupId>
-			<artifactId>slf4j-api</artifactId>
-			<version>${slf4j.version}</version>
-		</dependency>
-		<dependency>
-			<groupId>org.slf4j</groupId>
-			<artifactId>slf4j-simple</artifactId>
-			<version>${slf4j.version}</version>
-		</dependency>
->>>>>>> 1fea50f7
+		    <dependency>
+            <groupId>org.xerial</groupId>
+            <artifactId>sqlite-jdbc</artifactId>
+            <version>${sqlite.version}</version>
+            <optional>true</optional>
+        </dependency>
+        <!-- sqlite requires slf4j, so we add simple to prevent log warning messages.
+             We also add it here to be able to manage the version for it -->
+        <dependency>
+            <groupId>org.slf4j</groupId>
+            <artifactId>slf4j-api</artifactId>
+            <version>${slf4j.version}</version>
+        </dependency>
+        <dependency>
+            <groupId>org.slf4j</groupId>
+            <artifactId>slf4j-simple</artifactId>
+            <version>${slf4j.version}</version>
+        </dependency>
 
         <dependency>
             <groupId>org.firebirdsql.jdbc</groupId>
