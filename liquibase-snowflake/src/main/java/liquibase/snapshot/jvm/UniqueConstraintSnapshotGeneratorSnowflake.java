package liquibase.snapshot.jvm;

import liquibase.Scope;
import liquibase.database.Database;
import liquibase.database.core.SnowflakeDatabase;
import liquibase.exception.DatabaseException;
import liquibase.executor.ExecutorService;
import liquibase.snapshot.CachedRow;
import liquibase.snapshot.DatabaseSnapshot;
import liquibase.snapshot.SnapshotGenerator;
import liquibase.statement.core.RawParameterizedSqlStatement;
import liquibase.structure.DatabaseObject;
import liquibase.structure.core.Relation;
import liquibase.structure.core.Schema;
import liquibase.structure.core.Table;
import liquibase.structure.core.UniqueConstraint;

import java.sql.SQLException;
import java.util.List;
import java.util.Map;

public class UniqueConstraintSnapshotGeneratorSnowflake extends UniqueConstraintSnapshotGenerator {


    @Override
    public int getPriority(Class<? extends DatabaseObject> objectType, Database database) {
        if (database instanceof SnowflakeDatabase) {
            return PRIORITY_DATABASE;
        } else {
            return PRIORITY_NONE;
        }
    }

    @Override
    public Class<? extends SnapshotGenerator>[] replaces() {
        return new Class[] { UniqueConstraintSnapshotGenerator.class };
    }

    @Override
    protected List<CachedRow> listConstraints(Table table, DatabaseSnapshot snapshot, Schema schema)
            throws DatabaseException, SQLException {
        return new SnowflakeResultSetConstraintsExtractor(snapshot, schema.getCatalogName(), schema.getName(), table.getName())
                .fastFetch();
    }

    @Override
    protected List<Map<String, ?>> listColumns(UniqueConstraint example, Database database, DatabaseSnapshot snapshot)
            throws DatabaseException {
        Relation table = example.getRelation();
        String name = example.getName();
        String tableName = database.correctObjectName(table.getName(), Table.class);
        String constraintName = database.correctObjectName(name, UniqueConstraint.class);

<<<<<<< HEAD
        String showSql = String.format("SHOW UNIQUE KEYS IN %s", tableName);
        String sql = "SELECT \"column_name\" AS COLUMN_NAME FROM TABLE(result_scan(last_query_id())) WHERE \"constraint_name\"= ?";
=======
        String showSql = "SHOW UNIQUE KEYS IN " + database.escapeObjectName(table.getSchema().getCatalogName(), table.getSchema().getName(), tableName, Table.class);
        String sql = "SELECT \"column_name\" AS COLUMN_NAME FROM TABLE(result_scan(last_query_id())) WHERE \"constraint_name\"= '" + constraintName +"'";
>>>>>>> 533ea05e

        Scope.getCurrentScope().getSingleton(ExecutorService.class).getExecutor("jdbc", database)
                .queryForList(new RawParameterizedSqlStatement(showSql));

        return Scope.getCurrentScope().getSingleton(ExecutorService.class).getExecutor("jdbc", database)
                .queryForList(new RawParameterizedSqlStatement(sql, constraintName));
    }
}<|MERGE_RESOLUTION|>--- conflicted
+++ resolved
@@ -51,13 +51,8 @@
         String tableName = database.correctObjectName(table.getName(), Table.class);
         String constraintName = database.correctObjectName(name, UniqueConstraint.class);
 
-<<<<<<< HEAD
         String showSql = String.format("SHOW UNIQUE KEYS IN %s", tableName);
         String sql = "SELECT \"column_name\" AS COLUMN_NAME FROM TABLE(result_scan(last_query_id())) WHERE \"constraint_name\"= ?";
-=======
-        String showSql = "SHOW UNIQUE KEYS IN " + database.escapeObjectName(table.getSchema().getCatalogName(), table.getSchema().getName(), tableName, Table.class);
-        String sql = "SELECT \"column_name\" AS COLUMN_NAME FROM TABLE(result_scan(last_query_id())) WHERE \"constraint_name\"= '" + constraintName +"'";
->>>>>>> 533ea05e
 
         Scope.getCurrentScope().getSingleton(ExecutorService.class).getExecutor("jdbc", database)
                 .queryForList(new RawParameterizedSqlStatement(showSql));
