package liquibase.ext.bigquery.database;

import com.simba.googlebigquery.googlebigquery.core.BQDriver;
import liquibase.CatalogAndSchema;
import liquibase.GlobalConfiguration;
import liquibase.configuration.ConfiguredValue;
import liquibase.database.AbstractJdbcDatabase;
import liquibase.database.DatabaseConnection;
import liquibase.exception.DatabaseException;

import java.util.HashSet;
import java.util.Set;

<<<<<<< HEAD
  public static final String PRODUCT_NAME = "Google BigQuery";
  public static final int BIGQUERY_PRIORITY_DATABASE = 510;
  private String liquibaseSchemaName;
=======
public class BigqueryDatabase extends AbstractJdbcDatabase {
>>>>>>> f9cbed02

    public static final String PRODUCT_NAME = BQDriver.DATABASE_NAME;
    public static final int BIGQUERY_PRIORITY_DATABASE = 510;
    private String liquibaseSchemaName;

    public BigqueryDatabase() {
        this.setCurrentDateTimeFunction("CURRENT_DATETIME()");
        this.unquotedObjectsAreUppercased = false;
        this.addReservedWords(getDefaultReservedWords());
    }

    @Override
    public String getShortName() {
        return "bigquery";
    }

    @Override
    protected String getDefaultDatabaseProductName() {
        return PRODUCT_NAME;
    }

    @Override
    public Integer getDefaultPort() {
        return 443;
    }

    @Override
    public int getPriority() {
        return BIGQUERY_PRIORITY_DATABASE;
    }

    @Override
    public String getCurrentDateTimeFunction() {
        return "CURRENT_DATETIME()";
    }

    @Override
    public String getDatabaseProductVersion() {
        return BQDriver.s_shortProductVersion;
    }

    @Override
    public int getDatabaseMajorVersion() {
        return BQDriver.DRIVER_MAJOR_VERSION;
    }

    @Override
    public int getDatabaseMinorVersion() {
        return BQDriver.DRIVER_MINOR_VERSION;
    }

    @Override
    public boolean supportsInitiallyDeferrableColumns() {
        return false;
    }

    @Override
    public boolean supportsDropTableCascadeConstraints() {
        return false;
    }

    @Override
    public boolean supportsTablespaces() {
        return false;
    }

    @Override
    public boolean isCorrectDatabaseImplementation(DatabaseConnection conn) throws DatabaseException {
        return PRODUCT_NAME.trim().equalsIgnoreCase(conn.getDatabaseProductName().trim());
    }

    @Override
    public String getDefaultDriver(String url) {
        if (url.startsWith("jdbc:bigquery")) {
            return "com.simba.googlebigquery.jdbc.Driver";
        }

        return null;
    }

    @Override
    public boolean supportsSequences() {
        return false;
    }

    @Override
    public boolean supportsRestrictForeignKeys() {
        return true;
    }

    private String getDefaultDataset() {
        DatabaseConnection connection = getConnection();
        if (connection == null) {
            return null;
        }
        return BigqueryConnection.getUrlParamValue(connection.getURL(), "DefaultDataset");
    }

    @Override
    protected String getConnectionSchemaName() {
        return getDefaultDataset();
    }

    @Override
    public String getLiquibaseSchemaName() {
        if (this.liquibaseSchemaName != null) {
            return this.liquibaseSchemaName;
        } else {
            ConfiguredValue<String> configuredValue = GlobalConfiguration.LIQUIBASE_SCHEMA_NAME.getCurrentConfiguredValue();
            if (!configuredValue.wasDefaultValueUsed() && configuredValue.getValue() != null) {
                return configuredValue.getValue();
            } else {
                return this.getDefaultSchemaName();
            }
        }
    }

    @Override
    public void setLiquibaseSchemaName(String schemaName) {
        this.liquibaseSchemaName = schemaName;
    }

    @Override
    public String getJdbcCatalogName(final CatalogAndSchema schema) {
        DatabaseConnection connection = getConnection();
        try {
            return connection.getCatalog();
        } catch (DatabaseException e) {
            e.printStackTrace();
            return null;
        }
    }

    @Override
    public void setAutoCommit(final boolean b) {
        return;
    }

    @Override
    public boolean supportsDDLInTransaction() {
        return false;
    }

    private Set<String> getDefaultReservedWords() {
        /*
         * List taken from
         * https://cloud.google.com/bigquery/docs/reference/standard-sql/lexical
         */

        Set<String> reservedWords = new HashSet<>();
        reservedWords.add("ALL");
        reservedWords.add("AND");
        reservedWords.add("ANY");
        reservedWords.add("ARRAY");
        reservedWords.add("AS");
        reservedWords.add("ASC");
        reservedWords.add("ASSERT_ROWS_MODIFIED");
        reservedWords.add("AT");
        reservedWords.add("BETWEEN");
        reservedWords.add("BY");
        reservedWords.add("CASE");
        reservedWords.add("CAST");
        reservedWords.add("COLLATE");
        reservedWords.add("CONTAINS");
        reservedWords.add("CREATE");
        reservedWords.add("CROSS");
        reservedWords.add("CUBE");
        reservedWords.add("CURRENT");
        reservedWords.add("DEFAULT");
        reservedWords.add("DEFINE");
        reservedWords.add("DESC");
        reservedWords.add("DISTINCT");
        reservedWords.add("ELSE");
        reservedWords.add("END");
        reservedWords.add("ENUM");
        reservedWords.add("ESCAPE");
        reservedWords.add("EXCEPT");
        reservedWords.add("EXCLUDE");
        reservedWords.add("EXISTS");
        reservedWords.add("EXTRACT");
        reservedWords.add("FALSE");
        reservedWords.add("FETCH");
        reservedWords.add("FOLLOWING");
        reservedWords.add("FOR");
        reservedWords.add("FROM");
        reservedWords.add("FULL");
        reservedWords.add("GROUP");
        reservedWords.add("GROUPING");
        reservedWords.add("GROUPS");
        reservedWords.add("HASH");
        reservedWords.add("HAVING");
        reservedWords.add("IF");
        reservedWords.add("IGNORE");
        reservedWords.add("IN");
        reservedWords.add("INNER");
        reservedWords.add("INTERSECT");
        reservedWords.add("INTERVAL");
        reservedWords.add("INTO");
        reservedWords.add("IS");
        reservedWords.add("JOIN");
        reservedWords.add("LATERAL");
        reservedWords.add("LEFT");
        reservedWords.add("LIKE");
        reservedWords.add("LIMIT");
        reservedWords.add("LOOKUP");
        reservedWords.add("MERGE");
        reservedWords.add("NATURAL");
        reservedWords.add("NEW");
        reservedWords.add("NO");
        reservedWords.add("NOT");
        reservedWords.add("NULL");
        reservedWords.add("NULLS");
        reservedWords.add("OF");
        reservedWords.add("ON");
        reservedWords.add("OR");
        reservedWords.add("ORDER");
        reservedWords.add("OUTER");
        reservedWords.add("OVER");
        reservedWords.add("PARTITION");
        reservedWords.add("PRECEDING");
        reservedWords.add("PROTO");
        reservedWords.add("RANGE");
        reservedWords.add("RECURSIVE");
        reservedWords.add("RESPECT");
        reservedWords.add("RIGHT");
        reservedWords.add("ROLLUP");
        reservedWords.add("ROWS");
        reservedWords.add("SELECT");
        reservedWords.add("SET");
        reservedWords.add("SOME");
        reservedWords.add("STRUCT");
        reservedWords.add("TABLESAMPLE");
        reservedWords.add("THEN");
        reservedWords.add("TO");
        reservedWords.add("TREAT");
        reservedWords.add("TRUE");
        reservedWords.add("UNBOUNDED");
        reservedWords.add("UNION");
        reservedWords.add("UNNEST");
        reservedWords.add("USING");
        reservedWords.add("WHEN");
        reservedWords.add("WHERE");
        reservedWords.add("WINDOW");
        reservedWords.add("WITH");
        reservedWords.add("WITHIN");

        return reservedWords;
    }
}<|MERGE_RESOLUTION|>--- conflicted
+++ resolved
@@ -11,13 +11,7 @@
 import java.util.HashSet;
 import java.util.Set;
 
-<<<<<<< HEAD
-  public static final String PRODUCT_NAME = "Google BigQuery";
-  public static final int BIGQUERY_PRIORITY_DATABASE = 510;
-  private String liquibaseSchemaName;
-=======
 public class BigqueryDatabase extends AbstractJdbcDatabase {
->>>>>>> f9cbed02
 
     public static final String PRODUCT_NAME = BQDriver.DATABASE_NAME;
     public static final int BIGQUERY_PRIORITY_DATABASE = 510;
