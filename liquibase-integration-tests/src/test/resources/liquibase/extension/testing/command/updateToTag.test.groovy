--- conflicted
+++ resolved
@@ -69,26 +69,6 @@
                 statusCode   : 0
         ]
 
-<<<<<<< HEAD
-        expectedUI = [
-                """
-UPDATE SUMMARY
-Run:                          2
-Previously run:               0
-Filtered out:                 4
--------------------------------
-Total change sets:            6
-
-FILTERED CHANGE SETS SUMMARY
-
-Context mismatch:             1
-Label mismatch:               2
-After tag:                    1
-DBMS mismatch:                1
-"""
-        ]
-
-=======
         outputFile = new File("target/test-classes/labelsAndContent.txt")
 
         expectedFileContent = [ "target/test-classes/labelsAndContent.txt":
@@ -105,7 +85,6 @@
                                  "DBMS mismatch:                1"
                                 ]
         ]
->>>>>>> 7db80911
     }
 
     run "Mismatched DBMS causes not deployed summary message", {
@@ -122,33 +101,6 @@
                 statusCode   : 0
         ]
 
-<<<<<<< HEAD
-        expectedUI = [
-"""
-Running Changeset: changelogs/h2/complete/mismatchedDbms.changelog.xml::1::nvoxland
-Running Changeset: changelogs/h2/complete/mismatchedDbms.changelog.xml::13.1::testuser
-
-UPDATE SUMMARY
-Run:                          2
-Previously run:               0
-Filtered out:                 1
--------------------------------
-Total change sets:            3
-
-
-FILTERED CHANGE SETS SUMMARY
-
-DBMS mismatch:                1
-
-+--------------------------------------------------------------+--------------------------------+
-| Changeset Info                                               | Reason Skipped                 |
-+--------------------------------------------------------------+--------------------------------+
-|                                                              | mismatched DBMS value of 'foo' |
-| changelogs/h2/complete/mismatchedDbms.changelog.xml::1::nvox |                                |
-| land                                                         |                                |
-+--------------------------------------------------------------+--------------------------------+
-"""
-=======
         outputFile = new File("target/test-classes/mismatchedDBMS.txt")
 
         expectedFileContent = [ "target/test-classes/mismatchedDBMS.txt":
@@ -169,7 +121,6 @@
               "| land                                                         |                                |",
               "+--------------------------------------------------------------+--------------------------------+"
             ]
->>>>>>> 7db80911
         ]
     }
 
