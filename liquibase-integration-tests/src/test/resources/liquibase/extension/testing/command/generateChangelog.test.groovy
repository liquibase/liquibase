package liquibase.extension.testing.command

import liquibase.change.ColumnConfig
import liquibase.change.core.CreateTableChange
import liquibase.change.core.TagDatabaseChange
import liquibase.exception.CommandValidationException

CommandTests.define {
    command = ["generateChangelog"]
    signature = """
Short Description: Generate a changelog
Long Description: Writes Change Log XML to copy the current state of the database to standard out or a file
Required Args:
  changelogFile (String) File to write changelog to
  url (String) The JDBC database connection URL
Optional Args:
  dataOutputDirectory (String) Directory to write table data to
    Default: null
  diffTypes (String) Types of objects to compare
    Default: null
  driver (String) The JDBC driver class
    Default: null
  driverPropertiesFile (String) The JDBC driver properties file
    Default: null
  excludeObjects (String) Objects to exclude from diff
    Default: null
  includeCatalog (Boolean) If true, the catalog will be included in generated changeSets
    Default: false
  includeObjects (String) Objects to include in diff
    Default: null
<<<<<<< HEAD
  includeSchema (Boolean) If true, the schema will be included in generated changeSets
    Default: false
=======
  includeTablespace (String) Include the tablespace attribute in the changelog
    Default: null
>>>>>>> f10ba749
  overwriteOutputFile (String) Flag to allow overwriting of output changelog file
    Default: null
  password (String) Password to use to connect to the database
    Default: null
    OBFUSCATED
  schemas (String) Schemas to include in diff
    Default: null
  username (String) Username to use to connect to the database
    Default: null
"""

    run "Happy path", {
        arguments = [
            url     : { it.url },
            username: { it.username },
            password: { it.password },
            changelogFile: "target/test-classes/changelog-test.xml"
        ]
        setup {
            cleanResources("changelog-test.xml")
            database = [
                    new CreateTableChange(
                            tableName: "FirstTable",
                            columns: [
                                    ColumnConfig.fromName("FirstColumn")
                                            .setType("VARCHAR(255)")
                            ]
                    ),
                    new CreateTableChange(
                            tableName: "SecondTable",
                            columns: [
                                    ColumnConfig.fromName("SecondColumn")
                                            .setType("VARCHAR(255)")
                            ]
                    ),
                    new TagDatabaseChange(
                            tag: "version_2.0"
                    ),
                    new CreateTableChange(
                            tableName: "liquibaseRunInfo",
                            columns: [
                                    ColumnConfig.fromName("timesRan")
                                            .setType("INT")
                            ]
                    ),
            ]
        }
        expectedFileContent = [
                "target/test-classes/changelog-test.xml" : [CommandTests.assertContains("<changeSet ", 3)]
        ]
        expectedResults = [
                statusCode   : 0
        ]
    }

    run "Run without changelogFile throws exception", {
        arguments = [
                changelogFile: ""
        ]
        expectedException = CommandValidationException.class
    }

    run "Run without URL throws exception", {
        arguments = [
                url: "",
                changelogFile: "target/test-classes/changeLog-test.xml"
        ]
        expectedException = CommandValidationException.class
    }
}<|MERGE_RESOLUTION|>--- conflicted
+++ resolved
@@ -28,13 +28,10 @@
     Default: false
   includeObjects (String) Objects to include in diff
     Default: null
-<<<<<<< HEAD
   includeSchema (Boolean) If true, the schema will be included in generated changeSets
     Default: false
-=======
   includeTablespace (String) Include the tablespace attribute in the changelog
     Default: null
->>>>>>> f10ba749
   overwriteOutputFile (String) Flag to allow overwriting of output changelog file
     Default: null
   password (String) Password to use to connect to the database
