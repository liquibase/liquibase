--- conflicted
+++ resolved
@@ -49,39 +49,13 @@
         ]
 
         expectedResults = [
-<<<<<<< HEAD
-                statusCode: 0
+                statusCode: 0,
+                defaultChangeExecListener: 'not_null'
         ]
 
         expectedDatabaseContent = [
                 "txt": [Pattern.compile(".*liquibase.structure.core.Table:.*ADDRESS.*", Pattern.MULTILINE | Pattern.DOTALL | Pattern.CASE_INSENSITIVE),
                         Pattern.compile(".*liquibase.structure.core.Table:.*ADDRESS.*columns:.*city.*", Pattern.MULTILINE | Pattern.DOTALL | Pattern.CASE_INSENSITIVE)]
-        ]
-
-    }
-
-    run "Happy path with a simple changelog showing summary", {
-        arguments = [
-                url          : { it.url },
-                username     : { it.username },
-                password     : { it.password },
-                changelogFile: "changelogs/h2/complete/simple.changelog.xml",
-                showSummary: "SUMMARY"
-        ]
-
-        expectedResults = [
-                statusCode: 0
-=======
-                statusCode: 0,
-                defaultChangeExecListener: 'not_null'
->>>>>>> 2a8d9133
-        ]
-
-        expectedDatabaseContent = [
-                "txt": [Pattern.compile(".*liquibase.structure.core.Table:.*ADDRESS.*", Pattern.MULTILINE | Pattern.DOTALL | Pattern.CASE_INSENSITIVE),
-                        Pattern.compile(".*liquibase.structure.core.Table:.*ADDRESS.*columns:.*city.*", Pattern.MULTILINE | Pattern.DOTALL | Pattern.CASE_INSENSITIVE)]
-<<<<<<< HEAD
-=======
         ]
 
     }
@@ -116,27 +90,9 @@
                   "-------------------------------",
                   "Total change sets:           41",
                 ]
->>>>>>> 2a8d9133
-        ]
-    }
-
-<<<<<<< HEAD
-        outputFile = new File("target/test-classes/happyPath.txt")
-
-        expectedFileContent = [ "target/test-classes/happyPath.txt":
-                [
-                  "UPDATE SUMMARY",
-                  "Run:                         41",
-                  "Previously run:               0",
-                  "Filtered out:                 0",
-                  "-------------------------------",
-                  "Total change sets:           41",
-                ]
-        ]
-    }
-
-=======
->>>>>>> 2a8d9133
+        ]
+    }
+
     run "Happy path with an ignored change set", {
         arguments = [
                 url          : { it.url },
@@ -147,12 +103,8 @@
         ]
 
         expectedResults = [
-<<<<<<< HEAD
-                statusCode: 0
-=======
-                statusCode: 0,
-                defaultChangeExecListener: 'not_null'
->>>>>>> 2a8d9133
+                statusCode: 0,
+                defaultChangeExecListener: 'not_null'
         ]
 
         outputFile = new File("target/test-classes/ignoredChangeset.txt")
@@ -182,12 +134,8 @@
         ]
 
         expectedResults = [
-<<<<<<< HEAD
-                statusCode: 0
-=======
-                statusCode: 0,
-                defaultChangeExecListener: 'not_null'
->>>>>>> 2a8d9133
+                statusCode: 0,
+                defaultChangeExecListener: 'not_null'
         ]
 
         outputFile = new File("target/test-classes/changeSetWithLabels.txt")
@@ -238,12 +186,8 @@
         ]
 
         expectedResults = [
-<<<<<<< HEAD
-                statusCode: 0
-=======
-                statusCode: 0,
-                defaultChangeExecListener: 'not_null'
->>>>>>> 2a8d9133
+                statusCode: 0,
+                defaultChangeExecListener: 'not_null'
         ]
 
         outputFile = new File("target/test-classes/changeSetWithLabels.txt")
@@ -282,12 +226,8 @@
         ]
 
         expectedResults = [
-<<<<<<< HEAD
-                statusCode: 0
-=======
-                statusCode: 0,
-                defaultChangeExecListener: 'not_null'
->>>>>>> 2a8d9133
+                statusCode: 0,
+                defaultChangeExecListener: 'not_null'
         ]
 
         outputFile = new File("target/test-classes/changeSetWithComplicatedLabelsAndContext.txt")
@@ -308,6 +248,189 @@
         ]
     }
 
+    run "Happy path with a simple changelog showing summary", {
+        arguments = [
+                url          : { it.url },
+                username     : { it.username },
+                password     : { it.password },
+                changelogFile: "changelogs/h2/complete/simple.changelog.xml",
+                showSummary: "SUMMARY"
+        ]
+
+        expectedResults = [
+                statusCode: 0
+        ]
+
+        expectedDatabaseContent = [
+                "txt": [Pattern.compile(".*liquibase.structure.core.Table:.*ADDRESS.*", Pattern.MULTILINE | Pattern.DOTALL | Pattern.CASE_INSENSITIVE),
+                        Pattern.compile(".*liquibase.structure.core.Table:.*ADDRESS.*columns:.*city.*", Pattern.MULTILINE | Pattern.DOTALL | Pattern.CASE_INSENSITIVE)]
+        ]
+
+        outputFile = new File("target/test-classes/happyPath.txt")
+
+        expectedFileContent = [ "target/test-classes/happyPath.txt":
+                [
+                  "UPDATE SUMMARY",
+                  "Run:                         41",
+                  "Previously run:               0",
+                  "Filtered out:                 0",
+                  "-------------------------------",
+                  "Total change sets:           41",
+                ]
+        ]
+    }
+
+    run "Happy path with an ignored change set", {
+        arguments = [
+                url          : { it.url },
+                username     : { it.username },
+                password     : { it.password },
+                changelogFile: "changelogs/h2/complete/ignored.changelog.xml",
+                showSummary  : "summary"
+        ]
+
+        expectedResults = [
+                statusCode: 0
+        ]
+
+        outputFile = new File("target/test-classes/ignoredChangeset.txt")
+
+        expectedFileContent = [ "target/test-classes/ignoredChangeset.txt":
+                [
+                  "UPDATE SUMMARY",
+                  "Run:                         40",
+                  "Previously run:               0",
+                  "Filtered out:                 1",
+                  "-------------------------------",
+                  "Total change sets:           41",
+                  "FILTERED CHANGE SETS SUMMARY",
+                  "Ignored:                      1"
+                ]
+        ]
+    }
+
+    run "Happy path with a change set that has labels", {
+        arguments = [
+                url          : { it.url },
+                username     : { it.username },
+                password     : { it.password },
+                changelogFile: "changelogs/h2/complete/simple.changelog.labels.xml",
+                labelFilter  : "first",
+                showSummary  : "verbose"
+        ]
+
+        expectedResults = [
+                statusCode: 0
+        ]
+
+        outputFile = new File("target/test-classes/changeSetWithLabels.txt")
+
+        expectedFileContent = [ "target/test-classes/changeSetWithLabels.txt":
+                   [
+                     "UPDATE SUMMARY",
+                     "Run:                          1",
+                     "Previously run:               0",
+                     "Filtered out:                40",
+                     "-------------------------------",
+                     "Total change sets:           41",
+                     "FILTERED CHANGE SETS SUMMARY",
+                     "Label mismatch:              40",
+                     "+--------------------------------------------------------------+-------------------------------+",
+                     "| Changeset Info                                               | Reason Skipped                |",
+                     "+--------------------------------------------------------------+-------------------------------+",
+                     "|                                                              | Labels does not match 'first' |",
+                     "| changelogs/h2/complete/simple.changelog.labels.xml::1.1::nvo |                               |",
+                     "| xland                                                        |                               |",
+                     "+--------------------------------------------------------------+-------------------------------+",
+                     "|                                                              | Labels does not match 'first' |",
+                     "| changelogs/h2/complete/simple.changelog.labels.xml::2::nvoxl |                               |",
+                     "| and                                                          |                               |",
+                     "+--------------------------------------------------------------+-------------------------------+",
+                     "|                                                              | Labels does not match 'first' |",
+                     "| changelogs/h2/complete/simple.changelog.labels.xml::3::nvoxl |                               |",
+                     "| and                                                          |                               |",
+                     "+--------------------------------------------------------------+-------------------------------+",
+                     "|                                                              | Labels does not match 'first' |",
+                     "| changelogs/h2/complete/simple.changelog.labels.xml::5::nvoxl |                               |",
+                     "| and                                                          |                               |",
+                     "+--------------------------------------------------------------+-------------------------------+"
+                     ]
+        ]
+
+    }
+
+    run "Happy path with a change set that has labels and contexts", {
+        arguments = [
+                url          : { it.url },
+                username     : { it.username },
+                password     : { it.password },
+                changelogFile: "changelogs/h2/complete/simple.changelog.labels.context.xml",
+                labelFilter  : "first",
+                contexts     : "firstContext",
+                showSummary  : "verbose"
+        ]
+
+        expectedResults = [
+                statusCode: 0
+        ]
+
+        outputFile = new File("target/test-classes/changeSetWithLabels.txt")
+
+        expectedFileContent = [ "target/test-classes/changeSetWithLabels.txt":
+           [
+                "UPDATE SUMMARY",
+                "Run:                          2",
+                "Previously run:               0",
+                "Filtered out:                 1",
+                "-------------------------------",
+                "Total change sets:            3",
+                "FILTERED CHANGE SETS SUMMARY",
+                "Context mismatch:             1",
+                "Label mismatch:               1",
+                "+--------------------------------------------------------------+------------------------------------------+",
+                "| Changeset Info                                               | Reason Skipped                           |",
+                "+--------------------------------------------------------------+------------------------------------------+",
+                "|                                                              | Context does not match 'firstcontext'    |",
+                "| changelogs/h2/complete/simple.changelog.labels.context.xml:: | Labels does not match 'first'            |",
+                "| 2::nvoxland                                                  |                                          |",
+                "+--------------------------------------------------------------+------------------------------------------+"
+           ]
+        ]
+    }
+
+    run "Happy path with a change set that has complicated labels and contexts", {
+        arguments = [
+                url          : { it.url },
+                username     : { it.username },
+                password     : { it.password },
+                changelogFile: "changelogs/h2/complete/summary-changelog.xml",
+                labelFilter  : "testtable1",
+                contexts     : "none",
+                showSummary  : "summary"
+        ]
+
+        expectedResults = [
+                statusCode: 0
+        ]
+
+        outputFile = new File("target/test-classes/changeSetWithComplicatedLabelsAndContext.txt")
+
+        expectedFileContent = [ "target/test-classes/changeSetWithComplicatedLabelsAndContext.txt":
+             [
+               "UPDATE SUMMARY",
+               "Run:                          2",
+               "Previously run:               0",
+               "Filtered out:                 4",
+               "-------------------------------",
+               "Total change sets:            6",
+               "FILTERED CHANGE SETS SUMMARY",
+               "Context mismatch:             2",
+               "Label mismatch:               3",
+               "DBMS mismatch:                1"
+             ]
+        ]
+    }
+
     run "Mismatched DBMS causes not deployed summary message", {
         arguments = [
                 url          : { it.url },
@@ -318,12 +441,8 @@
         ]
 
         expectedResults = [
-<<<<<<< HEAD
-                statusCode: 0
-=======
-                statusCode: 0,
-                defaultChangeExecListener: 'not_null'
->>>>>>> 2a8d9133
+                statusCode: 0,
+                defaultChangeExecListener: 'not_null'
         ]
 
         outputFile = new File("target/test-classes/mismatchedDBMS.txt")
@@ -358,12 +477,8 @@
         ]
 
         expectedResults = [
-<<<<<<< HEAD
-                statusCode: 0
-=======
-                statusCode: 0,
-                defaultChangeExecListener: 'not_null'
->>>>>>> 2a8d9133
+                statusCode: 0,
+                defaultChangeExecListener: 'not_null'
         ]
 
         expectedDatabaseContent = [
