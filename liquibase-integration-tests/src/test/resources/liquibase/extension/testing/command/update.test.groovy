--- conflicted
+++ resolved
@@ -54,7 +54,6 @@
                 "txt": [Pattern.compile(".*liquibase.structure.core.Table:.*ADDRESS.*", Pattern.MULTILINE|Pattern.DOTALL|Pattern.CASE_INSENSITIVE),
                         Pattern.compile(".*liquibase.structure.core.Table:.*ADDRESS.*columns:.*city.*", Pattern.MULTILINE|Pattern.DOTALL|Pattern.CASE_INSENSITIVE)]
         ]
-<<<<<<< HEAD
         expectedUI = [
 """
 UPDATE SUMMARY
@@ -65,8 +64,6 @@
 Total change sets:           41
 """
 ]
-=======
->>>>>>> 06673b6e
 
     }
 
