--- conflicted
+++ resolved
@@ -56,8 +56,6 @@
         expectedDatabaseContent = [
                 "txt": [Pattern.compile(".*liquibase.structure.core.Table:.*ADDRESS.*", Pattern.MULTILINE | Pattern.DOTALL | Pattern.CASE_INSENSITIVE),
                         Pattern.compile(".*liquibase.structure.core.Table:.*ADDRESS.*columns:.*city.*", Pattern.MULTILINE | Pattern.DOTALL | Pattern.CASE_INSENSITIVE)]
-<<<<<<< HEAD
-=======
         ]
 
     }
@@ -92,7 +90,6 @@
                   "-------------------------------",
                   "Total change sets:           41",
                 ]
->>>>>>> 2a8d9133
         ]
     }
 
@@ -265,7 +262,6 @@
                 defaultChangeExecListener: 'not_null'
         ]
 
-<<<<<<< HEAD
         expectedUI = [
                 """
 UPDATE SUMMARY
@@ -570,29 +566,6 @@
                 defaultChangeExecListener: 'not_null'
         ]
 
-        expectedUI = [
-                """
-UPDATE SUMMARY
-Run:                          2
-Previously run:               0
-Filtered out:                 1
--------------------------------
-Total change sets:            3
-
-
-FILTERED CHANGE SETS SUMMARY
-
-DBMS mismatch:                1
-
-+--------------------------------------------------------------+--------------------------------+
-| Changeset Info                                               | Reason Skipped                 |
-+--------------------------------------------------------------+--------------------------------+
-|                                                              | mismatched DBMS value of 'foo' |
-| changelogs/h2/complete/mismatchedDbms.changelog.xml::1::nvox |                                |
-| land                                                         |                                |
-+--------------------------------------------------------------+--------------------------------+
-"""
-=======
         outputFile = new File("target/test-classes/mismatchedDBMS.txt")
 
         expectedFileContent = [ "target/test-classes/mismatchedDBMS.txt":
@@ -613,7 +586,6 @@
               "| land                                                         |                                |",
               "+--------------------------------------------------------------+--------------------------------+"
            ]
->>>>>>> 2a8d9133
         ]
     }
 
