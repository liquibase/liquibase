--- conflicted
+++ resolved
@@ -74,50 +74,6 @@
         ]
     }
 
-<<<<<<< HEAD
-    run "Happy path with an unregistered changelog file does not show Hub messaging", {
-        arguments = [
-                url       : { it.url },
-                username  : { it.username },
-                password  : { it.password },
-                changelogFile: "changelogs/h2/complete/simple.changelog.xml"
-        ]
-        setup {
-            database = [
-                    new CreateTableChange(
-                            tableName: "FirstTable",
-                            columns: [
-                                    ColumnConfig.fromName("FirstColumn")
-                                            .setType("VARCHAR(255)")
-                            ]
-                    ),
-                    new CreateTableChange(
-                            tableName: "SecondTable",
-                            columns: [
-                                    ColumnConfig.fromName("SecondColumn")
-                                            .setType("VARCHAR(255)")
-                            ]
-                    ),
-                    new TagDatabaseChange(
-                            tag: "version_2.0"
-                    ),
-                    new CreateTableChange(
-                            tableName: "liquibaseRunInfo",
-                            columns: [
-                                    ColumnConfig.fromName("timesRan")
-                                            .setType("INT")
-                            ]
-                    ),
-            ]
-        }
-
-        expectedResults = [
-                statusCode   : 0,
-        ]
-    }
-
-=======
->>>>>>> 12de6a36
     run "Run without a URL should throw an exception",  {
         arguments = [
                 url          : "",
