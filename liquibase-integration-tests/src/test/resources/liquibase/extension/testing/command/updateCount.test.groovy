--- conflicted
+++ resolved
@@ -83,12 +83,6 @@
                 labelFilter: "testtable4,tagit and !testtable2",
                 contextFilter: "none",
                 showSummary: "summary"
-        ]
-
-        expectedResults = [
-                statusCode   : 0,
-                defaultChangeExecListener: 'not_null',
-                updateReport: 'not_null'
         ]
 
         outputFile = new File("target/test-classes/labelsAndContent.txt")
@@ -121,11 +115,7 @@
 
     }
 
-<<<<<<< HEAD
     run "Happy path with a change set that has complicated labels and contexts with log output", {
-=======
-    run "Happy path with skipped change sets propagated from an included changelog", {
->>>>>>> 4e3a2d69
         arguments = [
                 url:        { it.url },
                 username:   { it.username },
@@ -134,7 +124,6 @@
                 count: "1",
                 labelFilter: "testtable4,tagit and !testtable2",
                 contextFilter: "none",
-<<<<<<< HEAD
                 showSummary: "summary",
                 showSummaryOutput: "log"
         ]
@@ -151,7 +140,29 @@
                 "Context mismatch:             2",
                 "After count:                  1",
                 "DBMS mismatch:                1"
-=======
+        ]
+
+        expectedResults = [
+                statusCode   : 0,
+                defaultChangeExecListener: 'not_null',
+                updateReport: 'not_null'
+        ]
+
+        expectedUI = [
+            "Running Changeset: changelogs/h2/complete/summary-changelog.xml::4-table::lbuser"
+        ]
+
+    }
+
+    run "Happy path with skipped change sets propagated from an included changelog", {
+        arguments = [
+                url:        { it.url },
+                username:   { it.username },
+                password:   { it.password },
+                changelogFile: "changelogs/h2/complete/summary-changelog.xml",
+                count: "1",
+                labelFilter: "testtable4,tagit and !testtable2",
+                contextFilter: "none",
                 showSummary: "summary"
         ]
 
@@ -171,7 +182,6 @@
                       "After count:                  1",
                       "DBMS mismatch:                1"
                     ]
->>>>>>> 4e3a2d69
         ]
 
         expectedResults = [
