--- conflicted
+++ resolved
@@ -66,8 +66,6 @@
         expectedResults = [
                 statusCode   : 0,
                 defaultChangeExecListener: 'not_null'
-<<<<<<< HEAD
-=======
         ]
     }
 
@@ -104,20 +102,6 @@
                       "After count:                  1",
                       "DBMS mismatch:                1"
                     ]
->>>>>>> 2a8d9133
-        ]
-    }
-
-    run "Happy path with a change set that has complicated labels and contexts", {
-        arguments = [
-                url:        { it.url },
-                username:   { it.username },
-                password:   { it.password },
-                changelogFile: "changelogs/h2/complete/summary-changelog.xml",
-                count: "1",
-                labelFilter: "testtable4,tagit and !testtable2",
-                contexts: "none",
-                showSummary: "summary"
         ]
 
         expectedResults = [
@@ -160,37 +144,6 @@
                 defaultChangeExecListener: 'not_null'
         ]
 
-<<<<<<< HEAD
-        expectedUI = [
-"""
-Running Changeset: changelogs/h2/complete/mismatchedDbms.changelog.xml::1::nvoxland
-
-UPDATE SUMMARY
-Run:                          1
-Previously run:               0
-Filtered out:                 2
--------------------------------
-Total change sets:            3
-
-
-FILTERED CHANGE SETS SUMMARY
-
-After count:                  1
-DBMS mismatch:                1
-
-+--------------------------------------------------------------+--------------------------------+
-| Changeset Info                                               | Reason Skipped                 |
-+--------------------------------------------------------------+--------------------------------+
-|                                                              | mismatched DBMS value of 'foo' |
-| changelogs/h2/complete/mismatchedDbms.changelog.xml::1::nvox |                                |
-| land                                                         |                                |
-+--------------------------------------------------------------+--------------------------------+
-|                                                              | Only running 1 changeset       |
-| changelogs/h2/complete/mismatchedDbms.changelog.xml::13.1::t |                                |
-| estuser                                                      |                                |
-+--------------------------------------------------------------+--------------------------------+
-"""
-=======
         outputFile = new File("target/test-classes/mismatchedDBMS.txt")
         expectedFileContent = [ "target/test-classes/mismatchedDBMS.txt":
                  [
@@ -215,7 +168,6 @@
                    "| estuser                                                      |                                |",
                    "+--------------------------------------------------------------+--------------------------------+"
                  ]
->>>>>>> 2a8d9133
         ]
     }
 
