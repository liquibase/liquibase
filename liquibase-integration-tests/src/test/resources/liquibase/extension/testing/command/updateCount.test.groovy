--- conflicted
+++ resolved
@@ -82,8 +82,8 @@
         ]
 
         expectedResults = [
-<<<<<<< HEAD
-                statusCode   : 0
+                statusCode   : 0,
+                defaultChangeExecListener: 'not_null'
         ]
         outputFile = new File("target/test-classes/labelsAndContent.txt")
 
@@ -102,30 +102,6 @@
                       "DBMS mismatch:                1"
                     ]
         ]
-=======
-                statusCode   : 0,
-                defaultChangeExecListener: 'not_null'
-        ]
-
-        expectedUI = [
-"""
-UPDATE SUMMARY
-Run:                          1
-Previously run:               0
-Filtered out:                 5
--------------------------------
-Total change sets:            6
-
-FILTERED CHANGE SETS SUMMARY
-
-Label mismatch:               2
-Context mismatch:             2
-After count:                  1
-DBMS mismatch:                1
-"""
-        ]
-
->>>>>>> 1fbd0d37
     }
 
     run "Mismatched DBMS causes not deployed summary message", {
@@ -143,7 +119,6 @@
                 defaultChangeExecListener: 'not_null'
         ]
 
-<<<<<<< HEAD
         outputFile = new File("target/test-classes/mismatchedDBMS.txt")
         expectedFileContent = [ "target/test-classes/mismatchedDBMS.txt":
                  [
@@ -168,37 +143,6 @@
                    "| estuser                                                      |                                |",
                    "+--------------------------------------------------------------+--------------------------------+"
                  ]
-=======
-        expectedUI = [
-"""
-Running Changeset: changelogs/h2/complete/mismatchedDbms.changelog.xml::1::nvoxland
-
-UPDATE SUMMARY
-Run:                          1
-Previously run:               0
-Filtered out:                 2
--------------------------------
-Total change sets:            3
-
-
-FILTERED CHANGE SETS SUMMARY
-
-After count:                  1
-DBMS mismatch:                1
-
-+--------------------------------------------------------------+--------------------------------+
-| Changeset Info                                               | Reason Skipped                 |
-+--------------------------------------------------------------+--------------------------------+
-|                                                              | mismatched DBMS value of 'foo' |
-| changelogs/h2/complete/mismatchedDbms.changelog.xml::1::nvox |                                |
-| land                                                         |                                |
-+--------------------------------------------------------------+--------------------------------+
-|                                                              | Only running 1 changeset       |
-| changelogs/h2/complete/mismatchedDbms.changelog.xml::13.1::t |                                |
-| estuser                                                      |                                |
-+--------------------------------------------------------------+--------------------------------+
-"""
->>>>>>> 1fbd0d37
         ]
     }
 
