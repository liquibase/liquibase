package liquibase

import liquibase.command.CommandScope
import liquibase.command.core.UpdateCommandStep
import liquibase.command.core.UpdateCountCommandStep
import liquibase.command.core.helpers.DbUrlConnectionArgumentsCommandStep
import liquibase.command.util.CommandUtil
import liquibase.extension.testing.testsystem.DatabaseTestSystem
import liquibase.extension.testing.testsystem.TestSystemFactory
import liquibase.extension.testing.testsystem.spock.LiquibaseIntegrationTest
import liquibase.logging.core.BufferedLogService
import liquibase.resource.SearchPathResourceAccessor
import org.apache.commons.lang3.StringUtils
import spock.lang.Shared
import spock.lang.Specification
import spock.lang.Timeout

import java.sql.ResultSet
import java.util.logging.Level

@LiquibaseIntegrationTest
class OracleTest extends Specification {

    @Shared
    private DatabaseTestSystem oracle = Scope.currentScope.getSingleton(TestSystemFactory).getTestSystem("oracle") as DatabaseTestSystem
    static def lorem = """Lorem ipsum dolor sit amet, consectetur adipiscing elit. Ut sagittis feugiat velit tempus sollicitudin. Ut dapibus, tellus vel commodo commodo, est felis varius felis, eget pulvinar mauris risus eu lacus. Vestibulum quis orci vitae sem pulvinar semper. Fusce sit amet nulla enim. Maecenas faucibus vehicula pharetra. Pellentesque semper lacinia semper. Integer placerat ipsum a neque dapibus, vel eleifend ligula fermentum. Mauris hendrerit iaculis euismod. In venenatis ligula in velit venenatis, eu euismod lorem congue. Integer metus tortor, porttitor ut urna ut, maximus venenatis quam. Nam dictum odio libero, in feugiat lorem convallis vel. Phasellus enim lorem, ullamcorper eu pellentesque et, aliquam quis libero. Pellentesque bibendum felis vitae pulvinar tincidunt. Quisque et nulla convallis, varius lorem vel, iaculis justo. Nulla facilisi.Cras sagittis convallis risus et eleifend. Nunc ut pretium ipsum. Sed nec hendrerit sem. Morbi vestibulum eros vehicula erat mattis fermentum. Vivamus vel maximus felis. Nunc eget mauris in risus elementum ullamcorper. Phasellus semper consectetur mollis. Vivamus sit amet arcu vitae ligula molestie sollicitudin non sed ante. Suspendisse et rhoncus est.Nam vitae varius eros. Donec lorem dolor, varius eget fringilla quis, hendrerit quis sapien. Donec eget ipsum tempus, auctor augue nec, pharetra felis. Praesent maximus iaculis nunc, et iaculis magna pellentesque a. Nullam efficitur arcu dui, tempor luctus justo aliquam id. Morbi mattis, mi pellentesque fringilla cursus, urna mauris malesuada est, id sodales massa urna id massa. Aliquam elementum lobortis ligula, at sodales ante suscipit et. Aenean pellentesque finibus augue sit amet pulvinar. Duis nec nibh facilisis, fringilla libero ut, dignissim mauris. Donec orci arcu, vulputate tristique diam at, porttitor vulputate purus.Donec tincidunt eleifend arcu a pretium. Nunc nec turpis laoreet, luctus ex eu, pretium lacus. Mauris mi sapien, egestas a arcu sed, sodales imperdiet libero. Aliquam erat volutpat. Nulla eu est eleifend, elementum nisi non, dignissim arcu. In posuere eu sapien a facilisis. Nullam nec dui lectus. Praesent dictum augue sapien, vitae gravida justo mattis sed. Donec ullamcorper ullamcorper convallis. Integer dapibus maximus augue, sed luctus elit cursus et.Fusce ac augue nec orci faucibus bibendum. In vestibulum sodales porta. Praesent iaculis consectetur suscipit. Phasellus tempor est quis aliquet varius. Aliquam tincidunt vel urna ac fermentum. In mattis massa nibh, eu vestibulum turpis volutpat nec. Phasellus posuere leo ultrices purus fringilla fringilla. Integer augue ligula, varius quis elit a, sagittis egestas turpis. Curabitur velit metus, blandit vel nunc et, faucibus varius lorem. Pellentesque pharetra lacus justo, nec finibus ipsum tristique sit amet. Phasellus purus turpis, accumsan sit amet dolor quis, vehicula varius metus. Praesent sed nunc libero. Morbi faucibus iaculis nisi, at lobortis risus commodo et.Suspendisse potenti. Sed leo risus, venenatis at condimentum quis, facilisis pulvinar sem. Aenean varius libero nisl, et volutpat neque facilisis nec. Maecenas ac mi sit amet purus imperdiet condimentum. Vestibulum eget lacus odio. Nullam suscipit orci id ligula sollicitudin convallis. Morbi pulvinar, erat imperdiet auctor iaculis, massa nulla luctus erat, ac vehicula velit est eu dolor. Morbi lectus justo, vestibulum a purus nec, porttitor imperdiet magna. Nunc ut aliquet dui, at suscipit augue.Nam congue augue arcu, sit amet vehicula elit tincidunt in. Nunc sed purus lectus. Donec ultricies at diam eget consectetur. Nunc et odio nulla. Donec sed lacus diam. Vivamus at ultrices risus, vitae pretium lorem. Curabitur bibendum, nulla non bibendum ullamcorper, lectus ipsum viverra urna, a condimentum mauris arcu id felis.Proin mattis rutrum accumsan. Orci varius natoque penatibus et magnis dis parturient montes, nascetur ridiculus mus. Integer gravida arcu vel commodo maximus. Interdum et malesuada fames ac ante ipsum primis in faucibus. Cras aliquet enim lacus, eu commodo erat lobortis ut. Vivamus bibendum mi ut commodo egestas. Maecenas blandit id risus vel suscipit. Donec pellentesque in lacus eget fringilla. Cras et tortor magna. In mattis eros nulla, vel porttitor massa congue quis. Phasellus quis elit erat. Vestibulum at sagittis dui.Curabitur eleifend consequat justo, nec luctus turpis accumsan vel. Nullam et ultrices libero. Etiam nibh ante, egestas sit amet iaculis nec, rutrum id risus. Integer vitae consectetur nibh, ut lacinia eros. Cras pellentesque euismod neque. Donec leo lacus, eleifend eget erat vitae, dignissim pulvinar est. Curabitur nulla nisl, faucibus feugiat pulvinar vitae, laoreet in dolor.Quisque leo erat, feugiat vel sodales eget, commodo eu lorem. Etiam sit amet laoreet ligula. Fusce lacus neque, porta in orci id, aliquam placerat magna. Mauris a semper mi. Aliquam augue sapien, tempor ut sollicitudin eu, consectetur ac urna. Nulla odio metus, fringilla in ultrices a, dapibus nec ligula. Nulla sed accumsan felis. Curabitur lacinia arcu molestie fringilla dictum. Fusce id neque nibh. Vestibulum vitae diam efficitur, hendrerit enim lacinia, auctor nibh.Sed pulvinar mattis velit, sit amet aliquam ante dictum et. Fusce tristique aliquet velit. Nunc varius quam non eros efficitur, eget maximus leo ultrices. Sed interdum velit dolor, non cursus lectus condimentum quis. Donec nec finibus est. Donec viverra et est eu ultrices. Nam tempor, odio a venenatis ornare, nulla arcu sodales felis, vitae sollicitudin ex ipsum sed risus. Aliquam convallis sed mauris id mattis. Praesent justo felis, semper vel lacus vestibulum, convallis accumsan orci. Sed a dictum dui, ut ultrices tortor. Ut sit amet dolor sit amet justo vulputate ornare.Sed justo libero, bibendum a nisl lacinia, porttitor accumsan dui. Vestibulum auctor dapibus gravida. Vestibulum rhoncus lacinia mauris vel fringilla. Aenean pellentesque feugiat risus, nec pellentesque orci facilisis sit amet. Vivamus malesuada, enim non imperdiet volutpat, tortor ipsum porttitor nisi, vitae dignissim augue lorem id felis. Sed eleifend diam magna, sit amet dictum orci suscipit quis. Sed ante turpis, gravida a diam id, efficitur pretium eros. Sed id vestibulum dolor, eget sollicitudin purus. Vivamus maximus, ipsum ultricies rhoncus pretium, quam risus malesuada massa, rutrum rhoncus purus lectus eget justo. Vestibulum elementum nunc venenatis, rutrum ligula at, consectetur ligula. Sed non arcu ut arcu lacinia blandit. Quisque quis eros et urna semper sodales. Curabitur et auctor ante, mollis hendrerit ex. Praesent eu aliquam ipsum, vel eleifend risus. Vestibulum facilisis sollicitudin lectus sit amet tristique. Vestibulum molestie nibh in maximus ultrices. Nam semper urna ut rhoncus tristique. Sed accumsan turpis quis."""

    def "Use loadData with really big clob from file"() {
        when:
        CommandUtil.runUpdate(oracle, "src/test/resources/changelogs/common/large-clob-data-load.xml")

        then:
        ResultSet resultSet = oracle.getConnection().prepareStatement("SELECT id, name FROM person").executeQuery()
        resultSet.next()
        resultSet.getString(2) == lorem
    }

    def "Able to use base64 encoded values directly from csv when loading blob column using loadData"() {
        when:
        CommandUtil.runUpdate(oracle, "src/test/resources/changelogs/common/inline-blob-data-load.xml")

        then:
        ResultSet resultSet = oracle.getConnection().prepareStatement("SELECT id, name FROM person").executeQuery()
        resultSet.next()
        new String(resultSet.getBytes(2)) == lorem
    }

    def "Use loadData with really big blob from file"() {
        when:
        CommandUtil.runUpdate(oracle, "src/test/resources/changelogs/common/large-blob-data-load.xml")

        then:
        ResultSet resultSet = oracle.getConnection().prepareStatement("SELECT id, name FROM person").executeQuery()
        resultSet.next()
        new String(resultSet.getBytes(2)) == lorem
    }

    def "Use loadData with invalid clob"() {
        when:
        BufferedLogService bufferLog = new BufferedLogService()

        Scope.child(Scope.Attr.logService.name(), bufferLog, () -> {
            CommandUtil.runUpdate(oracle, "src/test/resources/changelogs/common/invalid-clob-data-load.xml")
        })

        then:
        String logAsString = bufferLog.getLogAsString(Level.FINE)
        assert logAsString.contains("not found. Inserting the value as a string. See https://docs.liquibase.com for more information.")
    }

    @Timeout(value = 25)
    def "performance test"() {
        def changelogfile = "src/test/resources/changelogs/common/example-changelog.xml"
        when:
        CommandUtil.runUpdateCount(oracle, changelogfile, 1)

        oracle.executeSql("""
DECLARE
   v_counter NUMBER := 1;
BEGIN
   FOR i IN 1..40000 LOOP
      INSERT INTO DATABASECHANGELOG(ID, AUTHOR, FILENAME, DATEEXECUTED, ORDEREXECUTED, EXECTYPE, MD5SUM, DESCRIPTION, COMMENTS, TAG, LIQUIBASE, CONTEXTS, LABELS, DEPLOYMENT_ID) 
      VALUES (TO_CHAR(v_counter), 'your.name', 'big.sql', TIMESTAMP '2024-04-24 16:12:31.507774', 100, 'EXECUTED', '9:22921d38f361c5f294e6a5092bb1b654', 'sql', 'example comment', NULL, 'DEV', 'example-context', 'example-label', '3975120367');
      v_counter := v_counter + 1;
   END LOOP;
END;
""")
        CommandUtil.runTag(oracle, "tag")

        CommandUtil.runUpdateCount(oracle, changelogfile, 1)

        CommandUtil.runReleaseLocks(oracle)

        CommandUtil.runHistory(oracle)

        CommandUtil.runRollback(new SearchPathResourceAccessor(".,target/test-classes"), oracle, changelogfile, "tag")

        then:
        noExceptionThrown()
    }

<<<<<<< HEAD
    def "verify foreignKeyExists constraint is not created again when precondition fails because it already exists"() {
        when:
        def changeLogFile = "changelogs/common/fkep.test.changelog.xml"
        def scopeSettings = [
                (Scope.Attr.resourceAccessor.name()): new SearchPathResourceAccessor(".,target/test-classes")
        ]
        Scope.child(scopeSettings, {
            CommandScope commandScope = new CommandScope(UpdateCommandStep.COMMAND_NAME)
            commandScope.addArgumentValue(DbUrlConnectionArgumentsCommandStep.URL_ARG, oracle.getConnectionUrl())
            commandScope.addArgumentValue(DbUrlConnectionArgumentsCommandStep.USERNAME_ARG, oracle.getUsername())
            commandScope.addArgumentValue(DbUrlConnectionArgumentsCommandStep.PASSWORD_ARG, oracle.getPassword())
            commandScope.addArgumentValue(UpdateCountCommandStep.CHANGELOG_FILE_ARG, changeLogFile)
            commandScope.execute()
        } as Scope.ScopedRunnerWithReturn<Void>)

        then:
        noExceptionThrown()
=======
    def showRowsAffectedForDMLOnly() {
        when:
        BufferedLogService bufferLog = new BufferedLogService()

        Scope.child(Scope.Attr.logService.name(), bufferLog, () -> {
            CommandUtil.runUpdate(oracle, "src/test/resources/changelogs/common/rows-affected.xml")
        })

        then:
        String logAsString = bufferLog.getLogAsString(Level.FINE)
        assert logAsString.contains("0 row(s) affected")
        assert logAsString.contains("1 row(s) affected")
        assert ! logAsString.contains("-1 row(s) affected")
        assert StringUtils.countMatches(logAsString, "row(s) affected") == 10
>>>>>>> f4c0928a
    }
}<|MERGE_RESOLUTION|>--- conflicted
+++ resolved
@@ -99,7 +99,6 @@
         noExceptionThrown()
     }
 
-<<<<<<< HEAD
     def "verify foreignKeyExists constraint is not created again when precondition fails because it already exists"() {
         when:
         def changeLogFile = "changelogs/common/fkep.test.changelog.xml"
@@ -117,7 +116,8 @@
 
         then:
         noExceptionThrown()
-=======
+    }
+
     def showRowsAffectedForDMLOnly() {
         when:
         BufferedLogService bufferLog = new BufferedLogService()
@@ -132,6 +132,5 @@
         assert logAsString.contains("1 row(s) affected")
         assert ! logAsString.contains("-1 row(s) affected")
         assert StringUtils.countMatches(logAsString, "row(s) affected") == 10
->>>>>>> f4c0928a
     }
 }