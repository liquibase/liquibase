--- conflicted
+++ resolved
@@ -4,7 +4,6 @@
 import liquibase.command.CommandResults
 import liquibase.command.CommandScope
 import liquibase.command.core.ExecuteSqlCommandStep
-import liquibase.command.core.UpdateCommandStep
 import liquibase.command.core.helpers.DbUrlConnectionArgumentsCommandStep
 import liquibase.command.util.CommandUtil
 import liquibase.extension.testing.testsystem.DatabaseTestSystem
@@ -12,7 +11,6 @@
 import liquibase.extension.testing.testsystem.spock.LiquibaseIntegrationTest
 import liquibase.logging.core.BufferedLogService
 import liquibase.resource.SearchPathResourceAccessor
-import liquibase.ui.ConsoleUIService
 import spock.lang.Shared
 import spock.lang.Specification
 import java.util.logging.Level
@@ -57,43 +55,22 @@
         given:
         def changelogFileName = "src/test/resources/changelogs/h2/update/output.xml"
         def resourceAccessor = new SearchPathResourceAccessor(".,target/test-classes")
-<<<<<<< HEAD
         def bufferLog = new BufferedLogService()
         def scopeSettings = [
                 (Scope.Attr.resourceAccessor.name()) : resourceAccessor,
                 (Scope.Attr.logService.name()) : bufferLog,
         ]
 
-=======
-        def scopeSettings = [
-                (Scope.Attr.resourceAccessor.name()) : resourceAccessor
-        ]
-
-        Scope.Attr.logService.name()
-        ConsoleUIService console = Scope.getCurrentScope().getUI() as ConsoleUIService
-        def outputStream = new ByteArrayOutputStream()
-        console.setOutputStream(new PrintStream(outputStream))
-
->>>>>>> bac4845f
         when:
         Scope.child(scopeSettings, {
             CommandUtil.runUpdate(testDatabase, changelogFileName, null, null, null)
         } as Scope.ScopedRunner)
 
         then:
-<<<<<<< HEAD
         bufferLog.getLogAsString(Level.INFO).contains("INFO Output: Some output text to identify")
 
         cleanup:
         testDatabase.getConnection().close()
-=======
-        String outputString = outputStream.toString()
-        1==0
-
-        cleanup:
-        testDatabase.getConnection().close()
-        CommandUtil.runDropAll(testDatabase)
->>>>>>> bac4845f
     }
 
 
