--- conflicted
+++ resolved
@@ -5,18 +5,13 @@
 import liquibase.command.CommandScope
 import liquibase.command.core.ExecuteSqlCommandStep
 import liquibase.command.core.HistoryCommandStep
-import liquibase.command.core.UpdateCommandStep
 import liquibase.command.core.helpers.DbUrlConnectionArgumentsCommandStep
 import liquibase.command.util.CommandUtil
 import liquibase.extension.testing.testsystem.DatabaseTestSystem
 import liquibase.extension.testing.testsystem.TestSystemFactory
 import liquibase.extension.testing.testsystem.spock.LiquibaseIntegrationTest
-<<<<<<< HEAD
 import liquibase.logging.core.BufferedLogService
 import liquibase.resource.SearchPathResourceAccessor
-=======
-import liquibase.ui.ConsoleUIService
->>>>>>> bee9458b
 import spock.lang.Shared
 import spock.lang.Specification
 import java.util.logging.Level
@@ -56,9 +51,35 @@
 
         cleanup:
         testDatabase.getConnection().close()
+        CommandUtil.runDropAll(testDatabase)
     }
 
-<<<<<<< HEAD
+    def "check logical file path setting hierarchy" () {
+        given:
+        CommandUtil.runDropAll(testDatabase)
+        CommandUtil.runUpdate(testDatabase,"src/test/resources/changelogs/h2/update/master.xml")
+
+        when:
+        def outputStream = new ByteArrayOutputStream()
+
+        CommandScope history = new CommandScope(HistoryCommandStep.COMMAND_NAME[0])
+        history.addArgumentValue(DbUrlConnectionArgumentsCommandStep.URL_ARG, testDatabase.getConnectionUrl())
+        history.addArgumentValue(DbUrlConnectionArgumentsCommandStep.USERNAME_ARG, testDatabase.getUsername())
+        history.addArgumentValue(DbUrlConnectionArgumentsCommandStep.PASSWORD_ARG, testDatabase.getPassword())
+        history.setOutput(outputStream)
+        history.execute()
+        String outputBuffer = outputStream.toString()
+
+        then:
+        outputBuffer != null
+        assert outputBuffer.contains("src/test/resources/changelogs/h2/update/master.xml | jlyle            | 1")
+        assert outputBuffer.contains("myLogical                                          | jlyle            | 2")
+        assert outputBuffer.contains("changeSetLogical                                   | jlyle            | 3")
+
+        cleanup:
+        testDatabase.getConnection().close()
+    }
+
     def "output change type only outputs single time to console" () {
         given:
         def changelogFileName = "src/test/resources/changelogs/h2/update/output.xml"
@@ -93,32 +114,4 @@
     }
 
 
-=======
-    def "check logical file path setting hierarchy" () {
-        given:
-        CommandUtil.runDropAll(testDatabase)
-        CommandUtil.runUpdate(testDatabase,"src/test/resources/changelogs/h2/update/master.xml")
-
-        when:
-        def outputStream = new ByteArrayOutputStream()
-
-        CommandScope history = new CommandScope(HistoryCommandStep.COMMAND_NAME[0])
-        history.addArgumentValue(DbUrlConnectionArgumentsCommandStep.URL_ARG, testDatabase.getConnectionUrl())
-        history.addArgumentValue(DbUrlConnectionArgumentsCommandStep.USERNAME_ARG, testDatabase.getUsername())
-        history.addArgumentValue(DbUrlConnectionArgumentsCommandStep.PASSWORD_ARG, testDatabase.getPassword())
-        history.setOutput(outputStream)
-        history.execute()
-        String outputBuffer = outputStream.toString()
-
-        then:
-        outputBuffer != null
-        assert outputBuffer.contains("src/test/resources/changelogs/h2/update/master.xml | jlyle            | 1")
-        assert outputBuffer.contains("myLogical                                          | jlyle            | 2")
-        assert outputBuffer.contains("changeSetLogical                                   | jlyle            | 3")
-
-        cleanup:
-        testDatabase.getConnection().close()
-        CommandUtil.runDropAll(testDatabase)
-    }
->>>>>>> bee9458b
 }