package liquibase.command.core

import liquibase.Scope
import liquibase.command.CommandScope
import liquibase.command.core.helpers.DbUrlConnectionArgumentsCommandStep
import liquibase.command.core.helpers.DiffOutputControlCommandStep
import liquibase.command.core.helpers.PreCompareCommandStep
import liquibase.command.util.CommandUtil
import liquibase.diff.output.changelog.ChangeGeneratorFactory
import liquibase.diff.output.changelog.core.MissingDataExternalFileChangeGenerator
import liquibase.extension.testing.testsystem.DatabaseTestSystem
import liquibase.extension.testing.testsystem.TestSystemFactory
import liquibase.extension.testing.testsystem.spock.LiquibaseIntegrationTest
import liquibase.util.FileUtil
import org.apache.commons.io.FileUtils
import spock.lang.Shared
import spock.lang.Specification

@LiquibaseIntegrationTest
class GenerateChangeLogH2IntegrationTest extends Specification{

    @Shared
    private DatabaseTestSystem db = (DatabaseTestSystem) Scope.getCurrentScope().getSingleton(TestSystemFactory.class).getTestSystem("h2")

    def "Ensure loadData csv file is processed from dataDir directory set"() {
        given:
        CommandUtil.runUpdate(db, "changelogs/h2/complete/loadData.test.changelog.xml", null, null, null)

        when:
        def outputFile = "output.changelog.file.xml"
        def dataDir = "testDataDir/"
        ChangeGeneratorFactory.getInstance().register(new MissingDataExternalFileChangeGenerator(dataDir))
        CommandScope commandScope = new CommandScope(GenerateChangelogCommandStep.COMMAND_NAME)
        commandScope.addArgumentValue(DbUrlConnectionArgumentsCommandStep.URL_ARG, db.getConnectionUrl())
        commandScope.addArgumentValue(DbUrlConnectionArgumentsCommandStep.USERNAME_ARG, db.getUsername())
        commandScope.addArgumentValue(DbUrlConnectionArgumentsCommandStep.PASSWORD_ARG, db.getPassword())
        commandScope.addArgumentValue(GenerateChangelogCommandStep.OVERWRITE_OUTPUT_FILE_ARG, true)
        commandScope.addArgumentValue(GenerateChangelogCommandStep.CHANGELOG_FILE_ARG, outputFile)
        commandScope.addArgumentValue(PreCompareCommandStep.DIFF_TYPES_ARG, "table,data")
        commandScope.addArgumentValue(DiffOutputControlCommandStep.DATA_OUTPUT_DIR_ARG, dataDir)
        commandScope.execute()

        then:
        def changelogFile = new File(outputFile)
        def changelogFileContent = FileUtil.getContents(changelogFile)
        changelogFileContent.containsIgnoreCase("file=\"testDataDir/")

        cleanup:
        changelogFile.delete()
        File testDir = new File(dataDir)
        if (testDir.exists()) {
            FileUtils.deleteDirectory(testDir)
        }
<<<<<<< HEAD

=======
>>>>>>> 92fa7309
    }
}<|MERGE_RESOLUTION|>--- conflicted
+++ resolved
@@ -51,9 +51,5 @@
         if (testDir.exists()) {
             FileUtils.deleteDirectory(testDir)
         }
-<<<<<<< HEAD
-
-=======
->>>>>>> 92fa7309
     }
 }