package liquibase.command.core

import liquibase.GlobalConfiguration
import liquibase.Scope
import liquibase.command.CommandScope
import liquibase.command.core.helpers.DbUrlConnectionCommandStep
import liquibase.command.util.CommandUtil
import liquibase.extension.testing.testsystem.DatabaseTestSystem
import liquibase.extension.testing.testsystem.TestSystemFactory
import liquibase.extension.testing.testsystem.spock.LiquibaseIntegrationTest
import liquibase.resource.SearchPathResourceAccessor
import liquibase.util.FileUtil
import spock.lang.Shared
import spock.lang.Specification

@LiquibaseIntegrationTest
class GenerateChangeLogMySQLCommandTest extends Specification {

    @Shared
    private DatabaseTestSystem mysql = (DatabaseTestSystem) Scope.getCurrentScope().getSingleton(TestSystemFactory.class).getTestSystem("mysql")

    def setupSpec() {
        mysql.executeSql("""
create table str4 (
    col1 int ,
    col2 int auto_increment,
    col3 int,
    primary key(col2, col1)
)
""")
    }

    def cleanupSpec() {
        try {
            mysql.executeSql("""
drop table str4;
""")
        } catch(Exception ignored) {
        }
    }

    def "Ensure that MySQL generated changelog puts primary keys in as part of the create table change, even if the primary key is in a different order than the columns in the table" () {
        given:
        CommandScope commandScope = new CommandScope(GenerateChangelogCommandStep.COMMAND_NAME)
        commandScope.addArgumentValue(DbUrlConnectionCommandStep.URL_ARG, mysql.getConnectionUrl())
        commandScope.addArgumentValue(DbUrlConnectionCommandStep.USERNAME_ARG, mysql.getUsername())
        commandScope.addArgumentValue(DbUrlConnectionCommandStep.PASSWORD_ARG, mysql.getPassword())
        commandScope.addArgumentValue(GenerateChangelogCommandStep.CHANGELOG_FILE_ARG, "output.xml")

        OutputStream outputStream = new ByteArrayOutputStream()
        commandScope.setOutput(outputStream)

        when:
        commandScope.execute()

        then:
        def outputFile = new File("output.xml")
        def contents = FileUtil.getContents(outputFile)
        contents.count("<changeSet") == 1
        contents.count("primaryKey=\"true\"") == 2
        contents.count("<addPrimaryKey") == 0
        // drop the table before we create it again in the update below
        !mysql.executeSql("drop table str4")

        when:
        CommandUtil.runUpdate(mysql,"output.xml")

        then:
        noExceptionThrown()

        cleanup:
        outputFile.delete()
        new File("objects").deleteDir()
    }

<<<<<<< HEAD
    def "Ensure Enum Output On generatedChangelog"() throws Exception {
        given:
        CommandUtil.runUpdate(mysql,"changelogs/mysql/complete/enum.changelog.xml")

        CommandScope commandScope = new CommandScope(GenerateChangelogCommandStep.COMMAND_NAME)
        commandScope.addArgumentValue(DbUrlConnectionCommandStep.URL_ARG, mysql.getConnectionUrl())
        commandScope.addArgumentValue(DbUrlConnectionCommandStep.USERNAME_ARG, mysql.getUsername())
        commandScope.addArgumentValue(DbUrlConnectionCommandStep.PASSWORD_ARG, mysql.getPassword())

        OutputStream outputStream = new ByteArrayOutputStream()
        commandScope.setOutput(outputStream)

        when:
        commandScope.execute()

        then:
        noExceptionThrown()
        outputStream.toString().contains("ENUM('FAILED', 'CANCELLED', 'INGEST', 'IN_PROGRESS', 'COMPLETE')")
=======
    private void runUpdate() {
        def resourceAccessor = new SearchPathResourceAccessor(".")
        def scopeSettings = [
                (Scope.Attr.resourceAccessor.name()) : resourceAccessor
        ]
        Scope.child(scopeSettings, {
            CommandScope commandScope = new CommandScope(UpdateCommandStep.COMMAND_NAME)
            commandScope.addArgumentValue(DbUrlConnectionCommandStep.URL_ARG, mysql.getConnectionUrl())
            commandScope.addArgumentValue(DbUrlConnectionCommandStep.USERNAME_ARG, mysql.getUsername())
            commandScope.addArgumentValue(DbUrlConnectionCommandStep.PASSWORD_ARG, mysql.getPassword())
            commandScope.addArgumentValue(UpdateCommandStep.CHANGELOG_FILE_ARG, "output.xml")
            commandScope.execute()
        } as Scope.ScopedRunnerWithReturn<Void>)
>>>>>>> 7f00b368
    }
}
<|MERGE_RESOLUTION|>--- conflicted
+++ resolved
@@ -1,14 +1,13 @@
 package liquibase.command.core
 
-import liquibase.GlobalConfiguration
 import liquibase.Scope
+import liquibase.command.CommandResultsBuilder
 import liquibase.command.CommandScope
 import liquibase.command.core.helpers.DbUrlConnectionCommandStep
 import liquibase.command.util.CommandUtil
 import liquibase.extension.testing.testsystem.DatabaseTestSystem
 import liquibase.extension.testing.testsystem.TestSystemFactory
 import liquibase.extension.testing.testsystem.spock.LiquibaseIntegrationTest
-import liquibase.resource.SearchPathResourceAccessor
 import liquibase.util.FileUtil
 import spock.lang.Shared
 import spock.lang.Specification
@@ -73,7 +72,6 @@
         new File("objects").deleteDir()
     }
 
-<<<<<<< HEAD
     def "Ensure Enum Output On generatedChangelog"() throws Exception {
         given:
         CommandUtil.runUpdate(mysql,"changelogs/mysql/complete/enum.changelog.xml")
@@ -92,20 +90,5 @@
         then:
         noExceptionThrown()
         outputStream.toString().contains("ENUM('FAILED', 'CANCELLED', 'INGEST', 'IN_PROGRESS', 'COMPLETE')")
-=======
-    private void runUpdate() {
-        def resourceAccessor = new SearchPathResourceAccessor(".")
-        def scopeSettings = [
-                (Scope.Attr.resourceAccessor.name()) : resourceAccessor
-        ]
-        Scope.child(scopeSettings, {
-            CommandScope commandScope = new CommandScope(UpdateCommandStep.COMMAND_NAME)
-            commandScope.addArgumentValue(DbUrlConnectionCommandStep.URL_ARG, mysql.getConnectionUrl())
-            commandScope.addArgumentValue(DbUrlConnectionCommandStep.USERNAME_ARG, mysql.getUsername())
-            commandScope.addArgumentValue(DbUrlConnectionCommandStep.PASSWORD_ARG, mysql.getPassword())
-            commandScope.addArgumentValue(UpdateCommandStep.CHANGELOG_FILE_ARG, "output.xml")
-            commandScope.execute()
-        } as Scope.ScopedRunnerWithReturn<Void>)
->>>>>>> 7f00b368
     }
 }
