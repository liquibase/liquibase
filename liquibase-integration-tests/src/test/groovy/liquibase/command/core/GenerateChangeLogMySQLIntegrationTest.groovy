package liquibase.command.core

import liquibase.Scope
import liquibase.command.CommandScope
import liquibase.command.core.helpers.DbUrlConnectionArgumentsCommandStep
import liquibase.command.util.CommandUtil
import liquibase.exception.CommandExecutionException
import liquibase.extension.testing.testsystem.DatabaseTestSystem
import liquibase.extension.testing.testsystem.TestSystemFactory
import liquibase.extension.testing.testsystem.spock.LiquibaseIntegrationTest
import liquibase.util.FileUtil
import liquibase.util.StringUtil
import spock.lang.Shared
import spock.lang.Specification

@LiquibaseIntegrationTest
class GenerateChangeLogMySQLIntegrationTest extends Specification {

    @Shared
    private DatabaseTestSystem mysql = (DatabaseTestSystem) Scope.getCurrentScope().getSingleton(TestSystemFactory.class).getTestSystem("mysql")

    def setupSpec() {
        CommandUtil.runDropAll(mysql)
        def sql = """
create table str4 (
    col1 int ,
    col2 int auto_increment,
    col3 int,
    primary key(col2, col1)
)
"""
        def updateChangelogFile = "target/test-classes/create-table-" + StringUtil.randomIdentifer(10) + ".sql"
        File updateFile = new File(updateChangelogFile)
        updateFile.write(sql.toString())
        CommandUtil.runUpdate(mysql, updateChangelogFile)
    }

    def cleanupSpec() {
        CommandUtil.runDropAll(mysql)
    }

    def "Ensure that MySQL generated changelog puts primary keys in as part of the create table change, even if the primary key is in a different order than the columns in the table" () {
        given:
        CommandScope commandScope = new CommandScope(GenerateChangelogCommandStep.COMMAND_NAME)
        commandScope.addArgumentValue(DbUrlConnectionArgumentsCommandStep.URL_ARG, mysql.getConnectionUrl())
        commandScope.addArgumentValue(DbUrlConnectionArgumentsCommandStep.USERNAME_ARG, mysql.getUsername())
        commandScope.addArgumentValue(DbUrlConnectionArgumentsCommandStep.PASSWORD_ARG, mysql.getPassword())
        commandScope.addArgumentValue(GenerateChangelogCommandStep.OVERWRITE_OUTPUT_FILE_ARG, true)
        commandScope.addArgumentValue(GenerateChangelogCommandStep.CHANGELOG_FILE_ARG, "output.xml")

        OutputStream outputStream = new ByteArrayOutputStream()
        commandScope.setOutput(outputStream)

        when:
        commandScope.execute()

        then:
        def outputFile = new File("output.xml")
        def contents = FileUtil.getContents(outputFile)
        contents.count("<changeSet") == 1
        contents.count("primaryKey=\"true\"") == 2
        contents.count("<addPrimaryKey") == 0
        // drop the table before we create it again in the update below
        !mysql.executeSql("drop table str4")

        when:
        CommandUtil.runDropAll(mysql)
        CommandUtil.runUpdate(mysql,"output.xml")

        then:
        noExceptionThrown()

        cleanup:
        outputFile.delete()
        new File("objects").deleteDir()
    }

    def "Ensure Enum Output On generatedChangelog"() throws Exception {
        given:
        CommandUtil.runUpdateWithTestChangelog(mysql,"changelogs/mysql/complete/enum.changelog.xml")

        CommandScope commandScope = new CommandScope(GenerateChangelogCommandStep.COMMAND_NAME)
        commandScope.addArgumentValue(DbUrlConnectionArgumentsCommandStep.URL_ARG, mysql.getConnectionUrl())
        commandScope.addArgumentValue(DbUrlConnectionArgumentsCommandStep.USERNAME_ARG, mysql.getUsername())
        commandScope.addArgumentValue(DbUrlConnectionArgumentsCommandStep.PASSWORD_ARG, mysql.getPassword())

        OutputStream outputStream = new ByteArrayOutputStream()
        commandScope.setOutput(outputStream)

        when:
        commandScope.execute()

        then:
        noExceptionThrown()
        outputStream.toString().contains("ENUM('FAILED', 'CANCELLED', 'INGEST', 'IN_PROGRESS', 'COMPLETE')")
    }

    def "Ensure generated changelog map JSON columns correctly"() {
        given:
        mysql.executeSql("""create table foo(               
                id numeric not null primary key, 
                some_json json null)""")

        when:
        CommandUtil.runGenerateChangelog(mysql, "output.mysql.sql")
        def outputFile = new File("output.mysql.sql")
        def contents = FileUtil.getContents(outputFile)

        then:
        contents.contains("some_json JSON NULL")

        cleanup:
        outputFile.delete()
        CommandUtil.runDropAll(mysql)

    }

<<<<<<< HEAD
    def "Ensure generate changelog set runOnChange and replaceIfExists properties correctly for a created view changeset"() {
        given:
        CommandUtil.runUpdate(mysql, "changelogs/mysql/complete/createtable.and.view.changelog.xml", null, null, null)
        OutputStream outputStream = new ByteArrayOutputStream()

        when:
        CommandScope commandScope = new CommandScope(GenerateChangelogCommandStep.COMMAND_NAME)
        commandScope.addArgumentValue(DbUrlConnectionArgumentsCommandStep.URL_ARG, mysql.getConnectionUrl())
        commandScope.addArgumentValue(DbUrlConnectionArgumentsCommandStep.USERNAME_ARG, mysql.getUsername())
        commandScope.addArgumentValue(DbUrlConnectionArgumentsCommandStep.PASSWORD_ARG, mysql.getPassword())
        commandScope.addArgumentValue(GenerateChangelogCommandStep.REPLACE_IF_EXISTS_TYPES_ARG, "createView")
        commandScope.addArgumentValue(GenerateChangelogCommandStep.RUN_ON_CHANGE_TYPES_ARG, "createView")
        commandScope.setOutput(outputStream)
        commandScope.execute()

        then:
        def outputContent = outputStream.toString();
        outputContent.contains(" runOnChange=\"true\">")
        outputContent.contains(" replaceIfExists=\"true\"")

        cleanup:
        CommandUtil.runDropAll(mysql)
    }
=======
    def "Ensure generated changelog SQL format contains 'OR REPLACE' instruction for a view when USE_OR_REPLACE_OPTION is set as true"() {
        given:
        mysql.executeSql("""create table foo(               
                id numeric not null primary key, 
                some_json json null)""")
        mysql.executeSql("CREATE VIEW fooView AS Select * from foo;")

        when:
        runGenerateChangelog(mysql, "output.mysql.sql", true)
        def outputFile = new File("output.mysql.sql")
        def contents = FileUtil.getContents(outputFile)

        then:
        contents.contains("CREATE OR REPLACE VIEW fooView")

        cleanup:
        outputFile.delete()
        CommandUtil.runDropAll(mysql)
    }

    def "Ensure generated changelog SQL format does NOT contain 'OR REPLACE' instruction for a view when USE_OR_REPLACE_OPTION is set as false"() {
        given:
        mysql.executeSql("""create table foo(               
                id numeric not null primary key, 
                some_json json null)""")
        mysql.executeSql("CREATE VIEW fooView AS Select * from foo;")

        when:
        runGenerateChangelog(mysql, "output.mysql.sql", false)
        def outputFile = new File("output.mysql.sql")
        def contents = FileUtil.getContents(outputFile)

        then:
        !contents.contains("CREATE OR REPLACE VIEW fooView")
        contents.contains("CREATE VIEW fooView")

        cleanup:
        outputFile.delete()
        CommandUtil.runDropAll(mysql)
    }

    static void runGenerateChangelog(DatabaseTestSystem db, String outputFile, boolean useOrReplaceOption) throws CommandExecutionException {
        CommandScope commandScope = new CommandScope(GenerateChangelogCommandStep.COMMAND_NAME)
        commandScope.addArgumentValue(DbUrlConnectionArgumentsCommandStep.URL_ARG, db.getConnectionUrl())
        commandScope.addArgumentValue(DbUrlConnectionArgumentsCommandStep.USERNAME_ARG, db.getUsername())
        commandScope.addArgumentValue(DbUrlConnectionArgumentsCommandStep.PASSWORD_ARG, db.getPassword())
        commandScope.addArgumentValue(GenerateChangelogCommandStep.OVERWRITE_OUTPUT_FILE_ARG, true)
        commandScope.addArgumentValue(GenerateChangelogCommandStep.CHANGELOG_FILE_ARG, outputFile)
        commandScope.addArgumentValue(GenerateChangelogCommandStep.USE_OR_REPLACE_OPTION, useOrReplaceOption)
        OutputStream outputStream = new ByteArrayOutputStream()
        commandScope.setOutput(outputStream)
        commandScope.execute()
    }
>>>>>>> df9521c5
}
<|MERGE_RESOLUTION|>--- conflicted
+++ resolved
@@ -115,7 +115,6 @@
 
     }
 
-<<<<<<< HEAD
     def "Ensure generate changelog set runOnChange and replaceIfExists properties correctly for a created view changeset"() {
         given:
         CommandUtil.runUpdate(mysql, "changelogs/mysql/complete/createtable.and.view.changelog.xml", null, null, null)
@@ -139,7 +138,7 @@
         cleanup:
         CommandUtil.runDropAll(mysql)
     }
-=======
+
     def "Ensure generated changelog SQL format contains 'OR REPLACE' instruction for a view when USE_OR_REPLACE_OPTION is set as true"() {
         given:
         mysql.executeSql("""create table foo(               
@@ -193,5 +192,4 @@
         commandScope.setOutput(outputStream)
         commandScope.execute()
     }
->>>>>>> df9521c5
 }
