package liquibase.diffchangelog

import liquibase.Scope
import liquibase.change.core.AddForeignKeyConstraintChange
import liquibase.change.core.DropForeignKeyConstraintChange
import liquibase.changelog.ChangeLogParameters
import liquibase.changelog.ChangeSet
import liquibase.changelog.DatabaseChangeLog
import liquibase.command.CommandScope
import liquibase.command.core.DiffChangelogCommandStep
import liquibase.command.core.GenerateChangelogCommandStep
import liquibase.command.core.helpers.DbUrlConnectionArgumentsCommandStep
import liquibase.command.core.helpers.DiffOutputControlCommandStep
import liquibase.command.core.helpers.PreCompareCommandStep
import liquibase.command.core.helpers.ReferenceDbUrlConnectionCommandStep
import liquibase.command.util.CommandUtil
import liquibase.database.Database
import liquibase.database.DatabaseFactory
import liquibase.diff.compare.CompareControl
import liquibase.exception.CommandExecutionException
import liquibase.extension.testing.testsystem.DatabaseTestSystem
import liquibase.extension.testing.testsystem.TestSystemFactory
import liquibase.extension.testing.testsystem.spock.LiquibaseIntegrationTest
import liquibase.parser.core.json.JsonChangeLogParser
import liquibase.resource.SearchPathResourceAccessor
import liquibase.snapshot.SnapshotGeneratorFactory
import liquibase.structure.core.Sequence
import liquibase.util.FileUtil
import liquibase.util.StringUtil
import spock.lang.Shared
import spock.lang.Specification

@LiquibaseIntegrationTest
class DiffChangelogIntegrationTest extends Specification {

    @Shared
    private DatabaseTestSystem postgres =
            (DatabaseTestSystem) Scope.getCurrentScope().getSingleton(TestSystemFactory.class).getTestSystem("postgresql")

    def "auto increment on varchar column" () {
        when:
        def changelogfile = StringUtil.randomIdentifier(10) + ".sql"
        def sequenceName = "customer_customer_id_seq"
        def tableName = StringUtil.randomIdentifier(10)
        def sql = """
CREATE SEQUENCE $sequenceName INCREMENT 5 START 100;
CREATE TABLE $tableName ( product_no varchar(20) DEFAULT nextval('$sequenceName'));
"""
        def updateChangelogFile = "target/test-classes/diffChangelog-test-sequence.sql"
        File updateFile = new File(updateChangelogFile)
        updateFile.write(sql.toString())
        CommandUtil.runUpdate(postgres, updateChangelogFile)
        Database refDatabase = DatabaseFactory.instance.openDatabase(postgres.getConnectionUrl(), postgres.getUsername(), postgres.getPassword(), null, null)
        boolean b = SnapshotGeneratorFactory.instance.has(new Sequence(null, "public", sequenceName), refDatabase)
        assert b : "The sequence was not created on the database"

        Database targetDatabase =
            DatabaseFactory.instance.openDatabase(postgres.getConnectionUrl().replace("lbcat", "lbcat2"), postgres.getUsername(), postgres.getPassword(), null, null)

        CommandScope commandScope = new CommandScope(DiffChangelogCommandStep.COMMAND_NAME)
        commandScope.addArgumentValue(ReferenceDbUrlConnectionCommandStep.REFERENCE_DATABASE_ARG, refDatabase)
        commandScope.addArgumentValue(DiffChangelogCommandStep.CHANGELOG_FILE_ARG, changelogfile)
        commandScope.addArgumentValue(PreCompareCommandStep.COMPARE_CONTROL_ARG, CompareControl.STANDARD)
        commandScope.addArgumentValue(DbUrlConnectionArgumentsCommandStep.DATABASE_ARG, targetDatabase)
        commandScope.addArgumentValue(DiffOutputControlCommandStep.INCLUDE_SCHEMA_ARG, true)
        commandScope.addArgumentValue(DiffChangelogCommandStep.LABEL_FILTER_ARG, "newLabels")
        commandScope.addArgumentValue(DiffChangelogCommandStep.CONTEXTS_ARG, "newContexts")

        then:
        commandScope.execute()
        def generatedChangelog = new File(changelogfile)
        def generatedChangelogContents = FileUtil.getContents(generatedChangelog)
        generatedChangelogContents.contains("""CREATE SEQUENCE  IF NOT EXISTS "public"."${sequenceName.toLowerCase()}" AS bigint START WITH 100 INCREMENT BY 5 MINVALUE 1 MAXVALUE 9223372036854775807 CACHE 1;""")
        generatedChangelogContents.contains("""CREATE TABLE "public"."${tableName.toLowerCase()}" ("product_no" VARCHAR(20) DEFAULT 'nextval(''''${sequenceName.toLowerCase()}''''::regclass)');""")
        generatedChangelogContents.contains(" labels:\"newlabels\"")
        generatedChangelogContents.contains(" contextFilter:\"newContexts\"")

        cleanup:
        try {
            generatedChangelog.delete()
        } catch (Exception ignored) {

        }
        postgres.getConnection().close()
        refDatabase.close()
        targetDatabase.close()
        CommandUtil.runDropAll(postgres)
    }

    def "FKs which are different but have same name" () {
        when:
        def diffChangelogFile = "target/test-classes/diffChangelog.json"
        def url = "offline:postgresql?snapshot=target/test-classes/target.json"
        Database targetDatabase =
                DatabaseFactory.getInstance().openDatabase(url, null, null, null, new SearchPathResourceAccessor("."))

        def refUrl = "offline:postgresql?snapshot=target/test-classes/reference.json"
        Database refDatabase =
                DatabaseFactory.getInstance().openDatabase(refUrl, null, null, null, new SearchPathResourceAccessor("."))

        CommandScope commandScope = new CommandScope(DiffChangelogCommandStep.COMMAND_NAME)
        commandScope.addArgumentValue(ReferenceDbUrlConnectionCommandStep.REFERENCE_DATABASE_ARG, refDatabase)
        commandScope.addArgumentValue(DiffChangelogCommandStep.CHANGELOG_FILE_ARG, diffChangelogFile)
        commandScope.addArgumentValue(PreCompareCommandStep.COMPARE_CONTROL_ARG, CompareControl.STANDARD)
        commandScope.addArgumentValue(DbUrlConnectionArgumentsCommandStep.DATABASE_ARG, targetDatabase)
        commandScope.addArgumentValue(DiffOutputControlCommandStep.INCLUDE_SCHEMA_ARG, true)
        commandScope.execute()
        def generatedChangelog = new File(diffChangelogFile)
        DatabaseChangeLog changelog =
                new JsonChangeLogParser().parse(diffChangelogFile, new ChangeLogParameters(), new SearchPathResourceAccessor("."))
        List<ChangeSet> changeSets = changelog.getChangeSets()

        then:
        DropForeignKeyConstraintChange dropFK = changeSets.get(0).getChanges().get(0) as DropForeignKeyConstraintChange
        AddForeignKeyConstraintChange addFK = changeSets.get(3).getChanges().get(0) as AddForeignKeyConstraintChange
        dropFK.getConstraintName() == addFK.getConstraintName()

        cleanup:
        try {
            generatedChangelog.delete()
        } catch (Exception ignored) {

        }
        postgres.getConnection().close()
        refDatabase.close()
        targetDatabase.close()
    }

    def "should include view comments"() {
        when:
        def changelogfile = StringUtil.randomIdentifier(10) + ".sql"
        def viewName = StringUtil.randomIdentifier(10)
        def columnName = StringUtil.randomIdentifier(10)
        def viewComment = "some insightful comment"
        def columnComment = "some comment relating to this column"
        def sql = """
CREATE VIEW $viewName AS
    SELECT 'something important' as $columnName;
COMMENT ON VIEW $viewName IS '$viewComment';
COMMENT ON COLUMN $viewName.$columnName IS '$columnComment';
"""
        def updateChangelogFile = "target/test-classes/diffChangelog-test-view-comments.sql"
        File updateFile = new File(updateChangelogFile)
        updateFile.write(sql.toString())
        CommandUtil.runUpdate(postgres, updateChangelogFile)
        Database refDatabase = DatabaseFactory.instance.openDatabase(postgres.getConnectionUrl(), postgres.getUsername(), postgres.getPassword(), null, null)

        Database targetDatabase =
                DatabaseFactory.instance.openDatabase(postgres.getConnectionUrl().replace("lbcat", "lbcat2"), postgres.getUsername(), postgres.getPassword(), null, null)

        CommandScope commandScope = new CommandScope(DiffChangelogCommandStep.COMMAND_NAME)
        commandScope.addArgumentValue(ReferenceDbUrlConnectionCommandStep.REFERENCE_DATABASE_ARG, refDatabase)
        commandScope.addArgumentValue(DiffChangelogCommandStep.CHANGELOG_FILE_ARG, changelogfile)
        commandScope.addArgumentValue(PreCompareCommandStep.COMPARE_CONTROL_ARG, CompareControl.STANDARD)
        commandScope.addArgumentValue(DbUrlConnectionArgumentsCommandStep.DATABASE_ARG, targetDatabase)
        commandScope.addArgumentValue(DiffOutputControlCommandStep.INCLUDE_SCHEMA_ARG, true)

        then:
        commandScope.execute()
        def generatedChangelog = new File(changelogfile)
        def generatedChangelogContents = FileUtil.getContents(generatedChangelog)
        generatedChangelogContents.contains(viewComment)
        generatedChangelogContents.contains(columnComment)

        cleanup:
        try {
            generatedChangelog.delete()
        } catch (Exception ignored) {

        }
        postgres.getConnection().close()
        refDatabase.close()
        targetDatabase.close()
        CommandUtil.runDropAll(postgres)
    }

    def "Ensure diff-changelog set runOnChange and replaceIfExists properties correctly for a created view changeset"() {
        given:
        CommandUtil.runUpdate(postgres, "changelogs/mysql/complete/createtable.and.view.changelog.xml", null, null, null)
        def outputChangelogFile = String.format("diffChangelogFile-%s-output.xml", StringUtil.randomIdentifier(10))
        Database refDatabase = DatabaseFactory.instance.openDatabase(postgres.getConnectionUrl(), postgres.getUsername(), postgres.getPassword(), null, null)

        Database targetDatabase =
                DatabaseFactory.instance.openDatabase(postgres.getConnectionUrl().replace("lbcat", "lbcat2"), postgres.getUsername(), postgres.getPassword(), null, null)

        when:
        CommandScope commandScope = new CommandScope(DiffChangelogCommandStep.COMMAND_NAME)
        commandScope.addArgumentValue(DbUrlConnectionArgumentsCommandStep.DATABASE_ARG, targetDatabase)
        commandScope.addArgumentValue(DiffChangelogCommandStep.CHANGELOG_FILE_ARG, outputChangelogFile)
        commandScope.addArgumentValue(DiffChangelogCommandStep.REPLACE_IF_EXISTS_TYPES_ARG, "createView")
        commandScope.addArgumentValue(DiffChangelogCommandStep.RUN_ON_CHANGE_TYPES_ARG, "createView")
        commandScope.addArgumentValue(ReferenceDbUrlConnectionCommandStep.REFERENCE_DATABASE_ARG, refDatabase)
        commandScope.execute()

        then:

        def outputFile = new File(outputChangelogFile)
        def outputContent = FileUtil.getContents(outputFile)
        outputContent.contains(" runOnChange=\"true\">")
        outputContent.contains(" replaceIfExists=\"true\"")

        cleanup:
        outputFile.delete()
        refDatabase.close()
        targetDatabase.close()
        CommandUtil.runDropAll(postgres)
        postgres.getConnection().close()
    }

    def "Ensure diff-changelog with SQL output format contains 'OR REPLACE' instruction for a view when USE_OR_REPLACE_OPTION is set as true"() {
        given:
        def outputChangelogFile = String.format("diffChangelogFile-%s-output.postgresql.sql", StringUtil.randomIdentifier(10))
        Database refDatabase =
                DatabaseFactory.instance.openDatabase(postgres.getConnectionUrl(), postgres.getUsername(), postgres.getPassword(), null, null)
        Database targetDatabase =
                DatabaseFactory.instance.openDatabase(postgres.getConnectionUrl().replace("lbcat", "lbcat2"), postgres.getUsername(), postgres.getPassword(), null, null)

        postgres.executeSql("""create table foo(               
                id numeric not null primary key, 
                some_json json null)""")
        postgres.executeSql("CREATE VIEW fooview AS Select * from foo;")

        when:
        runDiffToChangelogWithUseOrReplaceCommandArgument(targetDatabase, refDatabase, outputChangelogFile, true)
        def outputFile = new File(outputChangelogFile)
        def contents = FileUtil.getContents(outputFile)

        then:
        contents.contains("CREATE OR REPLACE VIEW \"fooview\"")

        cleanup:
        outputFile.delete()
        refDatabase.close()
        targetDatabase.close()
        CommandUtil.runDropAll(postgres)
        postgres.getConnection().close()
    }

    def "Ensure diff-changelog with SQL output format does NOT contain 'OR REPLACE' instruction for a view when USE_OR_REPLACE_OPTION is set as false"() {
        given:
        def outputChangelogFile = String.format("diffChangelogFile-%s-output.postgresql.sql", StringUtil.randomIdentifier(10))
        Database refDatabase =
                DatabaseFactory.instance.openDatabase(postgres.getConnectionUrl(), postgres.getUsername(), postgres.getPassword(), null, null)
        Database targetDatabase =
                DatabaseFactory.instance.openDatabase(postgres.getConnectionUrl().replace("lbcat", "lbcat2"), postgres.getUsername(), postgres.getPassword(), null, null)

        postgres.executeSql("""create table foo(               
                id numeric not null primary key, 
                some_json json null)""")
        postgres.executeSql("CREATE VIEW fooview AS Select * from foo;")

        when:
        runDiffToChangelogWithUseOrReplaceCommandArgument(targetDatabase, refDatabase, outputChangelogFile, false)
        def outputFile = new File(outputChangelogFile)
        def contents = FileUtil.getContents(outputFile)

        then:
        !contents.contains("CREATE OR REPLACE VIEW \"fooview\"")
        contents.contains("CREATE VIEW \"fooview\"")

        cleanup:
        outputFile.delete()
        refDatabase.close()
        targetDatabase.close()
        CommandUtil.runDropAll(postgres)
        postgres.getConnection().close()
    }

    def "Ensure loadData csv file is processed from dataDir directory"() {
        given:
        CommandUtil.runUpdate(postgres, "changelogs/h2/complete/loadData.test.changelog.xml", null, null, null)
        def outputFile = "output.diffChangelog.file.xml"
        def dataDir = "testDataDir/"
        Database refDatabase = DatabaseFactory.instance.openDatabase(postgres.getConnectionUrl(), postgres.getUsername(), postgres.getPassword(), null, null)

        Database targetDatabase =
                DatabaseFactory.instance.openDatabase(postgres.getConnectionUrl().replace("lbcat", "lbcat2"), postgres.getUsername(), postgres.getPassword(), null, null)

        when:
        CommandScope commandScope = new CommandScope(DiffChangelogCommandStep.COMMAND_NAME)
        commandScope.addArgumentValue(DbUrlConnectionArgumentsCommandStep.DATABASE_ARG, targetDatabase)
        commandScope.addArgumentValue(DiffChangelogCommandStep.CHANGELOG_FILE_ARG, outputFile)
        commandScope.addArgumentValue(ReferenceDbUrlConnectionCommandStep.REFERENCE_DATABASE_ARG, refDatabase)
        commandScope.addArgumentValue(PreCompareCommandStep.DIFF_TYPES_ARG, "table,data")
        commandScope.addArgumentValue(DiffOutputControlCommandStep.DATA_DIR_ARG, dataDir)
        commandScope.execute()

        then:
        def changelogFile = new File(outputFile)
        def changelogFileContent = FileUtil.getContents(changelogFile)
        changelogFileContent.containsIgnoreCase("file=\"testDataDir/")

        cleanup:
<<<<<<< HEAD
        changelogFile.delete()
        refDatabase.close()
        targetDatabase.close()
        postgres.getConnection().close()
=======
        try {
            changelogFile.delete()
        } catch (Exception ignored) {

        }
        postgres.getConnection().close()
        refDatabase.close()
        targetDatabase.close()
>>>>>>> 5ab2fd6a
    }

    static void runDiffToChangelogWithUseOrReplaceCommandArgument(Database targetDatabase, Database referenceDatabase,
                                                                  String outputFile, boolean useOrReplaceOption) throws CommandExecutionException {
        CommandScope commandScope = new CommandScope(DiffChangelogCommandStep.COMMAND_NAME)
        commandScope.addArgumentValue(DbUrlConnectionArgumentsCommandStep.DATABASE_ARG, targetDatabase)
        commandScope.addArgumentValue(DiffChangelogCommandStep.CHANGELOG_FILE_ARG, outputFile)
        commandScope.addArgumentValue(DiffChangelogCommandStep.USE_OR_REPLACE_OPTION, useOrReplaceOption)
        commandScope.addArgumentValue(ReferenceDbUrlConnectionCommandStep.REFERENCE_DATABASE_ARG, referenceDatabase)
        commandScope.execute()
    }
}<|MERGE_RESOLUTION|>--- conflicted
+++ resolved
@@ -291,12 +291,6 @@
         changelogFileContent.containsIgnoreCase("file=\"testDataDir/")
 
         cleanup:
-<<<<<<< HEAD
-        changelogFile.delete()
-        refDatabase.close()
-        targetDatabase.close()
-        postgres.getConnection().close()
-=======
         try {
             changelogFile.delete()
         } catch (Exception ignored) {
@@ -305,7 +299,6 @@
         postgres.getConnection().close()
         refDatabase.close()
         targetDatabase.close()
->>>>>>> 5ab2fd6a
     }
 
     static void runDiffToChangelogWithUseOrReplaceCommandArgument(Database targetDatabase, Database referenceDatabase,
