package liquibase.diffchangelog

import liquibase.Scope
import liquibase.command.CommandResultsBuilder
import liquibase.command.CommandScope
import liquibase.command.core.DiffChangelogCommandStep
import liquibase.command.core.DiffCommandStep
import liquibase.database.Database
import liquibase.database.DatabaseFactory
import liquibase.diff.compare.CompareControl
import liquibase.diff.output.DiffOutputControl
import liquibase.extension.testing.testsystem.DatabaseTestSystem
import liquibase.extension.testing.testsystem.TestSystemFactory
import liquibase.extension.testing.testsystem.spock.LiquibaseIntegrationTest
import liquibase.snapshot.SnapshotGeneratorFactory
import liquibase.structure.core.Sequence
import liquibase.util.FileUtil
import liquibase.util.StringUtil
import org.junit.Ignore
import spock.lang.Shared
import spock.lang.Specification

<<<<<<< HEAD
=======
/**
 *
 * Marking this test as IGNORED until it is fixed
 *
 */
>>>>>>> 3e878824
@Ignore
@LiquibaseIntegrationTest
class DiffChangelogTest extends Specification {

    @Shared
    private DatabaseTestSystem postgres =
            (DatabaseTestSystem) Scope.getCurrentScope().getSingleton(TestSystemFactory.class).getTestSystem("postgresql")

    def "auto increment on varchar column" () {
        when:
        def changelogfile = StringUtil.randomIdentifer(10) + ".sql"
        def sequenceName = StringUtil.randomIdentifer(10)
        def tableName = StringUtil.randomIdentifer(10)
        def sql = """
CREATE SEQUENCE $sequenceName INCREMENT 5 START 100;
CREATE TABLE $tableName ( product_no varchar(20) DEFAULT nextval('$sequenceName'));
"""
        postgres.executeSql(sql)
        postgres.getConnection().setAutoCommit(false)
        postgres.getConnection().commit()

        Database refDatabase = DatabaseFactory.instance.openDatabase(postgres.getConnectionUrl(), postgres.getUsername(), postgres.getPassword(), null, null)
        boolean b = SnapshotGeneratorFactory.instance.has(new Sequence(null, "public", sequenceName), refDatabase)
        assert b : "The sequence was not created on the database"

        Database targetDatabase =
            DatabaseFactory.instance.openDatabase(postgres.getConnectionUrl().replace("lbcat", "lbcat2"), postgres.getUsername(), postgres.getPassword(), null, null)

        CommandScope commandScope = new CommandScope(DiffChangelogCommandStep.COMMAND_NAME)
        commandScope.addArgumentValue(DiffCommandStep.REFERENCE_DATABASE_ARG, refDatabase)
        commandScope.addArgumentValue(DiffChangelogCommandStep.CHANGELOG_FILE_ARG, changelogfile)
        commandScope.addArgumentValue(DiffCommandStep.TARGET_DATABASE_ARG, targetDatabase)
        commandScope.addArgumentValue(DiffCommandStep.COMPARE_CONTROL_ARG, CompareControl.STANDARD)
        OutputStream outputStream = new ByteArrayOutputStream()
        CommandResultsBuilder commandResultsBuilder = new CommandResultsBuilder(commandScope, outputStream)

        then:
        DiffChangelogCommandStep diffChangelogCommandStep = new DiffChangelogCommandStep()
        diffChangelogCommandStep.run(commandResultsBuilder)
        def generatedChangelog = new File(changelogfile)
        def generatedChangelogContents = FileUtil.getContents(generatedChangelog)
        generatedChangelogContents.contains("""CREATE SEQUENCE  IF NOT EXISTS "public"."${sequenceName.toLowerCase()}";""")
        generatedChangelogContents.contains("""CREATE TABLE "public"."${tableName.toLowerCase()}" ("product_no" VARCHAR(20) DEFAULT 'nextval(''''${sequenceName.toLowerCase()}''''::regclass)');""")

        cleanup:
        try {
            generatedChangelog.delete()
        } catch (Exception ignored) {

        }
    }

    def "should include view comments"() {
        when:
        postgres.getConnection().setAutoCommit(false)
        def changelogfile = StringUtil.randomIdentifer(10) + ".sql"
        def viewName = StringUtil.randomIdentifer(10)
        def columnName = StringUtil.randomIdentifer(10)
        def viewComment = "some insightful comment"
        def columnComment = "some comment relating to this column"
        def sql = """
CREATE VIEW $viewName AS
    SELECT 'something important' as $columnName;
COMMENT ON VIEW $viewName IS '$viewComment';
COMMENT ON COLUMN $viewName.$columnName IS '$columnComment';
"""
        postgres.executeSql(sql)
        postgres.getConnection().commit()

        Database refDatabase = DatabaseFactory.instance.openDatabase(postgres.getConnectionUrl(), postgres.getUsername(), postgres.getPassword(), null, null)

        Database targetDatabase =
                DatabaseFactory.instance.openDatabase(postgres.getConnectionUrl().replace("lbcat", "lbcat2"), postgres.getUsername(), postgres.getPassword(), null, null)

        CommandScope commandScope = new CommandScope(DiffChangelogCommandStep.COMMAND_NAME)
        commandScope.addArgumentValue(DiffCommandStep.REFERENCE_DATABASE_ARG, refDatabase)
        commandScope.addArgumentValue(DiffChangelogCommandStep.CHANGELOG_FILE_ARG, changelogfile)
        commandScope.addArgumentValue(DiffCommandStep.TARGET_DATABASE_ARG, targetDatabase)
        commandScope.addArgumentValue(DiffCommandStep.COMPARE_CONTROL_ARG, CompareControl.STANDARD)
        commandScope.addArgumentValue(DiffChangelogCommandStep.DIFF_OUTPUT_CONTROL_ARG,  new DiffOutputControl())
        OutputStream outputStream = new ByteArrayOutputStream()
        CommandResultsBuilder commandResultsBuilder = new CommandResultsBuilder(commandScope, outputStream)

        then:
        DiffChangelogCommandStep diffChangelogCommandStep = new DiffChangelogCommandStep()
        diffChangelogCommandStep.run(commandResultsBuilder)
        def generatedChangelog = new File(changelogfile)
        def generatedChangelogContents = FileUtil.getContents(generatedChangelog)
        generatedChangelogContents.contains(viewComment)
        generatedChangelogContents.contains(columnComment)

        cleanup:
        try {
            generatedChangelog.delete()
        } catch (Exception ignored) {

        }
    }
}<|MERGE_RESOLUTION|>--- conflicted
+++ resolved
@@ -20,14 +20,11 @@
 import spock.lang.Shared
 import spock.lang.Specification
 
-<<<<<<< HEAD
-=======
 /**
  *
  * Marking this test as IGNORED until it is fixed
  *
  */
->>>>>>> 3e878824
 @Ignore
 @LiquibaseIntegrationTest
 class DiffChangelogTest extends Specification {
