package liquibase.diffchangelog

import liquibase.Scope
import liquibase.command.CommandResultsBuilder
import liquibase.command.CommandScope
import liquibase.command.core.InternalDiffChangelogCommandStep
import liquibase.command.core.InternalDiffCommandStep
import liquibase.database.Database
import liquibase.database.DatabaseFactory
import liquibase.diff.compare.CompareControl
import liquibase.diff.output.DiffOutputControl
import liquibase.extension.testing.testsystem.DatabaseTestSystem
import liquibase.extension.testing.testsystem.TestSystemFactory
import liquibase.extension.testing.testsystem.spock.LiquibaseIntegrationTest
import liquibase.snapshot.SnapshotGeneratorFactory
import liquibase.structure.core.Sequence
import liquibase.util.FileUtil
import liquibase.util.StringUtil
import spock.lang.Shared
import spock.lang.Specification

@LiquibaseIntegrationTest
class DiffChangelogTest extends Specification {

    @Shared
    private DatabaseTestSystem postgres =
            (DatabaseTestSystem) Scope.getCurrentScope().getSingleton(TestSystemFactory.class).getTestSystem("postgresql")

    def "auto increment on varchar column" () {
        when:
        def changelogfile = StringUtil.randomIdentifer(10) + ".sql"
        def sequenceName = StringUtil.randomIdentifer(10)
        def tableName = StringUtil.randomIdentifer(10)
        def sql = """
CREATE SEQUENCE $sequenceName INCREMENT 5 START 100;
CREATE TABLE $tableName ( product_no varchar(20) DEFAULT nextval('$sequenceName'));
"""
<<<<<<< HEAD
        postgres.executeSql(sql)
=======
        def statement = postgres.getConnection().createStatement()
        statement.execute(sql)
        postgres.getConnection().commit()

        Database refDatabase = DatabaseFactory.instance.openDatabase(postgres.getConnectionUrl(), postgres.getUsername(), postgres.getPassword(), null, null)
        boolean b = SnapshotGeneratorFactory.instance.has(new Sequence(null, "public", sequenceName), refDatabase)
        assert b : "The sequence was not created on the database"

        Database targetDatabase =
            DatabaseFactory.instance.openDatabase(postgres.getConnectionUrl().replace("lbcat", "lbcat2"), postgres.getUsername(), postgres.getPassword(), null, null)
>>>>>>> fc6a7bb5

        CommandScope commandScope = new CommandScope(InternalDiffChangelogCommandStep.COMMAND_NAME)
        commandScope.addArgumentValue(InternalDiffCommandStep.REFERENCE_DATABASE_ARG, refDatabase)
        commandScope.addArgumentValue(InternalDiffChangelogCommandStep.CHANGELOG_FILE_ARG, changelogfile)
        commandScope.addArgumentValue(InternalDiffCommandStep.TARGET_DATABASE_ARG, targetDatabase)
        commandScope.addArgumentValue(InternalDiffCommandStep.COMPARE_CONTROL_ARG, CompareControl.STANDARD)
        commandScope.addArgumentValue(InternalDiffChangelogCommandStep.DIFF_OUTPUT_CONTROL_ARG,  new DiffOutputControl())
        OutputStream outputStream = new ByteArrayOutputStream()
        CommandResultsBuilder commandResultsBuilder = new CommandResultsBuilder(commandScope, outputStream)

        then:
        InternalDiffChangelogCommandStep diffChangelogCommandStep = new InternalDiffChangelogCommandStep()
        diffChangelogCommandStep.run(commandResultsBuilder)
        def generatedChangelog = new File(changelogfile)
        def generatedChangelogContents = FileUtil.getContents(generatedChangelog)
        generatedChangelogContents.contains("""CREATE SEQUENCE  IF NOT EXISTS "public"."${sequenceName.toLowerCase()}";""")
        generatedChangelogContents.contains("""CREATE TABLE "public"."${tableName.toLowerCase()}" ("product_no" VARCHAR(20) DEFAULT 'nextval(''''${sequenceName.toLowerCase()}''''::regclass)');""")

        cleanup:
        try {
            generatedChangelog.delete()
        } catch (Exception ignored) {

        }
    }
}<|MERGE_RESOLUTION|>--- conflicted
+++ resolved
@@ -35,9 +35,6 @@
 CREATE SEQUENCE $sequenceName INCREMENT 5 START 100;
 CREATE TABLE $tableName ( product_no varchar(20) DEFAULT nextval('$sequenceName'));
 """
-<<<<<<< HEAD
-        postgres.executeSql(sql)
-=======
         def statement = postgres.getConnection().createStatement()
         statement.execute(sql)
         postgres.getConnection().commit()
@@ -48,7 +45,6 @@
 
         Database targetDatabase =
             DatabaseFactory.instance.openDatabase(postgres.getConnectionUrl().replace("lbcat", "lbcat2"), postgres.getUsername(), postgres.getPassword(), null, null)
->>>>>>> fc6a7bb5
 
         CommandScope commandScope = new CommandScope(InternalDiffChangelogCommandStep.COMMAND_NAME)
         commandScope.addArgumentValue(InternalDiffCommandStep.REFERENCE_DATABASE_ARG, refDatabase)
