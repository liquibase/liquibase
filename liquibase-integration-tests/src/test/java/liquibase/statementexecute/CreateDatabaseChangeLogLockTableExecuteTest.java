package liquibase.statementexecute;

import java.util.List;

import org.junit.Before;
import org.junit.Test;

import liquibase.database.Database;
import liquibase.database.core.DB2Database;
import liquibase.database.core.Db2zDatabase;
import liquibase.database.core.InformixDatabase;
import liquibase.database.core.MSSQLDatabase;
import liquibase.database.core.MariaDBDatabase;
import liquibase.database.core.MySQLDatabase;
import liquibase.database.core.OracleDatabase;
import liquibase.database.core.PostgresDatabase;
import liquibase.database.core.SQLiteDatabase;
import liquibase.database.core.SybaseASADatabase;
import liquibase.database.core.SybaseDatabase;
import liquibase.statement.SqlStatement;
import liquibase.statement.core.CreateDatabaseChangeLogLockTableStatement;

public class CreateDatabaseChangeLogLockTableExecuteTest extends AbstractExecuteTest {
    @Override
    protected List<? extends SqlStatement> setupStatements(Database database) {
        return null;
    }

    @Before
    public void init() {
        this.statementUnderTest = new CreateDatabaseChangeLogLockTableStatement();
    }

    @Test
    public void generateSQLite() throws Exception {

        assertCorrect(new String[]{"create table [databasechangeloglock] (" +
            "[id] int not null, " +
            "[locked] boolean not null, " +
            "[lockgranted] datetime, " +
            "[lockedby] text, " +
            "constraint [pk_databasechangeloglock] primary key ([id]))"}, SQLiteDatabase.class);
    }


    @Test
    public void generateSybase() throws Exception {

        assertCorrect(new String[]{"create table [databasechangeloglock] (" +
            "[id] int not null, " +
            "[locked] bit not null, " +
            "[lockgranted] datetime null, " +
            "[lockexpires] datetime null, " +
            "[lockedby] varchar(255) null, " +
            "[lockedbyid] varchar(36) null, " +
            "constraint [pk_databasechangeloglock] primary key ([id]))"}, SybaseDatabase.class);
    }


    @Test
    public void generateSybaseASADatabase() throws Exception {
        assertCorrect(new String[]{"create table [databasechangeloglock] (" +
            "[id] int not null, " +
            "[locked] bit not null, " +
            "[lockgranted] datetime null, " +
            "[lockexpires] datetime null, " +
            "[lockedby] varchar(255) null, " +
            "[lockedbyid] varchar(36) null, " +
            "constraint [pk_databasechangeloglock] primary key ([id]))"}, SybaseASADatabase.class);
    }


    @Test
    public void generateInformixDatabase() throws Exception {
        assertCorrect(new String[]{"create table [databasechangeloglock] (" +
            "[id] int not null, " +
            "[locked] boolean not null, " +
            "[lockgranted] datetime, " +
            "[lockexpires] datetime, " +
            "[lockedby] varchar(255), " +
            "[lockedbyid] varchar(36), " +
            "primary key (id))"}, InformixDatabase.class);
    }


    @Test
    public void generateMSSQLDatabase() throws Exception {
        assertCorrect(new String[]{"create table [databasechangeloglock] (" +
            "[id] [int] not null, " +
            "[locked] [bit] not null, " +
            "[lockgranted] [datetime2](3), " +
            "[lockexpires] [datetime2](3), " +
            "[lockedby] [nvarchar](255), " +
            "[lockedbyid] [nvarchar](36), " +
            "constraint [pk_databasechangeloglock] primary key ([id]))"}, MSSQLDatabase.class);
    }


    @Test
    public void generateDB2Database() throws Exception {
        assertCorrect(new String[]{"create table [databasechangeloglock] (" +
            "[id] integer not null, " +
            "[locked] smallint not null, " +
            "[lockgranted] timestamp, " +
            "[lockexpires] datetime, " +
            "[lockedby] varchar(255), " +
            "[lockedbyid] varchar(36), " +
            "constraint [pk_dbchgloglock] primary key ([id]))"}, DB2Database.class);
    }


    @Test
    public void generateOracleDatabase() throws Exception {
        assertCorrect(new String[]{"create table databasechangeloglock (" +
<<<<<<< HEAD
            "id integer not null, " +
            "locked number(1) not null, " +
            "lockgranted timestamp, " +
            "[lockexpires] timestamp, " +
            "[lockedby] varchar2(255), " +
            "[lockedbyid] varchar2(36), " +
            "constraint pk_databasechangeloglock primary key (id))"}, OracleDatabase.class);
    }
=======
                "id number(10, 0) not null, " +
                "locked number(1) not null, " +
                "lockgranted timestamp, " +
                "lockedby varchar2(255), " +
                "constraint pk_databasechangeloglock primary key (id))"}, OracleDatabase.class);
>>>>>>> 065f25a9


    @Test
    public void generateMySQLDatabase() throws Exception {
        assertCorrect(new String[]{"create table [databasechangeloglock] (" +
            "[id] int not null, " +
            "[locked] boolean not null, " +
            "[lockgranted] datetime null, " +
            "[lockexpires] datetime null, " +
            "[lockedby] varchar(255) null, " +
            "[lockedbyid] varchar(36) null, " +
            "constraint [pk_databasechangeloglock] primary key ([id]))"}, MySQLDatabase.class);
    }


    @Test
    public void generateMariaDBDatabase() throws Exception {
        assertCorrect(new String[]{"create table [databasechangeloglock] (" +
            "[id] int not null, " +
            "[locked] boolean not null, " +
            "[lockgranted] datetime null, " +
            "[lockexpires] datetime null, " +
            "[lockedby] varchar(255) null, " +
            "[lockedbyid] varchar(36) null, " +
            "constraint [pk_databasechangeloglock] primary key ([id]))"}, MariaDBDatabase.class);
    }


    @Test
    public void generatePostgresDatabase() throws Exception {
        assertCorrect(new String[]{"create table [databasechangeloglock] (" +
            "[id] int not null, " +
            "[locked] boolean not null, " +
            "[lockgranted] datetime, " +
            "[lockexpires] timestamp without time zone, " +
            "[lockedby] varchar(255), " +
            "[lockedbyid] varchar(36), " +
            "constraint [databasechangeloglock_pkey] primary key ([id]))"}, PostgresDatabase.class);
    }


    @Test
    public void generateDb2zDatabase() throws Exception {
        assertCorrect(new String[]{"create table [databasechangeloglock] (" +
            "[id] int not null, " +
            "[locked] boolean not null, " +
            "[lockgranted] datetime, " +
            "[lockexpires] timestamp, " +
            "[lockedby] varchar(255), " +
            "[lockedbyid] varchar(36), " +
            "constraint [pk_dbchgloglock] primary key ([id]))"}, Db2zDatabase.class);
    }


    @Test
    public void generateOtherDatabases() throws Exception {
        // all other RDBMS
        testOnAllExcept("create table [databasechangeloglock] (" +
                "[id] int not null, " +
                "[locked] boolean not null, " +
                "[lockgranted] datetime, " +
                "[lockexpires] datetime, " +
                "[lockedby] varchar(255), " +
                "[lockedbyid] varchar(36), " +
                "constraint [pk_databasechangeloglock] primary key ([id]))",
            SQLiteDatabase.class,
            SybaseDatabase.class,
            SybaseASADatabase.class,
            InformixDatabase.class,
            MSSQLDatabase.class,
            DB2Database.class,
            OracleDatabase.class,
            MySQLDatabase.class,
            MariaDBDatabase.class,
            PostgresDatabase.class,
            Db2zDatabase.class);
    }

}


<|MERGE_RESOLUTION|>--- conflicted
+++ resolved
@@ -35,11 +35,11 @@
     public void generateSQLite() throws Exception {
 
         assertCorrect(new String[]{"create table [databasechangeloglock] (" +
-            "[id] int not null, " +
-            "[locked] boolean not null, " +
-            "[lockgranted] datetime, " +
-            "[lockedby] text, " +
-            "constraint [pk_databasechangeloglock] primary key ([id]))"}, SQLiteDatabase.class);
+                "[id] int not null, " +
+                "[locked] boolean not null, " +
+                "[lockgranted] datetime, " +
+                "[lockedby] text, " +
+                "constraint [pk_databasechangeloglock] primary key ([id]))"}, SQLiteDatabase.class);
     }
 
 
@@ -47,138 +47,130 @@
     public void generateSybase() throws Exception {
 
         assertCorrect(new String[]{"create table [databasechangeloglock] (" +
-            "[id] int not null, " +
-            "[locked] bit not null, " +
-            "[lockgranted] datetime null, " +
-            "[lockexpires] datetime null, " +
-            "[lockedby] varchar(255) null, " +
-            "[lockedbyid] varchar(36) null, " +
-            "constraint [pk_databasechangeloglock] primary key ([id]))"}, SybaseDatabase.class);
+                "[id] int not null, " +
+                "[locked] bit not null, " +
+                "[lockgranted] datetime null, " +
+                "[lockexpires] datetime null, " +
+                "[lockedby] varchar(255) null, " +
+                "[lockedbyid] varchar(36) null, " +
+                "constraint [pk_databasechangeloglock] primary key ([id]))"}, SybaseDatabase.class);
     }
 
 
     @Test
     public void generateSybaseASADatabase() throws Exception {
         assertCorrect(new String[]{"create table [databasechangeloglock] (" +
-            "[id] int not null, " +
-            "[locked] bit not null, " +
-            "[lockgranted] datetime null, " +
-            "[lockexpires] datetime null, " +
-            "[lockedby] varchar(255) null, " +
-            "[lockedbyid] varchar(36) null, " +
-            "constraint [pk_databasechangeloglock] primary key ([id]))"}, SybaseASADatabase.class);
+                "[id] int not null, " +
+                "[locked] bit not null, " +
+                "[lockgranted] datetime null, " +
+                "[lockexpires] datetime null, " +
+                "[lockedby] varchar(255) null, " +
+                "[lockedbyid] varchar(36) null, " +
+                "constraint [pk_databasechangeloglock] primary key ([id]))"}, SybaseASADatabase.class);
     }
 
 
     @Test
     public void generateInformixDatabase() throws Exception {
         assertCorrect(new String[]{"create table [databasechangeloglock] (" +
-            "[id] int not null, " +
-            "[locked] boolean not null, " +
-            "[lockgranted] datetime, " +
-            "[lockexpires] datetime, " +
-            "[lockedby] varchar(255), " +
-            "[lockedbyid] varchar(36), " +
-            "primary key (id))"}, InformixDatabase.class);
+                "[id] int not null, " +
+                "[locked] boolean not null, " +
+                "[lockgranted] datetime, " +
+                "[lockexpires] datetime, " +
+                "[lockedby] varchar(255), " +
+                "[lockedbyid] varchar(36), " +
+                "primary key (id))"}, InformixDatabase.class);
     }
 
 
     @Test
     public void generateMSSQLDatabase() throws Exception {
         assertCorrect(new String[]{"create table [databasechangeloglock] (" +
-            "[id] [int] not null, " +
-            "[locked] [bit] not null, " +
-            "[lockgranted] [datetime2](3), " +
-            "[lockexpires] [datetime2](3), " +
-            "[lockedby] [nvarchar](255), " +
-            "[lockedbyid] [nvarchar](36), " +
-            "constraint [pk_databasechangeloglock] primary key ([id]))"}, MSSQLDatabase.class);
+                "[id] [int] not null, " +
+                "[locked] [bit] not null, " +
+                "[lockgranted] [datetime2](3), " +
+                "[lockexpires] [datetime2](3), " +
+                "[lockedby] [nvarchar](255), " +
+                "[lockedbyid] [nvarchar](36), " +
+                "constraint [pk_databasechangeloglock] primary key ([id]))"}, MSSQLDatabase.class);
     }
 
 
     @Test
     public void generateDB2Database() throws Exception {
         assertCorrect(new String[]{"create table [databasechangeloglock] (" +
-            "[id] integer not null, " +
-            "[locked] smallint not null, " +
-            "[lockgranted] timestamp, " +
-            "[lockexpires] datetime, " +
-            "[lockedby] varchar(255), " +
-            "[lockedbyid] varchar(36), " +
-            "constraint [pk_dbchgloglock] primary key ([id]))"}, DB2Database.class);
+                "[id] integer not null, " +
+                "[locked] smallint not null, " +
+                "[lockgranted] timestamp, " +
+                "[lockexpires] datetime, " +
+                "[lockedby] varchar(255), " +
+                "[lockedbyid] varchar(36), " +
+                "constraint [pk_dbchgloglock] primary key ([id]))"}, DB2Database.class);
     }
 
 
     @Test
     public void generateOracleDatabase() throws Exception {
         assertCorrect(new String[]{"create table databasechangeloglock (" +
-<<<<<<< HEAD
-            "id integer not null, " +
-            "locked number(1) not null, " +
-            "lockgranted timestamp, " +
-            "[lockexpires] timestamp, " +
-            "[lockedby] varchar2(255), " +
-            "[lockedbyid] varchar2(36), " +
-            "constraint pk_databasechangeloglock primary key (id))"}, OracleDatabase.class);
-    }
-=======
                 "id number(10, 0) not null, " +
                 "locked number(1) not null, " +
                 "lockgranted timestamp, " +
-                "lockedby varchar2(255), " +
+                "[lockexpires] timestamp, " +
+                "[lockedby] varchar2(255), " +
+                "[lockedbyid] varchar2(36), " +
                 "constraint pk_databasechangeloglock primary key (id))"}, OracleDatabase.class);
->>>>>>> 065f25a9
+    }
 
 
     @Test
     public void generateMySQLDatabase() throws Exception {
         assertCorrect(new String[]{"create table [databasechangeloglock] (" +
-            "[id] int not null, " +
-            "[locked] boolean not null, " +
-            "[lockgranted] datetime null, " +
-            "[lockexpires] datetime null, " +
-            "[lockedby] varchar(255) null, " +
-            "[lockedbyid] varchar(36) null, " +
-            "constraint [pk_databasechangeloglock] primary key ([id]))"}, MySQLDatabase.class);
+                "[id] int not null, " +
+                "[locked] boolean not null, " +
+                "[lockgranted] datetime null, " +
+                "[lockexpires] datetime null, " +
+                "[lockedby] varchar(255) null, " +
+                "[lockedbyid] varchar(36) null, " +
+                "constraint [pk_databasechangeloglock] primary key ([id]))"}, MySQLDatabase.class);
     }
 
 
     @Test
     public void generateMariaDBDatabase() throws Exception {
         assertCorrect(new String[]{"create table [databasechangeloglock] (" +
-            "[id] int not null, " +
-            "[locked] boolean not null, " +
-            "[lockgranted] datetime null, " +
-            "[lockexpires] datetime null, " +
-            "[lockedby] varchar(255) null, " +
-            "[lockedbyid] varchar(36) null, " +
-            "constraint [pk_databasechangeloglock] primary key ([id]))"}, MariaDBDatabase.class);
+                "[id] int not null, " +
+                "[locked] boolean not null, " +
+                "[lockgranted] datetime null, " +
+                "[lockexpires] datetime null, " +
+                "[lockedby] varchar(255) null, " +
+                "[lockedbyid] varchar(36) null, " +
+                "constraint [pk_databasechangeloglock] primary key ([id]))"}, MariaDBDatabase.class);
     }
 
 
     @Test
     public void generatePostgresDatabase() throws Exception {
         assertCorrect(new String[]{"create table [databasechangeloglock] (" +
-            "[id] int not null, " +
-            "[locked] boolean not null, " +
-            "[lockgranted] datetime, " +
-            "[lockexpires] timestamp without time zone, " +
-            "[lockedby] varchar(255), " +
-            "[lockedbyid] varchar(36), " +
-            "constraint [databasechangeloglock_pkey] primary key ([id]))"}, PostgresDatabase.class);
+                "[id] int not null, " +
+                "[locked] boolean not null, " +
+                "[lockgranted] datetime, " +
+                "[lockexpires] timestamp without time zone, " +
+                "[lockedby] varchar(255), " +
+                "[lockedbyid] varchar(36), " +
+                "constraint [databasechangeloglock_pkey] primary key ([id]))"}, PostgresDatabase.class);
     }
 
 
     @Test
     public void generateDb2zDatabase() throws Exception {
         assertCorrect(new String[]{"create table [databasechangeloglock] (" +
-            "[id] int not null, " +
-            "[locked] boolean not null, " +
-            "[lockgranted] datetime, " +
-            "[lockexpires] timestamp, " +
-            "[lockedby] varchar(255), " +
-            "[lockedbyid] varchar(36), " +
-            "constraint [pk_dbchgloglock] primary key ([id]))"}, Db2zDatabase.class);
+                "[id] int not null, " +
+                "[locked] boolean not null, " +
+                "[lockgranted] datetime, " +
+                "[lockexpires] timestamp, " +
+                "[lockedby] varchar(255), " +
+                "[lockedbyid] varchar(36), " +
+                "constraint [pk_dbchgloglock] primary key ([id]))"}, Db2zDatabase.class);
     }
 
 
@@ -186,24 +178,24 @@
     public void generateOtherDatabases() throws Exception {
         // all other RDBMS
         testOnAllExcept("create table [databasechangeloglock] (" +
-                "[id] int not null, " +
-                "[locked] boolean not null, " +
-                "[lockgranted] datetime, " +
-                "[lockexpires] datetime, " +
-                "[lockedby] varchar(255), " +
-                "[lockedbyid] varchar(36), " +
-                "constraint [pk_databasechangeloglock] primary key ([id]))",
-            SQLiteDatabase.class,
-            SybaseDatabase.class,
-            SybaseASADatabase.class,
-            InformixDatabase.class,
-            MSSQLDatabase.class,
-            DB2Database.class,
-            OracleDatabase.class,
-            MySQLDatabase.class,
-            MariaDBDatabase.class,
-            PostgresDatabase.class,
-            Db2zDatabase.class);
+                        "[id] int not null, " +
+                        "[locked] boolean not null, " +
+                        "[lockgranted] datetime, " +
+                        "[lockexpires] datetime, " +
+                        "[lockedby] varchar(255), " +
+                        "[lockedbyid] varchar(36), " +
+                        "constraint [pk_databasechangeloglock] primary key ([id]))",
+                SQLiteDatabase.class,
+                SybaseDatabase.class,
+                SybaseASADatabase.class,
+                InformixDatabase.class,
+                MSSQLDatabase.class,
+                DB2Database.class,
+                OracleDatabase.class,
+                MySQLDatabase.class,
+                MariaDBDatabase.class,
+                PostgresDatabase.class,
+                Db2zDatabase.class);
     }
 
 }
