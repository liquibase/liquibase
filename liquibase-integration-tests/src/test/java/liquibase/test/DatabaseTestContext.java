--- conflicted
+++ resolved
@@ -1,6 +1,5 @@
 package liquibase.test;
 
-<<<<<<< HEAD
 import java.sql.Connection;
 import java.sql.Driver;
 import java.sql.SQLException;
@@ -16,18 +15,7 @@
 import liquibase.database.Database;
 import liquibase.database.DatabaseConnection;
 import liquibase.database.DatabaseFactory;
-import liquibase.database.core.DB2Database;
-import liquibase.database.core.SQLiteDatabase;
-import liquibase.database.example.ExampleCustomDatabase;
-import liquibase.database.jvm.JdbcConnection;
-import liquibase.dbtest.AbstractIntegrationTest;
-import liquibase.exception.DatabaseException;
-import liquibase.resource.ResourceAccessor;
-import liquibase.sdk.database.MockDatabase;
-=======
-import liquibase.database.*;
 import liquibase.database.core.AbstractDb2Database;
-import liquibase.database.example.ExampleCustomDatabase;
 import liquibase.database.core.SQLiteDatabase;
 import liquibase.database.example.ExampleCustomDatabase;
 import liquibase.database.jvm.JdbcConnection;
@@ -37,12 +25,6 @@
 import liquibase.resource.ResourceAccessor;
 import liquibase.sdk.database.MockDatabase;
 
-import java.sql.Connection;
-import java.sql.Driver;
-import java.sql.SQLException;
-import java.util.*;
->>>>>>> 00fc3a11
-
 public class DatabaseTestContext {
     public static final String ALT_CATALOG = "LIQUIBASEC";
     public static final String ALT_SCHEMA = "LIQUIBASEB";
@@ -50,26 +32,24 @@
     private static final String TEST_DATABASES_PROPERTY = "test.databases";
     private static DatabaseTestContext instance = new DatabaseTestContext();
     private final DatabaseTestURL[] DEFAULT_TEST_DATABASES = new DatabaseTestURL[]{
-    /* @todo Extract all remaining connection string examples into liquibase.integrationtest.properties, then delete this code block. */
-    /*
-            new DatabaseTestURL("Cache","jdbc:Cache://"+AbstractIntegrationTest.getDatabaseServerHostname("Cache")+":1972/liquibase"),
-            new DatabaseTestURL("DB2","jdbc:db2://"+AbstractIntegrationTest.getDatabaseServerHostname("DB2")+":50000/liquibas"),
-            new DatabaseTestURL("Derby","jdbc:derby:liquibase;create=true"),
-            new DatabaseTestURL("FireBird","jdbc:firebirdsql:"+AbstractIntegrationTest.getDatabaseServerHostname("Firebird")+"/3050:c:\\firebird\\liquibase.fdb"),
-        // TODO BST: change back!
-        new DatabaseTestURL("H2","jdbc:h2:mem:liquibase;TRACE_LEVEL_SYSTEM_OUT=3"),
-//            new DatabaseTestURL("H2","jdbc:h2:mem:liquibase;TRACE_LEVEL_SYSTEM_OUT=3"),
-            new DatabaseTestURL("Hsql","jdbc:hsqldb:mem:liquibase"),
-            new DatabaseTestURL("MssqlJtds","jdbc:jtds:sqlserver://"+AbstractIntegrationTest.getDatabaseServerHostname("MSSQL")+";databaseName=liquibase"),
-//            "jdbc:sqlserver://localhost;databaseName=liquibase",
-            new DatabaseTestURL("MySQL","jdbc:mysql://"+AbstractIntegrationTest.getDatabaseServerHostname("mysql")+"/liquibase"),
-            new DatabaseTestURL("Oracle","jdbc:oracle:thin:@"+AbstractIntegrationTest.getDatabaseServerHostname("oracle")+"/XE"),
-//            "jdbc:jtds:sybase://localhost/nathan:5000",
-//            "jdbc:sybase:Tds:"+ InetAddress.getLocalHost().getHostName()+":5000/liquibase",
-            new DatabaseTestURL("SAPDB","jdbc:sapdb://"+AbstractIntegrationTest.getDatabaseServerHostname("sapdb")+"/liquibas"),
-            new DatabaseTestURL("SQLite","jdbc:sqlite:/liquibase.db"),
-            new DatabaseTestURL("SybaseJtds","jdbc:sybase:Tds:"+AbstractIntegrationTest.getDatabaseServerHostname("sybase")+":9810/servicename=prior")
-            */
+        /* @todo Extract all remaining connection string examples into liquibase.integrationtest.properties, then delete this code block. */
+        /*
+                new DatabaseTestURL("Cache","jdbc:Cache://"+AbstractIntegrationTest.getDatabaseServerHostname("Cache")+":1972/liquibase"),
+                new DatabaseTestURL("DB2","jdbc:db2://"+AbstractIntegrationTest.getDatabaseServerHostname("DB2")+":50000/liquibas"),
+                new DatabaseTestURL("Derby","jdbc:derby:liquibase;create=true"),
+                new DatabaseTestURL("FireBird","jdbc:firebirdsql:"+AbstractIntegrationTest.getDatabaseServerHostname("Firebird")+"/3050:c:\\firebird\\liquibase.fdb"),
+                new DatabaseTestURL("H2","jdbc:h2:mem:liquibase"),
+                new DatabaseTestURL("Hsql","jdbc:hsqldb:mem:liquibase"),
+                new DatabaseTestURL("MssqlJtds","jdbc:jtds:sqlserver://"+AbstractIntegrationTest.getDatabaseServerHostname("MSSQL")+";databaseName=liquibase"),
+    //            "jdbc:sqlserver://localhost;databaseName=liquibase",
+                new DatabaseTestURL("MySQL","jdbc:mysql://"+AbstractIntegrationTest.getDatabaseServerHostname("mysql")+"/liquibase"),
+                new DatabaseTestURL("Oracle","jdbc:oracle:thin:@"+AbstractIntegrationTest.getDatabaseServerHostname("oracle")+"/XE"),
+    //            "jdbc:jtds:sybase://localhost/nathan:5000",
+    //            "jdbc:sybase:Tds:"+ InetAddress.getLocalHost().getHostName()+":5000/liquibase",
+                new DatabaseTestURL("SAPDB","jdbc:sapdb://"+AbstractIntegrationTest.getDatabaseServerHostname("sapdb")+"/liquibas"),
+                new DatabaseTestURL("SQLite","jdbc:sqlite:/liquibase.db"),
+                new DatabaseTestURL("SybaseJtds","jdbc:sybase:Tds:"+AbstractIntegrationTest.getDatabaseServerHostname("sybase")+":9810/servicename=prior")
+                */
     };
     private Set<Database> availableDatabases = new HashSet<Database>();
     private Set<Database> allDatabases;
@@ -223,7 +203,7 @@
     }
 
     public DatabaseConnection openDatabaseConnection(String url,
-        String username, String password) throws Exception {
+                                                     String username, String password) throws Exception {
 
         JUnitJDBCDriverClassLoader jdbcDriverLoader = JUnitJDBCDriverClassLoader.getInstance();
         final Driver driver;
@@ -281,7 +261,7 @@
     public Set<Database> getAvailableDatabases() throws Exception {
         if (availableDatabases.isEmpty()) {
             for (DatabaseConnection conn : getAvailableConnections()) {
-                    availableDatabases.add(DatabaseFactory.getInstance().findCorrectDatabaseImplementation(conn));
+                availableDatabases.add(DatabaseFactory.getInstance().findCorrectDatabaseImplementation(conn));
             }
         }
         //Check to don't return closed databases
