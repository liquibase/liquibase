--- conflicted
+++ resolved
@@ -1,6 +1,8 @@
 package liquibase.dbtest;
 
 import groovy.lang.Tuple2;
+
+import java.io.*;
 import java.util.concurrent.TimeUnit;
 import java.util.stream.Collectors;
 import liquibase.*;
@@ -37,11 +39,8 @@
 import liquibase.lockservice.LockServiceFactory;
 import liquibase.logging.LogService;
 import liquibase.logging.Logger;
-<<<<<<< HEAD
 import liquibase.precondition.core.TableExistsPrecondition;
-=======
 import liquibase.logging.core.JavaLogService;
->>>>>>> af0fd024
 import liquibase.resource.FileSystemResourceAccessor;
 import liquibase.resource.ResourceAccessor;
 import liquibase.snapshot.DatabaseSnapshot;
@@ -61,10 +60,6 @@
 import org.junit.Test;
 import org.junit.rules.TemporaryFolder;
 
-import java.io.File;
-import java.io.FileOutputStream;
-import java.io.PrintStream;
-import java.io.StringWriter;
 import java.nio.file.Path;
 import java.sql.Connection;
 import java.sql.DriverManager;
@@ -1106,7 +1101,6 @@
     }
 
     @Test
-<<<<<<< HEAD
     public void testUpdateChangelogChecksum() throws Exception {
        //NOTE: This test does as much to test the handing of the StandardHistoryService.ranChangeSetList cache when the underlying checksums need to be updated as anything
        //NOTE: The end-user behaviour it's replicating is: `liquibase update` with a version that uses an old checksum version then `liquibase update` with the current version
@@ -1130,7 +1124,9 @@
 
         liquibase.getDatabase().getRanChangeSetList();
         liquibase.update(contexts);
-=======
+    }
+
+    @Test
     public void testThatMultipleJVMsCanApplyChangelog() throws Exception {
         clearDatabase();
 
@@ -1224,6 +1220,5 @@
             liquibase.setChangeLogParameter("loginuser", username);
             liquibase.update(contexts);
         }
->>>>>>> af0fd024
     }
 }