package liquibase.dbtest;

import liquibase.*;
import liquibase.change.ColumnConfig;
import liquibase.change.core.LoadDataChange;
import liquibase.changelog.ChangeLogHistoryServiceFactory;
import liquibase.changelog.ChangeSet;
import liquibase.changelog.DatabaseChangeLog;
import liquibase.database.Database;
import liquibase.database.DatabaseConnection;
import liquibase.database.DatabaseFactory;
import liquibase.database.core.OracleDatabase;
import liquibase.database.core.PostgresDatabase;
import liquibase.database.jvm.JdbcConnection;
import liquibase.datatype.DataTypeFactory;
import liquibase.datatype.core.ClobType;
import liquibase.diff.DiffGeneratorFactory;
import liquibase.diff.DiffResult;
import liquibase.diff.compare.CompareControl;
import liquibase.diff.output.DiffOutputControl;
import liquibase.diff.output.changelog.DiffToChangeLog;
import liquibase.diff.output.report.DiffToReport;
import liquibase.exception.ChangeLogParseException;
import liquibase.exception.DatabaseException;
import liquibase.exception.LiquibaseException;
import liquibase.exception.ValidationFailedException;
import liquibase.executor.Executor;
import liquibase.executor.ExecutorService;
import liquibase.extension.testing.testsystem.DatabaseTestSystem;
import liquibase.extension.testing.testsystem.TestSystemFactory;
import liquibase.listener.SqlListener;
import liquibase.lockservice.LockService;
import liquibase.lockservice.LockServiceFactory;
import liquibase.logging.Logger;
import liquibase.precondition.core.TableExistsPrecondition;
import liquibase.resource.DirectoryResourceAccessor;
import liquibase.resource.ResourceAccessor;
import liquibase.snapshot.DatabaseSnapshot;
import liquibase.snapshot.SnapshotControl;
import liquibase.snapshot.SnapshotGeneratorFactory;
import liquibase.statement.InsertExecutablePreparedStatement;
import liquibase.statement.SqlStatement;
import liquibase.statement.core.CreateTableStatement;
import liquibase.statement.core.DropTableStatement;
import liquibase.structure.core.*;
import liquibase.test.DiffResultAssert;
import liquibase.test.JUnitResourceAccessor;
import liquibase.util.RegexMatcher;
import org.junit.After;
import org.junit.Before;
import org.junit.Rule;
import org.junit.Test;
import org.junit.rules.TemporaryFolder;

import java.io.File;
import java.io.FileOutputStream;
import java.io.PrintStream;
import java.io.StringWriter;
import java.nio.file.Path;
import java.sql.Connection;
import java.sql.SQLException;
import java.sql.Statement;
import java.util.*;

import static liquibase.test.SnapshotAssert.assertThat;
import static org.junit.Assert.*;
import static org.junit.Assume.assumeNotNull;

/**
 * Base class for all database integration tests.  There is an AbstractIntegrationTest subclass for each supported database.
 * The database is assumed to exist at the host returned by getDatabaseServerHostname.  Currently this is hardcoded to an integration test server
 * at liquibase world headquarters.  Feel free to change the return value, but don't check it in.  We are going to improve the config of this at some point.
 */
public abstract class AbstractIntegrationTest {

    public static final String ALT_TABLESPACE = "LIQUIBASE2";
    public static final String ALT_SCHEMA = "LBSCHEM2";
    public static final String ALT_CATALOG = "LBCAT2";

    @Rule
    public DatabaseTestSystem testSystem;

    @Rule
    public TemporaryFolder tempDirectory = new TemporaryFolder();
    protected String completeChangeLog;
    protected String contexts = "test, context-b";
    Set<String> emptySchemas = new TreeSet<>();
    Logger logger;
    private final String rollbackChangeLog;
    private final String includedChangeLog;
    private final String encodingChangeLog;
    private final String externalfkInitChangeLog;
    private final String invalidReferenceChangeLog;
    private final String objectQuotingStrategyChangeLog;
    private final String commonChangeLog;
    private Database database;
    private String defaultSchemaName;

    protected AbstractIntegrationTest(String changelogDir, Database dbms) throws Exception {
        this.testSystem = (DatabaseTestSystem) Scope.getCurrentScope().getSingleton(TestSystemFactory.class).getTestSystem(dbms.getShortName());

        this.completeChangeLog = "changelogs/" + changelogDir + "/complete/root.changelog.xml";
        this.rollbackChangeLog = "changelogs/" + changelogDir + "/rollback/rollbackable.changelog.xml";
        this.includedChangeLog = "changelogs/" + changelogDir + "/complete/included.changelog.xml";
        this.encodingChangeLog = "changelogs/common/encoding.changelog.xml";
        this.commonChangeLog = "changelogs/common/common.tests.changelog.xml";
        this.externalfkInitChangeLog= "changelogs/common/externalfk.init.changelog.xml";
        this.invalidReferenceChangeLog= "changelogs/common/invalid.reference.changelog.xml";
        this.objectQuotingStrategyChangeLog = "changelogs/common/object.quoting.strategy.changelog.xml";
        logger = Scope.getCurrentScope().getLog(getClass());

        Scope.setScopeManager(new TestScopeManager());
    }

    private void openConnection() throws Exception {
        DatabaseConnection connection = new JdbcConnection(testSystem.getConnection());

        database = DatabaseFactory.getInstance().findCorrectDatabaseImplementation(connection);
    }

    /**
     * Reset database connection and internal objects before each test.
     * CAUTION! Does not wipe the schemas - if you want that, you must call {@link #clearDatabase()} .
     */
    @Before
    public void setUp() throws Exception {
        // Try to get a connection to the DBMS (or start the embedded DBMS types)
        openConnection();

        // Do not count the test as successful if we skip it because of a failed login. Count it as skipped instead.
        org.junit.Assume.assumeTrue(database != null);

        if (database.supportsTablespaces()) {
            // Use the opportunity to test if the DATABASECHANGELOG table is placed in the correct tablespace
            database.setLiquibaseTablespaceName(ALT_TABLESPACE);
        }
        if (!database.getConnection().getAutoCommit()) {
            database.rollback();
        }

        // If we should test with a custom defaultSchemaName:
        if (getDefaultSchemaName() != null && getDefaultSchemaName().length() > 0) {
            database.setDefaultSchemaName(getDefaultSchemaName());
        }

        SnapshotGeneratorFactory.resetAll();
        Scope.getCurrentScope().getSingleton(ExecutorService.class).reset();

        LockServiceFactory.getInstance().resetAll();
        LockServiceFactory.getInstance().getLockService(database).init();

        ChangeLogHistoryServiceFactory.getInstance().resetAll();
    }

    /**
     * Wipes all Liquibase schemas in the database before testing starts. This includes the DATABASECHANGELOG/LOCK
     * tables.
     */
    protected void wipeDatabase() {
        emptySchemas.clear();
        try {
            // Try to erase the DATABASECHANGELOGLOCK (not: -LOG!) table that might be a leftover from a previously
            // crashed or interrupted integration test.
            // TODO the cleaner solution would be to have a noCachingHasObject() Method in SnapshotGeneratorFactory
            try {
                if (database.getConnection() != null) {
                    String sql = "DROP TABLE " + database.getDatabaseChangeLogLockTableName();
                    for (SqlListener listener : Scope.getCurrentScope().getListeners(SqlListener.class)) {
                        listener.writeSqlWillRun(sql);
                    }
                    ((JdbcConnection) database.getConnection()).getUnderlyingConnection().createStatement().executeUpdate(
                            sql
                    );
                    database.commit();
                }
            } catch (SQLException e) {
                if (database instanceof PostgresDatabase) { // throws "current transaction is aborted" unless we roll back the connection
                    database.rollback();
                }
            }

            SnapshotGeneratorFactory.resetAll();
            LockService lockService = LockServiceFactory.getInstance().getLockService(database);
            emptyTestSchema(CatalogAndSchema.DEFAULT.getCatalogName(), CatalogAndSchema.DEFAULT.getSchemaName(),
                    database);
            SnapshotGeneratorFactory factory = SnapshotGeneratorFactory.getInstance();

            if (database.supportsSchemas()) {
                emptyTestSchema(null, ALT_SCHEMA, database);
            }
            if (supportsAltCatalogTests()) {
                if (database.supportsSchemas() && database.supportsCatalogs()) {
                    emptyTestSchema(ALT_CATALOG, ALT_SCHEMA, database);
                }
            }

            /*
             * There is a special treatment for identifiers in the case when (a) the RDBMS does NOT support
             * schemas AND (b) the RDBMS DOES support catalogs AND (c) someone uses "schemaName=..." in a
             * Liquibase ChangeSet. In this case, AbstractJdbcDatabase.escapeObjectName assumes the author
             * was intending to write "catalog=..." and transparently rewrites the expression.
             * For us, this means that we have to wipe both ALT_SCHEMA and ALT_CATALOG to be sure we
             * are doing a thorough cleanup.
             */
            CatalogAndSchema[] alternativeLocations = new CatalogAndSchema[]{
                new CatalogAndSchema(ALT_CATALOG, null),
                new CatalogAndSchema(null, ALT_SCHEMA),
                new CatalogAndSchema("LBCAT2", database.getDefaultSchemaName()),
                new CatalogAndSchema(null, "LBCAT2"),
                new CatalogAndSchema("lbcat2", database.getDefaultSchemaName()),
                new CatalogAndSchema(null, "lbcat2")
            };
            for (CatalogAndSchema location : alternativeLocations) {
                emptyTestSchema(location.getCatalogName(), location.getSchemaName(), database);
            }

            database.commit();
            SnapshotGeneratorFactory.resetAll();
        } catch (Exception e) {
            throw new RuntimeException(e);
        }
    }

    /**
     * Transforms a given combination of catalogName and schemaName into the standardized format for the given
     * database. If the database has the
     *
     * @param catalogName catalog name (or null)
     * @param schemaName  schema name (or null)
     * @param database    the database where the target might exist
     * @throws LiquibaseException if any problem occurs during the process
     */
    protected void emptyTestSchema(String catalogName, String schemaName, Database database)
            throws LiquibaseException {
        SnapshotGeneratorFactory factory = SnapshotGeneratorFactory.getInstance();

        CatalogAndSchema target = new CatalogAndSchema(catalogName, schemaName).standardize(database);
        Schema schema = new Schema(target.getCatalogName(), target.getSchemaName());
        if (factory.has(schema, database)) {
            if (!emptySchemas.contains(target.toString())) {
                database.dropDatabaseObjects(target);
                emptySchemas.add(target.toString());
            }
        }

    }

    protected boolean supportsAltCatalogTests() {
        return database.supportsCatalogs();
    }

    protected Properties createProperties() {
        return new Properties();
    }

    @After
    public void tearDown() throws Exception {
        if (database != null) {
            if (shouldRollBack()) {
                database.rollback();
            }
            Scope.getCurrentScope().getSingleton(ExecutorService.class).clearExecutor("jdbc", database);
            database.setDefaultSchemaName(null);
            database.setOutputDefaultCatalog(true);
            database.setOutputDefaultSchema(true);
        }
        SnapshotGeneratorFactory.resetAll();
    }

    protected boolean shouldRollBack() {
        return true;
    }

    protected Liquibase createLiquibase(String changeLogFile) throws Exception {
        ResourceAccessor fileOpener = new JUnitResourceAccessor();
        return createLiquibase(changeLogFile, fileOpener);
    }

    private Liquibase createLiquibase(String changeLogFile, ResourceAccessor resourceAccessor) {
        Scope.getCurrentScope().getSingleton(ExecutorService.class).clearExecutor("jdbc", database);
        database.resetInternalState();
        return new Liquibase(changeLogFile, resourceAccessor, database);
    }

    @Test
    public void testSnapshotReportsAllObjectTypes() throws Exception {
        assumeNotNull(this.getDatabase());

        runCompleteChangeLog();
        DatabaseSnapshot snapshot = SnapshotGeneratorFactory.getInstance().createSnapshot(getDatabase().getDefaultSchema(), getDatabase(), new SnapshotControl(getDatabase()));

        assertThatSnapshotReportsAllObjectTypes(snapshot);
    }

    protected void assertThatSnapshotReportsAllObjectTypes(DatabaseSnapshot snapshot) {
        // TODO add more object types
        assertThat(snapshot).containsObject(UniqueConstraint.class, constraint ->
            "UQ_UQTEST1".equalsIgnoreCase(constraint.getName())
            && "CREATETABLENAMEDUQCONST".equalsIgnoreCase(constraint.getRelation().getName())
            && "ID".equalsIgnoreCase(constraint.getColumns().get(0).getName()));
    }

    @Test
    @SuppressWarnings("squid:S2699") // Successful execution qualifies as test success.
    public void testBatchInsert() throws Exception {
        if (this.getDatabase() == null) {
            return;
        }
        clearDatabase();

        createLiquibase("changelogs/common/batchInsert.changelog.xml").update(this.contexts);
        // ChangeLog already contains the verification code
    }

    protected Liquibase runCompleteChangeLog() throws Exception {
        return runChangeLogFile(completeChangeLog);
    }

    protected Liquibase runChangeLogFile(String changeLogFile) throws Exception {
        Liquibase liquibase = createLiquibase(changeLogFile);
        clearDatabase();

        //run again to test changelog testing logic
        liquibase = createLiquibase(changeLogFile);
        liquibase.setChangeLogParameter( "loginuser", testSystem.getUsername());

        try {
            liquibase.update(this.contexts);
        } catch (ValidationFailedException e) {
            e.printDescriptiveError(System.err);
            throw e;
        }
        return liquibase;
    }

    protected CatalogAndSchema[] getSchemasToDrop() throws DatabaseException {
        return new CatalogAndSchema[]{
                new CatalogAndSchema(database.correctObjectName("lbcat2", Catalog.class), database.correctObjectName("lbschem2", Schema.class)),
                new CatalogAndSchema(null, database.getDefaultSchemaName())
        };
    }

    @Test
    @SuppressWarnings("squid:S2699") // Successful execution qualifies as test success.
    public void testRunUpdateOnOldChangelogTableFormat() throws Exception {
        assumeNotNull(this.getDatabase());
        Liquibase liquibase = createLiquibase(completeChangeLog);
        clearDatabase();

        String nullableKeyword = database.requiresExplicitNullForColumns() ? " NULL" : "";

        String sql = "CREATE TABLE " +
                database.escapeTableName(
                        database.getDefaultCatalogName(), database.getDefaultSchemaName(), "DATABASECHANGELOG"
                ) +
                " (id varchar(150) NOT NULL, " +
                "author VARCHAR(150) NOT NULL, " +
                "filename VARCHAR(255) NOT NULL, " +
                "dateExecuted " +
                DataTypeFactory.getInstance().fromDescription(
                        "datetime", database
                ).toDatabaseDataType(database) + " NOT NULL, " +
                "md5sum VARCHAR(32)" + nullableKeyword + ", " +
                "description VARCHAR(255)" + nullableKeyword + ", " +
                "comments VARCHAR(255)" + nullableKeyword + ", " +
                "tag VARCHAR(255)" + nullableKeyword + ", " +
                "liquibase VARCHAR(10)" + nullableKeyword + ", " +
                "PRIMARY KEY (id, author, filename))";
        for (SqlListener listener : Scope.getCurrentScope().getListeners(SqlListener.class)) {
            listener.writeSqlWillRun(sql);
        }

        Connection conn = ((JdbcConnection) database.getConnection()).getUnderlyingConnection();
        boolean savedAcSetting = conn.getAutoCommit();
        conn.setAutoCommit(false);
        conn.createStatement().execute(sql);
        conn.commit();
        conn.setAutoCommit(savedAcSetting);

        liquibase = createLiquibase(completeChangeLog);
        liquibase.setChangeLogParameter( "loginuser", testSystem.getUsername());
        liquibase.update(this.contexts);

    }

    @Test
    public void testOutputChangeLog() throws Exception {
        assumeNotNull(this.getDatabase());

        StringWriter output = new StringWriter();
        Liquibase liquibase;
        clearDatabase();

        liquibase = createLiquibase(completeChangeLog);
        liquibase.setChangeLogParameter("loginuser", testSystem.getUsername());
        liquibase.update(this.contexts, output);

        String outputResult = output.getBuffer().toString();
        assertNotNull("generated output change log must not be empty", outputResult);
        assertTrue("generated output change log is at least 100 bytes long", outputResult.length() > 100);

        // TODO should better written to a file so CI servers can pick it up as test artifacts.
        System.out.println(outputResult);
        assertTrue("create databasechangelog command not found in: \n" + outputResult, outputResult.contains("CREATE TABLE "+database.escapeTableName(database.getLiquibaseCatalogName(), database.getLiquibaseSchemaName(), database.getDatabaseChangeLogTableName())));
        assertTrue("create databasechangeloglock command not found in: \n" + outputResult, outputResult.contains("CREATE TABLE "+database.escapeTableName(database.getLiquibaseCatalogName(), database.getLiquibaseSchemaName(), database.getDatabaseChangeLogLockTableName())));

        assertTrue("generated output contains a correctly encoded Euro sign", outputResult.contains("€"));

        DatabaseSnapshot snapshot = SnapshotGeneratorFactory.getInstance().createSnapshot(database.getDefaultSchema(), database, new SnapshotControl(database));
        assertEquals("no database objects were actually created during creation of the output changelog",
                0, snapshot.get(Schema.class).iterator().next().getDatabaseObjects(Table.class).size());
    }

    /**
     * Drops all supported object types in all testing schemas and the DATABASECHANGELOG table if it resides in a
     * different schema from the test schemas.
     *
     * @throws DatabaseException if something goes wrong during object deletion
     */
    protected void clearDatabase() throws DatabaseException {
        wipeDatabase();
        try {
            Statement statement = null;
            try {
                // only drop the DATABASECHANGELOG table if it really exists.
                if (SnapshotGeneratorFactory.getInstance().has(
                    new Table()
                        .setName(database.getDatabaseChangeLogTableName())
                        .setSchema(new Schema(database.getLiquibaseCatalogName(), database.getLiquibaseSchemaName())),
                        database))
                {
                    statement = ((JdbcConnection) database.getConnection()).getUnderlyingConnection().createStatement();
                    final String sql = "DROP TABLE " +
                            database.escapeTableName(
                                    database.getLiquibaseCatalogName(),
                                    database.getLiquibaseSchemaName(),
                                    database.getDatabaseChangeLogTableName()
                            );
                    for (SqlListener listener : Scope.getCurrentScope().getListeners(SqlListener.class)) {
                        listener.writeSqlWillRun(sql);
                    }
                    statement.execute(sql);
                    database.commit();
                }
            } catch (Exception e) {
                Scope.getCurrentScope().getLog(getClass()).warning("Probably expected error dropping databasechangelog table");
                e.printStackTrace();
                database.rollback();
            } finally {
                if (statement != null) {
                    statement.close();
                }
            }

            // Now drop the DATABASECHANGELOGLOCK table (if it exists)
            try {
                if (SnapshotGeneratorFactory.getInstance().has(
                        new Table()
                                .setName(database.getDatabaseChangeLogLockTableName())
                                .setSchema(new Schema(database.getLiquibaseCatalogName(), database.getLiquibaseSchemaName())),
                        database)) {
                    statement = ((JdbcConnection) database.getConnection()).getUnderlyingConnection().createStatement();
                    String sql = "DROP TABLE " +
                            database.escapeTableName(
                                    database.getLiquibaseCatalogName(),
                                    database.getLiquibaseSchemaName(),
                                    database.getDatabaseChangeLogLockTableName()
                            );
                    for (SqlListener listener : Scope.getCurrentScope().getListeners(SqlListener.class)) {
                        listener.writeSqlWillRun(sql);
                    }
                    statement.execute(sql);
                    database.commit();
                }
            } catch (Exception e) {
                Scope.getCurrentScope().getLog(getClass()).warning("Probably expected error dropping databasechangeloglock table");
                e.printStackTrace();
                database.rollback();
            } finally {
                if (statement != null) {
                    statement.close();
                }
            }
        } catch (SQLException e) {
            throw new DatabaseException(e);
        }

        SnapshotGeneratorFactory.resetAll();
        DatabaseFactory.reset();
    }

    @Test
    @SuppressWarnings("squid:S2699") // Successful execution qualifies as test success.
    public void testUpdateTwice() throws Exception {
        assumeNotNull(this.getDatabase());

        Liquibase liquibase = createLiquibase(completeChangeLog);
        clearDatabase();

        liquibase = createLiquibase(completeChangeLog);
        liquibase.setChangeLogParameter( "loginuser", testSystem.getUsername());
        liquibase.update(this.contexts);
        liquibase.update(this.contexts);
    }

    @Test
    @SuppressWarnings("squid:S2699") // Successful execution qualifies as test success.
    public void testUpdateClearUpdate() throws Exception {
        assumeNotNull(this.getDatabase());

        Liquibase liquibase = createLiquibase(completeChangeLog);
        clearDatabase();

        liquibase = createLiquibase(completeChangeLog);
        liquibase.setChangeLogParameter( "loginuser", testSystem.getUsername());
        liquibase.update(this.contexts);
        clearDatabase();

        liquibase = createLiquibase(completeChangeLog);
        liquibase.setChangeLogParameter( "loginuser", testSystem.getUsername());
        liquibase.update(this.contexts);
    }

    @Test
    @SuppressWarnings("squid:S2699") // Successful execution qualifies as test success.
    public void testRollbackableChangeLog() throws Exception {
        assumeNotNull(this.getDatabase());

        Liquibase liquibase = createLiquibase(rollbackChangeLog);
        clearDatabase();

        liquibase = createLiquibase(rollbackChangeLog);
        liquibase.update(this.contexts);

        liquibase = createLiquibase(rollbackChangeLog);
        liquibase.rollback(new Date(0), this.contexts);

        liquibase = createLiquibase(rollbackChangeLog);
        liquibase.update(this.contexts);

        liquibase = createLiquibase(rollbackChangeLog);
        liquibase.rollback(new Date(0), this.contexts);
    }

    @Test
    @SuppressWarnings("squid:S2699") // Successful execution qualifies as test success.
    public void testRollbackableChangeLogScriptOnExistingDatabase() throws Exception {
        assumeNotNull(this.getDatabase());

        Liquibase liquibase = createLiquibase(rollbackChangeLog);
        clearDatabase();

        liquibase = createLiquibase(rollbackChangeLog);
        liquibase.update(this.contexts);

        StringWriter writer = new StringWriter();

        liquibase = createLiquibase(rollbackChangeLog);
        liquibase.rollback(new Date(0), this.contexts, writer);
    }

    @Test
    @SuppressWarnings("squid:S2699") // Successful execution qualifies as test success.
    public void testRollbackableChangeLogScriptOnFutureDatabase() throws Exception {
        assumeNotNull(this.getDatabase());

        StringWriter writer = new StringWriter();

        Liquibase liquibase = createLiquibase(rollbackChangeLog);
        clearDatabase();

        liquibase = createLiquibase(rollbackChangeLog);
        liquibase.futureRollbackSQL(new Contexts(this.contexts), new LabelExpression(), writer);
    }

    @Test
    @SuppressWarnings("squid:S2699") // Successful execution qualifies as test success.
    public void testTag() throws Exception {
        assumeNotNull(this.getDatabase());

        Liquibase liquibase = createLiquibase(completeChangeLog);
        clearDatabase();

        liquibase = createLiquibase(completeChangeLog);
        liquibase.setChangeLogParameter( "loginuser", testSystem.getUsername());
        liquibase.update(this.contexts);

        liquibase.tag("Test Tag");
    }

    @Test
    public void testDiff() throws Exception {
        assumeNotNull(this.getDatabase());

        runCompleteChangeLog();

        CompareControl compareControl = new CompareControl();
        compareControl.addSuppressedField(Column.class, "defaultValue");  //database returns different data even if the same
        compareControl.addSuppressedField(Column.class, "autoIncrementInformation"); //database returns different data even if the same
        DiffResult diffResult = DiffGeneratorFactory.getInstance().compare(database, database, compareControl);

        try {
            assertTrue("comapring a database with itself should return a result of 'DBs are equal'",
                    diffResult.areEqual());
        } catch (AssertionError e) {
            new DiffToReport(diffResult, System.err).print();
            throw e;
        }
    }

    @Test
    public void testRerunDiffChangeLog() throws Exception {
        assumeNotNull(this.getDatabase());

        for (int run=0; run < 2; run++) { //run once outputting data as insert, once as csv
            boolean outputCsv = run == 1;
            runCompleteChangeLog();

            SnapshotControl snapshotControl = new SnapshotControl(database);

            DatabaseSnapshot originalSnapshot = SnapshotGeneratorFactory.getInstance().createSnapshot(database.getDefaultSchema(), database, snapshotControl);

            CompareControl compareControl = new CompareControl();
            compareControl.addSuppressedField(Column.class, "defaultValue");  //database returns different data even if the same
            compareControl.addSuppressedField(Column.class, "autoIncrementInformation"); //database returns different data even if the same
            if (database instanceof OracleDatabase) {
                compareControl.addSuppressedField(Column.class, "type"); //database returns different nvarchar2 info even though they are the same
                compareControl.addSuppressedField(Column.class, "nullable"); // database returns different nullable on views, e.g. v_person.id
            }
            if (database instanceof PostgresDatabase) {
                compareControl.addSuppressedField(Column.class, "type"); //database returns different nvarchar2 info even though they are the same
            }

            DiffOutputControl diffOutputControl = new DiffOutputControl();
            File tempFile = tempDirectory.getRoot().createTempFile("liquibase-test", ".xml");

            if (outputCsv) {
                diffOutputControl.setDataDir(new File(tempFile.getParentFile(), "liquibase-data").getCanonicalPath().replaceFirst("\\w:",""));
            }

            DiffResult diffResult = DiffGeneratorFactory.getInstance().compare(database, null, compareControl);


            FileOutputStream output = new FileOutputStream(tempFile);
            try {
                new DiffToChangeLog(diffResult, new DiffOutputControl()).print(new PrintStream(output));
                output.flush();
            } finally {
                output.close();
            }

            Liquibase liquibase = createLiquibase(tempFile.getName());
            clearDatabase();

            DatabaseSnapshot emptySnapshot = SnapshotGeneratorFactory.getInstance().createSnapshot(database.getDefaultSchema(), database, new SnapshotControl(database));

            //run again to test changelog testing logic
            liquibase = createLiquibase(tempFile.getName());
            try {
                liquibase.update(this.contexts);
            } catch (ValidationFailedException e) {
                e.printDescriptiveError(System.out);
                throw e;
            }

            DatabaseSnapshot migratedSnapshot = SnapshotGeneratorFactory.getInstance().createSnapshot(database.getDefaultSchema(), database, new SnapshotControl(database));

            DiffResult finalDiffResult = DiffGeneratorFactory.getInstance().compare(originalSnapshot, migratedSnapshot, compareControl);
            try {
                assertTrue("recreating the database from the generated change log should cause both 'before' and " +
                                "'after' snapshots to be equal.",
                        finalDiffResult.areEqual());
            } catch (AssertionError e) {
                new DiffToReport(finalDiffResult, System.err).print();
                throw e;
            }

            //diff to empty and drop all
            DiffResult emptyDiffResult = DiffGeneratorFactory.getInstance().compare(emptySnapshot, migratedSnapshot, compareControl);
            output = new FileOutputStream(tempFile);
            try {
                new DiffToChangeLog(emptyDiffResult, new DiffOutputControl(true, true, true, null)).print(new PrintStream(output));
                output.flush();
            } finally {
                output.close();
            }

            liquibase = createLiquibase(tempFile.getName());
            Scope.getCurrentScope().getLog(getClass()).info("updating from "+tempFile.getCanonicalPath());
            try {
                liquibase.update(this.contexts);
            } catch (LiquibaseException e) {
                throw e;
            }

            DatabaseSnapshot emptyAgainSnapshot = SnapshotGeneratorFactory.getInstance().createSnapshot(database.getDefaultSchema(), database, new SnapshotControl(database));
            assertEquals("a database that was 'updated' to an empty snapshot should only have 2 tables left: " +
                            "the database change log table and the lock table.",
                    2, emptyAgainSnapshot.get(Table.class).size());
            assertEquals("a database that was 'updated' to an empty snapshot should not contain any views.",
                    0, emptyAgainSnapshot.get(View.class).size());
        }
    }

    @Test
    public void testRerunDiffChangeLogAltSchema() throws Exception {
        assumeNotNull(this.getDatabase());
        if (database.getShortName().equalsIgnoreCase("mssql")) {
            return; // not possible on MSSQL.
        }
        if (!database.supportsSchemas()) {
            return;
        }

        Liquibase liquibase = createLiquibase(includedChangeLog);
        database.setDefaultSchemaName("lbschem2");
        clearDatabase();


        LockService lockService = LockServiceFactory.getInstance().getLockService(database);
        lockService.forceReleaseLock();

        liquibase.update(includedChangeLog);

        DatabaseSnapshot originalSnapshot = SnapshotGeneratorFactory.getInstance().createSnapshot(database.getDefaultSchema(), database, new SnapshotControl(database));

        CompareControl compareControl = new CompareControl(
                new CompareControl.SchemaComparison[]{
                        new CompareControl.SchemaComparison(
                                CatalogAndSchema.DEFAULT,
                                new CatalogAndSchema("lbcat2", null)
                        )
                },
                originalSnapshot.getSnapshotControl().getTypesToInclude()
        );
        DiffResult diffResult = DiffGeneratorFactory.getInstance().compare(database, null, compareControl);

        File tempFile = File.createTempFile("liquibase-test", ".xml");

        FileOutputStream output = new FileOutputStream(tempFile);
        try {
            new DiffToChangeLog(diffResult, new DiffOutputControl()).print(new PrintStream(output));
            output.flush();
        } finally {
            output.close();
        }

        liquibase = createLiquibase(tempFile.getName());
        clearDatabase();

        //run again to test changelog testing logic
        Executor executor = Scope.getCurrentScope().getSingleton(ExecutorService.class).getExecutor("jdbc", database);
        try {
            executor.execute(new DropTableStatement("lbcat2", null, database.getDatabaseChangeLogTableName(), false));
        } catch (DatabaseException e) {
            //ok
        }
        try {
            executor.execute(new DropTableStatement("lbcat2", null, database.getDatabaseChangeLogLockTableName(), false));
        } catch (DatabaseException e) {
            //ok
        }
        database.commit();

        DatabaseConnection connection = new JdbcConnection(testSystem.getConnection());
        database = DatabaseFactory.getInstance().findCorrectDatabaseImplementation(connection);
        database.setDefaultSchemaName("lbschem2");
        liquibase = createLiquibase(tempFile.getName());
        try {
            liquibase.update(this.contexts);
        } catch (ValidationFailedException e) {
            e.printDescriptiveError(System.out);
            throw e;
        }

        tempFile.deleteOnExit();

        DatabaseSnapshot finalSnapshot = SnapshotGeneratorFactory.getInstance().createSnapshot(database.getDefaultSchema(), database, new SnapshotControl(database));

        CompareControl finalCompareControl = new CompareControl();
        finalCompareControl.addSuppressedField(Column.class, "autoIncrementInformation");
        DiffResult finalDiffResult = DiffGeneratorFactory.getInstance().compare(originalSnapshot, finalSnapshot, finalCompareControl);
        new DiffToReport(finalDiffResult, System.out).print();
        assertTrue("running the same change log two times against an alternative schema should produce " +
                        "equal snapshots.",
                finalDiffResult.areEqual());
    }

    @Test
    @SuppressWarnings("squid:S2699") // Successful execution qualifies as test success.
    public void testClearChecksums() throws Exception {
        assumeNotNull(this.getDatabase());

        Liquibase liquibase = createLiquibase(completeChangeLog);
        clearDatabase();

        liquibase = createLiquibase(completeChangeLog);
        clearDatabase();

        liquibase = createLiquibase(completeChangeLog);
        liquibase.setChangeLogParameter( "loginuser", testSystem.getUsername());
        liquibase.update(this.contexts);

        liquibase.clearCheckSums();
    }

    @Test
    @SuppressWarnings("squid:S2699") // Successful execution qualifies as test success.
    public void testTagEmptyDatabase() throws Exception {
        assumeNotNull(this.getDatabase());

        Liquibase liquibase = createLiquibase(completeChangeLog);
        clearDatabase();

        liquibase = createLiquibase(completeChangeLog);
        liquibase.checkLiquibaseTables(false, null, new Contexts(), new LabelExpression());
        liquibase.tag("empty");

        liquibase = createLiquibase(rollbackChangeLog);
        liquibase.update(new Contexts());

        liquibase.rollback("empty", new Contexts());

    }

    @Test
    public void testUnrunChangeSetsEmptyDatabase() throws Exception {
        assumeNotNull(this.getDatabase());

        Liquibase liquibase = createLiquibase(completeChangeLog);
        liquibase.setChangeLogParameter( "loginuser", testSystem.getUsername());
        clearDatabase();

        liquibase = createLiquibase(completeChangeLog);
        liquibase.setChangeLogParameter( "loginuser", testSystem.getUsername());
        List<ChangeSet> list = liquibase.listUnrunChangeSets(new Contexts(this.contexts), new LabelExpression());

        assertTrue("querying the changelog table on an empty target should return at least 1 un-run changeset", !list.isEmpty());

    }

<<<<<<< HEAD
    @Test
    @SuppressWarnings("squid:S2699") // Successful execution qualifies as test success.
    public void testAbsolutePathChangeLog() throws Exception {
        assumeNotNull(this.getDatabase());

        String fileUrlToChangeLog = getClass().getResource("/" + includedChangeLog).toString();
        assertTrue(fileUrlToChangeLog.startsWith("file:/"));

        String absolutePathOfChangeLog = fileUrlToChangeLog.replaceFirst("file:\\/", "");
        if (System.getProperty("os.name").startsWith("Windows ")) {
            absolutePathOfChangeLog = absolutePathOfChangeLog.replace('/', '\\');
        } else {
            absolutePathOfChangeLog = "/" + absolutePathOfChangeLog;
        }
        Liquibase liquibase = createLiquibase(absolutePathOfChangeLog, new DirectoryResourceAccessor(File.listRoots()[0]));
        clearDatabase();

        liquibase.update(this.contexts);

        liquibase.update(this.contexts); //try again, make sure there are no errors

        clearDatabase();
    }

=======
>>>>>>> 443bc7fd
    private void dropDatabaseChangeLogTable(String catalog, String schema, Database database) {
        try {
            Scope.getCurrentScope().getSingleton(ExecutorService.class).getExecutor("jdbc", database).execute(
                new DropTableStatement(catalog, schema, database.getDatabaseChangeLogTableName(), false)
            );
        } catch (DatabaseException e) {
            //ok
        }
    }

    @Test
    @SuppressWarnings("squid:S2699") // Successful execution qualifies as test success.
    public void testRollbackToChange() throws Exception {
        assumeNotNull(this.getDatabase());

        Liquibase liquibase = createLiquibase(rollbackChangeLog);
        wipeDatabase();

        liquibase = createLiquibase(rollbackChangeLog);
        liquibase.update(this.contexts);

        liquibase = createLiquibase(rollbackChangeLog);
        liquibase.rollback(8, this.contexts);

        liquibase.tag("testRollbackToChange");

        liquibase = createLiquibase(rollbackChangeLog);
        liquibase.update(this.contexts);

        liquibase = createLiquibase(rollbackChangeLog);
        liquibase.rollback("testRollbackToChange", this.contexts);
    }

    @Test
    @SuppressWarnings("squid:S2699") // Successful execution qualifies as test success.
    public void testDbDoc() throws Exception {
        assumeNotNull(this.getDatabase());

        Liquibase liquibase;
        clearDatabase();

        liquibase = createLiquibase(completeChangeLog);
        liquibase.setChangeLogParameter( "loginuser", testSystem.getUsername());
        liquibase.update(this.contexts);

        Path outputDir = tempDirectory.newFolder().toPath().normalize();
        logger.fine("Database documentation will be written to this temporary folder: " + outputDir);

        liquibase = createLiquibase(completeChangeLog);
        liquibase.setChangeLogParameter( "loginuser", testSystem.getUsername());
        liquibase.generateDocumentation(outputDir.toAbsolutePath().toString(), this.contexts);
    }

    /**
     * Create an SQL script from a changeset which inserts data from CSV files. The first CSV file is encoded in
     * UTF-8, the second is encoded in Latin-1. The test is successful if the CSV data is converted into correct
     * INSERT INTO statements in the final generated SQL file.
     * @throws Exception
     */
    @Test
    public void testEncodingUpdating2SQL() throws Exception {
        assumeNotNull(this.getDatabase());

        Liquibase liquibase = createLiquibase(encodingChangeLog);

        StringWriter writer=new StringWriter();
        liquibase.update(this.contexts,writer);
        assertTrue("Update to SQL preserves encoding",
            new RegexMatcher(writer.toString(), new String[] {
                //For the UTF-8 encoded cvs
                "^.*INSERT.*VALUES.*àèìòùáéíóúÀÈÌÒÙÁÉÍÓÚâêîôûäëïöü.*?\\)",
                "çñ®",
                //For the latin1 one
                "^.*INSERT.*VALUES.*àèìòùáéíóúÀÈÌÒÙÁÉÍÓÚâêîôûäëïöü.*?\\)",
                "çñ®"
            }).allMatchedInSequentialOrder());
    }

    /**
     * Test that diff is capable to detect foreign keys to external schemas that doesn't appear in the changelog
     */
   @Test
   @SuppressWarnings("squid:S2699") // Successful execution qualifies as test success.
   public void testDiffExternalForeignKeys() throws Exception {
       assumeNotNull(this.getDatabase());
       clearDatabase();
       Liquibase liquibase = createLiquibase(externalfkInitChangeLog);
       liquibase.update(contexts);

       DiffResult diffResult = liquibase.diff(database, null, new CompareControl());
       DiffResultAssert.assertThat(diffResult).containsMissingForeignKeyWithName("fk_person_country");
   }

    @Test
    public void testInvalidIncludeDoesntBreakLiquibase() throws Exception {
        assumeNotNull(this.getDatabase());
        Liquibase liquibase = createLiquibase(invalidReferenceChangeLog);
        try {
            liquibase.update(new Contexts());
            fail("Did not fail with invalid include");
        } catch (ChangeLogParseException ignored) {
            //expected
        }

        LockService lockService = LockServiceFactory.getInstance().getLockService(database);
        assertFalse(lockService.hasChangeLogLock());
    }

    @Test
    public void testContextsWithHyphensWorkInFormattedSql() throws Exception {
        assumeNotNull(this.getDatabase());
        Liquibase liquibase = createLiquibase("changelogs/common/sqlstyle/formatted.changelog.sql");
        liquibase.update("hyphen-context-using-sql,camelCaseContextUsingSql");

        SnapshotGeneratorFactory tableSnapshotGenerator = SnapshotGeneratorFactory.getInstance();
        assertTrue(tableSnapshotGenerator.has(new Table().setName("hyphen_context"), database));
        assertTrue(tableSnapshotGenerator.has(new Table().setName("camel_context"), database));
        assertTrue(tableSnapshotGenerator.has(new Table().setName("bar_id"), database));
        assertTrue(tableSnapshotGenerator.has(new Table().setName("foo_id"), database));
    }

    @Test
    @SuppressWarnings("squid:S2699") // Successful execution qualifies as test success.
    public void testObjectQuotingStrategy() throws Exception {
        assumeNotNull(this.getDatabase());
        if (!Arrays.asList("oracle,h2,hsqldb,postgresql,mysql").contains(database.getShortName())) {
            return;
        }

        Liquibase liquibase = createLiquibase(objectQuotingStrategyChangeLog);
        clearDatabase();
        liquibase.update(contexts);
        clearDatabase();
    }

    @Test
    public void testOutputChangeLogIgnoringSchema() throws Exception {
        assumeNotNull(this.getDatabase());

        String schemaName = getDatabase().getDefaultSchemaName();
        if (schemaName == null) {
            return;
        }

        getDatabase().setOutputDefaultSchema(false);
        getDatabase().setOutputDefaultCatalog(false);

        StringWriter output = new StringWriter();
        Liquibase liquibase = createLiquibase(includedChangeLog);
        clearDatabase();

        liquibase = createLiquibase(includedChangeLog);
        liquibase.update(contexts, output);

        String outputResult = output.getBuffer().toString();
        assertNotNull("generated SQL may not be empty", outputResult);
        assertTrue("Expect at least 100 bytes of output in generated SQL", outputResult.length() > 100);
        CharSequence expected = "CREATE TABLE "+getDatabase().escapeTableName(getDatabase().getLiquibaseCatalogName(), getDatabase().getLiquibaseSchemaName(), getDatabase().getDatabaseChangeLogTableName());
        assertTrue("create databasechangelog command not found in: \n" + outputResult, outputResult.contains(expected));
        assertTrue("create databasechangeloglock command not found in: \n" + outputResult, outputResult.contains(expected));
        assertFalse("the schema name '" + schemaName + "' should be ignored\n\n" + outputResult, outputResult.contains
                (schemaName+"."));
    }

    @Test
    public void testGenerateChangeLogWithNoChanges() throws Exception {
        assumeNotNull(this.getDatabase());

        runCompleteChangeLog();

        DiffResult diffResult = DiffGeneratorFactory.getInstance().compare(database, database, new CompareControl());

        DiffToChangeLog changeLogWriter = new DiffToChangeLog(diffResult, new DiffOutputControl(false, false, false, null));
        List<ChangeSet> changeSets = changeLogWriter.generateChangeSets();
        assertEquals("generating two change logs without any changes in between should result in an empty generated " +
                "differential changeset.", 0, changeSets.size());
    }

    @Test
    public void testInsertLongClob() {
        assumeNotNull(this.getDatabase());

        DatabaseChangeLog longClobChangelog = new DatabaseChangeLog();
        ChangeSet longClobInsert = new ChangeSet(longClobChangelog);
        ColumnConfig clobColumn = new ColumnConfig();
        clobColumn.setName("clobColumn");
        clobColumn.setType(LoadDataChange.LOAD_DATA_TYPE.CLOB.name());
        // Oracle database only allows string values of up to 4000 characters
        // so we test that the CLOB insertion is actually done as a CLOB in the JDBC statement
        StringBuilder longClobString = new StringBuilder(4001);
        for (int i=0;i<4001;i++) {
            longClobString.append('a');
        }
        clobColumn.setValue(longClobString.toString());

        CreateTableStatement clobTableCreator = new CreateTableStatement(
                database.getLiquibaseCatalogName(), database.getLiquibaseSchemaName(), "tableWithClob");
        clobTableCreator.addColumn("clobColumn", new ClobType());
        InsertExecutablePreparedStatement insertStatement = new InsertExecutablePreparedStatement(
                database, database.getLiquibaseCatalogName(), database.getLiquibaseSchemaName(),
                "tableWithClob", Arrays.asList(clobColumn),
                longClobInsert, Scope.getCurrentScope().getResourceAccessor());
        try {
            database.execute(new SqlStatement[] {clobTableCreator, insertStatement}, new ArrayList<>());
        } catch(LiquibaseException ex) {
            ex.printStackTrace();
            fail("Long clob insertion failed!");
        }
    }

    @Test
    public void testTableExistsPreconditionTableNameMatch() throws Exception {
        assumeNotNull(this.getDatabase());
        runChangeLogFile(commonChangeLog);

        TableExistsPrecondition precondition = new TableExistsPrecondition();
        precondition.setTableName("standardTypesTest");
        precondition.check(this.getDatabase(), null, null, null);
    }

    protected Database getDatabase(){
        return database;
    }

    public String getDefaultSchemaName() {
        return defaultSchemaName;
    }

    public void setDefaultSchemaName(String defaultSchemaName) {
        this.defaultSchemaName = defaultSchemaName;
    }

    @Test
    public void testUpdateChangelogChecksum() throws Exception {
       //NOTE: This test does as much to test the handing of the StandardHistoryService.ranChangeSetList cache when the underlying checksums need to be updated as anything
       //NOTE: The end-user behaviour it's replicating is: `liquibase update` with a version that uses an old checksum version then `liquibase update` with the current version
        assumeNotNull(this.getDatabase());

        String schemaName = getDatabase().getDefaultSchemaName();
        if (schemaName == null) {
            return;
        }

        getDatabase().setOutputDefaultSchema(false);
        getDatabase().setOutputDefaultCatalog(false);

        Liquibase liquibase = new Liquibase(includedChangeLog, new JUnitResourceAccessor(), database.getConnection());
        liquibase.setChangeLogParameter("loginuser", testSystem.getUsername());
        liquibase.update(contexts);

        Connection conn = ((JdbcConnection) database.getConnection()).getUnderlyingConnection();
        conn.createStatement().execute("update DATABASECHANGELOG set md5sum = '1:xxx'");
        conn.commit();

        liquibase.getDatabase().getRanChangeSetList();
        liquibase.update(contexts);
    }
}<|MERGE_RESOLUTION|>--- conflicted
+++ resolved
@@ -839,33 +839,6 @@
 
     }
 
-<<<<<<< HEAD
-    @Test
-    @SuppressWarnings("squid:S2699") // Successful execution qualifies as test success.
-    public void testAbsolutePathChangeLog() throws Exception {
-        assumeNotNull(this.getDatabase());
-
-        String fileUrlToChangeLog = getClass().getResource("/" + includedChangeLog).toString();
-        assertTrue(fileUrlToChangeLog.startsWith("file:/"));
-
-        String absolutePathOfChangeLog = fileUrlToChangeLog.replaceFirst("file:\\/", "");
-        if (System.getProperty("os.name").startsWith("Windows ")) {
-            absolutePathOfChangeLog = absolutePathOfChangeLog.replace('/', '\\');
-        } else {
-            absolutePathOfChangeLog = "/" + absolutePathOfChangeLog;
-        }
-        Liquibase liquibase = createLiquibase(absolutePathOfChangeLog, new DirectoryResourceAccessor(File.listRoots()[0]));
-        clearDatabase();
-
-        liquibase.update(this.contexts);
-
-        liquibase.update(this.contexts); //try again, make sure there are no errors
-
-        clearDatabase();
-    }
-
-=======
->>>>>>> 443bc7fd
     private void dropDatabaseChangeLogTable(String catalog, String schema, Database database) {
         try {
             Scope.getCurrentScope().getSingleton(ExecutorService.class).getExecutor("jdbc", database).execute(
