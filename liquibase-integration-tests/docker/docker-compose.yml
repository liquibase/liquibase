version: '3.3'

services:
  mysql:
    image: mysql:5
    ports:
      - "33061:3306"
    restart: always
    environment:
      MYSQL_ROOT_PASSWORD: LbRootPass1
      MYSQL_DATABASE: lbcat
      MYSQL_USER: lbuser
      MYSQL_PASSWORD: LiquibasePass1
    networks:
      - integration
    volumes:
      - "./mysql-init.sql:/docker-entrypoint-initdb.d/mysql-init.sql"

  postgres-9:
    image: postgres:9
    ports:
      - "5432:5432"
    restart: always
    environment:
      POSTGRES_PASSWORD: LbRootPass1
      POSTGRES_DB: lbcat
    networks:
      - integration
    volumes:
      - "./postgres-init.sh:/docker-entrypoint-initdb.d/postgres-init.sh"

  #  cockroachdb:
  #    image: cockroachdb/cockroach-unstable:v20.2.0-rc.3
  #    command: start-single-node --logtostderr --insecure
  #    ports:
  #      - "26257:26257"
  #      - "8080:8080"

  mssql:
    container_name: sql-server-db-2019
    image: mcr.microsoft.com/mssql/server:2019-latest
    ports:
      - "14333:1433"
    environment:
      SA_PASSWORD: "LiquibasePass1"
      ACCEPT_EULA: "Y"
    networks:
      - integration
    volumes:
      - "./mssql-init.sh:/docker-entrypoint-initdb.d/mssql-init.sh"
      - "./mssql-init.sql:/docker-entrypoint-initdb.d/mssql-init.sql"
    entrypoint: /bin/bash /docker-entrypoint-initdb.d/mssql-init.sh

  mariadb:
    image: mariadb:10.5
    ports:
      - "33066:3306"
    restart: always
    environment:
      MYSQL_ROOT_PASSWORD: LbRootPass1
      MYSQL_DATABASE: lbcat
      MYSQL_USER: lbuser
      MYSQL_PASSWORD: LiquibasePass1
    networks:
      - integration
    volumes:
      - "./mariadb-init.sql:/docker-entrypoint-initdb.d/mariadb-init.sql"
<<<<<<< HEAD

=======
>>>>>>> 748d235f
networks:
  integration:<|MERGE_RESOLUTION|>--- conflicted
+++ resolved
@@ -65,9 +65,5 @@
       - integration
     volumes:
       - "./mariadb-init.sql:/docker-entrypoint-initdb.d/mariadb-init.sql"
-<<<<<<< HEAD
-
-=======
->>>>>>> 748d235f
 networks:
   integration: