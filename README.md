--- conflicted
+++ resolved
@@ -72,8 +72,6 @@
 [Liquibase Blog](https://www.liquibase.com/blog)
 
 [Get Support & Advanced Features](https://liquibase.com/pricing)
-<<<<<<< HEAD
-=======
 
 .
 
@@ -82,5 +80,4 @@
 1. When a PO (Product Owner) or a Team Leader navigates to Publish a release from here -> https://github.com/liquibase/liquibase/releases/new, the workflow from /workflow/release-published.yml job is triggered. 
 2. When a release is triggered, the workflow file will stop after `Setup` step and an email will be sent out to the list of `approvers` mentioned in job `manual_trigger_deployment`. You can click on the link and perform anyone of the options mentioned in description. 
 3. A minimum of 2 approvers are needed in order for the other jobs such as `deploy_maven`, `deploy_javadocs`, `publish_to_github_packages`, etc to be executed.
-4. When you view the GitHub PR, make sure to verify the version which is being published. It should say something like `Deploying v4.20.0 to sonatype`
->>>>>>> 12de6a36
+4. When you view the GitHub PR, make sure to verify the version which is being published. It should say something like `Deploying v4.20.0 to sonatype`