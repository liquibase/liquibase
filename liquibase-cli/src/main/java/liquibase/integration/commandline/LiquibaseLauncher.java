package liquibase.integration.commandline;

import java.io.File;
import java.net.URL;
import java.net.URLClassLoader;
import java.util.ArrayList;
import java.util.List;
import java.util.Locale;

/**
 * Launcher which builds up the classpath needed to run Liquibase, then calls {@link LiquibaseCommandLine#main(String[])}.
 * <p>
 * It looks for a LIQUIBASE_LAUNCHER_DEBUG env variable to determine if it should log what it is doing to stderr.
 */
public class LiquibaseLauncher {

    private static boolean debug = false;

    public static void main(final String[] args) throws Exception {

        final String debugSetting = System.getenv("LIQUIBASE_LAUNCHER_DEBUG");
        if (debugSetting != null && debugSetting.equals("true")) {
            LiquibaseLauncher.debug = true;
            debug("Debug mode enabled because LIQUIBASE_LAUNCHER_DEBUG is set to " + debugSetting);
        }

        String parentLoaderSetting = System.getenv("LIQUIBASE_LAUNCHER_PARENT_CLASSLOADER");
        if (parentLoaderSetting == null) {
             parentLoaderSetting = "system";
        }
        debug("LIQUIBASE_LAUNCHER_PARENT_CLASSLOADER is set to " + parentLoaderSetting);

        final String liquibaseHomeEnv = System.getenv("LIQUIBASE_HOME");
        debug("LIQUIBASE_HOME: " + liquibaseHomeEnv);
        if (liquibaseHomeEnv == null || liquibaseHomeEnv.equals("")) {
            throw new IllegalArgumentException("Unable to find LIQUIBASE_HOME environment variable");
        }
        File liquibaseHome = new File(liquibaseHomeEnv);

        List<URL> urls = new ArrayList<>();
        urls.add(new File(liquibaseHome, "internal/lib/liquibase-core.jar").toURI().toURL()); //make sure liquibase-core.jar is first in the list

        File[] libDirs = new File[]{
                new File("./liquibase_libs"),
                new File(liquibaseHome, "lib"),
                new File(liquibaseHome, "internal/lib"),
        };

        for (File libDirFile : libDirs) {
            debug("Looking for libraries in " + libDirFile.getAbsolutePath());

            if (!libDirFile.exists()) {
                debug("Skipping directory " + libDirFile.getAbsolutePath() + " because it does not exist");
                continue;
            }
            final File[] files = libDirFile.listFiles();
            if (files == null) {
                debug("Skipping directory " + libDirFile.getAbsolutePath() + " because it does not list files");
                continue;
            }

            for (File lib : files) {
                if (lib.getName().toLowerCase(Locale.US).endsWith(".jar") && !lib.getName().toLowerCase(Locale.US).equals("liquibase-core.jar")) {
                    try {
                        urls.add(lib.toURI().toURL());
                        debug("Added " + lib.getAbsolutePath() + " to classpath");
                    } catch (Exception e) {
                        debug("Error adding " + lib.getAbsolutePath() + ":" + e.getMessage(), e);
                    }
                }
            }

            //add the dir itself
            try {
                urls.add(libDirFile.toURI().toURL());
                debug("Added " + libDirFile.getAbsolutePath() + " to classpath");
            } catch (Exception e) {
                debug("Error adding " + libDirFile.getAbsolutePath() + ":" + e.getMessage(), e);
            }
        }

        if (debug) {
            debug("Final Classpath:");
            for (URL url : urls) {
                debug("  " + url.toString());
            }
        }

<<<<<<< HEAD
        //loading with the regular system classloader includes liquibase.jar in the parent.
        //That causes the parent classloader to load LiqiuabaseCommandLine which makes it not able to access files in the child classloader
        //The system classloader's parent is the boot classloader, which keeps the only classloader with liquibase-core.jar the same as the rest of the classes it needs to access.
        final URLClassLoader classloader = new URLClassLoader(urls.toArray(new URL[0]), ClassLoader.getSystemClassLoader().getParent());
=======
        ClassLoader parentLoader;
        if (parentLoaderSetting.equalsIgnoreCase("system")) {
            //loading with the regular system classloader includes liquibase.jar in the parent.
            //That causes the parent classloader to load LiquibaseCommandLine which makes it not able to access files in the child classloader
            //The system classloader's parent is the boot classloader, which keeps the only classloader with liquibase.jar the same as the rest of the classes it needs to access.
            parentLoader = ClassLoader.getSystemClassLoader().getParent();

        } else if (parentLoaderSetting.equalsIgnoreCase("thread")) {
            parentLoader = Thread.currentThread().getContextClassLoader();
        } else {
            throw new RuntimeException("Unknown LIQUIBASE_LAUNCHER_PARENT_CLASSLOADER value: "+parentLoaderSetting);
        }

        final URLClassLoader classloader = new URLClassLoader(urls.toArray(new URL[0]), parentLoader);
>>>>>>> eb625608
        Thread.currentThread().setContextClassLoader(classloader);

        final Class<?> cli = classloader.loadClass(LiquibaseCommandLine.class.getName());

        cli.getMethod("main", String[].class).invoke(null, new Object[]{args});
    }

    private static void debug(String message) {
        if (debug) {
            debug(message, null);
        }
    }

    private static void debug(String message, Throwable e) {
        if (debug) {
            System.err.println("[LIQUIBASE LAUNCHER DEBUG] " + message);

            if (e != null) {
                e.printStackTrace(System.err);
            }
        }
    }
}<|MERGE_RESOLUTION|>--- conflicted
+++ resolved
@@ -86,17 +86,11 @@
             }
         }
 
-<<<<<<< HEAD
-        //loading with the regular system classloader includes liquibase.jar in the parent.
-        //That causes the parent classloader to load LiqiuabaseCommandLine which makes it not able to access files in the child classloader
-        //The system classloader's parent is the boot classloader, which keeps the only classloader with liquibase-core.jar the same as the rest of the classes it needs to access.
-        final URLClassLoader classloader = new URLClassLoader(urls.toArray(new URL[0]), ClassLoader.getSystemClassLoader().getParent());
-=======
         ClassLoader parentLoader;
         if (parentLoaderSetting.equalsIgnoreCase("system")) {
             //loading with the regular system classloader includes liquibase.jar in the parent.
             //That causes the parent classloader to load LiquibaseCommandLine which makes it not able to access files in the child classloader
-            //The system classloader's parent is the boot classloader, which keeps the only classloader with liquibase.jar the same as the rest of the classes it needs to access.
+            //The system classloader's parent is the boot classloader, which keeps the only classloader with liquibase-core.jar the same as the rest of the classes it needs to access.
             parentLoader = ClassLoader.getSystemClassLoader().getParent();
 
         } else if (parentLoaderSetting.equalsIgnoreCase("thread")) {
@@ -106,7 +100,6 @@
         }
 
         final URLClassLoader classloader = new URLClassLoader(urls.toArray(new URL[0]), parentLoader);
->>>>>>> eb625608
         Thread.currentThread().setContextClassLoader(classloader);
 
         final Class<?> cli = classloader.loadClass(LiquibaseCommandLine.class.getName());
