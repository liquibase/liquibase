package liquibase.integration.commandline;

import liquibase.Scope;
import liquibase.command.CommandResults;
import liquibase.command.CommandScope;
import liquibase.command.CommonArgumentNames;
import liquibase.exception.CommandValidationException;
import liquibase.exception.MissingRequiredArgumentException;
import liquibase.resource.PathHandlerFactory;
import liquibase.util.StringUtil;
import picocli.CommandLine;

import java.io.File;
import java.io.FileOutputStream;
import java.io.OutputStream;
import java.util.ArrayList;
import java.util.List;
import java.util.Set;
import java.util.concurrent.Callable;
import java.util.stream.Collectors;
import java.util.stream.Stream;

class CommandRunner implements Callable<CommandResults> {

    private CommandLine.Model.CommandSpec spec;

    @Override
    public CommandResults call() throws Exception {
        List<String> command = new ArrayList<>();
        command.add(spec.commandLine().getCommandName());

        CommandLine parentCommand = spec.commandLine().getParent();
        while (!parentCommand.getCommandName().equals("liquibase")) {
            command.add(0, parentCommand.getCommandName());
            parentCommand = parentCommand.getParent();
        }

        final String[] commandName = LiquibaseCommandLine.getCommandNames(spec.commandLine());
        for (int i=0; i<commandName.length; i++) {
            commandName[i] = StringUtil.toCamelCase(commandName[i]);
        }

        final CommandScope commandScope = new CommandScope(commandName);
        final String outputFile = LiquibaseCommandLineConfiguration.OUTPUT_FILE.getCurrentValue();
        OutputStream outputStream = null;

        try {
            if (outputFile != null) {
                final PathHandlerFactory pathHandlerFactory = Scope.getCurrentScope().getSingleton(PathHandlerFactory.class);
<<<<<<< HEAD
                outputStream = pathHandlerFactory.openResourceOutputStream(outputFile, false, true);
=======
                outputStream = pathHandlerFactory.openResourceOutputStream(outputFile, true);
>>>>>>> a5b5f8da
                commandScope.setOutput(outputStream);
            }

            return commandScope.execute();
        } catch (CommandValidationException cve) {
            Throwable cause = cve.getCause();
            if (cause instanceof MissingRequiredArgumentException) {
                // This is a list of the arguments which the init project command supports. The thinking here is that if the user
                // forgets to supply one of these arguments, we're going to remind them about the init project command, which
                // can help them figure out what they should be providing here.
                final Set<String> initProjectArguments = Stream.of(CommonArgumentNames.CHANGELOG_FILE, CommonArgumentNames.URL, CommonArgumentNames.USERNAME, CommonArgumentNames.PASSWORD).map(CommonArgumentNames::getArgumentName).collect(Collectors.toSet());
                throw new CommandValidationException(cve.getMessage() + (initProjectArguments.contains(((MissingRequiredArgumentException) cause).getArgumentName()) ? ". If you need to configure new liquibase project files and arguments, run the 'liquibase init project' command." : ""));
            } else {
                throw cve;
            }
        } finally {
            if (outputStream != null) {
                outputStream.flush();
                outputStream.close();
            }
        }
    }

    public void setSpec(CommandLine.Model.CommandSpec spec) {
        this.spec = spec;
    }
}<|MERGE_RESOLUTION|>--- conflicted
+++ resolved
@@ -47,11 +47,7 @@
         try {
             if (outputFile != null) {
                 final PathHandlerFactory pathHandlerFactory = Scope.getCurrentScope().getSingleton(PathHandlerFactory.class);
-<<<<<<< HEAD
-                outputStream = pathHandlerFactory.openResourceOutputStream(outputFile, false, true);
-=======
                 outputStream = pathHandlerFactory.openResourceOutputStream(outputFile, true);
->>>>>>> a5b5f8da
                 commandScope.setOutput(outputStream);
             }
 
