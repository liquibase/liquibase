--- conflicted
+++ resolved
@@ -1108,24 +1108,6 @@
         }
         returnList.add(key);
     }
-<<<<<<< HEAD
-
-    public static class SecureLogFilter implements Filter {
-
-        private LogMessageFilter filter;
-
-        public SecureLogFilter(LogMessageFilter filter) {
-            this.filter = filter;
-        }
-
-        @Override
-        public boolean isLoggable(LogRecord record) {
-            final String filteredMessage = filter.filterMessage(record.getMessage());
-
-            final boolean equals = filteredMessage != null && filteredMessage.equals(record.getMessage());
-            return equals;
-        }
-    }
 
     private static class LiquibaseVersionProvider implements CommandLine.IVersionProvider {
 
@@ -1243,6 +1225,4 @@
         }
     }
 
-=======
->>>>>>> 818022c9
 }