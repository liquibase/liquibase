package liquibase.integration.commandline;

import liquibase.GlobalConfiguration;
import liquibase.Scope;
import liquibase.command.CommandArgumentDefinition;
import liquibase.command.CommandDefinition;
import liquibase.command.CommandFactory;
import liquibase.command.CommandFailedException;
import liquibase.command.core.*;
import liquibase.configuration.ConfigurationDefinition;
import liquibase.configuration.ConfigurationValueProvider;
import liquibase.configuration.ConfiguredValue;
import liquibase.configuration.LiquibaseConfiguration;
import liquibase.configuration.core.DefaultsFileValueProvider;
import liquibase.exception.*;
import liquibase.integration.IntegrationDetails;
import liquibase.license.LicenseInfo;
import liquibase.license.LicenseService;
import liquibase.license.LicenseServiceFactory;
import liquibase.logging.LogService;
import liquibase.logging.core.JavaLogService;
import liquibase.logging.core.LogServiceFactory;
import liquibase.logging.mdc.MdcKey;
import liquibase.logging.mdc.MdcManager;
import liquibase.logging.mdc.MdcObject;
import liquibase.logging.mdc.customobjects.ChangesetsUpdated;
import liquibase.logging.mdc.customobjects.Version;
import liquibase.resource.*;
import liquibase.ui.CompositeUIService;
import liquibase.ui.ConsoleUIService;
import liquibase.ui.LoggerUIService;
import liquibase.ui.UIService;
import liquibase.util.*;
import picocli.CommandLine;

import java.io.*;
import java.lang.reflect.InvocationTargetException;
import java.net.MalformedURLException;
import java.net.URL;
import java.net.URLClassLoader;
import java.nio.file.Path;
import java.nio.file.Paths;
import java.security.AccessController;
import java.security.PrivilegedAction;
import java.time.Duration;
import java.util.*;
import java.util.logging.*;
import java.util.stream.Collectors;
import java.util.stream.Stream;

import static java.util.ResourceBundle.getBundle;
import static liquibase.configuration.LiquibaseConfiguration.REGISTERED_VALUE_PROVIDERS_KEY;
import static liquibase.util.VersionUtils.*;
import static liquibase.util.SystemUtil.isWindows;


public class LiquibaseCommandLine {

    public static final String COMMAND_ARGUMENTS = "commandArguments";

    private final Map<String, String> legacyPositionalArguments;

    /**
     * Arguments that used to be global arguments but are now command-level
     */
    private final Set<String> legacyNoLongerGlobalArguments;

    /**
     * Arguments that used to be command arguments but are now global
     */
    private final Set<String> legacyNoLongerCommandArguments;
    private Level configuredLogLevel;

    private final CommandLine commandLine;
    private Handler fileHandler;

    private final ResourceBundle coreBundle = getBundle("liquibase/i18n/liquibase-core");

    /**
     * Pico's defaultFactory does a lot of reflection, checking for classes we know we don't have.
     * That is slow on older JVMs and impact initial startup time, so do our own factory for performance reasons.
     * It is easy to configure pico to it's default factory, when profiling check for `CommandLine$DefaultFactory` usage
     */
    private CommandLine.IFactory defaultFactory = new CommandLine.IFactory() {
        @Override
        public <K> K create(Class<K> cls) throws Exception {
            return cls.newInstance();
        }
    };

    public static void main(String[] args) {
        //we don't ship jansi, so we know we can disable it without having to do the slow class checking
        System.setProperty("org.fusesource.jansi.Ansi.disable", "true");
        final LiquibaseCommandLine cli = new LiquibaseCommandLine();

        int returnCode = cli.execute(args);

        System.exit(returnCode);
    }

    private void cleanup() {
        if (fileHandler != null) {
            fileHandler.flush();
        }
    }

    public LiquibaseCommandLine() {
        this.legacyPositionalArguments = new HashMap<>();
        this.legacyPositionalArguments.put("calculatechecksum", CalculateChecksumCommandStep.CHANGESET_IDENTIFIER_ARG.getName());
        this.legacyPositionalArguments.put("changelogsynctotag", ChangelogSyncToTagCommandStep.TAG_ARG.getName());
        this.legacyPositionalArguments.put("changelogsynctotagsql", ChangelogSyncToTagSqlCommandStep.TAG_ARG.getName());
        this.legacyPositionalArguments.put("dbdoc", DbDocCommandStep.OUTPUT_DIRECTORY_ARG.getName());
        this.legacyPositionalArguments.put("futurerollbackcountsql", FutureRollbackCountSqlCommandStep.COUNT_ARG.getName());
        this.legacyPositionalArguments.put("futurerollbackfromtagsql", FutureRollbackFromTagSqlCommandStep.TAG_ARG.getName());
        this.legacyPositionalArguments.put("tag", TagCommandStep.TAG_ARG.getName());
        this.legacyPositionalArguments.put("tagexists", TagExistsCommandStep.TAG_ARG.getName());
        this.legacyPositionalArguments.put("rollback", RollbackCommandStep.TAG_ARG.getName());
        this.legacyPositionalArguments.put("rollbacksql", RollbackSqlCommandStep.TAG_ARG.getName());
        this.legacyPositionalArguments.put("rollbacktodate", RollbackToDateCommandStep.DATE_ARG.getName());
        this.legacyPositionalArguments.put("rollbacktodatesql", RollbackToDateSqlCommandStep.DATE_ARG.getName());
        this.legacyPositionalArguments.put("rollbackcount", RollbackCountCommandStep.COUNT_ARG.getName());
        this.legacyPositionalArguments.put("rollbackcountsql", RollbackCountSqlCommandStep.COUNT_ARG.getName());
        this.legacyPositionalArguments.put("updatecount", UpdateCountCommandStep.COUNT_ARG.getName());
        this.legacyPositionalArguments.put("updatecountsql", UpdateCountSqlCommandStep.COUNT_ARG.getName());
        this.legacyPositionalArguments.put("updatetotag", UpdateToTagCommandStep.TAG_ARG.getName());
        this.legacyPositionalArguments.put("updatetotagsql", UpdateToTagSqlCommandStep.TAG_ARG.getName());

        this.legacyNoLongerGlobalArguments = Stream.of(
                "username",
                "password",
                "url",
                "outputDefaultSchema",
                "outputDefaultCatalog",
                "changelogFile",
                "contexts",
                "labels",
                "diffTypes",
                "changesetAuthor",
                "changesetContext",
                "dataOutputDirectory",
                "referenceDriver",
                "referenceUrl",
                "referenceUsername",
                "referencePassword",
                "referenceDefaultCatalogName",
                "referenceDefaultSchemaName",
                "excludeObjects",
                "includeCatalog",
                "includeObjects",
                "includeSchema",
                "includeTablespace",
                "outputSchemasAs",
                "referenceSchemas",
                "schemas",
                "snapshotFormat",
                "sqlFile",
                "delimiter",
                "rollbackScript",
                "overwriteOutputFile",
                "changeExecListenerClass",
                "changeExecListenerPropertiesFile",
                "defaultSchemaName",
                "defaultCatalogName"
        ).collect(Collectors.toSet());

        this.legacyNoLongerCommandArguments = Stream.of(
                "databaseClass",
                "liquibaseCatalogName",
                "liquibaseSchemaName",
                "databaseChangeLogTableName",
                "databaseChangeLogLockTableName",
                "classpath",
                "propertyProviderClass",
                "promptForNonLocalDatabase",
                "includeSystemClasspath",
                "defaultsFile",
                "currentDateTimeFunction",
                "logLevel",
                "logFile",
                "outputFile",
                "liquibaseProLicenseKey",
                "outputFileEncoding",
                "outputLineSeparator"
        ).collect(Collectors.toSet());

        this.commandLine = buildPicoCommandLine();
    }

    private CommandLine buildPicoCommandLine() {
        final CommandLine.Model.CommandSpec rootCommandSpec = CommandLine.Model.CommandSpec.wrapWithoutInspection(null, defaultFactory);
        rootCommandSpec.name("liquibase");
        configureHelp(rootCommandSpec, true);
        rootCommandSpec.subcommandsCaseInsensitive(true);


        rootCommandSpec.usageMessage()
                .customSynopsis("liquibase [GLOBAL OPTIONS] [COMMAND] [COMMAND OPTIONS]\nCommand-specific help: \"liquibase <command-name> --help\"")
                .optionListHeading("\nGlobal Options\n")
                .commandListHeading("\nCommands\n")
        ;


        CommandLine commandLine = new CommandLine(rootCommandSpec, defaultFactory)
                .setCaseInsensitiveEnumValuesAllowed(true)
                .setOptionsCaseInsensitive(true)
                .setUsageHelpAutoWidth(true);

        addGlobalArguments(commandLine);

        for (CommandDefinition commandDefinition : getCommands()) {
            addSubcommand(commandDefinition, commandLine);
        }

        commandLine.setExecutionExceptionHandler((ex, commandLine1, parseResult) -> LiquibaseCommandLine.this.handleException(ex));

        commandLine.setUsageHelpAutoWidth(true);

        return commandLine;
    }

    protected int handleException(Throwable exception) {
        Throwable cause = exception;

        String uiMessage = "";
        while (cause != null) {
            String newMessage = StringUtil.trimToNull(cleanExceptionMessage(cause.getMessage()));
            if (newMessage != null) {
                if (!uiMessage.contains(newMessage)) {
                    if (!uiMessage.equals("")) {
                        uiMessage += System.lineSeparator() + "  - Caused by: ";
                    }
                    uiMessage += newMessage;
                }
            }

            cause = cause.getCause();
        }

        if (StringUtils.isEmpty(uiMessage)) {
            uiMessage = exception.getClass().getName();
        }

        //
        // For LiquibaseException, we can control the logging level
        //
        Level level = determineLogLevel(exception);

        if (showExceptionInLog(exception)) {
            Scope.getCurrentScope().getLog(getClass()).log(level, uiMessage, exception);
        }

        boolean printUsage = false;
        try (final StringWriter suggestionWriter = new StringWriter();
             PrintWriter suggestionsPrintWriter = new PrintWriter(suggestionWriter)) {
            if (exception instanceof CommandLine.ParameterException) {
                if (exception instanceof CommandLine.UnmatchedArgumentException) {
                    System.err.println("Unexpected argument(s): " + StringUtil.join(((CommandLine.UnmatchedArgumentException) exception).getUnmatched(), ", "));
                } else {
                    System.err.println("Error parsing command line: " + uiMessage);
                }
                CommandLine.UnmatchedArgumentException.printSuggestions((CommandLine.ParameterException) exception, suggestionsPrintWriter);

                printUsage = true;
            } else if (exception instanceof IllegalArgumentException
                    || exception instanceof CommandValidationException
                    || exception instanceof CommandLineParsingException) {
                System.err.println("Error parsing command line: " + uiMessage);
                printUsage = true;
            } else if (exception.getCause() instanceof CommandFailedException) {
                System.err.println(uiMessage);
            } else {
                System.err.println("\nUnexpected error running Liquibase: " + uiMessage);
                System.err.println();

                if (Level.OFF.equals(this.configuredLogLevel)) {
                    System.err.println("For more information, please use the --log-level flag");
                } else {
                    if (LiquibaseCommandLineConfiguration.LOG_FILE.getCurrentValue() == null) {
                        exception.printStackTrace(System.err);
                    }
                }
            }

            if (printUsage) {
                System.err.println();
                System.err.println("For detailed help, try 'liquibase --help' or 'liquibase <command-name> --help'");
            }

            suggestionsPrintWriter.flush();
            final String suggestions = suggestionWriter.toString();
            if (!suggestions.isEmpty()) {
                System.err.println();
                System.err.println(suggestions);
            }
        } catch (IOException e) {
            Scope.getCurrentScope().getLog(getClass()).warning("Error closing stream: " + e.getMessage(), e);
        }
        Throwable exitCodeException = ExceptionUtil.findExceptionInCauseChain(exception, ExitCodeException.class);
        if (exitCodeException != null) {
            Integer exitCode = ((ExitCodeException) exitCodeException.getCause()).getExitCode();
            if (exitCode != null) {
                return exitCode;
            }
        }
        return 1;
    }

    //
    // Honor the expected flag on a CommandFailedException
    //
    private boolean showExceptionInLog(Throwable exception) {
        Throwable t = exception;
        while (t != null) {
            if (t instanceof CommandFailedException && ((CommandFailedException) t).isExpected()) {
                return false;
            }
            t = t.getCause();
        }
        return true;
    }

    //
    // Look for a logLevel setting on any LiquibaseException
    // and use that for the Level to pass to the logger.
    // The lowest level of the exception stack will be used.
    //
    private Level determineLogLevel(Throwable throwable) {
        //
        // Default to severe
        //
        if (throwable == null) {
            return Level.SEVERE;
        }
        Level returnLevel = Level.SEVERE;
        Throwable t = throwable;
        while (t != null) {
            if (t instanceof LiquibaseException && ((LiquibaseException)t).getLogLevel() != null) {
                returnLevel = ((LiquibaseException)t).getLogLevel();
            }
            t = t.getCause();
        }
        return returnLevel;
    }

    protected String cleanExceptionMessage(String message) {
        if (message == null) {
            return null;
        }

        String originalMessage;
        do {
            originalMessage = message;
            message = message.replaceFirst("^[\\w.]*Exception: ", "");
            message = message.replaceFirst("^[\\w.]*Error: ", "");
        } while (!originalMessage.equals(message));

        message = message.replace("Unexpected error running Liquibase: ", "");
        return message;
    }

    public int execute(String[] args) {
        try {
            final String[] finalArgs = adjustLegacyArgs(args);

            configureLogging(Level.OFF, null);

            Main.runningFromNewCli = true;

            final List<ConfigurationValueProvider> valueProviders = registerValueProviders(finalArgs);
            LogService newLogService = Scope.child(Collections.singletonMap(REGISTERED_VALUE_PROVIDERS_KEY, true), () -> {
                // Get a new log service after registering the value providers, since the log service might need to load parameters using newly registered value providers.
                return Scope.getCurrentScope().getSingleton(LogServiceFactory.class).getDefaultLogService();
            });

            return Scope.child(Collections.singletonMap(Scope.Attr.logService.name(), newLogService), () -> {
                addEmptyMdcValues();
                try {
                    return Scope.child(configureScope(args), () -> {

                        if (!LiquibaseCommandLineConfiguration.SHOULD_RUN.getCurrentValue()) {
                            Scope.getCurrentScope().getUI().sendErrorMessage((
                                    String.format(coreBundle.getString("did.not.run.because.param.was.set.to.false"),
                                            LiquibaseCommandLineConfiguration.SHOULD_RUN.getCurrentConfiguredValue().getProvidedValue().getActualKey())));
                            return 0;
                        }

                        configureVersionInfo();

                        if (!wasHelpOrVersionRequested()) {
                            Scope.getCurrentScope().getUI().sendMessage(CommandLineUtils.getBanner());
                            Scope.getCurrentScope().getUI().sendMessage(String.format(coreBundle.getString("version.number"), LiquibaseUtil.getBuildVersionInfo()));

                            final LicenseService licenseService = Scope.getCurrentScope().getSingleton(LicenseServiceFactory.class).getLicenseService();
                            if (licenseService == null) {
                                Scope.getCurrentScope().getUI().sendMessage("WARNING: License service not loaded, cannot determine Liquibase Pro license status. Please consider re-installing Liquibase to include all dependencies. Continuing operation without Pro license.");
                            } else {
                                Scope.getCurrentScope().getUI().sendMessage(licenseService.getLicenseInfo());
                            }
                        }

                        enableMonitoring();
                        logMdcData();
                        int response = commandLine.execute(finalArgs);

                        if (!wasHelpOrVersionRequested()) {
                            final ConfiguredValue<String> logFile = LiquibaseCommandLineConfiguration.LOG_FILE.getCurrentConfiguredValue();
                            if (logFile.found()) {
                                Scope.getCurrentScope().getUI().sendMessage("Logs saved to " + logFile.getValue());
                            }

                            final ConfiguredValue<String> outputFile = LiquibaseCommandLineConfiguration.OUTPUT_FILE.getCurrentConfiguredValue();
                            if (outputFile.found()) {
                                Scope.getCurrentScope().getUI().sendMessage("Output saved to " + outputFile.getValue());
                            }

                            if (response == 0) {
                                final List<CommandLine> commandList = commandLine.getParseResult().asCommandLineList();
                                final String commandName = StringUtil.join(getCommandNames(commandList.get(commandList.size() - 1)), " ");
                                Scope.getCurrentScope().getUI().sendMessage("Liquibase command '" + commandName + "' was executed successfully.");
                            }
                        }


                        return response;
                    });
                } finally {
                    final LiquibaseConfiguration liquibaseConfiguration = Scope.getCurrentScope().getSingleton(LiquibaseConfiguration.class);

                    for (ConfigurationValueProvider provider : valueProviders) {
                        liquibaseConfiguration.unregisterProvider(provider);
                    }

                    LogUtil.setPersistedMdcKeysToEmptyString();
                }
            });
        } catch (Throwable e) {
            handleException(e);
            return 1;
        } finally {
            cleanup();
        }
    }

    private void addEmptyMdcValues() {
        if (LiquibaseCommandLineConfiguration.ADD_EMPTY_MDC_VALUES.getCurrentValue()) {
            Scope.getCurrentScope().addMdcValue(MdcKey.DEPLOYMENT_ID, "");
            Scope.getCurrentScope().addMdcValue(MdcKey.DEPLOYMENT_OUTCOME, "NOOP");
            Scope.getCurrentScope().addMdcValue(MdcKey.DEPLOYMENT_OUTCOME_COUNT, "0");
            Scope.getCurrentScope().addMdcValue(MdcKey.ROWS_AFFECTED, "0");
            Scope.getCurrentScope().addMdcValue(MdcKey.CHANGELOG_FILE, "");
            LogUtil.setPersistedMdcKeysToEmptyString();
            Scope.getCurrentScope().addMdcValue(MdcKey.CHANGESET_OUTCOME, "NOOP");
            Scope.getCurrentScope().addMdcValue(MdcKey.CHANGESETS_UPDATED, new ChangesetsUpdated());
            Scope.getCurrentScope().addMdcValue(MdcKey.OPERATION_START_TIME, "");
            Scope.getCurrentScope().addMdcValue(MdcKey.OPERATION_STOP_TIME, "");
            Scope.getCurrentScope().addMdcValue(MdcKey.LIQUIBASE_SYSTEM_NAME, "");
            Scope.getCurrentScope().addMdcValue(MdcKey.LIQUIBASE_SYSTEM_USER, "", false);
            Scope.getCurrentScope().addMdcValue(MdcKey.LIQUIBASE_TARGET_URL, "");
            Scope.getCurrentScope().addMdcValue(MdcKey.LIQUIBASE_VERSION, "");
            Scope.getCurrentScope().addMdcValue(MdcKey.LIQUIBASE_SCHEMA_NAME, "");
            Scope.getCurrentScope().addMdcValue(MdcKey.LIQUIBASE_CATALOG_NAME, "");
        }
    }

    /**
     * Log MDC data related to Liquibase system information.
     */
    private void logMdcData() throws IOException {
        MdcManager mdcManager = Scope.getCurrentScope().getMdcManager();
        String localHostName = NetUtil.getLocalHostName();
        Scope.getCurrentScope().addMdcValue(MdcKey.LIQUIBASE_SYSTEM_USER, System.getProperty("user.name"), false);
        try (MdcObject version = mdcManager.put(MdcKey.LIQUIBASE_VERSION, LiquibaseUtil.getBuildVersion());
             MdcObject systemName = mdcManager.put(MdcKey.LIQUIBASE_SYSTEM_NAME, localHostName);
             // The host name here is purposefully the same as the system name. The system name is retained for backwards compatibility.
             MdcObject hostName = mdcManager.put(MdcKey.LIQUIBASE_HOST_NAME, localHostName)) {
            Scope.getCurrentScope().getLog(getClass()).info("Starting command execution.");
        }
    }

    protected void enableMonitoring() {
        final liquibase.logging.Logger log = Scope.getCurrentScope().getLog(getClass());

        try {
            final String monitorPerformanceValue = LiquibaseCommandLineConfiguration.MONITOR_PERFORMANCE.getCurrentValue();
            if (monitorPerformanceValue == null || monitorPerformanceValue.equalsIgnoreCase("false")) {
                log.fine("Performance monitoring disabled");
                return;
            }

            if (!SystemUtil.isAtLeastJava11()) {
                Scope.getCurrentScope().getUI().sendMessage("Performance monitoring requires Java 11 or greater. Version " + SystemUtil.getJavaVersion() + " is not supported.");
                return;
            }


            String filename = monitorPerformanceValue;
            if (filename.equalsIgnoreCase("true")) {
                filename = "liquibase-" + new ISODateFormat().format(new Date()).replaceAll("\\W", "_") + ".jfr";
            }
            if (!filename.endsWith(".jfr")) {
                filename = filename + ".jfr";
            }

            final Class<?> configurationClass = Class.forName("jdk.jfr.Configuration");
            final Class<?> recordingClass = Class.forName("jdk.jfr.Recording");
            Object configuration = configurationClass.getMethod("getConfiguration", String.class).invoke(null, "profile");
            Object recording = recordingClass.getConstructor(configurationClass).newInstance(configuration);
            recordingClass.getMethod("setMaxSize", long.class).invoke(recording, 0L);
            recordingClass.getMethod("setMaxAge", Duration.class).invoke(recording, (Duration) null);
            recordingClass.getMethod("setDumpOnExit", boolean.class).invoke(recording, true);
            recordingClass.getMethod("setToDisk", boolean.class).invoke(recording, true);

            recordingClass.getMethod("disable", String.class).invoke(recording, "jdk.InitialEnvironmentVariable");
            recordingClass.getMethod("disable", String.class).invoke(recording, "jdk.InitialSystemProperty");
            recordingClass.getMethod("disable", String.class).invoke(recording, "jdk.SystemProcess");
            recordingClass.getMethod("disable", String.class).invoke(recording, "jdk.JVMInformation");

            final File filePath = new File(filename).getAbsoluteFile();
            filePath.getParentFile().mkdirs();

            recordingClass.getMethod("setDestination", Path.class).invoke(recording, filePath.toPath());
            recordingClass.getMethod("start").invoke(recording);

            Scope.getCurrentScope().getUI().sendMessage("Saving performance data to " + filePath.getAbsolutePath());
        } catch (Throwable e) {
            final String message = "Error enabling performance monitoring: " + e.getMessage();
            Scope.getCurrentScope().getUI().sendMessage(message);
            log.warning(message, e);
        }
    }

    private boolean wasHelpOrVersionRequested() {
        CommandLine.ParseResult parseResult = commandLine.getParseResult();

        while (parseResult != null) {
            if (parseResult.isUsageHelpRequested() || parseResult.isVersionHelpRequested()) {
                return true;
            }
            parseResult = parseResult.subcommand();
        }

        return false;
    }

    private Map<String, String> addJavaPropertiesToChangelogParameters() {
        CommandLine.ParseResult subcommandParseResult = commandLine.getParseResult();
        while (subcommandParseResult.hasSubcommand()) {
            subcommandParseResult = subcommandParseResult.subcommand();
        }

        Map<String, String> changelogParameters = subcommandParseResult.matchedOptionValue("-D", new HashMap<>());
        if (changelogParameters.size() != 0) {
            Main.newCliChangelogParameters = changelogParameters;
        }
        return changelogParameters;
    }

    protected String[] adjustLegacyArgs(String[] args) {
        List<String> returnArgs = new ArrayList<>();


        final ListIterator<String> iterator = Arrays.asList(args).listIterator();
        while (iterator.hasNext()) {
            String arg = iterator.next();
            String argAsKey = arg.replace("-", "").toLowerCase();

            if (arg.startsWith("-")) {
                returnArgs.add(arg);
            } else {
                final String legacyTag = this.legacyPositionalArguments.get(argAsKey);
                if (legacyTag == null) {
                    returnArgs.add(arg);
                } else {
                    returnArgs.add(arg);

                    String value = " ";
                    while (iterator.hasNext()) {
                        arg = iterator.next();
                        if (arg.startsWith("-")) {
                            iterator.previous();
                            break;
                        } else {
                            value += arg + " ";
                        }
                    }

                    value = StringUtil.trimToNull(value);
                    if (value != null) {
                        returnArgs.add("--" + legacyTag);
                        returnArgs.add(value);
                    }
                }
            }
        }

        return returnArgs.toArray(new String[0]);
    }

    static String[] getCommandNames(CommandLine parseResult) {
        List<String> returnList = new ArrayList<>();
        while (!parseResult.getCommandName().equals("liquibase")) {
            returnList.add(0, parseResult.getCommandName());
            parseResult = parseResult.getParent();
        }

        return returnList.toArray(new String[0]);
    }

    private List<ConfigurationValueProvider> registerValueProviders(String[] args) throws IOException {
        final LiquibaseConfiguration liquibaseConfiguration = Scope.getCurrentScope().getSingleton(LiquibaseConfiguration.class);
        List<ConfigurationValueProvider> returnList = new ArrayList<>();

        final CommandLineArgumentValueProvider argumentProvider = new CommandLineArgumentValueProvider(commandLine.parseArgs(args));
        liquibaseConfiguration.registerProvider(argumentProvider);
        returnList.add(argumentProvider);

        final ConfiguredValue<String> defaultsFileConfig = LiquibaseCommandLineConfiguration.DEFAULTS_FILE.getCurrentConfiguredValue();
        /*
         * The installed licenses are cleared from the license service. Clearing the licenses
         * forces the license service to reinstall the licenses.
         *
         * The call to LiquibaseCommandLineConfiguration.DEFAULTS_FILE.getCurrentConfiguredValue() above will check
         * the environment variables for a value, and that requires a valid license. Thus, if the user has a license
         * key specified in both an environment variable and in their defaults file (using different property names),
         * the value in the defaults file will not be seen, despite it possibly being more preferred than the value
         * in the environment variable, because the DefaultsFileValueProvider hasn't been registered yet.
         */
        LicenseServiceFactory licenseServiceFactory = Scope.getCurrentScope().getSingleton(LicenseServiceFactory.class);
        if (licenseServiceFactory != null) {
            LicenseService licenseService = licenseServiceFactory.getLicenseService();
            if (licenseService != null) {
                licenseService.reset();
            }
        }

        final PathHandlerFactory pathHandlerFactory = Scope.getCurrentScope().getSingleton(PathHandlerFactory.class);
        String defaultsFileConfigValue = defaultsFileConfig.getValue();
        Resource resource = pathHandlerFactory.getResource(defaultsFileConfigValue);
        if (resource.exists()) {
            try (InputStream defaultsStream = resource.openInputStream()) {
                if (defaultsStream != null) {
                    final DefaultsFileValueProvider fileProvider = new DefaultsFileValueProvider(defaultsStream, "File exists at path " + defaultsFileConfigValue);
                    liquibaseConfiguration.registerProvider(fileProvider);
                    returnList.add(fileProvider);
                }
            }
        } else {
            InputStream inputStreamOnClasspath = Thread.currentThread().getContextClassLoader().getResourceAsStream(defaultsFileConfigValue);
            if (inputStreamOnClasspath == null) {
                Scope.getCurrentScope().getLog(getClass()).fine("Cannot find defaultsFile " + defaultsFileConfigValue);
                if (!defaultsFileConfig.wasDefaultValueUsed()) {
                            //can't use UI since it's not configured correctly yet
                    if (GlobalConfiguration.STRICT.getCurrentValue()) {
                        throw new UnexpectedLiquibaseException("ERROR: The file '"+defaultsFileConfigValue+"' was not found. The global argument 'strict' is enabled, which validates the existence of files specified in liquibase files, such as changelogs, flowfiles, checks packages files, and more. To prevent this message, check your configurations, or disable the 'strict' setting.");
                    } else {
                        System.err.println("Could not find defaults file " + defaultsFileConfigValue);
                    }
                }
            } else {
                final DefaultsFileValueProvider fileProvider = new DefaultsFileValueProvider(inputStreamOnClasspath, "File in classpath " + defaultsFileConfigValue);
                liquibaseConfiguration.registerProvider(fileProvider);
                returnList.add(fileProvider);
            }
        }

        final File defaultsFile = new File(defaultsFileConfigValue);
        File localDefaultsFile = new File(defaultsFile.getAbsolutePath().replaceFirst(".properties$", ".local.properties"));
        if (localDefaultsFile.exists()) {
            final DefaultsFileValueProvider fileProvider = new DefaultsFileValueProvider(localDefaultsFile) {
                @Override
                public int getPrecedence() {
                    return super.getPrecedence() + 1;
                }
            };
            liquibaseConfiguration.registerProvider(fileProvider);
            returnList.add(fileProvider);
        } else {
            Scope.getCurrentScope().getLog(getClass()).fine("Cannot find local defaultsFile " + defaultsFile.getAbsolutePath());
        }

        return returnList;
    }

    /**
     * Configures the system, and returns values to add to Scope.
     *
     * @return values to set in the scope
     */
    private Map<String, Object> configureScope(String[] args) throws Exception {
        Map<String, Object> returnMap = new HashMap<>();
        returnMap.put(COMMAND_ARGUMENTS, args);

        final IntegrationDetails integrationDetails = new IntegrationDetails();
<<<<<<< HEAD
        integrationDetails.setName(LiquibaseCommandLineConfiguration.INTEGRATION_NAME.getCurrentValue());
        returnMap.put("integrationDetails", integrationDetails);
=======
        integrationDetails.setName("cli");
        returnMap.put(Scope.Attr.integrationDetails.name(), integrationDetails);
>>>>>>> 1ab15c41

        final ClassLoader classLoader = configureClassLoader();

        returnMap.putAll(configureLogging());

        //
        // Pass any -D properties in the scope so that they will be available to
        // any logging that might happen
        //
        Map<String, String> javaProperties = addJavaPropertiesToChangelogParameters();
        Scope.child(new HashMap<>(javaProperties), () -> returnMap.putAll(configureResourceAccessor(classLoader)));

        UIService defaultUiService = getDefaultUiService();

        if (defaultUiService instanceof ConsoleUIService) {
            defaultUiService.setAllowPrompt(true);
            ((ConsoleUIService) defaultUiService).setOutputStream(System.err); //NOSONAR
            List<UIService> outputServices = new ArrayList<>();
            outputServices.add(defaultUiService);
            if (BooleanUtil.isTrue(LiquibaseCommandLineConfiguration.MIRROR_CONSOLE_MESSAGES_TO_LOG.getCurrentValue())) {
                outputServices.add(new LoggerUIService());
            }
            CompositeUIService compositeUIService = new CompositeUIService(defaultUiService, outputServices);
            returnMap.put(Scope.Attr.ui.name(), compositeUIService);
        } else {
            returnMap.put(Scope.Attr.ui.name(), defaultUiService);
        }

        returnMap.put(LiquibaseCommandLineConfiguration.ARGUMENT_CONVERTER.getKey(),
                (LiquibaseCommandLineConfiguration.ArgumentConverter) argument -> "--" + StringUtil.toKabobCase(argument));

        returnMap.put(Scope.JAVA_PROPERTIES, javaProperties);

        return returnMap;
    }

    private static UIService getDefaultUiService() throws InstantiationException, IllegalAccessException, InvocationTargetException, NoSuchMethodException {
        List<UIService> uiServices = Scope.getCurrentScope().getServiceLocator().findInstances(UIService.class);
        Class<? extends UIService> configuredUiServiceClass = GlobalConfiguration.UI_SERVICE.getCurrentValue().getUiServiceClass();
        Optional<UIService> optionalDefaultUiService =
                uiServices.stream().filter(uiService -> configuredUiServiceClass.isAssignableFrom(uiService.getClass())).findFirst();

        if (optionalDefaultUiService.isPresent()) {
            return optionalDefaultUiService.get();
        } else {
            return GlobalConfiguration.UI_SERVICE.getCurrentValue().getUiServiceClass().getDeclaredConstructor().newInstance();
        }
    }

    private void configureVersionInfo() {
        getRootCommand(this.commandLine).getCommandSpec().versionProvider(new LiquibaseVersionProvider());
    }

    protected Map<String, Object> configureLogging() throws IOException {
        Map<String, Object> returnMap = new HashMap<>(1);
        final ConfiguredValue<Level> currentConfiguredValue = LiquibaseCommandLineConfiguration.LOG_LEVEL.getCurrentConfiguredValue();
        final String logFile = LiquibaseCommandLineConfiguration.LOG_FILE.getCurrentValue();

        Level logLevel = Level.OFF;
        if (!currentConfiguredValue.wasDefaultValueUsed()) {
            logLevel = currentConfiguredValue.getValue();
        }

        configureLogging(logLevel, logFile, currentConfiguredValue.wasDefaultValueUsed());

        return returnMap;
    }

    private void configureLogging(Level logLevel, String logFile) throws IOException {
        configureLogging(logLevel, logFile, false);
    }

    /**
     * @param wasDefaultLogLevelUsed indicate whether the user selected the default value for log-level, or whether they
     *                               provided a value
     */
    private void configureLogging(Level logLevel, String logFile, boolean wasDefaultLogLevelUsed) throws IOException {
        configuredLogLevel = logLevel;

        final LogService logService = Scope.getCurrentScope().get(Scope.Attr.logService, LogService.class);
        java.util.logging.Logger liquibaseLogger = java.util.logging.Logger.getLogger("liquibase");
        if (logService instanceof JavaLogService) {
            ((JavaLogService) logService).setParent(liquibaseLogger);
        }

        System.setProperty("java.util.logging.SimpleFormatter.format", "[%1$tF %1$tT] %4$s [%2$s] %5$s%6$s%n");

        java.util.logging.Logger rootLogger = java.util.logging.Logger.getLogger("");
        Level cliLogLevel = logLevel;
        // If a log file is set, but no log level is set, this variable represents the log level that should be used.
        Level fileLogLevelOverride = null;

        if (logFile != null) {
            if (fileHandler == null) {
                final PathHandlerFactory pathHandlerFactory = Scope.getCurrentScope().getSingleton(PathHandlerFactory.class);
                OutputStream outputStream = pathHandlerFactory.openResourceOutputStream(logFile, new OpenOptions().setAppend(true));
                fileHandler = new StreamHandler(outputStream, new SimpleFormatter());

                JavaLogService.setFormatterOnHandler(logService, fileHandler);

                rootLogger.addHandler(fileHandler);
            }

            fileHandler.setLevel(logLevel);
            if (logLevel == Level.OFF && wasDefaultLogLevelUsed) {
                fileLogLevelOverride = Level.SEVERE;
                fileHandler.setLevel(fileLogLevelOverride);
            }

            cliLogLevel = Level.OFF;
        }

        final String configuredChannels = LiquibaseCommandLineConfiguration.LOG_CHANNELS.getCurrentValue();
        List<String> channels;
        if (configuredChannels.equalsIgnoreCase("all")) {
            channels = new ArrayList<>(Arrays.asList("", "liquibase"));
        } else {
            channels = StringUtil.splitAndTrim(configuredChannels, ",");

            if (logLevel == Level.OFF) {
                channels.add("");
            }
        }

        for (String channel : channels) {
            if (channel.equalsIgnoreCase("all")) {
                channel = "";
            }
            if (fileLogLevelOverride != null) {
                java.util.logging.Logger.getLogger(channel).setLevel(fileLogLevelOverride);
            } else {
                java.util.logging.Logger.getLogger(channel).setLevel(logLevel);
            }
        }

        for (Handler handler : rootLogger.getHandlers()) {
            if (handler instanceof ConsoleHandler) {
                handler.setLevel(cliLogLevel);
            }
            JavaLogService.setFormatterOnHandler(logService, handler);
        }
    }

    private CommandLine getRootCommand(CommandLine commandLine) {
        while (commandLine.getParent() != null) {
            commandLine = commandLine.getParent();
        }
        return commandLine;
    }

    private Map<String, Object> configureResourceAccessor(ClassLoader classLoader) throws IOException {
        Map<String, Object> returnMap = new HashMap<>();

        returnMap.put(Scope.Attr.resourceAccessor.name(), new SearchPathResourceAccessor(
                new DirectoryResourceAccessor(Paths.get(".").toAbsolutePath().toFile()),
                new ClassLoaderResourceAccessor(classLoader)));

        return returnMap;
    }

    protected ClassLoader configureClassLoader() throws IllegalArgumentException {
        final String classpath = LiquibaseCommandLineConfiguration.CLASSPATH.getCurrentValue();

        final List<URL> urls = new ArrayList<>();
        if (classpath != null) {
            String[] classpathSoFar;
            if (isWindows()) {
                classpathSoFar = classpath.split(";");
            } else {
                classpathSoFar = classpath.split(":");
            }

            for (String classpathEntry : classpathSoFar) {
                File classPathFile = new File(classpathEntry);
                if (!classPathFile.exists()) {
                    throw new IllegalArgumentException(classPathFile.getAbsolutePath() + " does not exist");
                }

                try {
                    URL newUrl = new File(classpathEntry).toURI().toURL();
                    Scope.getCurrentScope().getLog(getClass()).fine(newUrl.toExternalForm() + " added to class loader");
                    urls.add(newUrl);
                } catch (MalformedURLException e) {
                    throw new IllegalArgumentException(e);
                }
            }
        }

        final ClassLoader classLoader;
        if (LiquibaseCommandLineConfiguration.INCLUDE_SYSTEM_CLASSPATH.getCurrentValue()) {
            classLoader = AccessController.doPrivileged((PrivilegedAction<URLClassLoader>) () -> new URLClassLoader(urls.toArray(new URL[0]), Thread.currentThread()
                    .getContextClassLoader()));

        } else {
            classLoader = AccessController.doPrivileged((PrivilegedAction<URLClassLoader>) () -> new URLClassLoader(urls.toArray(new URL[0]), null));
        }

        Thread.currentThread().setContextClassLoader(classLoader);

        return classLoader;
    }

    private void addSubcommand(CommandDefinition commandDefinition, CommandLine rootCommand) {
        List<String[]> commandNames = expandCommandNames(commandDefinition);

        boolean showCommand = true;
        for (String[] commandName : commandNames) {

            final CommandRunner commandRunner = new CommandRunner();
            final CommandLine.Model.CommandSpec subCommandSpec = CommandLine.Model.CommandSpec.wrapWithoutInspection(commandRunner, defaultFactory);
            commandRunner.setSpec(subCommandSpec);

            configureHelp(subCommandSpec, false);

            //
            // Add to the usageMessage footer if the CommandDefinition has a footer
            //
            if (commandDefinition.getHelpFooter() != null) {
                String[] usageMessageFooter = subCommandSpec.usageMessage().footer();
                List<String> list = new ArrayList<>(Arrays.asList(usageMessageFooter));
                list.add(commandDefinition.getHelpFooter());
                subCommandSpec.usageMessage().footer(list.toArray(new String[0]));
            }

            String shortDescription = commandDefinition.getShortDescription();

            subCommandSpec.usageMessage()
                    .header(StringUtil.trimToEmpty(shortDescription) + "\n")
                    .description(StringUtil.trimToEmpty(commandDefinition.getLongDescription()));

            subCommandSpec.optionsCaseInsensitive(true);
            subCommandSpec.subcommandsCaseInsensitive(true);

            if (!showCommand) {
                subCommandSpec.usageMessage().hidden(true);
            } else {
                subCommandSpec.usageMessage().hidden(commandDefinition.getHidden());
            }
            showCommand = false;


            for (CommandArgumentDefinition<?> def : commandDefinition.getArguments().values()) {
                final String[] argNames = toArgNames(def);
                for (int i = 0; i < argNames.length; i++) {
                    final CommandLine.Model.OptionSpec.Builder builder = createArgBuilder(def, argNames[i]);

                    String argDisplaySuffix = "";
                    String argName = argNames[i];

                    //
                    // Determine if this is a group command and set the property/environment display strings accordingly
                    //
                    String description;
                    if (commandDefinition.getName().length > 1) {
                        String propertyStringToPresent = "\n(defaults file: 'liquibase.command." +
                                StringUtil.join(commandDefinition.getName(), ".") + "." + def.getName() + "'";
                        String envStringToPresent =
                                toEnvVariable("environment variable: 'liquibase.command." + StringUtil.join(commandDefinition.getName(), ".") +
                                        "." + def.getName()) + "')" + argDisplaySuffix;
                        description = propertyStringToPresent + " " + envStringToPresent;
                    } else {
                        String propertyStringToPresent = "\n(defaults file: 'liquibase.command." + def.getName() + "' OR 'liquibase.command." +
                                StringUtil.join(commandDefinition.getName(), ".") + "." + def.getName() + "'";
                        String envStringToPresent = ", environment variable: '" + toEnvVariable("liquibase.command." + def.getName()) + "' OR '" +
                                toEnvVariable("liquibase.command." + StringUtil.join(commandDefinition.getName(), ".") +
                                        "." + def.getName()) + "')" + argDisplaySuffix;
                        description = propertyStringToPresent + " " + envStringToPresent;
                    }

                    if (def.getDefaultValue() != null) {
                        if (def.getDefaultValueDescription() == null) {
                            description = "\nDEFAULT: " + def.getDefaultValue() + description;
                        } else {
                            description = "\nDEFAULT: " + def.getDefaultValueDescription() + description;
                        }
                    }

                    if (def.getDescription() != null) {
                        description = def.getDescription() + description;
                    }
                    if (def.isRequired()) {
                        description = "[REQUIRED] " + description;
                    }
                    if (!def.getForcePrintedAliases().isEmpty()) {
                        String pluralized = def.getForcePrintedAliases().size() > 1 ? "aliases" : "alias";
                        description = pluralized + ": " + def.getForcePrintedAliases().stream().map(LiquibaseCommandLine::convertArgumentNameToKabobCase).collect(Collectors.joining("', '", "'", "'")) + "\n" + description;
                    }

                    builder.description(description + "\n");

                    if (def.getDataType().equals(Boolean.class)) {
                        builder.arity("0..1");
                    }

                    if (i > 0) {
                        builder.hidden(true);
                    } else {
                        builder.hidden(def.getHidden() && !LiquibaseCommandLineConfiguration.SHOW_HIDDEN_ARGS.getCurrentValue());
                    }

                    subCommandSpec.addOption(builder.build());

                    if (argName.equals("--changelog-file")) {
                        final CommandLine.Model.OptionSpec.Builder paramBuilder = (CommandLine.Model.OptionSpec.Builder) CommandLine.Model.OptionSpec.builder("-D")
                                .required(false)
                                .type(HashMap.class)
                                .description("Pass a name/value pair for substitution in the changelog(s)\nPass as -D<property.name>=<property.value>\n[deprecated: set changelog properties in defaults file or environment variables]")
                                .mapFallbackValue("");
                        subCommandSpec.add(paramBuilder.build());
                    }
                }
            }

            for (String legacyArg : legacyNoLongerCommandArguments) {
                final CommandLine.Model.OptionSpec.Builder builder = CommandLine.Model.OptionSpec.builder("--" + legacyArg)
                        .required(false)
                        .type(String.class)
                        .description("Legacy CLI argument")
                        .hidden(true);
                subCommandSpec.addOption(builder.build());
                String kabobArg = StringUtil.toKabobCase(legacyArg);
                if (!kabobArg.equals(legacyArg)) {
                    final CommandLine.Model.OptionSpec.Builder kabobOptionBuilder =
                            CommandLine.Model.OptionSpec.builder("--" + kabobArg)
                                    .required(false)
                                    .type(String.class)
                                    .hidden(true)
                                    .description("Legacy CLI argument");
                    subCommandSpec.addOption(kabobOptionBuilder.build());
                }
            }

            subCommandSpec.aliases(commandDefinition.getAliases().stream().map(cn -> cn[cn.length - 1]).collect(Collectors.toList()).toArray(new String[]{}));

            getParentCommandSpec(commandDefinition, rootCommand).addSubcommand(commandName[commandName.length - 1], new CommandLine(subCommandSpec, defaultFactory));
        }

    }

    private CommandLine.Model.OptionSpec.Builder createArgBuilder(CommandArgumentDefinition<?> def, String argName) {
        return CommandLine.Model.OptionSpec.builder(argName)
                .required(false)
                .converters(value -> {
                    if (def.getDataType().equals(Boolean.class)) {
                        if (value.equals("")) {
                            return "true";
                        }
                    }
                    return value;
                })
                .type(String.class);
    }

    private List<String[]> expandCommandNames(CommandDefinition commandDefinition) {
        List<String[]> returnList = new ArrayList<>();

        //create standard version first
        final String[] standardName = commandDefinition.getName().clone();
        for (int i = 0; i < standardName.length; i++) {
            standardName[i] = StringUtil.toKabobCase(commandDefinition.getName()[i]);
        }
        returnList.add(standardName);

        if (!StringUtil.join(standardName, " ").equals(StringUtil.join(commandDefinition.getName(), " "))) {
            returnList.add(commandDefinition.getName());
        }

        return returnList;
    }

    private CommandLine.Model.CommandSpec getParentCommandSpec(CommandDefinition commandDefinition, CommandLine rootCommand) {
        final String[] commandName = commandDefinition.getName();

        CommandLine.Model.CommandSpec parent = rootCommand.getCommandSpec();

        //length-1 to not include the actual command name
        for (int i = 0; i < commandName.length - 1; i++) {
            final CommandLine commandGroup = parent.subcommands().get(commandName[i]);
            final String[] groupName = Arrays.copyOfRange(commandName, 0, i + 1);

            if (commandGroup == null) {
                parent = addSubcommandGroup(groupName, commandDefinition, parent);
            } else {
                parent = commandGroup.getCommandSpec();
                if (commandDefinition.getGroupHelpFooter() != null) {
                    List<String> list = new ArrayList<>();
                    list.add(commandDefinition.getHelpFooter());
                    parent.usageMessage().footer(list.toArray(new String[0]));
                }
            }
            configureSubcommandGroup(parent, groupName, commandDefinition);
        }


        return parent;
    }

    private void configureSubcommandGroup(CommandLine.Model.CommandSpec groupSpec, String[] groupName, CommandDefinition commandDefinition) {
        final String header = StringUtil.trimToEmpty(commandDefinition.getGroupShortDescription(groupName));
        final String description = StringUtil.trimToEmpty(commandDefinition.getGroupLongDescription(groupName));

        if (!header.equals("")) {
            groupSpec.usageMessage().header("< " + header + " >\n");
        }

        if (!description.equals("")) {
            groupSpec.usageMessage().description(description + "\n");
        }
    }

    private CommandLine.Model.CommandSpec addSubcommandGroup(String[] groupName, CommandDefinition commandDefinition, CommandLine.Model.CommandSpec parent) {
        final CommandLine.Model.CommandSpec groupSpec = CommandLine.Model.CommandSpec.wrapWithoutInspection(null, defaultFactory);

        configureHelp(groupSpec, false);
        if (commandDefinition.getHelpFooter() != null) {
            String[] usageMessageFooter = groupSpec.usageMessage().footer();
            List<String> list = new ArrayList<>(Arrays.asList(usageMessageFooter));
            list.add(commandDefinition.getHelpFooter());
            groupSpec.usageMessage().footer(list.toArray(new String[0]));
        }

        groupSpec.optionsCaseInsensitive(true);
        groupSpec.subcommandsCaseInsensitive(true);

        parent.addSubcommand(groupName[groupName.length - 1], groupSpec);

        return groupSpec;
    }

    private String toEnvVariable(String property) {
        return StringUtil.toKabobCase(property).replace(".", "_").replace("-", "_").toUpperCase();
    }

    private SortedSet<CommandDefinition> getCommands() {
        final CommandFactory commandFactory = Scope.getCurrentScope().getSingleton(CommandFactory.class);
        return commandFactory.getCommands(false);
    }

    private void addGlobalArguments(CommandLine commandLine) {
        final CommandLine.Model.CommandSpec rootCommandSpec = commandLine.getCommandSpec();

        final SortedSet<ConfigurationDefinition<?>> globalConfigurations = Scope.getCurrentScope().getSingleton(LiquibaseConfiguration.class).getRegisteredDefinitions(false);
        for (ConfigurationDefinition<?> def : globalConfigurations) {
            final String[] argNames = toArgNames(def);
            for (int i = 0; i < argNames.length; i++) {
                final CommandLine.Model.OptionSpec.Builder optionBuilder = CommandLine.Model.OptionSpec.builder(argNames[i])
                        .required(false)
                        .type(String.class);
                String description = "(defaults file: '" + def.getKey() + "', environment variable: '"
                        + toEnvVariable(def.getKey()) + "')";

                if (def.getDefaultValue() != null) {
                    if (def.getDefaultValueDescription() == null) {
                        description = "DEFAULT: " + def.getDefaultValue() + "\n" + description;
                    } else {
                        description = "DEFAULT: " + def.getDefaultValueDescription() + "\n" + description;
                    }
                }

                if (def.getDescription() != null) {
                    description = def.getDescription() + "\n" + description;
                }

                optionBuilder.description(description + "\n");

                if (def.getDataType().equals(Boolean.class)) {
                    optionBuilder.arity("1");
                }

                //only show the first/standard variation of a name
                if (i > 0 || (def.isHidden() && !LiquibaseCommandLineConfiguration.SHOW_HIDDEN_ARGS.getCurrentValue())) {
                    optionBuilder.hidden(true);
                }

                final CommandLine.Model.OptionSpec optionSpec = optionBuilder.build();
                rootCommandSpec.addOption(optionSpec);
            }
        }

        //
        // We add both camel and Kabob case style arguments
        //
        for (String arg : legacyNoLongerGlobalArguments) {
            final CommandLine.Model.OptionSpec.Builder optionBuilder =
                    CommandLine.Model.OptionSpec.builder("--" + arg)
                            .required(false)
                            .type(String.class)
                            .hidden(true)
                            .description("Legacy global argument");
            rootCommandSpec.addOption(optionBuilder.build());
            String kabobArg = StringUtil.toKabobCase(arg);
            if (!kabobArg.equals(arg)) {
                final CommandLine.Model.OptionSpec.Builder kabobOptionBuilder =
                        CommandLine.Model.OptionSpec.builder("--" + kabobArg)
                                .required(false)
                                .type(String.class)
                                .hidden(true)
                                .description("Legacy global argument");
                rootCommandSpec.addOption(kabobOptionBuilder.build());
            }
        }
    }

    private void configureHelp(CommandLine.Model.CommandSpec commandSpec, boolean includeVersion) {
        String footer = "Each argument contains the corresponding 'configuration key' in parentheses. " +
                "As an alternative to passing values on the command line, these keys can be used as a basis for configuration settings in other locations.\n\n" +
                "Available configuration locations, in order of priority:\n" +
                "- Command line arguments (argument name in --help)\n" +
                "- Java system properties (configuration key listed above)\n" +
                "- Environment values (env variable listed above)\n" +
                "- Defaults file (configuration key OR argument name)\n\n" +
                "Full documentation is available at\n" +
                "https://docs.liquibase.com";


        commandSpec.addOption(CommandLine.Model.OptionSpec.builder("--help", "-h")
                .description("Show this help message and exit\n")
                .usageHelp(true)
                .build());

        if (includeVersion) {
            commandSpec.addOption(CommandLine.Model.OptionSpec.builder("--version", "-v")
                    .description("Print version information and exit\n")
                    .versionHelp(true)
                    .build());
        }


        commandSpec.usageMessage()
                .showDefaultValues(false)
                .sortOptions(true)
                .abbreviateSynopsis(true)
                .footer("\n" + footer)
        ;

    }

    protected static String[] toArgNames(CommandArgumentDefinition<?> def) {
        //
        // Use an ordered Set so that the command name shows up first
        // and is listed as the argument in the help
        //
        LinkedHashSet<String> returnList = new LinkedHashSet<>();
        Set<String> baseNames = new LinkedHashSet<>();
        baseNames.add(def.getName());
        baseNames.addAll(def.getAliases());

        for (String baseName : baseNames) {
            returnList.add(convertArgumentNameToKabobCase(baseName));
            returnList.add("--" + baseName.replace("\\.", ""));
        }

        return returnList.toArray(new String[0]);
    }

    /**
     * Converts a given argument name to kabob case and formats it as a command line argument.
     * The resulting string will be prefixed with "--" and all periods in the baseName will be replaced with hyphens.
     *
     * @param baseName the base argument name to be converted
     * @return the kabob case formatted argument name prefixed with "--"
     */
    private static String convertArgumentNameToKabobCase(String baseName) {
        return "--" + StringUtil.toKabobCase(baseName).replace(".", "-");
    }

    protected static String[] toArgNames(ConfigurationDefinition<?> def) {
        List<String> keys = new ArrayList<>();
        keys.add(def.getKey());
        keys.addAll(def.getAliasKeys());

        List<String> returns = new CaseInsensitiveList();
        for (String key : keys) {
            insertWithoutDuplicates(returns, convertArgumentNameToKabobCase(key.replaceFirst("^liquibase.", "")));
            insertWithoutDuplicates(returns, "--" + StringUtil.toKabobCase(key.replace(".", "-")));
            insertWithoutDuplicates(returns, "--" + key.replaceFirst("^liquibase.", "").replaceAll("\\.", ""));
            insertWithoutDuplicates(returns, "--" + key.replaceAll("\\.", ""));
        }

        return returns.toArray(new String[0]);
    }

    private static class CaseInsensitiveList extends ArrayList<String> {
        @Override
        public boolean contains(Object o) {
            String paramStr = (String) o;
            for (String s : this) {
                if (paramStr.equalsIgnoreCase(s)) {
                    return true;
                }
            }
            return false;
        }
    }

    private static void insertWithoutDuplicates(List<String> returnList, String key) {
        if (returnList.contains(key)) {
            return;
        }
        returnList.add(key);
    }

    public static class LiquibaseVersionProvider implements CommandLine.IVersionProvider {

        @Override
        public String[] getVersion() throws Exception {
            Version mdcVersion = new Version();
            final LicenseService licenseService = Scope.getCurrentScope().getSingleton(LicenseServiceFactory.class).getLicenseService();
            String licenseInfo = "";
            if (licenseService == null) {
                licenseInfo = "WARNING: License service not loaded, cannot determine Liquibase Pro license status. Please consider re-installing Liquibase to include all dependencies. Continuing operation without Pro license.";
            } else {
                licenseInfo = licenseService.getLicenseInfo();
            }

            final Path workingDirectory = Paths.get(".").toAbsolutePath();

            String liquibaseHome;
            Path liquibaseHomePath = null;
            try {
                liquibaseHomePath = getLiquibaseHomePath(workingDirectory);
                liquibaseHome = liquibaseHomePath.toString();
            } catch (IOException e) {
                liquibaseHome = "Cannot resolve LIQUIBASE_HOME: " + e.getMessage();
            }

            Map<String, LibraryInfo> libraryInfo = getLibraryInfoMap();

            final StringBuilder libraryDescription = new StringBuilder("Libraries:\n");
            if (libraryInfo.size() == 0) {
                libraryDescription.append("- UNKNOWN");
            } else {
                List<String> libraries = listLibraries(libraryInfo, liquibaseHomePath, workingDirectory, mdcVersion);

                for (String library : libraries) {
                    libraryDescription.append("- ")
                            .append(library)
                            .append("\n");
                }
            }
            String javaHome = System.getProperties().getProperty("java.home");
            String javaVersion = System.getProperty("java.version");
            addMdc(mdcVersion, licenseService, liquibaseHome, javaHome, javaVersion);

            return new String[]{
                    CommandLineUtils.getBanner(),
                    String.format("Liquibase Home: %s", liquibaseHome),
                    String.format("Java Home %s (Version %s)",
                            javaHome,
                            javaVersion
                    ),
                    libraryDescription.toString(),
                    "",
                    "Liquibase Version: " + LiquibaseUtil.getBuildVersionInfo(),
                    licenseInfo,
            };
        }

        private void addMdc(Version mdcVersion, LicenseService licenseService, String liquibaseHome, String javaHome, String javaVersion) {
            mdcVersion.setJavaHome(new Version.JavaHome(javaHome, javaVersion));
            Banner banner = new Banner();
            LicenseInfo licenseInfoObject = null;
            if (licenseService != null) {
                licenseInfoObject = licenseService.getLicenseInfoObject();
            }
            if (licenseInfoObject != null) {
                banner.setLicensee(licenseInfoObject.getIssuedTo());
                banner.setLicenseEndDate(licenseInfoObject.formatExpirationDate());
            }
            banner.setPath(liquibaseHome);
            mdcVersion.setLiquibaseVersion(banner);
            try (MdcObject version = Scope.getCurrentScope().addMdcValue(MdcKey.VERSION, mdcVersion)) {
                Scope.getCurrentScope().getLog(getClass()).info("Generated version info");
            }
        }
    }

}<|MERGE_RESOLUTION|>--- conflicted
+++ resolved
@@ -691,13 +691,8 @@
         returnMap.put(COMMAND_ARGUMENTS, args);
 
         final IntegrationDetails integrationDetails = new IntegrationDetails();
-<<<<<<< HEAD
         integrationDetails.setName(LiquibaseCommandLineConfiguration.INTEGRATION_NAME.getCurrentValue());
-        returnMap.put("integrationDetails", integrationDetails);
-=======
-        integrationDetails.setName("cli");
         returnMap.put(Scope.Attr.integrationDetails.name(), integrationDetails);
->>>>>>> 1ab15c41
 
         final ClassLoader classLoader = configureClassLoader();
 
