--- conflicted
+++ resolved
@@ -307,7 +307,6 @@
     }
 
     //
-<<<<<<< HEAD
     // Honor the expected flag on a CommandFailedException
     //
     private boolean showExceptionInLog(Throwable exception) {
@@ -325,8 +324,6 @@
     }
 
     //
-=======
->>>>>>> 181fbc89
     // Look for a logLevel setting on any LiquibaseException
     // and use that for the Level to pass to the logger.
     // The lowest level of the exception stack will be used.
