package liquibase.integration.commandline;

import liquibase.Scope;
import liquibase.command.CommandArgumentDefinition;
import liquibase.command.CommandDefinition;
import liquibase.command.CommandFactory;
import liquibase.command.CommandFailedException;
import liquibase.command.core.*;
import liquibase.configuration.ConfigurationDefinition;
import liquibase.configuration.ConfigurationValueProvider;
import liquibase.configuration.ConfiguredValue;
import liquibase.configuration.LiquibaseConfiguration;
import liquibase.configuration.core.DefaultsFileValueProvider;
import liquibase.exception.CommandLineParsingException;
import liquibase.exception.CommandValidationException;
import liquibase.hub.HubConfiguration;
import liquibase.license.LicenseService;
import liquibase.license.LicenseServiceFactory;
import liquibase.logging.LogService;
import liquibase.logging.core.JavaLogService;
import liquibase.resource.*;
import liquibase.ui.ConsoleUIService;
import liquibase.ui.UIService;
import liquibase.util.*;
import picocli.CommandLine;

import java.io.*;
import java.net.MalformedURLException;
import java.net.URL;
import java.net.URLClassLoader;
import java.nio.file.Path;
import java.nio.file.Paths;
import java.security.AccessController;
import java.security.PrivilegedAction;
import java.time.Duration;
import java.util.*;
import java.util.jar.JarFile;
import java.util.jar.Manifest;
import java.util.logging.*;
import java.util.stream.Collectors;
import java.util.stream.Stream;

import static java.util.ResourceBundle.getBundle;
import static liquibase.util.SystemUtil.isWindows;


public class LiquibaseCommandLine {

    private final Map<String, String> legacyPositionalArguments;

    /**
     * Arguments that used to be global arguments but are now command-level
     */
    private final Set<String> legacyNoLongerGlobalArguments;

    /**
     * Arguments that used to be command arguments but are now global
     */
    private final Set<String> legacyNoLongerCommandArguments;
    private Level configuredLogLevel;

    private final CommandLine commandLine;
    private FileHandler fileHandler;

    private final ResourceBundle coreBundle = getBundle("liquibase/i18n/liquibase-core");

    /**
     * Pico's defaultFactory does a lot of reflection, checking for classes we know we don't have.
     * That is slow on older JVMs and impact initial startup time, so do our own factory for performance reasons.
     * It is easy to configure pico to it's default factory, when profiling check for `CommandLine$DefaultFactory` usage
     */
    private CommandLine.IFactory defaultFactory = new CommandLine.IFactory() {
        @Override
        public <K> K create(Class<K> cls) throws Exception {
            return cls.newInstance();
        }
    };

    public static void main(String[] args) {
        //we don't ship jansi, so we know we can disable it without having to do the slow class checking
        System.setProperty("org.fusesource.jansi.Ansi.disable", "true");
        final LiquibaseCommandLine cli = new LiquibaseCommandLine();

        int returnCode = cli.execute(args);

        System.exit(returnCode);
    }

    private void cleanup() {
        if (fileHandler != null) {
            fileHandler.flush();
            fileHandler.close();
        }
    }

    public LiquibaseCommandLine() {
        this.legacyPositionalArguments = new HashMap<>();
        this.legacyPositionalArguments.put("calculatechecksum", CalculateChecksumCommandStep.CHANGESET_IDENTIFIER_ARG.getName());
        this.legacyPositionalArguments.put("changelogsynctotag", ChangelogSyncToTagCommandStep.TAG_ARG.getName());
        this.legacyPositionalArguments.put("changelogsynctotagsql", ChangelogSyncToTagSqlCommandStep.TAG_ARG.getName());
        this.legacyPositionalArguments.put("dbdoc", DbDocCommandStep.OUTPUT_DIRECTORY_ARG.getName());
        this.legacyPositionalArguments.put("futurerollbackcountsql", FutureRollbackCountSqlCommandStep.COUNT_ARG.getName());
        this.legacyPositionalArguments.put("futurerollbackfromtagsql", FutureRollbackFromTagSqlCommandStep.TAG_ARG.getName());
        this.legacyPositionalArguments.put("tag", TagCommandStep.TAG_ARG.getName());
        this.legacyPositionalArguments.put("tagexists", TagExistsCommandStep.TAG_ARG.getName());
        this.legacyPositionalArguments.put("rollback", RollbackCommandStep.TAG_ARG.getName());
        this.legacyPositionalArguments.put("rollbacksql", RollbackSqlCommandStep.TAG_ARG.getName());
        this.legacyPositionalArguments.put("rollbacktodate", RollbackToDateCommandStep.DATE_ARG.getName());
        this.legacyPositionalArguments.put("rollbacktodatesql", RollbackToDateSqlCommandStep.DATE_ARG.getName());
        this.legacyPositionalArguments.put("rollbackcount", RollbackCountCommandStep.COUNT_ARG.getName());
        this.legacyPositionalArguments.put("rollbackcountsql", RollbackCountSqlCommandStep.COUNT_ARG.getName());
        this.legacyPositionalArguments.put("updatecount", UpdateCountCommandStep.COUNT_ARG.getName());
        this.legacyPositionalArguments.put("updatecountsql", UpdateCountSqlCommandStep.COUNT_ARG.getName());
        this.legacyPositionalArguments.put("updatetotag", UpdateToTagCommandStep.TAG_ARG.getName());
        this.legacyPositionalArguments.put("updatetotagsql", UpdateToTagSqlCommandStep.TAG_ARG.getName());

        this.legacyNoLongerGlobalArguments = Stream.of(
                "username",
                "password",
                "url",
                "outputDefaultSchema",
                "outputDefaultCatalog",
                "changelogFile",
                "hubConnectionId",
                "hubProjectId",
                "contexts",
                "labels",
                "diffTypes",
                "changesetAuthor",
                "changesetContext",
                "dataOutputDirectory",
                "referenceDriver",
                "referenceUrl",
                "referenceUsername",
                "referencePassword",
                "referenceDefaultCatalogName",
                "referenceDefaultSchemaName",
                "excludeObjects",
                "includeCatalog",
                "includeObjects",
                "includeSchema",
                "includeTablespace",
                "outputSchemasAs",
                "referenceSchemas",
                "schemas",
                "snapshotFormat",
                "sqlFile",
                "delimiter",
                "rollbackScript",
                "overwriteOutputFile",
                "changeExecListenerClass",
                "changeExecListenerPropertiesFile",
                "defaultSchemaName",
                "defaultCatalogName"
        ).collect(Collectors.toSet());

        this.legacyNoLongerCommandArguments = Stream.of(
                "databaseClass",
                "liquibaseCatalogName",
                "liquibaseSchemaName",
                "databaseChangeLogTableName",
                "databaseChangeLogLockTableName",
                "classpath",
                "propertyProviderClass",
                "promptForNonLocalDatabase",
                "includeSystemClasspath",
                "defaultsFile",
                "currentDateTimeFunction",
                "logLevel",
                "logFile",
                "outputFile",
                "liquibaseProLicenseKey",
                "liquibaseHubApiKey",
                "outputFileEncoding",
                "outputLineSeparator"
        ).collect(Collectors.toSet());

        this.commandLine = buildPicoCommandLine();
    }

    private CommandLine buildPicoCommandLine() {
        final CommandLine.Model.CommandSpec rootCommandSpec = CommandLine.Model.CommandSpec.wrapWithoutInspection(null, defaultFactory);
        rootCommandSpec.name("liquibase");
        configureHelp(rootCommandSpec, true);
        rootCommandSpec.subcommandsCaseInsensitive(true);


        rootCommandSpec.usageMessage()
                .customSynopsis("liquibase [GLOBAL OPTIONS] [COMMAND] [COMMAND OPTIONS]\nCommand-specific help: \"liquibase <command-name> --help\"")
                .optionListHeading("\nGlobal Options\n")
                .commandListHeading("\nCommands\n")
        ;


        CommandLine commandLine = new CommandLine(rootCommandSpec, defaultFactory)
                .setCaseInsensitiveEnumValuesAllowed(true)
                .setOptionsCaseInsensitive(true)
                .setUsageHelpAutoWidth(true);

        addGlobalArguments(commandLine);

        for (CommandDefinition commandDefinition : getCommands()) {
            addSubcommand(commandDefinition, commandLine);
        }

        commandLine.setExecutionExceptionHandler((ex, commandLine1, parseResult) -> LiquibaseCommandLine.this.handleException(ex));

        return commandLine;
    }

    private int handleException(Throwable exception) {
        Throwable cause = exception;

        String uiMessage = "";
        while (cause != null) {
            String newMessage = StringUtil.trimToNull(cleanExceptionMessage(cause.getMessage()));
            if (newMessage != null) {
                if (!uiMessage.contains(newMessage)) {
                    if (!uiMessage.equals("")) {
                        uiMessage += System.lineSeparator() + "  - Caused by: ";
                    }
                    uiMessage += newMessage;
                }
            }

            cause = cause.getCause();
        }

        if (StringUtil.isEmpty(uiMessage)) {
            uiMessage = exception.getClass().getName();
        }

        if (cause instanceof CommandFailedException && ((CommandFailedException) cause).isExpected()) {
            Scope.getCurrentScope().getLog(getClass()).severe(uiMessage);
        } else {
            Scope.getCurrentScope().getLog(getClass()).severe(uiMessage, exception);
        }

        boolean printUsage = false;
        try (final StringWriter suggestionWriter = new StringWriter();
             PrintWriter suggestionsPrintWriter = new PrintWriter(suggestionWriter)) {
            if (exception instanceof CommandLine.ParameterException) {
                if (exception instanceof CommandLine.UnmatchedArgumentException) {
                    System.err.println("Unexpected argument(s): " + StringUtil.join(((CommandLine.UnmatchedArgumentException) exception).getUnmatched(), ", "));
                } else {
                    System.err.println("Error parsing command line: " + uiMessage);
                }
                CommandLine.UnmatchedArgumentException.printSuggestions((CommandLine.ParameterException) exception, suggestionsPrintWriter);

                printUsage = true;
            } else if (exception instanceof IllegalArgumentException
                    || exception instanceof CommandValidationException
                    || exception instanceof CommandLineParsingException) {
                System.err.println("Error parsing command line: " + uiMessage);
                printUsage = true;
            } else if (exception.getCause() != null && exception.getCause() instanceof CommandFailedException) {
                System.err.println(uiMessage);
            } else {
                System.err.println("\nUnexpected error running Liquibase: " + uiMessage);
                System.err.println();

                if (Level.OFF.equals(this.configuredLogLevel)) {
                    System.err.println("For more information, please use the --log-level flag");
                } else {
                    if (LiquibaseCommandLineConfiguration.LOG_FILE.getCurrentValue() == null) {
                        exception.printStackTrace(System.err);
                    }
                }
            }

            if (printUsage) {
                System.err.println();
                System.err.println("For detailed help, try 'liquibase --help' or 'liquibase <command-name> --help'");
            }

            suggestionsPrintWriter.flush();
            final String suggestions = suggestionWriter.toString();
            if (suggestions.length() > 0) {
                System.err.println();
                System.err.println(suggestions);
            }
        } catch (IOException e) {
            Scope.getCurrentScope().getLog(getClass()).warning("Error closing stream: " + e.getMessage(), e);
        }
        if (exception.getCause() != null && exception.getCause() instanceof CommandFailedException) {
            CommandFailedException cfe = (CommandFailedException) exception.getCause();
            return cfe.getExitCode();
        }
        return 1;
    }

    protected String cleanExceptionMessage(String message) {
        if (message == null) {
            return null;
        }

        String originalMessage;
        do {
            originalMessage = message;
            message = message.replaceFirst("^[\\w.]*Exception: ", "");
            message = message.replaceFirst("^[\\w.]*Error: ", "");
        } while (!originalMessage.equals(message));

        message = message.replace("Unexpected error running Liquibase: ", "");
        return message;
    }

    public int execute(String[] args) {
        try {
            final String[] finalArgs = adjustLegacyArgs(args);

            configureLogging(Level.OFF, null);

            Main.runningFromNewCli = true;

            final List<ConfigurationValueProvider> valueProviders = registerValueProviders(finalArgs);
            try {
                return Scope.child(configureScope(), () -> {

                    if (!LiquibaseCommandLineConfiguration.SHOULD_RUN.getCurrentValue()) {
                        Scope.getCurrentScope().getUI().sendErrorMessage((
                                String.format(coreBundle.getString("did.not.run.because.param.was.set.to.false"),
                                        LiquibaseCommandLineConfiguration.SHOULD_RUN.getCurrentConfiguredValue().getProvidedValue().getActualKey())));
                        return 0;
                    }

                    configureVersionInfo();

                    if (!wasHelpOrVersionRequested()) {
                        Scope.getCurrentScope().getUI().sendMessage(CommandLineUtils.getBanner());
                        Scope.getCurrentScope().getUI().sendMessage(String.format(coreBundle.getString("version.number"), LiquibaseUtil.getBuildVersionInfo()));

                        final LicenseService licenseService = Scope.getCurrentScope().getSingleton(LicenseServiceFactory.class).getLicenseService();
                        if (licenseService == null) {
                            Scope.getCurrentScope().getUI().sendMessage("WARNING: License service not loaded, cannot determine Liquibase Pro license status. Please consider re-installing Liquibase to include all dependencies. Continuing operation without Pro license.");
                        } else {
                            Scope.getCurrentScope().getUI().sendMessage(licenseService.getLicenseInfo());
                        }
                    }

                    CommandLine.ParseResult subcommandParseResult = commandLine.getParseResult();
                    while (subcommandParseResult.hasSubcommand()) {
                        subcommandParseResult = subcommandParseResult.subcommand();
                    }

                    Map<String, String> changelogParameters = subcommandParseResult.matchedOptionValue("-D", new HashMap<>());
                    if (changelogParameters.size() != 0) {
                        Main.newCliChangelogParameters = changelogParameters;
                    }

                    enableMonitoring();

                    int response = commandLine.execute(finalArgs);

                    if (!wasHelpOrVersionRequested()) {
                        final ConfiguredValue<File> logFile = LiquibaseCommandLineConfiguration.LOG_FILE.getCurrentConfiguredValue();
                        if (logFile.found()) {
                            Scope.getCurrentScope().getUI().sendMessage("Logs saved to " + logFile.getValue().getAbsolutePath());
                        }

                        final ConfiguredValue<File> outputFile = LiquibaseCommandLineConfiguration.OUTPUT_FILE.getCurrentConfiguredValue();
                        if (outputFile.found()) {
                            Scope.getCurrentScope().getUI().sendMessage("Output saved to " + outputFile.getValue().getAbsolutePath());
                        }

                        if (response == 0) {
                            final List<CommandLine> commandList = commandLine.getParseResult().asCommandLineList();
                            final String commandName = StringUtil.join(getCommandNames(commandList.get(commandList.size() - 1)), " ");
                            Scope.getCurrentScope().getUI().sendMessage("Liquibase command '" + commandName + "' was executed successfully.");
                        }
                    }


                    return response;
                });
            } finally {
                final LiquibaseConfiguration liquibaseConfiguration = Scope.getCurrentScope().getSingleton(LiquibaseConfiguration.class);

                for (ConfigurationValueProvider provider : valueProviders) {
                    liquibaseConfiguration.unregisterProvider(provider);
                }
            }
        } catch (Throwable e) {
            handleException(e);
            return 1;
        } finally {
            cleanup();
        }
    }

    protected void enableMonitoring() {
        final liquibase.logging.Logger log = Scope.getCurrentScope().getLog(getClass());

        try {
            final String monitorPerformanceValue = LiquibaseCommandLineConfiguration.MONITOR_PERFORMANCE.getCurrentValue();
            if (monitorPerformanceValue == null || monitorPerformanceValue.equalsIgnoreCase("false")) {
                log.fine("Performance monitoring disabled");
                return;
            }

            if (SystemUtil.getJavaMajorVersion() < 11) {
                Scope.getCurrentScope().getUI().sendMessage("Performance monitoring requires Java 11 or greater. Version " + SystemUtil.getJavaVersion() + " is not supported.");
                return;
            }


            String filename = monitorPerformanceValue;
            if (filename.equalsIgnoreCase("true")) {
                filename = "liquibase-" + new ISODateFormat().format(new Date()).replaceAll("\\W", "_") + ".jfr";
            }
            if (!filename.endsWith(".jfr")) {
                filename = filename + ".jfr";
            }

            final Class<?> configurationClass = Class.forName("jdk.jfr.Configuration");
            final Class<?> recordingClass = Class.forName("jdk.jfr.Recording");
            Object configuration = configurationClass.getMethod("getConfiguration", String.class).invoke(null, "profile");
            Object recording = recordingClass.getConstructor(configurationClass).newInstance(configuration);
            recordingClass.getMethod("setMaxSize", long.class).invoke(recording, 0L);
            recordingClass.getMethod("setMaxAge", Duration.class).invoke(recording, (Duration) null);
            recordingClass.getMethod("setDumpOnExit", boolean.class).invoke(recording, true);
            recordingClass.getMethod("setToDisk", boolean.class).invoke(recording, true);
            final File filePath = new File(filename).getAbsoluteFile();
            filePath.getParentFile().mkdirs();

            recordingClass.getMethod("setDestination", Path.class).invoke(recording, filePath.toPath());
            recordingClass.getMethod("start").invoke(recording);

            Scope.getCurrentScope().getUI().sendMessage("Saving performance data to " + filePath.getAbsolutePath());
        } catch (Throwable e) {
            final String message = "Error enabling performance monitoring: " + e.getMessage();
            Scope.getCurrentScope().getUI().sendMessage(message);
            log.warning(message, e);
        }
    }

    private boolean wasHelpOrVersionRequested() {
        CommandLine.ParseResult parseResult = commandLine.getParseResult();

        while (parseResult != null) {
            if (parseResult.isUsageHelpRequested() || parseResult.isVersionHelpRequested()) {
                return true;
            }
            parseResult = parseResult.subcommand();
        }

        return false;
    }

    protected String[] adjustLegacyArgs(String[] args) {
        List<String> returnArgs = new ArrayList<>();


        final ListIterator<String> iterator = Arrays.asList(args).listIterator();
        while (iterator.hasNext()) {
            String arg = iterator.next();
            String argAsKey = arg.replace("-", "").toLowerCase();

            if (arg.startsWith("-")) {
                returnArgs.add(arg);
            } else {
                final String legacyTag = this.legacyPositionalArguments.get(argAsKey);
                if (legacyTag == null) {
                    returnArgs.add(arg);
                } else {
                    returnArgs.add(arg);

                    String value = " ";
                    while (iterator.hasNext()) {
                        arg = iterator.next();
                        if (arg.startsWith("-")) {
                            iterator.previous();
                            break;
                        } else {
                            value += arg + " ";
                        }
                    }

                    value = StringUtil.trimToNull(value);
                    if (value != null) {
                        returnArgs.add("--" + legacyTag);
                        returnArgs.add(value);
                    }
                }
            }
        }

        return returnArgs.toArray(new String[0]);
    }

    static String[] getCommandNames(CommandLine parseResult) {
        List<String> returnList = new ArrayList<>();
        while (!parseResult.getCommandName().equals("liquibase")) {
            returnList.add(0, parseResult.getCommandName());
            parseResult = parseResult.getParent();
        }

        return returnList.toArray(new String[0]);
    }

    private List<ConfigurationValueProvider> registerValueProviders(String[] args) throws IOException {
        final LiquibaseConfiguration liquibaseConfiguration = Scope.getCurrentScope().getSingleton(LiquibaseConfiguration.class);
        List<ConfigurationValueProvider> returnList = new ArrayList<>();

        final CommandLineArgumentValueProvider argumentProvider = new CommandLineArgumentValueProvider(commandLine.parseArgs(args));
        liquibaseConfiguration.registerProvider(argumentProvider);
        returnList.add(argumentProvider);

        final ConfiguredValue<String> defaultsFileConfig = LiquibaseCommandLineConfiguration.DEFAULTS_FILE.getCurrentConfiguredValue();
        /*
         * The installed licenses are cleared from the license service. Clearing the licenses
         * forces the license service to reinstall the licenses.
         *
         * The call to LiquibaseCommandLineConfiguration.DEFAULTS_FILE.getCurrentConfiguredValue() above will check
         * the environment variables for a value, and that requires a valid license. Thus, if the user has a license
         * key specified in both an environment variable and in their defaults file (using different property names),
         * the value in the defaults file will not be seen, despite it possibly being more preferred than the value
         * in the environment variable, because the DefaultsFileValueProvider hasn't been registered yet.
         */
        LicenseServiceFactory licenseServiceFactory = Scope.getCurrentScope().getSingleton(LicenseServiceFactory.class);
        if (licenseServiceFactory != null) {
            LicenseService licenseService = licenseServiceFactory.getLicenseService();
            if (licenseService != null) {
                licenseService.reset();
            }
        }

        final PathHandlerFactory pathHandlerFactory = Scope.getCurrentScope().getSingleton(PathHandlerFactory.class);
<<<<<<< HEAD
        try (InputStream defaultsStream = pathHandlerFactory.open(defaultsFileConfig.getValue())) {
            if (defaultsStream != null) {
                final DefaultsFileValueProvider fileProvider = new DefaultsFileValueProvider(defaultsStream, "File exists at path " + defaultsFileConfig.getValue());
                liquibaseConfiguration.registerProvider(fileProvider);
                returnList.add(fileProvider);
            } else {
                InputStream inputStreamOnClasspath = Thread.currentThread().getContextClassLoader().getResourceAsStream(defaultsFileConfig.getValue());
                if (inputStreamOnClasspath == null) {
                    Scope.getCurrentScope().getLog(getClass()).fine("Cannot find defaultsFile " + defaultsFileConfig.getValue());
                    if (!defaultsFileConfig.wasDefaultValueUsed()) {
                        //can't use UI since it's not configured correctly yet
                        System.err.println("Could not find defaults file " + defaultsFileConfig.getValue());
                    }
                } else {
                    final DefaultsFileValueProvider fileProvider = new DefaultsFileValueProvider(inputStreamOnClasspath, "File in classpath " + defaultsFileConfig.getValue());
                    liquibaseConfiguration.registerProvider(fileProvider);
                    returnList.add(fileProvider);
                }
=======
        Resource resource = pathHandlerFactory.getResource(defaultsFileConfig.getValue());
        if (resource != null) {
            try (InputStream defaultsStream = resource.openInputStream()) {
                if (defaultsStream != null) {
                    final DefaultsFileValueProvider fileProvider = new DefaultsFileValueProvider(defaultsStream, "File exists at path " + defaultsFileConfig.getValue());
                    liquibaseConfiguration.registerProvider(fileProvider);
                    returnList.add(fileProvider);
                }
            }
        } else {
            InputStream inputStreamOnClasspath = Thread.currentThread().getContextClassLoader().getResourceAsStream(defaultsFileConfig.getValue());
            if (inputStreamOnClasspath == null) {
                Scope.getCurrentScope().getLog(getClass()).fine("Cannot find defaultsFile " + defaultsFileConfig.getValue());
                if (!defaultsFileConfig.wasDefaultValueUsed()) {
                            //can't use UI since it's not configured correctly yet
                    System.err.println("Could not find defaults file " + defaultsFileConfig.getValue());
                }
            } else {
                final DefaultsFileValueProvider fileProvider = new DefaultsFileValueProvider(inputStreamOnClasspath, "File in classpath " + defaultsFileConfig.getValue());
                liquibaseConfiguration.registerProvider(fileProvider);
                returnList.add(fileProvider);
>>>>>>> 3489c0e7
            }
        }

        final File defaultsFile = new File(defaultsFileConfig.getValue());
        File localDefaultsFile = new File(defaultsFile.getAbsolutePath().replaceFirst(".properties$", ".local.properties"));
        if (localDefaultsFile.exists()) {
            final DefaultsFileValueProvider fileProvider = new DefaultsFileValueProvider(localDefaultsFile) {
                @Override
                public int getPrecedence() {
                    return super.getPrecedence() + 1;
                }
            };
            liquibaseConfiguration.registerProvider(fileProvider);
            returnList.add(fileProvider);
        } else {
            Scope.getCurrentScope().getLog(getClass()).fine("Cannot find local defaultsFile " + defaultsFile.getAbsolutePath());
        }

        return returnList;
    }

    /**
     * Configures the system, and returns values to add to Scope.
     *
     * @return values to set in the scope
     */
    private Map<String, Object> configureScope() throws Exception {
        Map<String, Object> returnMap = new HashMap<>();

        final ClassLoader classLoader = configureClassLoader();

        returnMap.putAll(configureLogging());
        returnMap.putAll(configureResourceAccessor(classLoader));

        ConsoleUIService ui = null;
        List<UIService> uiServices = Scope.getCurrentScope().getServiceLocator().findInstances(UIService.class);
        for (UIService uiService : uiServices) {
            if (uiService instanceof ConsoleUIService) {
                ui = (ConsoleUIService) uiService;
                break;
            }
        }
        if (ui == null) {
            ui = new ConsoleUIService();
        }

        ui.setAllowPrompt(true);
        ui.setOutputStream(System.err);
        returnMap.put(Scope.Attr.ui.name(), ui);

        returnMap.put(LiquibaseCommandLineConfiguration.ARGUMENT_CONVERTER.getKey(),
                (LiquibaseCommandLineConfiguration.ArgumentConverter) argument -> "--" + StringUtil.toKabobCase(argument));


        return returnMap;
    }

    private void configureVersionInfo() {
        getRootCommand(this.commandLine).getCommandSpec().versionProvider(new LiquibaseVersionProvider());
    }

    protected Map<String, Object> configureLogging() throws IOException {
        Map<String, Object> returnMap = new HashMap<>();
        final ConfiguredValue<Level> currentConfiguredValue = LiquibaseCommandLineConfiguration.LOG_LEVEL.getCurrentConfiguredValue();
        final File logFile = LiquibaseCommandLineConfiguration.LOG_FILE.getCurrentValue();

        Level logLevel = Level.OFF;
        if (!currentConfiguredValue.wasDefaultValueUsed()) {
            logLevel = currentConfiguredValue.getValue();
        }

        configureLogging(logLevel, logFile);

        //
        // Set the Liquibase Hub log level if logging is not OFF
        //
        if (logLevel != Level.OFF) {
            returnMap.put(HubConfiguration.LIQUIBASE_HUB_LOGLEVEL.getKey(), logLevel);
        }

        return returnMap;
    }

    private void configureLogging(Level logLevel, File logFile) throws IOException {
        configuredLogLevel = logLevel;

        final JavaLogService logService = (JavaLogService) Scope.getCurrentScope().get(Scope.Attr.logService, LogService.class);
        java.util.logging.Logger liquibaseLogger = java.util.logging.Logger.getLogger("liquibase");
        logService.setParent(liquibaseLogger);

        System.setProperty("java.util.logging.SimpleFormatter.format", "[%1$tF %1$tT] %4$s [%2$s] %5$s%6$s%n");

        java.util.logging.Logger rootLogger = java.util.logging.Logger.getLogger("");
        Level cliLogLevel = logLevel;

        if (logFile != null) {
            if (fileHandler == null) {
                fileHandler = new FileHandler(logFile.getAbsolutePath(), true);
                fileHandler.setFormatter(new SimpleFormatter());
                rootLogger.addHandler(fileHandler);
            }

            fileHandler.setLevel(logLevel);
            if (logLevel == Level.OFF) {
                fileHandler.setLevel(Level.FINE);
            }

            cliLogLevel = Level.OFF;
        }

        final String configuredChannels = LiquibaseCommandLineConfiguration.LOG_CHANNELS.getCurrentValue();
        List<String> channels;
        if (configuredChannels.equalsIgnoreCase("all")) {
            channels = new ArrayList<>(Arrays.asList("", "liquibase"));
        } else {
            channels = StringUtil.splitAndTrim(configuredChannels, ",");

            if (logLevel == Level.OFF) {
                channels.add("");
            }
        }

        for (String channel : channels) {
            if (channel.equalsIgnoreCase("all")) {
                channel = "";
            }
            java.util.logging.Logger.getLogger(channel).setLevel(logLevel);
        }

        for (Handler handler : rootLogger.getHandlers()) {
            if (handler instanceof ConsoleHandler) {
                handler.setLevel(cliLogLevel);
            }
        }
    }

    private CommandLine getRootCommand(CommandLine commandLine) {
        while (commandLine.getParent() != null) {
            commandLine = commandLine.getParent();
        }
        return commandLine;
    }

    private Map<String, Object> configureResourceAccessor(ClassLoader classLoader) {
        Map<String, Object> returnMap = new HashMap<>();

        returnMap.put(Scope.Attr.resourceAccessor.name(), new SearchPathResourceAccessor(
                new DirectoryResourceAccessor(Paths.get(".").toAbsolutePath().toFile()),
                new ClassLoaderResourceAccessor(classLoader)));

        return returnMap;
    }

    protected ClassLoader configureClassLoader() throws IllegalArgumentException {
        final String classpath = LiquibaseCommandLineConfiguration.CLASSPATH.getCurrentValue();

        final List<URL> urls = new ArrayList<>();
        if (classpath != null) {
            String[] classpathSoFar;
            if (isWindows()) {
                classpathSoFar = classpath.split(";");
            } else {
                classpathSoFar = classpath.split(":");
            }

            for (String classpathEntry : classpathSoFar) {
                File classPathFile = new File(classpathEntry);
                if (!classPathFile.exists()) {
                    throw new IllegalArgumentException(classPathFile.getAbsolutePath() + " does not exist");
                }

                try {
                    URL newUrl = new File(classpathEntry).toURI().toURL();
                    Scope.getCurrentScope().getLog(getClass()).fine(newUrl.toExternalForm() + " added to class loader");
                    urls.add(newUrl);
                } catch (MalformedURLException e) {
                    throw new IllegalArgumentException(e);
                }
            }
        }

        final ClassLoader classLoader;
        if (LiquibaseCommandLineConfiguration.INCLUDE_SYSTEM_CLASSPATH.getCurrentValue()) {
            classLoader = AccessController.doPrivileged((PrivilegedAction<URLClassLoader>) () -> new URLClassLoader(urls.toArray(new URL[0]), Thread.currentThread()
                    .getContextClassLoader()));

        } else {
            classLoader = AccessController.doPrivileged((PrivilegedAction<URLClassLoader>) () -> new URLClassLoader(urls.toArray(new URL[0]), null));
        }

        Thread.currentThread().setContextClassLoader(classLoader);

        return classLoader;
    }

    private void addSubcommand(CommandDefinition commandDefinition, CommandLine rootCommand) {
        List<String[]> commandNames = expandCommandNames(commandDefinition);

        boolean showCommand = true;
        for (String[] commandName : commandNames) {

            final CommandRunner commandRunner = new CommandRunner();
            final CommandLine.Model.CommandSpec subCommandSpec = CommandLine.Model.CommandSpec.wrapWithoutInspection(commandRunner, defaultFactory);
            commandRunner.setSpec(subCommandSpec);

            configureHelp(subCommandSpec, false);

            //
            // Add to the usageMessage footer if the CommandDefinition has a footer
            //
            if (commandDefinition.getHelpFooter() != null) {
                String[] usageMessageFooter = subCommandSpec.usageMessage().footer();
                List<String> list = new ArrayList<>(Arrays.asList(usageMessageFooter));
                list.add(commandDefinition.getHelpFooter());
                subCommandSpec.usageMessage().footer(list.toArray(new String[0]));
            }

            String shortDescription = commandDefinition.getShortDescription();
            String displayDescription = shortDescription;
            String legacyCommand = commandName[commandName.length - 1];
            String camelCaseCommand = StringUtil.toCamelCase(legacyCommand);
            if (!legacyCommand.equals(camelCaseCommand)) {
                displayDescription = "\n" + shortDescription + "\n[deprecated: " + camelCaseCommand + "]";
            }

            subCommandSpec.usageMessage()
                    .header(StringUtil.trimToEmpty(displayDescription) + "\n")
                    .description(StringUtil.trimToEmpty(commandDefinition.getLongDescription()));

            subCommandSpec.optionsCaseInsensitive(true);
            subCommandSpec.subcommandsCaseInsensitive(true);

            if (!showCommand) {
                subCommandSpec.usageMessage().hidden(true);
            } else {
                subCommandSpec.usageMessage().hidden(commandDefinition.getHidden());
            }
            showCommand = false;


            for (CommandArgumentDefinition<?> def : commandDefinition.getArguments().values()) {
                final String[] argNames = toArgNames(def);
                for (int i = 0; i < argNames.length; i++) {
                    final CommandLine.Model.OptionSpec.Builder builder = createArgBuilder(def, argNames[i]);

                    String argDisplaySuffix = "";
                    String argName = argNames[i];
                    String camelCaseArg = StringUtil.toCamelCase(argName.substring(2));
                    if (!argName.equals("--" + camelCaseArg)) {
                        argDisplaySuffix = "\n[deprecated: --" + camelCaseArg + "]";
                    }

                    //
                    // Determine if this is a group command and set the property/environment display strings accordingly
                    //
                    String description;
                    if (commandDefinition.getName().length > 1) {
                        String propertyStringToPresent = "\n(liquibase.command." +
                                StringUtil.join(commandDefinition.getName(), ".") + "." + def.getName() + ")";
                        String envStringToPresent =
                                toEnvVariable("\n(liquibase.command." + StringUtil.join(commandDefinition.getName(), ".") +
                                        "." + def.getName()) + ")" + argDisplaySuffix;
                        description = propertyStringToPresent + envStringToPresent;
                    } else {
                        description =
                                "\n(liquibase.command." + def.getName() + " OR liquibase.command." +
                                        StringUtil.join(commandDefinition.getName(), ".") + "." + def.getName() + ")\n" +
                                        "(" + toEnvVariable("liquibase.command." + def.getName()) + " OR " +
                                        toEnvVariable("liquibase.command." + StringUtil.join(commandDefinition.getName(), ".") +
                                                "." + def.getName()) + ")" + argDisplaySuffix;
                    }

                    if (def.getDefaultValue() != null) {
                        if (def.getDefaultValueDescription() == null) {
                            description = "\nDEFAULT: " + def.getDefaultValue() + "\n" + description;
                        } else {
                            description = "\nDEFAULT: " + def.getDefaultValueDescription() + "\n" + description;
                        }
                    }

                    if (def.getDescription() != null) {
                        description = def.getDescription() + description;
                    }
                    if (def.isRequired()) {
                        description = "[REQUIRED] " + description;
                    }

                    builder.description(description + "\n");

                    if (def.getDataType().equals(Boolean.class)) {
                        builder.arity("0..1");
                    }


                    if (i > 0) {
                        builder.hidden(true);
                    } else {
                        builder.hidden(def.getHidden());
                    }

                    subCommandSpec.addOption(builder.build());

                    if (argName.equals("--changelog-file")) {
                        final CommandLine.Model.OptionSpec.Builder paramBuilder = (CommandLine.Model.OptionSpec.Builder) CommandLine.Model.OptionSpec.builder("-D")
                                .required(false)
                                .type(HashMap.class)
                                .description("Pass a name/value pair for substitution in the changelog(s)\nPass as -D<property.name>=<property.value>\n[deprecated: set changelog properties in defaults file or environment variables]")
                                .mapFallbackValue("");
                        subCommandSpec.add(paramBuilder.build());
                    }
                }
            }

            for (String legacyArg : legacyNoLongerCommandArguments) {
                final CommandLine.Model.OptionSpec.Builder builder = CommandLine.Model.OptionSpec.builder("--" + legacyArg)
                        .required(false)
                        .type(String.class)
                        .description("Legacy CLI argument")
                        .hidden(true);
                subCommandSpec.addOption(builder.build());
                String kabobArg = StringUtil.toKabobCase(legacyArg);
                if (!kabobArg.equals(legacyArg)) {
                    final CommandLine.Model.OptionSpec.Builder kabobOptionBuilder =
                            CommandLine.Model.OptionSpec.builder("--" + kabobArg)
                                    .required(false)
                                    .type(String.class)
                                    .hidden(true)
                                    .description("Legacy CLI argument");
                    subCommandSpec.addOption(kabobOptionBuilder.build());
                }
            }

            getParentCommandSpec(commandDefinition, rootCommand).addSubcommand(commandName[commandName.length - 1], new CommandLine(subCommandSpec, defaultFactory));
        }

    }

    private CommandLine.Model.OptionSpec.Builder createArgBuilder(CommandArgumentDefinition<?> def, String argName) {
        return CommandLine.Model.OptionSpec.builder(argName)
                .required(false)
                .converters(value -> {
                    if (def.getDataType().equals(Boolean.class)) {
                        if (value.equals("")) {
                            return "true";
                        }
                    }
                    return value;
                })
                .type(String.class);
    }

    private List<String[]> expandCommandNames(CommandDefinition commandDefinition) {
        List<String[]> returnList = new ArrayList<>();

        //create standard version first
        final String[] standardName = commandDefinition.getName().clone();
        for (int i = 0; i < standardName.length; i++) {
            standardName[i] = StringUtil.toKabobCase(commandDefinition.getName()[i]);
        }
        returnList.add(standardName);

        if (!StringUtil.join(standardName, " ").equals(StringUtil.join(commandDefinition.getName(), " "))) {
            returnList.add(commandDefinition.getName());
        }

        return returnList;
    }

    private CommandLine.Model.CommandSpec getParentCommandSpec(CommandDefinition commandDefinition, CommandLine rootCommand) {
        final String[] commandName = commandDefinition.getName();

        CommandLine.Model.CommandSpec parent = rootCommand.getCommandSpec();

        //length-1 to not include the actual command name
        for (int i = 0; i < commandName.length - 1; i++) {
            final CommandLine commandGroup = parent.subcommands().get(commandName[i]);
            final String[] groupName = Arrays.copyOfRange(commandName, 0, i + 1);

            if (commandGroup == null) {
                parent = addSubcommandGroup(groupName, commandDefinition, parent);
            } else {
                parent = commandGroup.getCommandSpec();
                if (commandDefinition.getGroupHelpFooter() != null) {
                    List<String> list = new ArrayList<>();
                    list.add(commandDefinition.getHelpFooter());
                    parent.usageMessage().footer(list.toArray(new String[0]));
                }
            }
            configureSubcommandGroup(parent, groupName, commandDefinition);
        }


        return parent;
    }

    private void configureSubcommandGroup(CommandLine.Model.CommandSpec groupSpec, String[] groupName, CommandDefinition commandDefinition) {
        final String header = StringUtil.trimToEmpty(commandDefinition.getGroupShortDescription(groupName));
        final String description = StringUtil.trimToEmpty(commandDefinition.getGroupLongDescription(groupName));

        if (!header.equals("")) {
            groupSpec.usageMessage().header("< " + header + " >\n");
        }

        if (!description.equals("")) {
            groupSpec.usageMessage().description(description + "\n");
        }
    }

    private CommandLine.Model.CommandSpec addSubcommandGroup(String[] groupName, CommandDefinition commandDefinition, CommandLine.Model.CommandSpec parent) {
        final CommandLine.Model.CommandSpec groupSpec = CommandLine.Model.CommandSpec.wrapWithoutInspection(null, defaultFactory);

        configureHelp(groupSpec, false);
        if (commandDefinition.getHelpFooter() != null) {
            String[] usageMessageFooter = groupSpec.usageMessage().footer();
            List<String> list = new ArrayList<>(Arrays.asList(usageMessageFooter));
            list.add(commandDefinition.getHelpFooter());
            groupSpec.usageMessage().footer(list.toArray(new String[0]));
        }

        groupSpec.optionsCaseInsensitive(true);
        groupSpec.subcommandsCaseInsensitive(true);

        parent.addSubcommand(groupName[groupName.length - 1], groupSpec);

        return groupSpec;
    }

    private String toEnvVariable(String property) {
        return StringUtil.toKabobCase(property).replace(".", "_").replace("-", "_").toUpperCase();
    }

    private SortedSet<CommandDefinition> getCommands() {
        final CommandFactory commandFactory = Scope.getCurrentScope().getSingleton(CommandFactory.class);
        return commandFactory.getCommands(false);
    }

    private void addGlobalArguments(CommandLine commandLine) {
        final CommandLine.Model.CommandSpec rootCommandSpec = commandLine.getCommandSpec();

        final SortedSet<ConfigurationDefinition<?>> globalConfigurations = Scope.getCurrentScope().getSingleton(LiquibaseConfiguration.class).getRegisteredDefinitions(false);
        for (ConfigurationDefinition<?> def : globalConfigurations) {
            final String[] argNames = toArgNames(def);
            for (int i = 0; i < argNames.length; i++) {
                final CommandLine.Model.OptionSpec.Builder optionBuilder = CommandLine.Model.OptionSpec.builder(argNames[i])
                        .required(false)
                        .type(String.class);
                String description = "(" + def.getKey() + ")\n"
                        + "(" + toEnvVariable(def.getKey()) + ")";

                if (def.getDefaultValue() != null) {
                    if (def.getDefaultValueDescription() == null) {
                        description = "DEFAULT: " + def.getDefaultValue() + "\n" + description;
                    } else {
                        description = "DEFAULT: " + def.getDefaultValueDescription() + "\n" + description;
                    }
                }

                if (def.getDescription() != null) {
                    description = def.getDescription() + "\n" + description;
                }
                if (i == 0) {
                    String primaryArg = argNames[i];
                    String camelCaseArg = StringUtil.toCamelCase(primaryArg.substring(2));
                    if (!primaryArg.equals("--" + camelCaseArg)) {
                        description = "\n" + description +
                                "\n[deprecated: --" + camelCaseArg + "]";
                    }
                }

                optionBuilder.description(description + "\n");

                if (def.getDataType().equals(Boolean.class)) {
                    optionBuilder.arity("1");
                }

                //only show the first/standard variation of a name
                if (i > 0) {
                    optionBuilder.hidden(true);
                }

                final CommandLine.Model.OptionSpec optionSpec = optionBuilder.build();
                rootCommandSpec.addOption(optionSpec);
            }
        }

        //
        // We add both camel and Kabob case style arguments
        //
        for (String arg : legacyNoLongerGlobalArguments) {
            final CommandLine.Model.OptionSpec.Builder optionBuilder =
                    CommandLine.Model.OptionSpec.builder("--" + arg)
                            .required(false)
                            .type(String.class)
                            .hidden(true)
                            .description("Legacy global argument");
            rootCommandSpec.addOption(optionBuilder.build());
            String kabobArg = StringUtil.toKabobCase(arg);
            if (!kabobArg.equals(arg)) {
                final CommandLine.Model.OptionSpec.Builder kabobOptionBuilder =
                        CommandLine.Model.OptionSpec.builder("--" + kabobArg)
                                .required(false)
                                .type(String.class)
                                .hidden(true)
                                .description("Legacy global argument");
                rootCommandSpec.addOption(kabobOptionBuilder.build());
            }
        }
    }

    private void configureHelp(CommandLine.Model.CommandSpec commandSpec, boolean includeVersion) {
        String footer = "Each argument contains the corresponding 'configuration key' in parentheses. " +
                "As an alternative to passing values on the command line, these keys can be used as a basis for configuration settings in other locations.\n\n" +
                "Available configuration locations, in order of priority:\n" +
                "- Command line arguments (argument name in --help)\n" +
                "- Java system properties (configuration key listed above)\n" +
                "- Environment values (env variable listed above)\n" +
                "- Defaults file (configuration key OR argument name)\n\n" +
                "Full documentation is available at\n" +
                "https://docs.liquibase.com";


        commandSpec.addOption(CommandLine.Model.OptionSpec.builder("--help", "-h")
                .description("Show this help message and exit")
                .usageHelp(true)
                .build());

        if (includeVersion) {
            commandSpec.addOption(CommandLine.Model.OptionSpec.builder("--version", "-v")
                    .description("Print version information and exit")
                    .versionHelp(true)
                    .build());
        }


        commandSpec.usageMessage()
                .showDefaultValues(false)
                .sortOptions(true)
                .abbreviateSynopsis(true)
                .footer("\n" + footer)
        ;

    }

    protected static String[] toArgNames(CommandArgumentDefinition<?> def) {
        LinkedHashSet<String> returnList = new LinkedHashSet<>();
        returnList.add("--" + StringUtil.toKabobCase(def.getName()).replace(".", "-"));
        returnList.add("--" + def.getName().replaceAll("\\.", ""));

        return returnList.toArray(new String[0]);
    }

    protected static String[] toArgNames(ConfigurationDefinition<?> def) {
        List<String> keys = new ArrayList<>();
        keys.add(def.getKey());
        keys.addAll(def.getAliasKeys());

        List<String> returns = new CaseInsensitiveList();
        for (String key : keys) {
            insertWithoutDuplicates(returns, "--" + StringUtil.toKabobCase(key.replaceFirst("^liquibase.", "")).replace(".", "-"));
            insertWithoutDuplicates(returns, "--" + StringUtil.toKabobCase(key.replace(".", "-")));
            insertWithoutDuplicates(returns, "--" + key.replaceFirst("^liquibase.", "").replaceAll("\\.", ""));
            insertWithoutDuplicates(returns, "--" + key.replaceAll("\\.", ""));
        }

        return returns.toArray(new String[0]);
    }

    private static class CaseInsensitiveList extends ArrayList<String> {
        @Override
        public boolean contains(Object o) {
            String paramStr = (String) o;
            for (String s : this) {
                if (paramStr.equalsIgnoreCase(s)) {
                    return true;
                }
            }
            return false;
        }
    }

    private static void insertWithoutDuplicates(List<String> returnList, String key) {
        if (returnList.contains(key)) {
            return;
        }
        returnList.add(key);
    }

    private static class LiquibaseVersionProvider implements CommandLine.IVersionProvider {

        @Override
        public String[] getVersion() throws Exception {
            final LicenseService licenseService = Scope.getCurrentScope().getSingleton(LicenseServiceFactory.class).getLicenseService();
            String licenseInfo = "";
            if (licenseService == null) {
                licenseInfo = "WARNING: License service not loaded, cannot determine Liquibase Pro license status. Please consider re-installing Liquibase to include all dependencies. Continuing operation without Pro license.";
            } else {
                licenseInfo = licenseService.getLicenseInfo();
            }

            final Path workingDirectory = Paths.get(".").toAbsolutePath();

            String liquibaseHome;
            Path liquibaseHomePath = null;
            try {
                liquibaseHomePath = new File(ObjectUtil.defaultIfNull(System.getenv("LIQUIBASE_HOME"), workingDirectory.toAbsolutePath().toString())).getAbsoluteFile().getCanonicalFile().toPath();
                liquibaseHome = liquibaseHomePath.toString();
            } catch (IOException e) {
                liquibaseHome = "Cannot resolve LIQUIBASE_HOME: " + e.getMessage();
            }

            Map<String, LibraryInfo> libraryInfo = new HashMap<>();

            final ClassLoader classLoader = getClass().getClassLoader();
            if (classLoader instanceof URLClassLoader) {
                for (URL url : ((URLClassLoader) classLoader).getURLs()) {
                    if (!url.toExternalForm().startsWith("file:")) {
                        continue;
                    }
                    final File file = new File(url.toURI());
                    if (file.getName().equals("liquibase-core.jar")) {
                        continue;
                    }
                    if (file.exists() && file.getName().toLowerCase().endsWith(".jar")) {
                        final LibraryInfo thisInfo = getLibraryInfo(file);
                        libraryInfo.putIfAbsent(thisInfo.name, thisInfo);
                    }
                }
            }

            final StringBuilder libraryDescription = new StringBuilder("Libraries:\n");
            if (libraryInfo.size() == 0) {
                libraryDescription.append("- UNKNOWN");
            } else {
                for (LibraryInfo info : new TreeSet<>(libraryInfo.values())) {
                    String filePath = info.file.getCanonicalPath();

                    if (liquibaseHomePath != null && info.file.toPath().startsWith(liquibaseHomePath)) {
                        filePath = liquibaseHomePath.relativize(info.file.toPath()).toString();
                    }
                    if (info.file.toPath().startsWith(workingDirectory)) {
                        filePath = workingDirectory.relativize(info.file.toPath()).toString();
                    }

                    libraryDescription.append("- ")
                            .append(filePath).append(":")
                            .append(" ").append(info.name)
                            .append(" ").append(info.version == null ? "UNKNOWN" : info.version)
                            .append(info.vendor == null ? "" : " By " + info.vendor)
                            .append("\n");
                }
            }

            return new String[]{
                    CommandLineUtils.getBanner(),
                    String.format("Liquibase Home: %s", liquibaseHome),
                    String.format("Java Home %s (Version %s)",
                            System.getProperties().getProperty("java.home"),
                            System.getProperty("java.version")
                    ),
                    libraryDescription.toString(),
                    "",
                    "Liquibase Version: " + LiquibaseUtil.getBuildVersionInfo(),
                    licenseInfo,
            };
        }

        private LibraryInfo getLibraryInfo(File pathEntryFile) throws IOException {
            try (final JarFile jarFile = new JarFile(pathEntryFile)) {
                final LibraryInfo libraryInfo = new LibraryInfo();
                libraryInfo.file = pathEntryFile;

                final Manifest manifest = jarFile.getManifest();
                if (manifest != null) {
                    libraryInfo.name = getValue(manifest, "Bundle-Name", "Implementation-Title", "Specification-Title");
                    libraryInfo.version = getValue(manifest, "Bundle-Version", "Implementation-Version", "Specification-Version");
                    libraryInfo.vendor = getValue(manifest, "Bundle-Vendor", "Implementation-Vendor", "Specification-Vendor");
                }

                if (libraryInfo.name == null) {
                    libraryInfo.name = pathEntryFile.getName().replace(".jar", "");
                }
                return libraryInfo;
            }
        }

        private String getValue(Manifest manifest, String... keys) {
            for (String key : keys) {
                String value = manifest.getMainAttributes().getValue(key);
                if (value != null) {
                    return value;
                }
            }
            return null;
        }


        private static class LibraryInfo implements Comparable<LibraryInfo> {
            private String vendor;
            private String name;
            private File file;
            private String version;

            @Override
            public int compareTo(LibraryInfo o) {
                return this.file.compareTo(o.file);
            }
        }
    }

}<|MERGE_RESOLUTION|>--- conflicted
+++ resolved
@@ -526,26 +526,6 @@
         }
 
         final PathHandlerFactory pathHandlerFactory = Scope.getCurrentScope().getSingleton(PathHandlerFactory.class);
-<<<<<<< HEAD
-        try (InputStream defaultsStream = pathHandlerFactory.open(defaultsFileConfig.getValue())) {
-            if (defaultsStream != null) {
-                final DefaultsFileValueProvider fileProvider = new DefaultsFileValueProvider(defaultsStream, "File exists at path " + defaultsFileConfig.getValue());
-                liquibaseConfiguration.registerProvider(fileProvider);
-                returnList.add(fileProvider);
-            } else {
-                InputStream inputStreamOnClasspath = Thread.currentThread().getContextClassLoader().getResourceAsStream(defaultsFileConfig.getValue());
-                if (inputStreamOnClasspath == null) {
-                    Scope.getCurrentScope().getLog(getClass()).fine("Cannot find defaultsFile " + defaultsFileConfig.getValue());
-                    if (!defaultsFileConfig.wasDefaultValueUsed()) {
-                        //can't use UI since it's not configured correctly yet
-                        System.err.println("Could not find defaults file " + defaultsFileConfig.getValue());
-                    }
-                } else {
-                    final DefaultsFileValueProvider fileProvider = new DefaultsFileValueProvider(inputStreamOnClasspath, "File in classpath " + defaultsFileConfig.getValue());
-                    liquibaseConfiguration.registerProvider(fileProvider);
-                    returnList.add(fileProvider);
-                }
-=======
         Resource resource = pathHandlerFactory.getResource(defaultsFileConfig.getValue());
         if (resource != null) {
             try (InputStream defaultsStream = resource.openInputStream()) {
@@ -567,7 +547,6 @@
                 final DefaultsFileValueProvider fileProvider = new DefaultsFileValueProvider(inputStreamOnClasspath, "File in classpath " + defaultsFileConfig.getValue());
                 liquibaseConfiguration.registerProvider(fileProvider);
                 returnList.add(fileProvider);
->>>>>>> 3489c0e7
             }
         }
 
