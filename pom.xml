--- conflicted
+++ resolved
@@ -9,11 +9,7 @@
     liquibase-parent
   </artifactId>
   <version>
-<<<<<<< HEAD
-    3.3.380
-=======
     3.3.392
->>>>>>> 06840150
   </version>
   <packaging>
     pom
