<?xml version="1.0" encoding="UTF-8"?>
<project xmlns="http://maven.apache.org/POM/4.0.0"
    xmlns:xsi="http://www.w3.org/2001/XMLSchema-instance"
    xsi:schemaLocation="http://maven.apache.org/POM/4.0.0 http://maven.apache.org/xsd/maven-4.0.0.xsd">
    <modelVersion>4.0.0</modelVersion>
 
    <!-- Cannot use "liquibase" as the name since "Liquibase" is used by liquibase-core -->
    <name>Liquibase Parent</name>
    <groupId>org.liquibase</groupId>
    <artifactId>liquibase</artifactId>
    <version>0-SNAPSHOT</version>
    <packaging>pom</packaging>

    <url>http://www.liquibase.com</url>

    <organization>
        <name>Liquibase.org</name>
        <url>http://www.liquibase.org</url>
    </organization>

    <developers>
        <developer>
            <id>nvoxland</id>
            <name>Nathan Voxland</name>
            <email>nathan.voxland@liquibase.org</email>
            <roles>
                <role>architect</role>
                <role>developer</role>
            </roles>
            <timezone>-6</timezone>
        </developer>
    </developers>

    <licenses>
        <license>
            <url>http://www.apache.org/licenses/LICENSE-2.0</url>
            <name>Apache License, Version 2.0</name>
        </license>
    </licenses>

    <issueManagement>
        <url>https://github.com/liquibase/liquibase/issues</url>
    </issueManagement>

    <ciManagement>
        <url>https://github.com/liquibase/liquibase/actions</url>
    </ciManagement>


    <scm>
        <connection>scm:git:git@github.com:liquibase/liquibase.git</connection>
        <url>scm:git:git@github.com:liquibase/liquibase.git</url>
        <developerConnection>scm:git:git@github.com:liquibase/liquibase.git</developerConnection>
    </scm>



    <properties>
        <maven.compiler.source>1.8</maven.compiler.source>
        <maven.compiler.target>1.8</maven.compiler.target>
        <maven.enforcer.requireMavenVersion>3.6</maven.enforcer.requireMavenVersion>
        <maven.build.timestamp.format>yyyy-MM-dd HH:mmZ</maven.build.timestamp.format>
        <maven.deploy.skip>true</maven.deploy.skip>
        <build.timestamp>${maven.build.timestamp}</build.timestamp>
        <build.number>0</build.number>
        <build.commit>unknown</build.commit>
        <build.branch>unknown</build.branch>
        <build.repository.name>unknown</build.repository.name>
        <build.repository.owner>unknown</build.repository.owner>
        <project.build.sourceEncoding>UTF-8</project.build.sourceEncoding>
        <project.reporting.outputEncoding>UTF-8</project.reporting.outputEncoding>
        <sonar.moduleKey>${project.artifactId}</sonar.moduleKey>
<<<<<<< HEAD
        <groovy.version>2.5.23</groovy.version>
        <dependency.spock.version>1.3-groovy-2.4</dependency.spock.version>
        <junit.version>4.13.2</junit.version>
=======
>>>>>>> 85d1a35e
        <trimStackTrace>false</trimStackTrace>
        <liquibase-pro.version>0-SNAPSHOT</liquibase-pro.version>
        <argLine></argLine>

        <ant.version>1.10.14</ant.version>
        <junit.version>4.13.2</junit.version>
        <junit-jupiter.version>5.10.0</junit-jupiter.version>
        <groovy.version>2.5.23</groovy.version>
        <spock.version>1.3-groovy-2.5</spock.version>
        <spring.version>5.3.28</spring.version>
    </properties>

    <!-- comment -->
    <distributionManagement>
        <repository>
            <id>liquibase</id>
            <name>GitHub Packages</name>
            <url>https://maven.pkg.github.com/liquibase/liquibase</url>
        </repository>
    </distributionManagement>

    <modules>
        <module>liquibase-core</module>
        <module>liquibase-standard</module>
        <module>liquibase-cli</module>
        <module>liquibase-maven-plugin</module>
        <module>liquibase-cdi-jakarta</module>
        <module>liquibase-cdi</module>
        <module>liquibase-integration-tests</module>
        <module>liquibase-dist</module>
        <module>liquibase-extension-examples</module>
        <module>liquibase-extension-testing</module>
        <module>liquibase-snowflake</module>
    </modules>

    <dependencyManagement>
        <dependencies>
            <dependency>
                <groupId>org.codehaus.groovy</groupId>
                <artifactId>groovy-bom</artifactId>
                <version>${groovy.version}</version>
                <type>pom</type>
                <scope>import</scope>
            </dependency>
            <dependency>
                <groupId>org.junit</groupId>
                <artifactId>junit-bom</artifactId>
                <version>${junit-jupiter.version}</version>
                <type>pom</type>
                <scope>import</scope>
            </dependency>
            <dependency>
                <groupId>junit</groupId>
                <artifactId>junit</artifactId>
                <version>${junit.version}</version>
            </dependency>
            <dependency>
                <groupId>org.apache.ant</groupId>
                <artifactId>ant</artifactId>
                <version>${ant.version}</version>
            </dependency>
            <dependency>
                <groupId>org.apache.ant</groupId>
                <artifactId>ant-antlr</artifactId>
                <version>${ant.version}</version>
            </dependency>
            <dependency>
                <groupId>org.apache.ant</groupId>
                <artifactId>ant-junit</artifactId>
                <version>${ant.version}</version>
            </dependency>
            <dependency>
                <groupId>org.apache.ant</groupId>
                <artifactId>ant-launcher</artifactId>
                <version>${ant.version}</version>
            </dependency>
            <dependency> <!-- use a specific Groovy version rather than the one specified by spock-core -->
                <groupId>org.codehaus.groovy</groupId>
                <artifactId>groovy-all</artifactId>
                <version>${groovy.version}</version>
                <type>pom</type>
                <exclusions>
                    <exclusion>
                        <groupId>org.codehaus.groovy</groupId>
                        <artifactId>groovy-testng</artifactId>
                    </exclusion>
                </exclusions>
            </dependency>
            <dependency>
                <groupId>org.spockframework</groupId>
                <artifactId>spock-core</artifactId>
                <version>${spock.version}</version>
            </dependency>
        </dependencies>
    </dependencyManagement>
    <dependencies>

        <dependency>
            <groupId>junit</groupId>
            <artifactId>junit</artifactId>
            <scope>test</scope>
        </dependency>

        <dependency>
            <groupId>org.hamcrest</groupId>
            <artifactId>hamcrest</artifactId>
            <version>2.2</version>
            <scope>test</scope>
        </dependency>

        <dependency>
            <groupId>org.assertj</groupId>
            <artifactId>assertj-core</artifactId>
            <version>3.24.2</version>
            <scope>test</scope>
        </dependency>

        <dependency>
            <groupId>org.mockito</groupId>
            <artifactId>mockito-inline</artifactId>
            <version>4.10.0</version>
            <scope>test</scope>
        </dependency>

        <dependency>
            <groupId>org.codehaus.groovy</groupId>
            <artifactId>groovy-all</artifactId>
            <type>pom</type>
            <scope>test</scope>
        </dependency>

        <dependency>
            <groupId>org.spockframework</groupId>
            <artifactId>spock-core</artifactId>
            <scope>test</scope>
        </dependency>

        <dependency> <!-- enables mocking of classes (in addition to interfaces) -->
            <groupId>cglib</groupId>
            <artifactId>cglib-nodep</artifactId>
            <version>3.3.0</version>
            <scope>test</scope>
        </dependency>
        <dependency> <!-- enables mocking of classes without default constructor (together with
            CGLIB) -->
            <groupId>org.objenesis</groupId>
            <artifactId>objenesis</artifactId>
            <version>3.3</version>
            <scope>test</scope>
        </dependency>

        <dependency>
            <groupId>com.h2database</groupId>
            <artifactId>h2</artifactId>
            <version>2.2.222</version>
            <scope>test</scope>
        </dependency>
        <dependency>
            <groupId>org.hsqldb</groupId>
            <artifactId>hsqldb</artifactId>
            <version>2.7.2</version>
            <scope>test</scope>
        </dependency>

        <dependency>
            <groupId>mysql</groupId>
            <artifactId>mysql-connector-java</artifactId>
            <version>8.0.30</version>
            <scope>test</scope>
        </dependency>

        <dependency>
            <groupId>com.microsoft.sqlserver</groupId>
            <artifactId>mssql-jdbc</artifactId>
            <version>12.4.1.jre8</version>
            <scope>test</scope>
        </dependency>

        <dependency>
            <groupId>org.postgresql</groupId>
            <artifactId>postgresql</artifactId>
            <version>42.6.0</version>
            <scope>test</scope>
        </dependency>

        <dependency>
            <groupId>org.mariadb.jdbc</groupId>
            <artifactId>mariadb-java-client</artifactId>
            <version>3.1.4</version>
            <scope>test</scope>
        </dependency>

        <dependency>
            <groupId>com.ibm.db2</groupId>
            <artifactId>jcc</artifactId>
            <version>11.5.8.0</version>
            <scope>test</scope>
        </dependency>

        <dependency>
            <groupId>com.oracle.database.jdbc</groupId>
            <artifactId>ojdbc8</artifactId>
            <version>19.20.0.0</version>
            <scope>test</scope>
        </dependency>

        <dependency>
            <groupId>org.xerial</groupId>
            <artifactId>sqlite-jdbc</artifactId>
            <version>3.43.0.0</version>
            <scope>test</scope>
        </dependency>

        <dependency>
            <groupId>net.snowflake</groupId>
            <artifactId>snowflake-jdbc</artifactId>
            <version>3.14.1</version>
            <scope>test</scope>
        </dependency>

        <dependency>
            <groupId>org.firebirdsql.jdbc</groupId>
            <artifactId>jaybird</artifactId>
            <version>5.0.2.java8</version>
            <scope>test</scope>
        </dependency>

        <!-- needed for newer java versions -->
        <dependency>
            <groupId>org.glassfish.jaxb</groupId>
            <artifactId>jaxb-core</artifactId>
            <version>4.0.3</version>
            <scope>test</scope>
        </dependency>
        <dependency>
            <groupId>org.glassfish.jaxb</groupId>
            <artifactId>jaxb-runtime</artifactId>
            <version>4.0.3</version>
            <scope>test</scope>
        </dependency>
    </dependencies>

    <build>
        <plugins>
            <plugin>
                <groupId>org.apache.maven.plugins</groupId>
                <artifactId>maven-compiler-plugin</artifactId>
                <version>3.11.0</version>
            </plugin>

            <plugin>
                <artifactId>maven-resources-plugin</artifactId>
                <version>3.3.1</version>
                <configuration>
                    <encoding>UTF-8</encoding>
                </configuration>
            </plugin>
            <plugin>
                <groupId>org.apache.maven.plugins</groupId>
                <artifactId>maven-enforcer-plugin</artifactId>
                <version>3.4.0</version>
                <executions>
                    <execution>
                        <id>enforce-maven</id>
                        <goals>
                            <goal>enforce</goal>
                        </goals>
                        <configuration>
                            <rules>
                                <requireMavenVersion>
                                    <version>${maven.enforcer.requireMavenVersion}</version>
                                    <message>This POM requires Maven
                                        ${maven.enforcer.requireMavenVersion}.</message>
                                </requireMavenVersion>
                            </rules>
                        </configuration>
                    </execution>
                </executions>
            </plugin>

            <plugin>
                <groupId>org.codehaus.gmavenplus</groupId>
                <artifactId>gmavenplus-plugin</artifactId>
                <version>3.0.0</version>
                <executions>
                    <execution>
                        <goals>
                            <goal>addSources</goal>
                            <goal>addTestSources</goal>
                            <goal>compile</goal>
                            <goal>compileTests</goal>
                            <goal>removeStubs</goal>
                            <goal>removeTestStubs</goal>
                        </goals>
                    </execution>
                </executions>
            </plugin>

            <plugin>
                <artifactId>maven-surefire-plugin</artifactId>
                <version>3.1.2</version>
                <dependencies>
                    <dependency>
                        <groupId>org.apache.maven.surefire</groupId>
                        <artifactId>surefire-junit4</artifactId>
                        <version>3.1.2</version>
                    </dependency>
                </dependencies>
                <configuration>
                    <redirectTestOutputToFile>true</redirectTestOutputToFile>
                    <argLine>-Dfile.encoding=${project.build.sourceEncoding}</argLine>
                    <includes>
                        <include>**/Test*.java</include>
                        <include>**/*Test.java</include>
                        <include>**/*Tests.java</include>
                        <include>**/*TestCase.java</include>
                        <include>**/*Spec.java</include>
                    </includes>
                </configuration>
            </plugin>

            <plugin>
                <artifactId>maven-deploy-plugin</artifactId>
                <version>3.1.1</version>
            </plugin>

            <plugin>
                <groupId>org.apache.maven.plugins</groupId>
                <artifactId>maven-source-plugin</artifactId>
                <version>3.3.0</version>
                <executions>
                    <execution>
                        <id>attach-sources</id>
                        <phase>package</phase>
                        <goals>
                            <goal>jar</goal>
                        </goals>
                    </execution>
                </executions>
            </plugin>

            <plugin>
                <groupId>org.apache.maven.plugins</groupId>
                <artifactId>maven-javadoc-plugin</artifactId>
                <version>3.5.0</version>
                <configuration>
                    <attach>true</attach>
                    <author>false</author>
                    <doctitle>Liquibase ${version} API</doctitle>
                    <quiet>true</quiet>
                    <doclint>none</doclint>
                    <encoding>UTF-8</encoding>

                    <includeDependencySources>false</includeDependencySources>
                    <excludePackageNames>com.datical.*,*.pro,*.pro.*</excludePackageNames>
                </configuration>
                <executions>
                    <execution>
                        <id>javadoc-default</id>
                        <goals>
                            <goal>jar</goal>
                        </goals>
                        <phase>package</phase>
                    </execution>
                    <execution>
                        <id>javadoc-aggregate</id>
                        <inherited>false</inherited>
                        <goals>
                            <goal>aggregate-jar</goal>
                        </goals>
                        <phase>package</phase>
                    </execution>
                </executions>
            </plugin>

            <plugin>
                <groupId>org.codehaus.mojo</groupId>
                <artifactId>flatten-maven-plugin</artifactId>
                <version>1.5.0</version>
                <configuration>
                    <updatePomFile>true</updatePomFile>
                    <outputDirectory>${project.build.directory}/flattened-pom</outputDirectory>
                    <flattenedPomFilename>release.pom.xml</flattenedPomFilename>
                    <pomElements>
                        <profiles>remove</profiles>
                        <organization/>
                        <issueManagement/>
                    </pomElements>
                    <flattenMode>ossrh</flattenMode>
                </configuration>
                <executions>
                    <execution>
                        <id>flatten</id>
                        <phase>process-resources</phase>
                        <goals>
                            <goal>flatten</goal>
                        </goals>
                    </execution>
                    <execution>
                        <id>flatten.clean</id>
                        <phase>clean</phase>
                        <goals>
                            <goal>clean</goal>
                        </goals>
                    </execution>
                </executions>
            </plugin>

            <!--        <plugin>-->
            <!--            <artifactId>maven-install-plugin</artifactId>-->
            <!--            <version>2.5.2</version>-->
            <!--            <configuration>-->
            <!--                <skip>true</skip>-->
            <!--            </configuration>-->
            <!--        </plugin>-->

        </plugins>
        <!--        <pluginManagement>-->
        <!--            <plugins>-->
        <!--                <plugin>-->
        <!--                    <groupId>org.jacoco</groupId>-->
        <!--                    <artifactId>jacoco-maven-plugin</artifactId>-->
        <!--                    <version>0.8.5</version>-->
        <!--                </plugin>-->
        <!--            </plugins>-->
        <!--        </pluginManagement>-->

        <pluginManagement>
            <plugins>
                <plugin>
                    <artifactId>maven-install-plugin</artifactId>
                    <version>3.1.1</version>
                </plugin>
            </plugins>
        </pluginManagement>
    </build>

    <profiles>
        <profile>
            <id>non-jdk-8</id>
            <activation>
                <jdk>!1.8</jdk>
            </activation>
            <properties>
                <maven.compiler.release>8</maven.compiler.release>
            </properties>
            <build>
                <plugins>
                    <plugin>
                        <artifactId>maven-surefire-plugin</artifactId>
                        <configuration>
                            <!-- CDILiquibaseTest is currently failing without this setting -->
                            <argLine>
                                @{argLine}
                                --illegal-access=warn
                                --add-opens java.base/java.lang=ALL-UNNAMED
                            </argLine>
                        </configuration>
                    </plugin>
                </plugins>
            </build>
        </profile>

        <profile>
            <id>sonar</id>
            <properties>
                <sonar.organization>liquibase</sonar.organization>
                <sonar.projectKey>liquibase</sonar.projectKey>
                <sonar.projectName>Liquibase</sonar.projectName>
                <sonar.projectDescription>Liquibase</sonar.projectDescription>
                <sonar.host.url>https://sonarcloud.io</sonar.host.url>
                <sonar.scm.provider>git</sonar.scm.provider>
                <sonar.qualitygate.wait>true</sonar.qualitygate.wait>
                <sonar.skip>true</sonar.skip>
            </properties>
            <build>
                <plugins>
                    <plugin>
                        <groupId>org.sonarsource.scanner.maven</groupId>
                        <artifactId>sonar-maven-plugin</artifactId>
                        <version>3.9.1.2184</version>
                        <executions>
                            <execution>
                                <id>sonar</id>
                                <goals>
                                    <goal>sonar</goal>
                                </goals>
                            </execution>
                        </executions>
                    </plugin>

                    <plugin>
                        <groupId>org.jacoco</groupId>
                        <artifactId>jacoco-maven-plugin</artifactId>
                        <version>0.8.10</version>
                        <executions>
                            <execution>
                                <id>prepare-agent</id>
                                <goals>
                                    <goal>prepare-agent</goal>
                                </goals>
                            </execution>
                            <execution>
                                <id>report</id>
                                <phase>test</phase>
                                <goals>
                                    <goal>report</goal>
                                </goals>
                            </execution>
                        </executions>
                    </plugin>
                </plugins>
            </build>
        </profile>

        <profile>
            <id>remote-repositories</id>
            <activation>
                <property>
                    <name>env.CI</name>
                    <value>true</value>
                </property>
            </activation>
            <repositories>
                <repository>
                    <id>liquibase</id>
                    <url>https://maven.pkg.github.com/liquibase/liquibase</url>
                    <snapshots>
                        <enabled>true</enabled>
                    </snapshots>
                </repository>
                <repository>
                    <id>liquibase-pro</id>
                    <url>https://maven.pkg.github.com/liquibase/liquibase-pro</url>
                    <snapshots>
                        <enabled>true</enabled>
                    </snapshots>
                </repository>
            </repositories>
        </profile>
    </profiles>
</project><|MERGE_RESOLUTION|>--- conflicted
+++ resolved
@@ -70,12 +70,9 @@
         <project.build.sourceEncoding>UTF-8</project.build.sourceEncoding>
         <project.reporting.outputEncoding>UTF-8</project.reporting.outputEncoding>
         <sonar.moduleKey>${project.artifactId}</sonar.moduleKey>
-<<<<<<< HEAD
         <groovy.version>2.5.23</groovy.version>
         <dependency.spock.version>1.3-groovy-2.4</dependency.spock.version>
         <junit.version>4.13.2</junit.version>
-=======
->>>>>>> 85d1a35e
         <trimStackTrace>false</trimStackTrace>
         <liquibase-pro.version>0-SNAPSHOT</liquibase-pro.version>
         <argLine></argLine>
