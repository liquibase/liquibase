<?xml version="1.0" encoding="UTF-8"?>
<project xmlns="http://maven.apache.org/POM/4.0.0" xmlns:xsi="http://www.w3.org/2001/XMLSchema-instance"
         xsi:schemaLocation="http://maven.apache.org/POM/4.0.0 http://maven.apache.org/xsd/maven-4.0.0.xsd">
    <modelVersion>4.0.0</modelVersion>

    <groupId>org.liquibase.ext</groupId>
    <artifactId>liquibase-bigquery</artifactId>
    <version>0-SNAPSHOT</version>

    <name>Liquibase Extension: Google BigQuery support</name>
    <description>Add this Liquibase extension to your project to support Google BigQuery</description>
    <url>https://github.com/liquibase/liquibase-bigquery</url>

    <organization>
        <name>Liquibase</name>
        <url>http://www.liquibase.com</url>
    </organization>

    <licenses>
        <license>
            <url>http://www.apache.org/licenses/LICENSE-2.0</url>
            <name>Apache License, Version 2.0</name>
        </license>
    </licenses>

    <issueManagement>
        <url>https://github.com/liquibase/liquibase-bigquery/issues</url>
    </issueManagement>

    <scm>
        <connection>scm:git:http://github.com/liquibase/liquibase-bigquery.git</connection>
        <url>https://github.com/liquibase/liquibase-bigquery</url>
        <tag>HEAD</tag>
    </scm>

    <developers>
        <developer>
            <id>liquibase</id>
            <name>Liquibase Community</name>
            <email>community@liquibase.com</email>
            <roles>
                <role>architect</role>
                <role>developer</role>
            </roles>
            <timezone>-6</timezone>
        </developer>
        <developer>
            <id>nvoxland</id>
            <name>Nathan Voxland</name>
            <email>nathan.voxland@liquibase.org</email>
            <roles>
                <role>architect</role>
                <role>developer</role>
            </roles>
            <timezone>-6</timezone>
        </developer>
    </developers>

    <properties>
        <project.build.sourceEncoding>UTF-8</project.build.sourceEncoding>
        <project.reporting.outputEncoding>UTF-8</project.reporting.outputEncoding>
        <liquibase.version>0-SNAPSHOT</liquibase.version>
        <liquibase.sdk.github.token>${env.GITHUB_TOKEN}</liquibase.sdk.github.token>

        <dependency.spock.version>1.3-groovy-2.4</dependency.spock.version>
        <groovy.version>2.4.17</groovy.version>

        <sonar.organization>liquibase</sonar.organization>
        <sonar.projectKey>${project.artifactId}</sonar.projectKey>
        <sonar.projectName>${project.name}</sonar.projectName>
        <sonar.projectDescription>${project.description}</sonar.projectDescription>
        <sonar.host.url>https://sonarcloud.io</sonar.host.url>
        <sonar.scm.provider>git</sonar.scm.provider>
        <sonar.qualitygate.wait>true</sonar.qualitygate.wait>

        <jacoco.fileset.directory>target</jacoco.fileset.directory>
    </properties>

    <dependencyManagement>
        <dependencies>
            <dependency>
                <groupId>org.spockframework</groupId>
                <artifactId>spock-bom</artifactId>
                <version>2.0-groovy-3.0</version>
                <type>pom</type>
                <scope>import</scope>
            </dependency>
            <dependency>
                <groupId>com.google.cloud</groupId>
                <artifactId>libraries-bom</artifactId>
                <version>25.2.0</version>
                <type>pom</type>
                <scope>import</scope>
            </dependency>
        </dependencies>
    </dependencyManagement>

    <dependencies>
        <dependency>
            <groupId>org.liquibase</groupId>
            <artifactId>liquibase-core</artifactId>
            <version>${liquibase.version}</version>
        </dependency>
        <dependency>
            <groupId>org.yaml</groupId>
            <artifactId>snakeyaml</artifactId>
            <version>1.30</version>
            <!--<scope>test</scope>-->
        </dependency>
        <dependency>
            <groupId>junit</groupId>
            <artifactId>junit</artifactId>
            <scope>test</scope>
            <version>4.13.2</version>
        </dependency>
        <dependency>
            <groupId>org.liquibase</groupId>
            <artifactId>liquibase-test-harness</artifactId>
            <version>1.0.6</version>
            <scope>test</scope>
        </dependency>
        <dependency>
            <groupId>com.simba.googlebigquery.jdbc</groupId>
            <artifactId>GoogleBigQueryJDBC42</artifactId>
            <version>4.2</version>
            <scope>system</scope>
            <systemPath>${basedir}/lib/GoogleBigQueryJDBC42.jar</systemPath>
        </dependency>

<<<<<<< HEAD
=======

        <dependency>
            <groupId>com.google.cloud</groupId>
            <artifactId>google-cloud-bigquery</artifactId>
            <version>2.14.7</version>
        </dependency>
>>>>>>> c6a7c1f1
        <dependency>
            <groupId>com.google.cloud</groupId>
            <artifactId>google-cloud-bigquerystorage</artifactId>
            <version>2.13.0</version>
        </dependency>

        <dependency>
            <groupId>info.picocli</groupId>
            <artifactId>picocli</artifactId>
            <version>4.6.3</version>
        </dependency>



        <dependency>
            <groupId>com.google.http-client</groupId>
            <artifactId>google-http-client</artifactId>
            <version>1.42.2</version>
        </dependency>

        <dependency>
            <groupId>org.spockframework</groupId>
            <artifactId>spock-core</artifactId>
            <version>${dependency.spock.version}</version>
            <scope>test</scope>
        </dependency>

<<<<<<< HEAD
=======

          <dependency>
            <groupId>com.google.api-client</groupId>
            <artifactId>google-api-client-jackson2</artifactId>
            <version>2.0.0</version>
        </dependency>

>>>>>>> c6a7c1f1

        <dependency>
            <groupId>org.codehaus.groovy</groupId>
            <artifactId>groovy-all</artifactId>
            <version>${groovy.version}</version>
            <scope>test</scope>
            <type>pom</type>
            <exclusions>
                <exclusion>
                    <groupId>org.codehaus.groovy</groupId>
                    <artifactId>groovy-testng</artifactId>
                </exclusion>
            </exclusions>
        </dependency>
        <dependency>
            <groupId>org.skyscreamer</groupId>
            <artifactId>jsonassert</artifactId>
            <version>1.5.1</version>
            <!--<scope>test</scope>-->
        </dependency>
    </dependencies>

    <build>
        <resources>
            <resource>
                <directory>src/main/resources</directory>
                <filtering>true</filtering>
            </resource>
        </resources>
        <plugins>

            <plugin>
                <groupId>org.liquibase</groupId>
                <artifactId>liquibase-maven-plugin</artifactId>
<<<<<<< HEAD
                <version>${liquibase.version}</version>
=======
                <version>4.15.0</version>
>>>>>>> c6a7c1f1
                <configuration>
                    <propertyFileWillOverride>true</propertyFileWillOverride>
                    <propertyFile>target/classes/liquibase.properties</propertyFile>
                    <logging>DEBUG</logging>
                    <changeLogFile>target/classes/changelog.sql</changeLogFile>
                    <outputChangeLogFile>target/classes/generatedChangelog.bigquery.sql</outputChangeLogFile>
<<<<<<< HEAD
                    <diffTypes>tables,views</diffTypes>
                    <diffIncludeCatalog>true</diffIncludeCatalog>
                    <diffIncludeSchema>true</diffIncludeSchema>
=======
>>>>>>> c6a7c1f1
                </configuration>
            </plugin>


            <plugin>
                <artifactId>maven-resources-plugin</artifactId>
                <version>3.3.0</version>
                <configuration>
                    <encoding>UTF-8</encoding>
                </configuration>
            </plugin>
            <plugin>
                <artifactId>maven-compiler-plugin</artifactId>
                <version>3.10.1</version>
                <configuration>
                    <release>8</release>
                    <optimize>true</optimize>
                    <debug>true</debug>
                    <encoding>${project.build.sourceEncoding}</encoding>
                </configuration>
            </plugin>
            <plugin>
                <artifactId>maven-surefire-plugin</artifactId>
                <version>2.22.2</version>
                <configuration>
                    <redirectTestOutputToFile>true</redirectTestOutputToFile>
                    <reportFormat>plain</reportFormat>
                </configuration>
            </plugin>
            <plugin>
                <groupId>org.codehaus.mojo</groupId>
                <artifactId>build-helper-maven-plugin</artifactId>
                <version>3.3.0</version>
            </plugin>
            <plugin>
                <groupId>org.apache.maven.plugins</groupId>
                <artifactId>maven-javadoc-plugin</artifactId>
                <version>3.4.0</version>
                <configuration>
                    <attach>true</attach>
                    <author>false</author>
                    <doctitle>Liquibase BigQuery ${project.version} API</doctitle>
                    <quiet>true</quiet>
                    <doclint>none</doclint>
                    <encoding>UTF-8</encoding>

                    <includeDependencySources>false</includeDependencySources>
                </configuration>
                <executions>
                    <execution>
                        <id>javadoc-default</id>
                        <goals>
                            <goal>jar</goal>
                        </goals>
<<<<<<< HEAD
                        <phase>package</phase>
=======
                        <configuration>
                            <includes>
                                <include>**/*Test.java</include>
                                <include>**/*Test.groovy</include>
                            </includes>
                        </configuration>
                    </execution>
                    <execution>
                        <id>integration-tests</id>
                        <phase>integration-test</phase>
                        <goals>
                            <goal>test</goal>
                        </goals>
                        <configuration>
                            <includes>
                                <include>**/*IT.java</include>
                                <include>**/*IT.groovy</include>
                            </includes>
                        </configuration>
>>>>>>> c6a7c1f1
                    </execution>
                </executions>
            </plugin>

            <plugin>
                <groupId>org.apache.maven.plugins</groupId>
                <artifactId>maven-source-plugin</artifactId>
                <version>3.2.1</version>
                <executions>
                    <execution>
                        <id>attach-sources</id>
                        <phase>package</phase>
                        <goals>
                            <goal>jar</goal>
                        </goals>
                    </execution>
                </executions>
            </plugin>

            <plugin>
                <groupId>org.codehaus.gmavenplus</groupId>
                <artifactId>gmavenplus-plugin</artifactId>
                <version>1.12.0</version>
                <executions>
                    <execution>
                        <goals>
                            <goal>compile</goal>
                            <goal>compileTests</goal>
                        </goals>
                    </execution>
                </executions>
            </plugin>

            <plugin>
                <groupId>org.jacoco</groupId>
                <artifactId>jacoco-maven-plugin</artifactId>
                <version>0.8.8</version>
                <configuration>
                    <fileSets>
                        <fileSet>
                            <directory>${jacoco.fileset.directory}</directory>
                            <includes>
                                <include>**/jacoco.exec</include>
                            </includes>
                        </fileSet>
                    </fileSets>
                </configuration>
            </plugin>

            <plugin>
                <groupId>org.sonarsource.scanner.maven</groupId>
                <artifactId>sonar-maven-plugin</artifactId>
                <version>3.9.1.2184</version>
            </plugin>

            <plugin>
                <groupId>org.liquibase.ext</groupId>
                <artifactId>liquibase-sdk-maven-plugin</artifactId>
                <version>0.10.17</version>
            </plugin>
        </plugins>
    </build>
</project><|MERGE_RESOLUTION|>--- conflicted
+++ resolved
@@ -59,7 +59,7 @@
     <properties>
         <project.build.sourceEncoding>UTF-8</project.build.sourceEncoding>
         <project.reporting.outputEncoding>UTF-8</project.reporting.outputEncoding>
-        <liquibase.version>0-SNAPSHOT</liquibase.version>
+        <liquibase.version>4.15.0</liquibase.version>
         <liquibase.sdk.github.token>${env.GITHUB_TOKEN}</liquibase.sdk.github.token>
 
         <dependency.spock.version>1.3-groovy-2.4</dependency.spock.version>
@@ -127,15 +127,11 @@
             <systemPath>${basedir}/lib/GoogleBigQueryJDBC42.jar</systemPath>
         </dependency>
 
-<<<<<<< HEAD
-=======
-
         <dependency>
             <groupId>com.google.cloud</groupId>
             <artifactId>google-cloud-bigquery</artifactId>
             <version>2.14.7</version>
         </dependency>
->>>>>>> c6a7c1f1
         <dependency>
             <groupId>com.google.cloud</groupId>
             <artifactId>google-cloud-bigquerystorage</artifactId>
@@ -163,16 +159,12 @@
             <scope>test</scope>
         </dependency>
 
-<<<<<<< HEAD
-=======
-
-          <dependency>
+        <dependency>
             <groupId>com.google.api-client</groupId>
             <artifactId>google-api-client-jackson2</artifactId>
             <version>2.0.0</version>
         </dependency>
 
->>>>>>> c6a7c1f1
 
         <dependency>
             <groupId>org.codehaus.groovy</groupId>
@@ -207,23 +199,16 @@
             <plugin>
                 <groupId>org.liquibase</groupId>
                 <artifactId>liquibase-maven-plugin</artifactId>
-<<<<<<< HEAD
                 <version>${liquibase.version}</version>
-=======
-                <version>4.15.0</version>
->>>>>>> c6a7c1f1
                 <configuration>
                     <propertyFileWillOverride>true</propertyFileWillOverride>
                     <propertyFile>target/classes/liquibase.properties</propertyFile>
                     <logging>DEBUG</logging>
                     <changeLogFile>target/classes/changelog.sql</changeLogFile>
                     <outputChangeLogFile>target/classes/generatedChangelog.bigquery.sql</outputChangeLogFile>
-<<<<<<< HEAD
                     <diffTypes>tables,views</diffTypes>
                     <diffIncludeCatalog>true</diffIncludeCatalog>
                     <diffIncludeSchema>true</diffIncludeSchema>
-=======
->>>>>>> c6a7c1f1
                 </configuration>
             </plugin>
 
@@ -239,7 +224,9 @@
                 <artifactId>maven-compiler-plugin</artifactId>
                 <version>3.10.1</version>
                 <configuration>
-                    <release>8</release>
+                    <!-- <release>8</release>  -->
+                    <source>1.8</source>
+                    <target>1.8</target>
                     <optimize>true</optimize>
                     <debug>true</debug>
                     <encoding>${project.build.sourceEncoding}</encoding>
@@ -278,9 +265,7 @@
                         <goals>
                             <goal>jar</goal>
                         </goals>
-<<<<<<< HEAD
                         <phase>package</phase>
-=======
                         <configuration>
                             <includes>
                                 <include>**/*Test.java</include>
@@ -300,7 +285,6 @@
                                 <include>**/*IT.groovy</include>
                             </includes>
                         </configuration>
->>>>>>> c6a7c1f1
                     </execution>
                 </executions>
             </plugin>
