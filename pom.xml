--- conflicted
+++ resolved
@@ -3,39 +3,12 @@
          xsi:schemaLocation="http://maven.apache.org/POM/4.0.0 http://maven.apache.org/xsd/maven-4.0.0.xsd">
     <modelVersion>4.0.0</modelVersion>
 
-<<<<<<< HEAD
-    <groupId>org.liquibase</groupId>
-    <artifactId>liquibase-parent</artifactId>
-    <version>3.5.5.4-LOCKS-SNAPSHOT</version>
-    <packaging>pom</packaging>
-
-    <name>Liquibase Parent Configuration</name>
-    <description>Liquibase is a tool for managing and executing database changes.</description>
-    <url>http://www.liquibase.org</url>
-
-    <organization>
-        <name>Liquibase.org</name>
-        <url>http://www.liquibase.org</url>
-    </organization>
-
-    <licenses>
-        <license>
-            <url>http://www.apache.org/licenses/LICENSE-2.0</url>
-            <name>Apache License, Version 2.0</name>
-        </license>
-    </licenses>
-
-    <issueManagement>
-        <url>http://liquibase.jira.com/browse/CORE</url>
-    </issueManagement>
-=======
     <parent>
         <groupId>org.liquibase</groupId>
         <artifactId>liquibase-base</artifactId>
         <version>${liquibase.version}</version>
         <relativePath>base.pom.xml</relativePath>
     </parent>
->>>>>>> 00fc3a11
 
     <artifactId>liquibase-root</artifactId>
     <version>${liquibase.version}</version>
