--- conflicted
+++ resolved
@@ -67,13 +67,7 @@
         <project.build.sourceEncoding>UTF-8</project.build.sourceEncoding>
         <project.reporting.outputEncoding>UTF-8</project.reporting.outputEncoding>
         <trimStackTrace>false</trimStackTrace>
-<<<<<<< HEAD
-        <commons-lang3.version>3.18.0</commons-lang3.version>
-=======
-        <liquibase-pro.version>0-SNAPSHOT</liquibase-pro.version>
-        <argLine></argLine>
         <commons-lang3.version>3.19.0</commons-lang3.version>
->>>>>>> bcb44258
         <commons-io.version>2.20.0</commons-io.version>
         <commons-collections4.version>4.5.0</commons-collections4.version>
         <commons-text.version>1.14.0</commons-text.version>
