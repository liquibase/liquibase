--- conflicted
+++ resolved
@@ -28,13 +28,10 @@
           distribution: 'temurin'
           cache: 'maven'
           server-id: github
-<<<<<<< HEAD
-=======
       - name: Set up Maven
         uses: stCarolas/setup-maven@v4.5
         with:
           maven-version: ${{ env.MAVEN_VERSION }}
->>>>>>> 8ef0c4f4
 
       # Version artifact based off of branch and commit SHA.
       - name: Version Artifact
