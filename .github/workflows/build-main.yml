name: Build Main/Master SNAPSHOT

on:
  workflow_dispatch:
  schedule:
    - cron: "5 6 * * *"
  push:
    branches:
      - 'main'
      - 'master'

env:
  MAVEN_VERSION: '3.9.2'

jobs:
  build:
    name: Build & Package
    runs-on: ubuntu-22.04
    needs: setup
    permissions:
      contents: read
      packages: write

    steps:
      - uses: actions/checkout@v3

      - name: Find mvn Build Attributes
        id: find-attributes
        uses: actions/github-script@v6
        with:
          github-token: ${{ secrets.BOT_TOKEN }}
          script: |
            const helper = require('./.github/util/workflow-helper.js')({github, context});

            core.setOutput("thisSha", helper.getCurrentSha());
            core.setOutput("thisBranchName", helper.getCurrentBranch());
            core.setOutput("thisRepoName", helper.getRepositoryName());
            core.setOutput("thisRepoOwner", helper.getRepositoryOwner());

      - uses: actions/checkout@v3

      - name: Set up Java for publishing to GitHub Repository
        uses: actions/setup-java@v3
        with:
          java-version: '17'
          distribution: 'temurin'
          cache: 'maven'
          server-id: liquibase

      - name: Set up Maven
        uses: stCarolas/setup-maven@v4.5
        with:
          maven-version: ${{ env.MAVEN_VERSION }}

      # Version artifact based off of branch and commit SHA.
      - name: Version Artifact
        run: mvn versions:set "-DnewVersion=master-SNAPSHOT"

      # Publish to GitHub Packages
      - name: Publish package
        run: mvn -B clean deploy -pl '!liquibase-dist' -DskipTests=true "-Dbuild.repository.owner=${{ needs.setup.outputs.thisRepositoryOwner }}" "-Dbuild.repository.name=${{ needs.setup.outputs.thisRepositoryName }}" "-Dbuild.branch=${{ needs.setup.outputs.thisBranchName }}" "-Dbuild.number=${{ github.run_number }}" "-Dbuild.commit=${{ needs.setup.outputs.thisSha }}" "-Dbuild.timestamp=${{ needs.setup.outputs.timestamp }}"
        env:
          GITHUB_TOKEN: ${{ secrets.GITHUB_TOKEN }}

  setup:
    name: Setup
    runs-on: ubuntu-22.04
    outputs:
      thisSha: ${{ steps.find-attributes.outputs.thisSha }}
      thisBranchName: ${{ steps.find-attributes.outputs.thisBranchName }}
      thisBranchFileName: ${{ steps.find-attributes.outputs.thisBranchFileName }}
      thisRepositoryName: ${{ steps.find-attributes.outputs.thisRepositoryName }}
      thisRepositoryOwner: ${{ steps.find-attributes.outputs.thisRepositoryOwner }}
      timestamp: ${{ steps.get-date.outputs.date }}
      setupSuccessful: "true"

    steps:
      - uses: actions/checkout@v3
      - name: Get current date
        id: get-date
        run: echo "::set-output name=date::$(date +'%Y-%m-%d %H:%M:%S')"

      - name: Find mvn Build Attributes
        id: find-attributes
        uses: actions/github-script@v6
        with:
          github-token: ${{ secrets.BOT_TOKEN }}
          script: |
            const helper = require('./.github/util/workflow-helper.js')({github, context});

            core.setOutput("thisSha", helper.getCurrentSha());
            core.setOutput("thisBranchName", helper.getCurrentBranch());
            core.setOutput("thisBranchFileName", helper.getCurrentBranch().replace(/[^a-zA-Z0-9\-_]/g, "_"));
            core.setOutput("thisRepositoryName", helper.getRepositoryName());
            core.setOutput("thisRepositoryOwner", helper.getRepositoryOwner());
  

  build-sha:
    name: Build & Package SHA
    runs-on: ubuntu-22.04
    needs: setup
    permissions:
      contents: read
      packages: write

    steps:
      - uses: actions/checkout@v3

      - name: Set up Java for publishing to GitHub Repository
        uses: actions/setup-java@v3
        with:
          java-version: '17'
          distribution: 'temurin'
          cache: 'maven'
          server-id: liquibase

      - name: Set up Maven
        uses: stCarolas/setup-maven@v4.5
        with:
          maven-version: ${{ env.MAVEN_VERSION }}

      # Version artifact based off of branch and commit SHA.
      - name: Version Artifact
        run: mvn versions:set -DnewVersion="$(git rev-parse --short HEAD)-SNAPSHOT"

      # Publish to GitHub Packages
      - name: Publish package
<<<<<<< HEAD
        run: mvn -B clean deploy -DskipTests=true "-Dbuild.repository.owner=${{ needs.setup.outputs.thisRepositoryOwner }}" "-Dbuild.repository.name=${{ needs.setup.outputs.thisRepositoryName }}" "-Dbuild.branch=${{ needs.setup.outputs.thisBranchFileName }}" "-Dbuild.number=${{ github.run_number }}" "-Dbuild.commit=${{ needs.setup.outputs.thisSha }}"
=======
        run: mvn -B clean deploy -pl '!liquibase-dist' -DskipTests=true "-Dbuild.repository.owner=${{ needs.setup.outputs.thisRepositoryOwner }}" "-Dbuild.repository.name=${{ needs.setup.outputs.thisRepositoryName }}" "-Dbuild.branch=${{ needs.setup.outputs.thisBranchName }}" "-Dbuild.number=${{ github.run_number }}" "-Dbuild.commit=${{ needs.setup.outputs.thisSha }}" "-Dbuild.timestamp=${{ needs.setup.outputs.timestamp }}"
>>>>>>> d7fccb2f
        env:
          GITHUB_TOKEN: ${{ secrets.GITHUB_TOKEN }}<|MERGE_RESOLUTION|>--- conflicted
+++ resolved
@@ -125,10 +125,6 @@
 
       # Publish to GitHub Packages
       - name: Publish package
-<<<<<<< HEAD
-        run: mvn -B clean deploy -DskipTests=true "-Dbuild.repository.owner=${{ needs.setup.outputs.thisRepositoryOwner }}" "-Dbuild.repository.name=${{ needs.setup.outputs.thisRepositoryName }}" "-Dbuild.branch=${{ needs.setup.outputs.thisBranchFileName }}" "-Dbuild.number=${{ github.run_number }}" "-Dbuild.commit=${{ needs.setup.outputs.thisSha }}"
-=======
-        run: mvn -B clean deploy -pl '!liquibase-dist' -DskipTests=true "-Dbuild.repository.owner=${{ needs.setup.outputs.thisRepositoryOwner }}" "-Dbuild.repository.name=${{ needs.setup.outputs.thisRepositoryName }}" "-Dbuild.branch=${{ needs.setup.outputs.thisBranchName }}" "-Dbuild.number=${{ github.run_number }}" "-Dbuild.commit=${{ needs.setup.outputs.thisSha }}" "-Dbuild.timestamp=${{ needs.setup.outputs.timestamp }}"
->>>>>>> d7fccb2f
+        run: mvn -B clean deploy -pl '!liquibase-dist' -DskipTests=true "-Dbuild.repository.owner=${{ needs.setup.outputs.thisRepositoryOwner }}" "-Dbuild.repository.name=${{ needs.setup.outputs.thisRepositoryName }}" "-Dbuild.branch=${{ needs.setup.outputs.thisBranchFileName }}" "-Dbuild.number=${{ github.run_number }}" "-Dbuild.commit=${{ needs.setup.outputs.thisSha }}" "-Dbuild.timestamp=${{ needs.setup.outputs.timestamp }}"
         env:
           GITHUB_TOKEN: ${{ secrets.GITHUB_TOKEN }}