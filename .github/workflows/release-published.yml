--- conflicted
+++ resolved
@@ -172,13 +172,8 @@
 
           unzip -j liquibase-additional-*.zip
 
-<<<<<<< HEAD
-          ##extracts and sign poms
+          ##extracts and sign poms, generate checksums for all artifacts
           for i in 'liquibase-core' 'liquibase-maven-plugin' 'liquibase-cli' 'liquibase-commercial'; do
-=======
-          ##extracts and sign poms, generate checksums for all artifacts
-          for i in 'liquibase-core' 'liquibase-maven-plugin' 'liquibase-cli' 'liquibase-cdi' 'liquibase-cdi-jakarta' 'liquibase-commercial'; do
->>>>>>> da5e54ae
             unzip -j $i-${version}.jar META-INF/maven/org.liquibase/$i/pom.xml
             sed -i -e "s/<version>\(release\|master\)-SNAPSHOT<\/version>/<version>${version}<\/version>/" pom.xml
             mv pom.xml $i-${version}.pom
@@ -609,13 +604,8 @@
 
           unzip -j liquibase-additional-*.zip
 
-<<<<<<< HEAD
-          ##extracts and sign poms
+          ##extracts and sign poms, generate checksums for all artifacts
           for i in 'liquibase-core' 'liquibase-maven-plugin' 'liquibase-cli' 'liquibase-commercial'; do
-=======
-          ##extracts and sign poms, generate checksums for all artifacts
-          for i in 'liquibase-core' 'liquibase-maven-plugin' 'liquibase-cli' 'liquibase-cdi' 'liquibase-cdi-jakarta' 'liquibase-commercial'; do
->>>>>>> da5e54ae
             unzip -j $i-${version}.jar META-INF/maven/org.liquibase/$i/pom.xml
             sed -i -e "s/<version>\(release\|master\)-SNAPSHOT<\/version>/<version>${version}<\/version>/" pom.xml
             mv pom.xml $i-${version}.pom
