--- conflicted
+++ resolved
@@ -354,8 +354,6 @@
           path: liquibase-core-repo
           repository: "liquibase/liquibase"
 
-<<<<<<< HEAD
-=======
       - name: Configure AWS credentials for vault access
         uses: aws-actions/configure-aws-credentials@v4
         with:
@@ -370,32 +368,6 @@
             ,/vault/liquibase
           parse-json-secrets: true
 
-      - name: Get GitHub App token
-        id: get-token
-        uses: actions/create-github-app-token@v2
-        with:
-          app-id: ${{ env.LIQUIBASE_GITHUB_APP_ID }}
-          private-key: ${{ env.LIQUIBASE_GITHUB_APP_PRIVATE_KEY }}
-          owner: ${{ github.repository_owner }}
-          repositories: liquibase-pro
-          permission-contents: read
-          
-      - name: Download liquibase-pro xsd
-        uses: actions/checkout@v4
-        with:
-          ref: "${{ needs.setup.outputs.ref_branch }}"
-          token: ${{ steps.get-token.outputs.token }}
-          # Relative path under $GITHUB_WORKSPACE to place the repository
-          path: liquibase-pro-repo
-          repository: "liquibase/liquibase-pro"
-
-      - name: Configure AWS credentials
-        uses: aws-actions/configure-aws-credentials@v4
-        with:
-          role-to-assume: ${{ env.AWS_PROD_GITHUB_OIDC_ROLE_ARN_BUILD_LOGIC }}
-          aws-region: us-east-1
-
->>>>>>> b2d1d638
       - name: Upload to s3
         # aws s3 sync syncs directories and S3 prefixes.
         run: |
@@ -426,33 +398,6 @@
           localDir: "liquibase-core-repo/liquibase-standard/src/main/resources/www.liquibase.org/xml/ns/dbchangelog/"
           remoteDir: "/xml/ns/dbchangelog/"
 
-<<<<<<< HEAD
-=======
-      - name: Liquibase PRO xsds SFTP upload
-        uses: wangyucode/sftp-upload-action@v2.0.4
-        with:
-          host: ${{ env.WPENGINE_SFTP_HOST }}
-          port: ${{ env.WPENGINE_SFTP_PORT }}
-          username: ${{ env.WPENGINE_SFTP_USER }}
-          password: ${{ env.WPENGINE_SFTP_PASSWORD }}
-          compress: false
-          forceUpload: true
-          localDir: "liquibase-pro-repo/pro/src/main/resources/www.liquibase.org/xml/ns/pro/"
-          remoteDir: "/xml/ns/pro/"
-
-      - name: Liquibase flow-file schema SFTP upload
-        uses: wangyucode/sftp-upload-action@v2.0.4
-        with:
-          host: ${{ env.WPENGINE_SFTP_HOST }}
-          port: ${{ env.WPENGINE_SFTP_PORT }}
-          username: ${{ env.WPENGINE_SFTP_USER }}
-          password: ${{ env.WPENGINE_SFTP_PASSWORD }}
-          compress: false
-          forceUpload: true
-          localDir: "liquibase-pro-repo/pro/src/main/resources/schemas/"
-          remoteDir: "/json/schema/"
-
->>>>>>> b2d1d638
       - name: Liquibase index.htm SFTP upload
         uses: wangyucode/sftp-upload-action@v2.0.4
         with:
@@ -543,58 +488,6 @@
           permission-contents: write
           permission-actions: write
 
-<<<<<<< HEAD
-=======
-      - name: Release liquibase/liquibase-infrastructure v${{ needs.setup.outputs.version }}
-        uses: the-actions-org/workflow-dispatch@v4
-        id: docker_dispatch
-        with:
-          workflow: build-liquibase-minimal.yml
-          token: ${{ steps.get-token.outputs.token }}
-          inputs: '{ "liquibaseVersion": "${{ needs.setup.outputs.version }}" }'
-          ref: master
-          repo: liquibase/liquibase-infrastructure
-          wait-for-completion: true
-          workflow-logs: json-output
-
-  generate-PRO-tag:
-    if: ${{ inputs.dry_run == false }}
-    name: Generate PRO tags based on OSS release
-    needs: [setup]
-    runs-on: ubuntu-22.04
-    steps:
-      - name: Configure AWS credentials for vault access
-        uses: aws-actions/configure-aws-credentials@v4
-        with:
-          role-to-assume: ${{ secrets.LIQUIBASE_VAULT_OIDC_ROLE_ARN }}
-          aws-region: us-east-1
-
-      - name: Get secrets from vault
-        id: vault-secrets
-        uses: aws-actions/aws-secretsmanager-get-secrets@v2
-        with:
-          secret-ids: |
-            ,/vault/liquibase
-          parse-json-secrets: true
-
-      - name: Get GitHub App token
-        id: get-token
-        uses: actions/create-github-app-token@v2
-        with:
-          app-id: ${{ env.LIQUIBASE_GITHUB_APP_ID }}
-          private-key: ${{ env.LIQUIBASE_GITHUB_APP_PRIVATE_KEY }}
-          owner: ${{ github.repository_owner }}
-          permission-contents: write
-          permission-actions: write
-
-      - name: Repository Dispatch
-        uses: peter-evans/repository-dispatch@v3
-        with:
-          token: ${{ steps.get-token.outputs.token }}
-          repository: liquibase/liquibase-pro
-          event-type: oss-released-tag
-
->>>>>>> b2d1d638
   package:
     uses: liquibase/build-logic/.github/workflows/package.yml@main
     needs: [setup]
@@ -834,7 +727,7 @@
           secret-ids: |
             ,/vault/liquibase
           parse-json-secrets: true
-          
+
       - name: Configure AWS credentials for prod account access
         uses: aws-actions/configure-aws-credentials@v4
         with:
