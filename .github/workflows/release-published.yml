name: Release Published
on:
  release:
    types: [published]
  workflow_dispatch:
    inputs:
      tag:
        description: 'Release Tag'
        required: true
env:
  MAVEN_VERSION: '3.9.2'
jobs:
  setup:
    name: Setup
    runs-on: ubuntu-22.04
    outputs:
      tag: ${{ steps.collect-data.outputs.tag }}
      version: ${{ steps.collect-data.outputs.version }}
    steps:
      - name: Collect Data
        id: collect-data
        uses: actions/github-script@v6
        with:
          script: |
            let tag;
            if (context.payload.inputs) {
              tag = context.payload.inputs.tag;
            } else {
              tag = context.payload.release.tag_name;
            }

            let version = tag.replace(/^v/, "");

            core.setOutput("tag", tag);
            core.setOutput("version", version);

      - run: |
          echo "Publishing version ${{ steps.collect-data.outputs.version }} from ${{ steps.collect-data.outputs.tag }}"

  manual_trigger_deployment:
    name: Manually trigger deployment
    needs: [ setup ]
    runs-on: ubuntu-22.04
    steps:
      - name: Get Version to deploy
        uses: trstringer/manual-approval@v1
        with:
          secret: ${{ secrets.GITHUB_TOKEN }}
          approvers: suryaaki2,rberezen,jnewton03,kristyldatical,sayaliM0412
          minimum-approvals: 2
          issue-title: "Deploying ${{ needs.setup.outputs.version }} to sonatype"
          issue-body: "Please approve or deny the deployment of version ${{ needs.setup.outputs.version }}"
          additional-approved-words: 'lgtm,✅,👍,proceed,shipit,:shipit:'
          additional-denied-words: 'stop,error,failed,fail,broken,:x:,👎'

  deploy_maven:
    name: Deploy to Maven
    needs: [ setup, manual_trigger_deployment ]
    runs-on: ubuntu-22.04
    steps:
      - name: Download release assets
        uses: robinraju/release-downloader@v1.8
        with:
          repository: "liquibase/liquibase"
          tag: "${{ needs.setup.outputs.tag }}"
          filename: "*"
          out-file-path: "."

      - name: Set up Java for publishing to Maven Central Repository
        uses: actions/setup-java@v3
        with:
          java-version: '11'
          distribution: 'adopt'
          server-id: sonatype-nexus-staging
          server-username: MAVEN_USERNAME
          server-password: MAVEN_PASSWORD
          gpg-private-key: ${{ secrets.GPG_SECRET }}
          gpg-passphrase: GPG_PASSPHRASE
        env:
          GPG_PASSWORD: ${{ secrets.GPG_PASSPHRASE }}

      - name: Publish to Maven Central
        env:
          MAVEN_USERNAME: ${{ secrets.SONATYPE_USERNAME }}
          MAVEN_PASSWORD: ${{ secrets.SONATYPE_TOKEN }}
          GPG_PASSWORD: ${{ secrets.GPG_PASSPHRASE }}
        run: |
          version=${{ needs.setup.outputs.version }}

          unzip -j liquibase-additional-*.zip

          ##extracts and sign poms
          unzip -j liquibase-core-${version}.jar META-INF/maven/org.liquibase/liquibase-core/pom.xml
          sed -i -e "s/<version>release-SNAPSHOT<\/version>/<version>${version}<\/version>/" pom.xml ## version didn't end up in pom. So using double quotes
          mv pom.xml liquibase-core-${version}.pom
          gpg --batch --pinentry-mode=loopback --passphrase "$GPG_PASSWORD" -ab liquibase-core-${version}.pom

          unzip -j liquibase-maven-plugin-${version}.jar META-INF/maven/org.liquibase/liquibase-maven-plugin/pom.xml
          sed -i -e "s/<version>release-SNAPSHOT<\/version>/<version>${version}<\/version>/" pom.xml
          mv pom.xml liquibase-maven-plugin-${version}.pom
          gpg --batch --pinentry-mode=loopback --passphrase "$GPG_PASSWORD" -ab liquibase-maven-plugin-${version}.pom

          unzip -j liquibase-cdi-${version}.jar META-INF/maven/org.liquibase/liquibase-cdi/pom.xml
          sed -i -e "s/<version>release-SNAPSHOT<\/version>/<version>${version}<\/version>/" pom.xml
          mv pom.xml liquibase-cdi-${version}.pom
          sed -i -e "s/<description>/<name>Liquibase CDI Plugin<\/name><description>/" liquibase-cdi-${version}.pom   ## name didn't end up in pom. Hack it in for now
          gpg --batch --pinentry-mode=loopback --passphrase "$GPG_PASSWORD" -ab liquibase-cdi-${version}.pom

          unzip -j liquibase-cdi-jakarta-${version}.jar META-INF/maven/org.liquibase/liquibase-cdi-jakarta/pom.xml
          sed -i -e "s/<version>release-SNAPSHOT<\/version>/<version>${version}<\/version>/" pom.xml
          mv pom.xml liquibase-cdi-jakarta-${version}.pom
          sed -i -e "s/<description>/<name>Liquibase cdi-jakarta Plugin<\/name><description>/" liquibase-cdi-jakarta-${version}.pom   ## name didn't end up in pom. Hack it in for now
          gpg --batch --pinentry-mode=loopback --passphrase "$GPG_PASSWORD" -ab liquibase-cdi-jakarta-${version}.pom

          unzip -j liquibase-commercial-${version}.jar META-INF/maven/org.liquibase/liquibase-commercial/pom.xml
          sed -i -e "s/<version>release-SNAPSHOT<\/version>/<version>${version}<\/version>/" pom.xml
          mv pom.xml liquibase-commercial-${version}.pom
          sed -i -e "s/<\/licenses>/<\/licenses><scm><connection>private<\/connection><developerConnection>private<\/developerConnection><url>private<\/url><\/scm>/" liquibase-commercial-${version}.pom   ## scm info not in the pom          
          gpg --batch --pinentry-mode=loopback --passphrase "$GPG_PASSWORD" -ab liquibase-commercial-${version}.pom
          
          mvn -B org.apache.maven.plugins:maven-deploy-plugin:3.0.0-M1:deploy-file \
            -Durl=https://oss.sonatype.org/service/local/staging/deploy/maven2/ \
            -DrepositoryId=sonatype-nexus-staging \
            -DpomFile=liquibase-core-${version}.pom \
            -DgeneratePom=false \
            -Dfile=liquibase-core-${version}.jar \
            -Dsources=liquibase-core-${version}-sources.jar \
            -Djavadoc=liquibase-core-${version}-javadoc.jar \
            -Dfiles=liquibase-core-${version}.jar.asc,liquibase-core-${version}-sources.jar.asc,liquibase-core-${version}-javadoc.jar.asc,liquibase-core-${version}.pom.asc \
            -Dtypes=jar.asc,jar.asc,jar.asc,pom.asc \
            -Dclassifiers=,sources,javadoc,

          mvn -B org.apache.maven.plugins:maven-deploy-plugin:3.0.0-M1:deploy-file \
            -Durl=https://oss.sonatype.org/service/local/staging/deploy/maven2/ \
            -DrepositoryId=sonatype-nexus-staging \
            -DpomFile=liquibase-commercial-${version}.pom \
            -DgeneratePom=false \
            -Dfile=liquibase-commercial-${version}.jar \
            -Dsources=liquibase-commercial-${version}-sources.jar \
            -Djavadoc=liquibase-commercial-${version}-javadoc.jar \
            -Dfiles=liquibase-commercial-${version}.jar.asc,liquibase-commercial-${version}-sources.jar.asc,liquibase-commercial-${version}-javadoc.jar.asc,liquibase-commercial-${version}.pom.asc \
            -Dtypes=jar.asc,jar.asc,jar.asc,pom.asc \
            -Dclassifiers=,sources,javadoc,

          mvn -B org.apache.maven.plugins:maven-deploy-plugin:3.0.0-M1:deploy-file \
            -Durl=https://oss.sonatype.org/service/local/staging/deploy/maven2/ \
            -DrepositoryId=sonatype-nexus-staging \
            -DpomFile=liquibase-maven-plugin-${version}.pom \
            -DgeneratePom=false \
            -Dfile=liquibase-maven-plugin-${version}.jar \
            -Dsources=liquibase-maven-plugin-${version}-sources.jar \
            -Djavadoc=liquibase-maven-plugin-${version}-javadoc.jar \
            -Dfiles=liquibase-maven-plugin-${version}.jar.asc,liquibase-maven-plugin-${version}-sources.jar.asc,liquibase-maven-plugin-${version}-javadoc.jar.asc,liquibase-maven-plugin-${version}.pom.asc \
            -Dtypes=jar.asc,jar.asc,jar.asc,pom.asc \
            -Dclassifiers=,sources,javadoc,

          mvn -B org.apache.maven.plugins:maven-deploy-plugin:3.0.0-M1:deploy-file \
            -Durl=https://oss.sonatype.org/service/local/staging/deploy/maven2/ \
            -DrepositoryId=sonatype-nexus-staging \
            -DpomFile=liquibase-cdi-${version}.pom \
            -DgeneratePom=false \
            -Dfile=liquibase-cdi-${version}.jar \
            -Dsources=liquibase-cdi-${version}-sources.jar \
            -Djavadoc=liquibase-cdi-${version}-javadoc.jar \
            -Dfiles=liquibase-cdi-${version}.jar.asc,liquibase-cdi-${version}-sources.jar.asc,liquibase-cdi-${version}-javadoc.jar.asc,liquibase-cdi-${version}.pom.asc \
            -Dtypes=jar.asc,jar.asc,jar.asc,pom.asc \
            -Dclassifiers=,sources,javadoc,

          mvn -B org.apache.maven.plugins:maven-deploy-plugin:3.0.0-M1:deploy-file \
            -Durl=https://oss.sonatype.org/service/local/staging/deploy/maven2/ \
            -DrepositoryId=sonatype-nexus-staging \
            -DpomFile=liquibase-cdi-jakarta-${version}.pom \
            -DgeneratePom=false \
            -Dfile=liquibase-cdi-jakarta-${version}.jar \
            -Dsources=liquibase-cdi-jakarta-${version}-sources.jar \
            -Djavadoc=liquibase-cdi-jakarta-${version}-javadoc.jar \
            -Dfiles=liquibase-cdi-jakarta-${version}.jar.asc,liquibase-cdi-jakarta-${version}-sources.jar.asc,liquibase-cdi-jakarta-${version}-javadoc.jar.asc,liquibase-cdi-jakarta-${version}.pom.asc \
            -Dtypes=jar.asc,jar.asc,jar.asc,pom.asc \
            -Dclassifiers=,sources,javadoc,

          ## Release repository
          ## Have to find the stagingRepositoryId that was auto-generated
          rcList=$(mvn -B org.sonatype.plugins:nexus-staging-maven-plugin:1.6.8:rc-list -DnexusUrl=https://oss.sonatype.org/ -DserverId=sonatype-nexus-staging)
          #echo $rcList

          stagingRepositoryId=$(echo $rcList | grep -o "\[INFO\] orgliquibase-[0-9]*[ ]*OPEN" | grep -o "orgliquibase-[0-9]*")
          echo "Staging Repository Id: $stagingRepositoryId"

          if [ "$(echo $stagingRepositoryId | grep -o "\-" | wc -l)" != "1" ]; then
            echo "Did not find exactly one open repository"
            exit 1
          fi

          mvn org.sonatype.plugins:nexus-staging-maven-plugin:1.6.8:rc-close \
            -DnexusUrl=https://oss.sonatype.org/ \
            -DserverId=sonatype-nexus-staging \
            -DstagingRepositoryId=$stagingRepositoryId \
            -DstagingProgressTimeoutMinutes=10

          mvn org.sonatype.plugins:nexus-staging-maven-plugin:1.6.8:rc-release \
            -DautoDropAfterRelease=true \
            -DnexusUrl=https://oss.sonatype.org/ \
            -DserverId=sonatype-nexus-staging \
            -DstagingRepositoryId=$stagingRepositoryId \
            -DstagingProgressTimeoutMinutes=10

  deploy_javadocs:
    name: Upload Javadocs
    needs: [ setup ]
    runs-on: ubuntu-22.04
    # These permissions are needed to interact with GitHub's OIDC Token endpoint.
    permissions:
      id-token: write
      contents: read
    steps:
      - name: Download release javadocs
        uses: robinraju/release-downloader@v1.8
        with:
          repository: "liquibase/liquibase"
          tag: "${{ needs.setup.outputs.tag }}"
          filename: "liquibase-additional*.zip"
          out-file-path: "."

      - name: Unpack javadoc files and upload to s3
        env:
          AWS_ACCESS_KEY_ID: ${{ secrets.JAVADOCS_ACCESS_KEY_ID }}
          AWS_SECRET_ACCESS_KEY: ${{ secrets.JAVADOCS_SECRET_ACCESS_KEY }}
          AWS_DEFAULT_REGION: us-east-1
        # unzip archives, create directory for each jar, and extract jar contents to directory.  Then delete the jar and zip files.  Then upload to s3.
        run: |
          unzip -j '*.zip' '*javadoc*.jar' 
          
          for jar in *liquibase*.jar; do
            dir_name=$(basename "$jar" .jar)
            dir_name=$(echo "$dir_name" | sed -E 's/(-[0-9]+(\.[0-9]+)*(-javadoc)?)//')
            mkdir -p "$dir_name"
            unzip -o "$jar" -d "$dir_name"
          done
          
          rm -rf *.jar *.zip
          aws s3 sync . s3://javadocsliquibasecom-origin --only-show-errors

  publish_to_github_packages:
    name: Publish artifacts to Github Packages
    runs-on: ubuntu-22.04
    needs: [ setup ]
    permissions:
      contents: read
      packages: write

    steps:
      - uses: actions/checkout@v4
      - name: Set up Java for publishing to GitHub Repository
        uses: actions/setup-java@v3
        with:
          java-version: '17'
          distribution: 'temurin'
          cache: 'maven'
          server-id: liquibase
      - name: Set up Maven
        uses: stCarolas/setup-maven@v4.5
        with:
          maven-version: ${{ env.MAVEN_VERSION }}

      - name: Version artifact
        run: mvn versions:set -DnewVersion="${{ needs.setup.outputs.version }}"

      # Publish to GitHub Packages
      - name: Publish package to Github
        run: mvn -B clean deploy -DskipTests=true
        env:
          GITHUB_TOKEN: ${{ secrets.GITHUB_TOKEN }}
          TARGET_ARTIFACT_REPOSITORY: liquibase

  deploy_xsd:
    name: Upload xsds
    needs: [ setup ]
    runs-on: ubuntu-22.04
    outputs:
      tag: ${{ steps.collect-data.outputs.tag }}
      version: ${{ needs.setup.outputs.version }}
    steps:
      - name: Download liquibase xsd
        uses: actions/checkout@v4
        with:
          # Relative path under $GITHUB_WORKSPACE to place the repository
          path: liquibase-core-repo
          repository: "liquibase/liquibase"

      - name: Download liquibase-pro xsd
        uses: actions/checkout@v4
        with:
          token: ${{ secrets.BOT_TOKEN }}
          # Relative path under $GITHUB_WORKSPACE to place the repository
          path: liquibase-pro-repo
          repository: "liquibase/liquibase-pro"

      - name: Upload to s3
        env:
          AWS_ACCESS_KEY_ID: ${{ secrets.LIQUIBASEORIGIN_ACCESS_KEY_ID }}
          AWS_SECRET_ACCESS_KEY: ${{ secrets.LIQUIBASEORIGIN_SECRET_ACCESS_KEY }}
          AWS_DEFAULT_REGION: us-east-1
        # aws s3 sync syncs directories and S3 prefixes.
        run: |
          aws s3 sync liquibase-pro-repo/pro/src/main/resources/www.liquibase.org/xml/ns/pro/ s3://liquibaseorg-origin/xml/ns/pro/ --content-type application/octet-stream --only-show-errors
          aws s3 sync liquibase-core-repo/liquibase-standard/src/main/resources/www.liquibase.org/xml/ns/dbchangelog/ s3://liquibaseorg-origin/xml/ns/dbchangelog/ --content-type application/octet-stream --only-show-errors
          aws s3 sync liquibase-pro-repo/pro/src/main/resources/schemas/ s3://liquibaseorg-origin/json/schema/ --content-type application/octet-stream --only-show-errors

      - name: Index.htm file upload
        env:
          AWS_ACCESS_KEY_ID: ${{ secrets.LIQUIBASEORIGIN_ACCESS_KEY_ID }}
          AWS_SECRET_ACCESS_KEY: ${{ secrets.LIQUIBASEORIGIN_SECRET_ACCESS_KEY }}
          AWS_DEFAULT_REGION: us-east-1
        # get the major.minor xsd version. grab the index.htm from s3, add the new verison of xsd and sync with the s3 again
        run: |
          version=${{ needs.setup.outputs.version }}
          arr=(${version//./ })
          xsd_version=${arr[0]}"."${arr[1]}
          mkdir index-file
          aws s3 cp s3://liquibaseorg-origin/xml/ns/dbchangelog/index.htm index-file
          if ! grep -q ${xsd_version} index-file/index.htm ; then
            sed -ie "s/<\/ul>/  <li><a href=\"\/xml\/ns\/dbchangelog\/dbchangelog-${xsd_version}.xsd\">dbchangelog-${xsd_version}.xsd<\/a><\/li>\n<\/ul>/" index-file/index.htm
            aws s3 sync index-file s3://liquibaseorg-origin/xml/ns/dbchangelog/ --only-show-errors
          fi

      - name: Liquibase xsds SFTP upload
        uses: wangyucode/sftp-upload-action@v2.0.2
        with:
          host: ${{ secrets.WPENGINE_SFTP_HOST }}
          port: ${{ secrets.WPENGINE_SFTP_PORT }}
          username: ${{ secrets.WPENGINE_SFTP_USER }}
          password: ${{ secrets.WPENGINE_SFTP_PASSWORD }}
          compress: true
          forceUpload: true
          localDir: 'liquibase-core-repo/liquibase-standard/src/main/resources/www.liquibase.org/xml/ns/dbchangelog/'
          remoteDir: '/xml/ns/dbchangelog/'

      - name: Liquibase PRO xsds SFTP upload
        uses: wangyucode/sftp-upload-action@v2.0.2
        with:
          host: ${{ secrets.WPENGINE_SFTP_HOST }}
          port: ${{ secrets.WPENGINE_SFTP_PORT }}
          username: ${{ secrets.WPENGINE_SFTP_USER }}
          password: ${{ secrets.WPENGINE_SFTP_PASSWORD }}
          compress: false
          forceUpload: true
          localDir: 'liquibase-pro-repo/pro/src/main/resources/www.liquibase.org/xml/ns/pro/'
          remoteDir: '/xml/ns/pro/'

      - name: Liquibase flow-file schema SFTP upload
        uses: wangyucode/sftp-upload-action@v2.0.2
        with:
          host: ${{ secrets.WPENGINE_SFTP_HOST }}
          port: ${{ secrets.WPENGINE_SFTP_PORT }}
          username: ${{ secrets.WPENGINE_SFTP_USER }}
          password: ${{ secrets.WPENGINE_SFTP_PASSWORD }}
          compress: false
          forceUpload: true
          localDir: 'liquibase-pro-repo/pro/src/main/resources/schemas/'
          remoteDir: '/json/schema/'

      - name: Liquibase index.htm SFTP upload
        uses: wangyucode/sftp-upload-action@v2.0.2
        with:
          host: ${{ secrets.WPENGINE_SFTP_HOST }}
          port: ${{ secrets.WPENGINE_SFTP_PORT }}
          username: ${{ secrets.WPENGINE_SFTP_USER }}
<<<<<<< HEAD
          password: ${{ secrets.WPENGINE_SFTP_PASSWORD }}
=======
          password: ${{ secrets.WPENGINE_SFTP_PASSWORD }} 
>>>>>>> 248ab419
          compress: false
          forceUpload: true
          localDir: 'index-file/'
          remoteDir: '/xml/ns/dbchangelog/'
<<<<<<< HEAD

=======
          
>>>>>>> 248ab419
  release-docker:
    name: Release docker images
    needs: [ setup ]
    runs-on: ubuntu-22.04
    steps:
      - name: Release liquibase/docker v${{ needs.setup.outputs.version }}
        uses: actions/github-script@v6
        with:
          github-token: ${{ secrets.BOT_TOKEN }}
          script: |
            console.log("Sending liquibase-release event to liquibase/docker");

            await github.rest.repos.createDispatchEvent({
               "owner": "liquibase",
               "repo": "docker",
               "event_type": "liquibase-release",
               "client_payload": {
                  "liquibaseVersion": "${{ needs.setup.outputs.version }}"
                }
             });

  package-linux:
    uses: liquibase/build-logic/.github/workflows/package-linux.yml@v0.5.7
    needs: [ setup ]
    secrets: inherit
    with:
      groupId: 'org.liquibase'
      artifactId: 'liquibase'
      version: ${{ needs.setup.outputs.version }}<|MERGE_RESOLUTION|>--- conflicted
+++ resolved
@@ -365,20 +365,12 @@
           host: ${{ secrets.WPENGINE_SFTP_HOST }}
           port: ${{ secrets.WPENGINE_SFTP_PORT }}
           username: ${{ secrets.WPENGINE_SFTP_USER }}
-<<<<<<< HEAD
-          password: ${{ secrets.WPENGINE_SFTP_PASSWORD }}
-=======
           password: ${{ secrets.WPENGINE_SFTP_PASSWORD }} 
->>>>>>> 248ab419
           compress: false
           forceUpload: true
           localDir: 'index-file/'
           remoteDir: '/xml/ns/dbchangelog/'
-<<<<<<< HEAD
-
-=======
-          
->>>>>>> 248ab419
+
   release-docker:
     name: Release docker images
     needs: [ setup ]
