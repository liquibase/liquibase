name: Release Published
on:
  release:
    types: [published]
  workflow_dispatch:
    inputs:
      tag:
        description: 'Release Tag'
        required: true
env:
  MAVEN_VERSION: '3.9.2'
jobs:
  setup:
    name: Setup
    runs-on: ubuntu-22.04
    outputs:
      tag: ${{ steps.collect-data.outputs.tag }}
      version: ${{ steps.collect-data.outputs.version }}
    steps:
      - name: Collect Data
        id: collect-data
        uses: actions/github-script@v6
        with:
          script: |
            let tag;
            if (context.payload.inputs) {
              tag = context.payload.inputs.tag;
            } else {
              tag = context.payload.release.tag_name;
            }

            let version = tag.replace(/^v/, "");

            core.setOutput("tag", tag);
            core.setOutput("version", version);

      - run: |
          echo "Publishing version ${{ steps.collect-data.outputs.version }} from ${{ steps.collect-data.outputs.tag }}"

  manual_trigger_deployment:
    name: Manually trigger deployment
    needs: [ setup ]
    runs-on: ubuntu-22.04
    steps:
      - name: Get Version to deploy
        uses: trstringer/manual-approval@v1
        with:
          secret: ${{ secrets.GITHUB_TOKEN }}
          approvers: suryaaki2,rberezen,jnewton03,kristyldatical,sayaliM0412
          minimum-approvals: 2
          issue-title: "Deploying ${{ needs.setup.outputs.version }} to sonatype"
          issue-body: "Please approve or deny the deployment of version ${{ needs.setup.outputs.version }}"
          additional-approved-words: 'lgtm,✅,👍,proceed,shipit,:shipit:'
          additional-denied-words: 'stop,error,failed,fail,broken,:x:,👎'

  deploy_maven:
    name: Deploy to Maven
    needs: [ setup, manual_trigger_deployment, deploy_javadocs, publish_to_github_packages, deploy_xsd, package-linux, release-docker ]
    runs-on: ubuntu-22.04
    steps:
      - name: Download release assets
        uses: robinraju/release-downloader@v1.8
        with:
          repository: "liquibase/liquibase"
          tag: "${{ needs.setup.outputs.tag }}"
          filename: "*"
          out-file-path: "."

      - name: Set up Java for publishing to Maven Central Repository
        uses: actions/setup-java@v3
        with:
          java-version: '11'
          distribution: 'adopt'
          server-id: sonatype-nexus-staging
          server-username: MAVEN_USERNAME
          server-password: MAVEN_PASSWORD
          gpg-private-key: ${{ secrets.GPG_SECRET }}
          gpg-passphrase: GPG_PASSPHRASE
        env:
          GPG_PASSWORD: ${{ secrets.GPG_PASSPHRASE }}

      - name: Publish to Maven Central
        env:
          MAVEN_USERNAME: ${{ secrets.SONATYPE_USERNAME }}
          MAVEN_PASSWORD: ${{ secrets.SONATYPE_TOKEN }}
          GPG_PASSWORD: ${{ secrets.GPG_PASSPHRASE }}
        run: |
          version=${{ needs.setup.outputs.version }}

          unzip -j liquibase-additional-*.zip

          ##extracts and sign poms
          unzip -j liquibase-core-${version}.jar META-INF/maven/org.liquibase/liquibase-core/pom.xml
          sed -i -e "s/<version>release-SNAPSHOT<\/version>/<version>${version}<\/version>/" pom.xml ## version didn't end up in pom. So using double quotes
          mv pom.xml liquibase-core-${version}.pom
          gpg --batch --pinentry-mode=loopback --passphrase "$GPG_PASSWORD" -ab liquibase-core-${version}.pom

          unzip -j liquibase-maven-plugin-${version}.jar META-INF/maven/org.liquibase/liquibase-maven-plugin/pom.xml
          sed -i -e "s/<version>release-SNAPSHOT<\/version>/<version>${version}<\/version>/" pom.xml
          mv pom.xml liquibase-maven-plugin-${version}.pom
          gpg --batch --pinentry-mode=loopback --passphrase "$GPG_PASSWORD" -ab liquibase-maven-plugin-${version}.pom

          unzip -j liquibase-cdi-${version}.jar META-INF/maven/org.liquibase/liquibase-cdi/pom.xml
          sed -i -e "s/<version>release-SNAPSHOT<\/version>/<version>${version}<\/version>/" pom.xml
          mv pom.xml liquibase-cdi-${version}.pom
          sed -i -e "s/<description>/<name>Liquibase CDI Plugin<\/name><description>/" liquibase-cdi-${version}.pom   ## name didn't end up in pom. Hack it in for now
          gpg --batch --pinentry-mode=loopback --passphrase "$GPG_PASSWORD" -ab liquibase-cdi-${version}.pom

          unzip -j liquibase-cdi-jakarta-${version}.jar META-INF/maven/org.liquibase/liquibase-cdi-jakarta/pom.xml
          sed -i -e "s/<version>release-SNAPSHOT<\/version>/<version>${version}<\/version>/" pom.xml
          mv pom.xml liquibase-cdi-jakarta-${version}.pom
          sed -i -e "s/<description>/<name>Liquibase cdi-jakarta Plugin<\/name><description>/" liquibase-cdi-jakarta-${version}.pom   ## name didn't end up in pom. Hack it in for now
          gpg --batch --pinentry-mode=loopback --passphrase "$GPG_PASSWORD" -ab liquibase-cdi-jakarta-${version}.pom

          unzip -j liquibase-commercial-${version}.jar META-INF/maven/org.liquibase/liquibase-commercial/pom.xml
          sed -i -e "s/<version>release-SNAPSHOT<\/version>/<version>${version}<\/version>/" pom.xml
          mv pom.xml liquibase-commercial-${version}.pom
          sed -i -e "s/<\/licenses>/<\/licenses><scm><connection>private<\/connection><developerConnection>private<\/developerConnection><url>private<\/url><\/scm>/" liquibase-commercial-${version}.pom   ## scm info not in the pom          
          gpg --batch --pinentry-mode=loopback --passphrase "$GPG_PASSWORD" -ab liquibase-commercial-${version}.pom
          
          mvn -B org.apache.maven.plugins:maven-deploy-plugin:3.0.0-M1:deploy-file \
            -Durl=https://oss.sonatype.org/service/local/staging/deploy/maven2/ \
            -DrepositoryId=sonatype-nexus-staging \
            -DpomFile=liquibase-core-${version}.pom \
            -DgeneratePom=false \
            -Dfile=liquibase-core-${version}.jar \
            -Dsources=liquibase-core-${version}-sources.jar \
            -Djavadoc=liquibase-core-${version}-javadoc.jar \
            -Dfiles=liquibase-core-${version}.jar.asc,liquibase-core-${version}-sources.jar.asc,liquibase-core-${version}-javadoc.jar.asc,liquibase-core-${version}.pom.asc \
            -Dtypes=jar.asc,jar.asc,jar.asc,pom.asc \
            -Dclassifiers=,sources,javadoc,

          mvn -B org.apache.maven.plugins:maven-deploy-plugin:3.0.0-M1:deploy-file \
            -Durl=https://oss.sonatype.org/service/local/staging/deploy/maven2/ \
            -DrepositoryId=sonatype-nexus-staging \
            -DpomFile=liquibase-commercial-${version}.pom \
            -DgeneratePom=false \
            -Dfile=liquibase-commercial-${version}.jar \
            -Dsources=liquibase-commercial-${version}-sources.jar \
            -Djavadoc=liquibase-commercial-${version}-javadoc.jar \
            -Dfiles=liquibase-commercial-${version}.jar.asc,liquibase-commercial-${version}-sources.jar.asc,liquibase-commercial-${version}-javadoc.jar.asc,liquibase-commercial-${version}.pom.asc \
            -Dtypes=jar.asc,jar.asc,jar.asc,pom.asc \
            -Dclassifiers=,sources,javadoc,

          mvn -B org.apache.maven.plugins:maven-deploy-plugin:3.0.0-M1:deploy-file \
            -Durl=https://oss.sonatype.org/service/local/staging/deploy/maven2/ \
            -DrepositoryId=sonatype-nexus-staging \
            -DpomFile=liquibase-maven-plugin-${version}.pom \
            -DgeneratePom=false \
            -Dfile=liquibase-maven-plugin-${version}.jar \
            -Dsources=liquibase-maven-plugin-${version}-sources.jar \
            -Djavadoc=liquibase-maven-plugin-${version}-javadoc.jar \
            -Dfiles=liquibase-maven-plugin-${version}.jar.asc,liquibase-maven-plugin-${version}-sources.jar.asc,liquibase-maven-plugin-${version}-javadoc.jar.asc,liquibase-maven-plugin-${version}.pom.asc \
            -Dtypes=jar.asc,jar.asc,jar.asc,pom.asc \
            -Dclassifiers=,sources,javadoc,

          mvn -B org.apache.maven.plugins:maven-deploy-plugin:3.0.0-M1:deploy-file \
            -Durl=https://oss.sonatype.org/service/local/staging/deploy/maven2/ \
            -DrepositoryId=sonatype-nexus-staging \
            -DpomFile=liquibase-cdi-${version}.pom \
            -DgeneratePom=false \
            -Dfile=liquibase-cdi-${version}.jar \
            -Dsources=liquibase-cdi-${version}-sources.jar \
            -Djavadoc=liquibase-cdi-${version}-javadoc.jar \
            -Dfiles=liquibase-cdi-${version}.jar.asc,liquibase-cdi-${version}-sources.jar.asc,liquibase-cdi-${version}-javadoc.jar.asc,liquibase-cdi-${version}.pom.asc \
            -Dtypes=jar.asc,jar.asc,jar.asc,pom.asc \
            -Dclassifiers=,sources,javadoc,

          mvn -B org.apache.maven.plugins:maven-deploy-plugin:3.0.0-M1:deploy-file \
            -Durl=https://oss.sonatype.org/service/local/staging/deploy/maven2/ \
            -DrepositoryId=sonatype-nexus-staging \
            -DpomFile=liquibase-cdi-jakarta-${version}.pom \
            -DgeneratePom=false \
            -Dfile=liquibase-cdi-jakarta-${version}.jar \
            -Dsources=liquibase-cdi-jakarta-${version}-sources.jar \
            -Djavadoc=liquibase-cdi-jakarta-${version}-javadoc.jar \
            -Dfiles=liquibase-cdi-jakarta-${version}.jar.asc,liquibase-cdi-jakarta-${version}-sources.jar.asc,liquibase-cdi-jakarta-${version}-javadoc.jar.asc,liquibase-cdi-jakarta-${version}.pom.asc \
            -Dtypes=jar.asc,jar.asc,jar.asc,pom.asc \
            -Dclassifiers=,sources,javadoc,

          ## Release repository
          ## Have to find the stagingRepositoryId that was auto-generated
          rcList=$(mvn -B org.sonatype.plugins:nexus-staging-maven-plugin:1.6.8:rc-list -DnexusUrl=https://oss.sonatype.org/ -DserverId=sonatype-nexus-staging)
          #echo $rcList

          stagingRepositoryId=$(echo $rcList | grep -o "\[INFO\] orgliquibase-[0-9]*[ ]*OPEN" | grep -o "orgliquibase-[0-9]*")
          echo "Staging Repository Id: $stagingRepositoryId"

          if [ "$(echo $stagingRepositoryId | grep -o "\-" | wc -l)" != "1" ]; then
            echo "Did not find exactly one open repository"
            exit 1
          fi

          mvn org.sonatype.plugins:nexus-staging-maven-plugin:1.6.8:rc-close \
            -DnexusUrl=https://oss.sonatype.org/ \
            -DserverId=sonatype-nexus-staging \
            -DstagingRepositoryId=$stagingRepositoryId \
            -DstagingProgressTimeoutMinutes=10

          mvn org.sonatype.plugins:nexus-staging-maven-plugin:1.6.8:rc-release \
            -DautoDropAfterRelease=true \
            -DnexusUrl=https://oss.sonatype.org/ \
            -DserverId=sonatype-nexus-staging \
            -DstagingRepositoryId=$stagingRepositoryId \
            -DstagingProgressTimeoutMinutes=10

  deploy_javadocs:
    name: Upload Javadocs
    needs: [ setup, manual_trigger_deployment ]
    runs-on: ubuntu-22.04
    # These permissions are needed to interact with GitHub's OIDC Token endpoint.
    permissions:
      id-token: write
      contents: read
    steps:
      - name: Download release javadocs
        uses: robinraju/release-downloader@v1.8
        with:
          repository: "liquibase/liquibase"
          tag: "${{ needs.setup.outputs.tag }}"
          filename: "liquibase-additional*.zip"
          out-file-path: "."

      - name: Unpack javadoc files and upload to s3
        env:
          AWS_ACCESS_KEY_ID: ${{ secrets.JAVADOCS_ACCESS_KEY_ID }}
          AWS_SECRET_ACCESS_KEY: ${{ secrets.JAVADOCS_SECRET_ACCESS_KEY }}
          AWS_DEFAULT_REGION: us-east-1
        # unzip archives, create directory for each jar, and extract jar contents to directory.  Then delete the jar and zip files.  Then upload to s3.
        run: |
          unzip -j '*.zip' '*javadoc*.jar' 
          
          for jar in *liquibase*.jar; do
            dir_name=$(basename "$jar" .jar)
            dir_name=$(echo "$dir_name" | sed -E 's/(-[0-9]+(\.[0-9]+)*(-javadoc)?)//')
            mkdir -p "$dir_name"
            unzip -o "$jar" -d "$dir_name"
          done
          
          rm -rf *.jar *.zip
          aws s3 sync . s3://javadocsliquibasecom-origin --only-show-errors

  publish_to_github_packages:
    name: Publish artifacts to Github Packages
    runs-on: ubuntu-22.04
    needs: [ setup, manual_trigger_deployment ]
    permissions:
      contents: read
      packages: write

    steps:
      - uses: actions/checkout@v4
      - name: Set up Java for publishing to GitHub Repository
        uses: actions/setup-java@v3
        with:
          java-version: '17'
          distribution: 'temurin'
          cache: 'maven'
          server-id: liquibase
      - name: Set up Maven
        uses: stCarolas/setup-maven@v4.5
        with:
          maven-version: ${{ env.MAVEN_VERSION }}

      - name: Version artifact
        run: mvn versions:set -DnewVersion="${{ needs.setup.outputs.version }}"

      # Publish to GitHub Packages
      - name: Publish package to Github
        run: mvn -B clean deploy -DskipTests=true
        env:
          GITHUB_TOKEN: ${{ secrets.GITHUB_TOKEN }}
          TARGET_ARTIFACT_REPOSITORY: liquibase

  deploy_xsd:
    name: Upload xsds
    needs: [ setup, manual_trigger_deployment]
    runs-on: ubuntu-22.04
    outputs:
      tag: ${{ steps.collect-data.outputs.tag }}
      version: ${{ needs.setup.outputs.version }}
    steps:
      - name: Download liquibase xsd
        uses: actions/checkout@v4
        with:
          # Relative path under $GITHUB_WORKSPACE to place the repository
          path: liquibase-core-repo
          repository: "liquibase/liquibase"

      - name: Download liquibase-pro xsd
        uses: actions/checkout@v4
        with:
          token: ${{ secrets.BOT_TOKEN }}
          # Relative path under $GITHUB_WORKSPACE to place the repository
          path: liquibase-pro-repo
          repository: "liquibase/liquibase-pro"

      - name: Upload to s3
        env:
          AWS_ACCESS_KEY_ID: ${{ secrets.LIQUIBASEORIGIN_ACCESS_KEY_ID }}
          AWS_SECRET_ACCESS_KEY: ${{ secrets.LIQUIBASEORIGIN_SECRET_ACCESS_KEY }}
          AWS_DEFAULT_REGION: us-east-1
        # aws s3 sync syncs directories and S3 prefixes.
        run: |
          aws s3 sync liquibase-pro-repo/pro/src/main/resources/www.liquibase.org/xml/ns/pro/ s3://liquibaseorg-origin/xml/ns/pro/ --content-type application/octet-stream --only-show-errors
          aws s3 sync liquibase-core-repo/liquibase-standard/src/main/resources/www.liquibase.org/xml/ns/dbchangelog/ s3://liquibaseorg-origin/xml/ns/dbchangelog/ --content-type application/octet-stream --only-show-errors
          aws s3 sync liquibase-pro-repo/pro/src/main/resources/schemas/ s3://liquibaseorg-origin/json/schema/ --content-type application/octet-stream --only-show-errors

      - name: Index.htm file upload
        env:
          AWS_ACCESS_KEY_ID: ${{ secrets.LIQUIBASEORIGIN_ACCESS_KEY_ID }}
          AWS_SECRET_ACCESS_KEY: ${{ secrets.LIQUIBASEORIGIN_SECRET_ACCESS_KEY }}
          AWS_DEFAULT_REGION: us-east-1
        # get the major.minor xsd version. grab the index.htm from s3, add the new verison of xsd and sync with the s3 again
        run: |
          version=${{ needs.setup.outputs.version }}
          arr=(${version//./ })
          xsd_version=${arr[0]}"."${arr[1]}
          mkdir index-file
          aws s3 cp s3://liquibaseorg-origin/xml/ns/dbchangelog/index.htm index-file
          if ! grep -q ${xsd_version} index-file/index.htm ; then
            sed -ie "s/<\/ul>/  <li><a href=\"\/xml\/ns\/dbchangelog\/dbchangelog-${xsd_version}.xsd\">dbchangelog-${xsd_version}.xsd<\/a><\/li>\n<\/ul>/" index-file/index.htm
            aws s3 sync index-file s3://liquibaseorg-origin/xml/ns/dbchangelog/ --only-show-errors
          fi

      - name: Liquibase xsds SFTP upload
        uses: wangyucode/sftp-upload-action@v2.0.2
        with:
          host: ${{ secrets.WPENGINE_SFTP_HOST }}
          port: ${{ secrets.WPENGINE_SFTP_PORT }}
          username: ${{ secrets.WPENGINE_SFTP_USER }}
          password: ${{ secrets.WPENGINE_SFTP_PASSWORD }}
          compress: true
          forceUpload: true
          localDir: 'liquibase-core-repo/liquibase-standard/src/main/resources/www.liquibase.org/xml/ns/dbchangelog/'
          remoteDir: '/xml/ns/dbchangelog/'

      - name: Liquibase PRO xsds SFTP upload
        uses: wangyucode/sftp-upload-action@v2.0.2
        with:
          host: ${{ secrets.WPENGINE_SFTP_HOST }}
          port: ${{ secrets.WPENGINE_SFTP_PORT }}
          username: ${{ secrets.WPENGINE_SFTP_USER }}
          password: ${{ secrets.WPENGINE_SFTP_PASSWORD }}
          compress: false
          forceUpload: true
          localDir: 'liquibase-pro-repo/pro/src/main/resources/www.liquibase.org/xml/ns/pro/'
          remoteDir: '/xml/ns/pro/'

      - name: Liquibase flow-file schema SFTP upload
        uses: wangyucode/sftp-upload-action@v2.0.2
        with:
          host: ${{ secrets.WPENGINE_SFTP_HOST }}
          port: ${{ secrets.WPENGINE_SFTP_PORT }}
          username: ${{ secrets.WPENGINE_SFTP_USER }}
          password: ${{ secrets.WPENGINE_SFTP_PASSWORD }}
          compress: false
          forceUpload: true
          localDir: 'liquibase-pro-repo/pro/src/main/resources/schemas/'
          remoteDir: '/json/schema/'

      - name: Liquibase index.htm SFTP upload
        uses: wangyucode/sftp-upload-action@v2.0.2
        with:
          host: ${{ secrets.WPENGINE_SFTP_HOST }}
          port: ${{ secrets.WPENGINE_SFTP_PORT }}
          username: ${{ secrets.WPENGINE_SFTP_USER }}
          password: ${{ secrets.WPENGINE_SFTP_PASSWORD }} 
          compress: false
          forceUpload: true
          localDir: 'index-file/'
          remoteDir: '/xml/ns/dbchangelog/'

  release-docker:
    name: Release docker images
    needs: [ setup, manual_trigger_deployment ]
    runs-on: ubuntu-22.04
    steps:
      - name: Release liquibase/docker v${{ needs.setup.outputs.version }}
        uses: actions/github-script@v6
        with:
          github-token: ${{ secrets.BOT_TOKEN }}
          script: |
            console.log("Sending liquibase-release event to liquibase/docker");

            await github.rest.repos.createDispatchEvent({
               "owner": "liquibase",
               "repo": "docker",
               "event_type": "liquibase-release",
               "client_payload": {
                  "liquibaseVersion": "${{ needs.setup.outputs.version }}"
                }
             });


  generate-PRO-tag:
    name: Generate PRO tags based on OSS release
    needs: [ setup, deploy_maven, deploy_javadocs, publish_to_github_packages  ]
    runs-on: ubuntu-22.04
    steps:
      - name: Repository Dispatch
        uses: peter-evans/repository-dispatch@v3
        with:
          token: ${{ secrets.LIQUIBOT_PAT_GPM_ACCESS }}
          repository: liquibase/liquibase-pro
          event-type: oss-released-tag

  package-linux:
<<<<<<< HEAD
    uses: liquibase/build-logic/.github/workflows/package-linux.yml@v0.5.8
    needs: [ setup, manual_trigger_deployment ]
=======
    uses: liquibase/build-logic/.github/workflows/package-linux.yml@v0.6.1
    needs: [ setup ]
>>>>>>> d4db7b0a
    secrets: inherit
    with:
      groupId: 'org.liquibase'
      artifactId: 'liquibase'
      version: ${{ needs.setup.outputs.version }}<|MERGE_RESOLUTION|>--- conflicted
+++ resolved
@@ -406,13 +406,8 @@
           event-type: oss-released-tag
 
   package-linux:
-<<<<<<< HEAD
-    uses: liquibase/build-logic/.github/workflows/package-linux.yml@v0.5.8
-    needs: [ setup, manual_trigger_deployment ]
-=======
     uses: liquibase/build-logic/.github/workflows/package-linux.yml@v0.6.1
     needs: [ setup ]
->>>>>>> d4db7b0a
     secrets: inherit
     with:
       groupId: 'org.liquibase'
