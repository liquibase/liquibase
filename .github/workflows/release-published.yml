name: Release Published

permissions:
  contents: write
  packages: write
  actions: write
  id-token: write
  pull-requests: write
  issues: write

on:
  release:
    types: [published]
  workflow_dispatch:
    inputs:
      tag:
        description: "Release Tag"
        required: true
      dry_run:
        description: "Flag to indicate if the workflow is triggered to create a dry-run release"
        required: false
        type: boolean
        default: false
      dry_run_release_id:
        description: "The release id of the dry-run release"
        required: false
        type: string
      dry_run_zip_url:
        description: "URL of the dry-run zip release"
        required: false
        type: string
      dry_run_tar_gz_url:
        description: "URL of the dry-run tar.gz release"
        required: false
        type: string
      dry_run_branch_name:
        description: "The branch name of the dry-run"
        required: false
        type: string
  workflow_call:
    inputs:
      tag:
        description: "Release Tag"
        required: true
        type: string
      dry_run:
        description: "Flag to indicate if the workflow is triggered to create a dry-run release"
        required: true
        type: boolean
        default: false
      dry_run_release_id:
        description: "The release id of the dry-run release"
        required: false
        type: string
      dry_run_zip_url:
        description: "URL of the dry-run zip release"
        required: false
        type: string
      dry_run_tar_gz_url:
        description: "URL of the dry-run tar.gz release"
        required: false
        type: string
      dry_run_branch_name:
        description: "The branch name of the dry-run"
        required: false
        type: string
env:
  MAVEN_VERSION: "3.9.2"
jobs:
  setup:
    name: Setup
    runs-on: ubuntu-22.04
    outputs:
      tag: ${{ steps.collect-data.outputs.tag }}
      version: ${{ steps.collect-data.outputs.version }}
      ref_branch: ${{ steps.ref-branch.outputs.branch }}
      dry_run_branch_name: ${{ inputs.dry_run_branch_name }}
      latestMergeSha: ${{ steps.get-sha.outputs.latestMergeSha }}
      timeStamp: ${{ steps.get-timestamp.outputs.timeStamp }}
    steps:
      - name: Collect Data
        id: collect-data
        uses: actions/github-script@v7
        with:
          script: |
            let tag;
            if (context.payload.inputs) {
              tag = context.payload.inputs.tag;
            } else if ("${{ inputs.tag }}" != "") {
              tag = "${{ inputs.tag }}";
             } else {
              tag = context.payload.release.tag_name;
            }
            let version = tag.replace(/^v/, "");

            core.setOutput("tag", tag);
            core.setOutput("version", version);

      - run: |
          echo "Publishing version ${{ steps.collect-data.outputs.version }} from ${{ steps.collect-data.outputs.tag }}"

        # Use the 'release' branch for hotfix changes;
        # otherwise, use the 'master' branch for regular updates.
      - name: Ref branch to checkout
        id: ref-branch
        run: |
          if [ "${{ github.ref_name }}" == "release" ]; then
            echo "branch=release" >> $GITHUB_OUTPUT
          elif [ "${{ github.ref_name }}" == "master" ]; then
            echo "branch=master" >> $GITHUB_OUTPUT
          else
            echo "branch=${{ inputs.dry_run_branch_name }}" >> $GITHUB_OUTPUT
          fi

      - name: Checkout the determined branch
        uses: actions/checkout@v5
        with:
          ref: ${{ steps.ref-branch.outputs.branch }}
          fetch-depth: 0

      - name: Get Latest Merge Commit SHA
        id: get-sha
        run: |
          latest_merge_sha=`(git rev-parse --short HEAD)`
          echo "latestMergeSha=${latest_merge_sha}" >> $GITHUB_OUTPUT

      - name: Get Timestamp
        id: get-timestamp
        run: |
          timestamp=`(date +'%Y-%m-%d %H:%M:%S %Z')`
          echo "timeStamp=${timestamp}" >> $GITHUB_OUTPUT

  manual_trigger_deployment:
    if: ${{ inputs.dry_run == false }}
    name: Manually trigger deployment
    needs: [setup]
    runs-on: ubuntu-22.04
    steps:
      - name: Get Version to deploy
        uses: trstringer/manual-approval@v1
        with:
          secret: ${{ secrets.GITHUB_TOKEN }}
          approvers: filipelautert,rberezen,jnewton03,kristyldatical,sayaliM0412
          minimum-approvals: 2
          issue-title: "Deploying ${{ needs.setup.outputs.version }} to sonatype"
          issue-body: "Please approve or deny the deployment of version ${{ needs.setup.outputs.version }}"
          additional-approved-words: "lgtm,✅,👍,proceed,shipit,:shipit:"
          additional-denied-words: "stop,error,failed,fail,broken,:x:,👎"

  deploy_maven:
    if: ${{ inputs.dry_run == false }}
    name: Deploy to Maven
    needs:
      [
        setup,
        manual_trigger_deployment,
        deploy_javadocs,
        publish_to_github_packages,
        deploy_xsd,
        release-docker,
      ]
    runs-on: ubuntu-22.04
    steps:
      - name: Download release assets
        uses: robinraju/release-downloader@v1.12
        with:
          repository: "liquibase/liquibase"
          tag: "${{ needs.setup.outputs.tag }}"
          fileName: "*"
          out-file-path: "."

      - name: Configure AWS credentials for vault access
        uses: aws-actions/configure-aws-credentials@v4
        with:
          role-to-assume: ${{ secrets.LIQUIBASE_VAULT_OIDC_ROLE_ARN }}
          aws-region: us-east-1

      - name: Get secrets from vault
        id: vault-secrets
        uses: aws-actions/aws-secretsmanager-get-secrets@v2
        with:
          secret-ids: |
            ,/vault/liquibase
          parse-json-secrets: true

      - name: Convert escaped newlines and set GPG key
        run: |
          {
            echo "GPG_KEY_CONTENT<<GPG_EOF"
            printf '%b' "${{ env.GPG_SECRET }}"
            echo
            echo "GPG_EOF"
          } >> $GITHUB_ENV

      - name: Set up Java for publishing to Maven Central Repository
        uses: actions/setup-java@v4
        with:
          java-version: "11"
          distribution: "temurin"
          server-id: sonatype-nexus-staging
          server-username: MAVEN_USERNAME
          server-password: MAVEN_PASSWORD
          gpg-private-key: ${{ env.GPG_KEY_CONTENT }}
          gpg-passphrase: GPG_PASSPHRASE
        env:
          GPG_PASSWORD: ${{ env.GPG_PASSPHRASE }}

      - name: Publish to Maven Central
        env:
          MAVEN_USERNAME: ${{ env.SONATYPE_USERNAME }}
          MAVEN_PASSWORD: ${{ env.SONATYPE_TOKEN }}
          GPG_PASSWORD: ${{ env.GPG_PASSPHRASE }}
        run: |
          version=${{ needs.setup.outputs.version }}

          unzip -j liquibase-additional-*.zip

          ##extracts and sign poms, generate checksums for all artifacts
          for i in 'liquibase-core' 'liquibase-maven-plugin' 'liquibase-cli'; do
            unzip -j $i-${version}.jar META-INF/maven/org.liquibase/$i/pom.xml
            sed -i -e "s/<version>\(release\|master\)-SNAPSHOT<\/version>/<version>${version}<\/version>/" pom.xml
            mv pom.xml $i-${version}.pom

            # Sign POM file
            gpg --batch --pinentry-mode=loopback --passphrase "$GPG_PASSWORD" -ab $i-${version}.pom
            
            # Generate checksums for POM file
            md5sum $i-${version}.pom | cut -d' ' -f1 > $i-${version}.pom.md5
            sha1sum $i-${version}.pom | cut -d' ' -f1 > $i-${version}.pom.sha1
            
            # Generate checksums for all JAR files (main, sources, javadoc)
            for jar_file in $i-${version}.jar $i-${version}-sources.jar $i-${version}-javadoc.jar; do
              if [ -f "$jar_file" ]; then
                md5sum "$jar_file" | cut -d' ' -f1 > "$jar_file.md5"
                sha1sum "$jar_file" | cut -d' ' -f1 > "$jar_file.sha1"
              fi
            done
          done

          # Create Maven repository layout structure for the bundle
          mkdir -p "bundle/org/liquibase"
          
          # Copy all artifacts to proper Maven repository layout
          for i in 'liquibase-core' 'liquibase-maven-plugin' 'liquibase-cli'; do
            mkdir -p "bundle/org/liquibase/$i/${version}"
            cp $i-${version}* "bundle/org/liquibase/$i/${version}/"
          done
          
          # Create the bundle zip file
          cd bundle
          zip -r ../central-bundle.zip .
          cd ..
          
          # Create base64 encoded credentials for Bearer auth
          AUTH_HEADER=$(printf "%s:%s" "${MAVEN_USERNAME}" "${MAVEN_PASSWORD}" | base64 -w 0)
          
          # Upload bundle to Central Portal with AUTOMATIC publishing
          echo "Uploading bundle to Central Portal for liquibase-${version}..."
          UPLOAD_RESPONSE=$(curl -s -w "\n%{http_code}" \
            -X POST \
            -H "Authorization: Bearer ${AUTH_HEADER}" \
            -F "bundle=@central-bundle.zip" \
            "https://central.sonatype.com/api/v1/publisher/upload?publishingType=AUTOMATIC&name=liquibase-${version}")
          
          # Parse response
          HTTP_CODE=$(echo "$UPLOAD_RESPONSE" | tail -n1)
          DEPLOYMENT_ID=$(echo "$UPLOAD_RESPONSE" | head -n1)
          
          echo "HTTP Status: $HTTP_CODE"
          echo "Deployment ID: $DEPLOYMENT_ID"
          
          if [ "$HTTP_CODE" != "201" ]; then
            echo "Upload failed with HTTP status $HTTP_CODE"
            echo "Response: $DEPLOYMENT_ID"
            exit 1
          fi
          
          echo "Bundle uploaded successfully to Central Portal"
          echo "Deployment ID: $DEPLOYMENT_ID"
          echo "Automatic publishing initiated for liquibase-${version}"

  deploy_javadocs:
    if: ${{ inputs.dry_run == false }}
    name: Upload Javadocs
    needs: [setup, manual_trigger_deployment]
    runs-on: ubuntu-22.04
    steps:
      - name: Download release javadocs
        uses: robinraju/release-downloader@v1.12
        with:
          repository: "liquibase/liquibase"
          tag: "${{ needs.setup.outputs.tag }}"
          fileName: "liquibase-additional*.zip"
          out-file-path: "."

      - name: Configure AWS credentials for vault access
        uses: aws-actions/configure-aws-credentials@v4
        with:
          role-to-assume: ${{ secrets.LIQUIBASE_VAULT_OIDC_ROLE_ARN }}
          aws-region: us-east-1

      - name: Get secrets from vault
        id: vault-secrets
        uses: aws-actions/aws-secretsmanager-get-secrets@v2
        with:
          secret-ids: |
            ,/vault/liquibase
          parse-json-secrets: true

      - name: Configure AWS credentials
        uses: aws-actions/configure-aws-credentials@v4
        with:
          role-to-assume: ${{ env.AWS_PROD_GITHUB_OIDC_ROLE_ARN_BUILD_LOGIC }}
          aws-region: us-east-1

      - name: Unpack javadoc files and upload to s3
        # unzip archives, create directory for each jar, and extract jar contents to directory.  Then delete the jar and zip files.  Then upload to s3.
        run: |
          unzip -j '*.zip' '*javadoc*.jar'

          for jar in *liquibase*.jar; do
            dir_name=$(basename "$jar" .jar)
            dir_name=$(echo "$dir_name" | sed -E 's/(-[0-9]+(\.[0-9]+)*(-javadoc)?)//')
            mkdir -p "$dir_name"
            unzip -o "$jar" -d "$dir_name"
          done

          rm -rf *.jar *.zip
          aws s3 sync . s3://javadocsliquibasecom-origin --only-show-errors

  publish_to_github_packages:
    if: ${{ inputs.dry_run == false }}
    name: Publish artifacts to Github Packages
    runs-on: ubuntu-22.04
    needs: [setup, manual_trigger_deployment]
    steps:
      - uses: actions/checkout@v5
      - name: Set up Java for publishing to GitHub Repository
        uses: actions/setup-java@v4
        with:
          java-version: "17"
          distribution: "temurin"
          cache: "maven"
          server-id: liquibase

      - name: Set up Maven
        uses: stCarolas/setup-maven@v5
        with:
          maven-version: ${{ env.MAVEN_VERSION }}

      - name: Version artifact
        run: mvn versions:set -DnewVersion="${{ needs.setup.outputs.version }}"

      # Publish to GitHub Packages
      - name: Publish package to Github
        env:
          GITHUB_TOKEN: ${{ secrets.GITHUB_TOKEN }}
          TARGET_ARTIFACT_REPOSITORY: liquibase
        run: mvn -B clean deploy -DskipTests=true "-Dbuild.repository.owner=liquibase" "-Dbuild.repository.name=liquibase" "-Dbuild.branch=${{ needs.setup.outputs.version }}" "-Dbuild.number=${{ github.run_number }}" "-Dbuild.commit=${{ needs.setup.outputs.latestMergeSha }}" "-Dbuild.timestamp=${{ needs.setup.outputs.timeStamp }}"

  deploy_xsd:
    if: ${{ inputs.dry_run == false }}
    name: Upload xsds
    needs: [setup, manual_trigger_deployment]
    runs-on: ubuntu-22.04
    outputs:
      tag: ${{ steps.collect-data.outputs.tag }}
      version: ${{ needs.setup.outputs.version }}
    steps:
      - name: Download liquibase xsd
        uses: actions/checkout@v5
        with:
          # Relative path under $GITHUB_WORKSPACE to place the repository
          path: liquibase-core-repo
          repository: "liquibase/liquibase"

<<<<<<< HEAD
=======
      - name: Configure AWS credentials for vault access
        uses: aws-actions/configure-aws-credentials@v4
        with:
          role-to-assume: ${{ secrets.LIQUIBASE_VAULT_OIDC_ROLE_ARN }}
          aws-region: us-east-1

      - name: Get secrets from vault
        id: vault-secrets
        uses: aws-actions/aws-secretsmanager-get-secrets@v2
        with:
          secret-ids: |
            ,/vault/liquibase
          parse-json-secrets: true

      - name: Get GitHub App token
        id: get-token
        uses: actions/create-github-app-token@v2
        with:
          app-id: ${{ env.LIQUIBASE_GITHUB_APP_ID }}
          private-key: ${{ env.LIQUIBASE_GITHUB_APP_PRIVATE_KEY }}
          owner: ${{ github.repository_owner }}
          repositories: liquibase-pro
          permission-contents: read
          
      - name: Download liquibase-pro xsd
        uses: actions/checkout@v5
        with:
          ref: "${{ needs.setup.outputs.ref_branch }}"
          token: ${{ steps.get-token.outputs.token }}
          # Relative path under $GITHUB_WORKSPACE to place the repository
          path: liquibase-pro-repo
          repository: "liquibase/liquibase-pro"

>>>>>>> 798c61b5
      - name: Configure AWS credentials
        uses: aws-actions/configure-aws-credentials@v4
        with:
          role-to-assume: ${{ env.AWS_PROD_GITHUB_OIDC_ROLE_ARN_BUILD_LOGIC }}
          aws-region: us-east-1

      - name: Upload to s3
        # aws s3 sync syncs directories and S3 prefixes.
        run: |
          aws s3 sync liquibase-core-repo/liquibase-standard/src/main/resources/www.liquibase.org/xml/ns/dbchangelog/ s3://liquibaseorg-origin/xml/ns/dbchangelog/ --content-type application/octet-stream --only-show-errors

      - name: Index.htm file upload
        # get the major.minor xsd version. grab the index.htm from s3, add the new verison of xsd and sync with the s3 again
        run: |
          version=${{ needs.setup.outputs.version }}
          arr=(${version//./ })
          xsd_version=${arr[0]}"."${arr[1]}
          mkdir index-file
          aws s3 cp s3://liquibaseorg-origin/xml/ns/dbchangelog/index.htm index-file
          if ! grep -q ${xsd_version} index-file/index.htm ; then
            sed -ie "s/<\/ul>/  <li><a href=\"\/xml\/ns\/dbchangelog\/dbchangelog-${xsd_version}.xsd\">dbchangelog-${xsd_version}.xsd<\/a><\/li>\n<\/ul>/" index-file/index.htm
            aws s3 sync index-file s3://liquibaseorg-origin/xml/ns/dbchangelog/ --only-show-errors
          fi

      - name: Liquibase xsds SFTP upload
        uses: wangyucode/sftp-upload-action@v2.0.4
        with:
          host: ${{ env.WPENGINE_SFTP_HOST }}
          port: ${{ env.WPENGINE_SFTP_PORT }}
          username: ${{ env.WPENGINE_SFTP_USER }}
          password: ${{ env.WPENGINE_SFTP_PASSWORD }}
          compress: true
          forceUpload: true
          localDir: "liquibase-core-repo/liquibase-standard/src/main/resources/www.liquibase.org/xml/ns/dbchangelog/"
          remoteDir: "/xml/ns/dbchangelog/"

      - name: Liquibase index.htm SFTP upload
        uses: wangyucode/sftp-upload-action@v2.0.4
        with:
          host: ${{ env.WPENGINE_SFTP_HOST }}
          port: ${{ env.WPENGINE_SFTP_PORT }}
          username: ${{ env.WPENGINE_SFTP_USER }}
          password: ${{ env.WPENGINE_SFTP_PASSWORD }}
          compress: false
          forceUpload: true
          localDir: "index-file/"
          remoteDir: "/xml/ns/dbchangelog/"

  release-docker:
    if: always()
    name: Release docker images
    needs: [setup, manual_trigger_deployment]
    runs-on: ubuntu-22.04
    steps:

      - name: Configure AWS credentials for vault access
        uses: aws-actions/configure-aws-credentials@v4
        with:
          role-to-assume: ${{ secrets.LIQUIBASE_VAULT_OIDC_ROLE_ARN }}
          aws-region: us-east-1

      - name: Get secrets from vault
        id: vault-secrets
        uses: aws-actions/aws-secretsmanager-get-secrets@v2
        with:
          secret-ids: |
            ,/vault/liquibase
          parse-json-secrets: true

      - name: Get GitHub App token
        id: get-token
        uses: actions/create-github-app-token@v2
        with:
          app-id: ${{ env.LIQUIBASE_GITHUB_APP_ID }}
          private-key: ${{ env.LIQUIBASE_GITHUB_APP_PRIVATE_KEY }}
          owner: ${{ github.repository_owner }}
          permission-contents: write
          permission-actions: write

      - name: Release liquibase/docker v${{ needs.setup.outputs.version }}
        uses: the-actions-org/workflow-dispatch@v4
        id: docker_dispatch
        with:
          workflow: create-release.yml
          token: ${{ steps.get-token.outputs.token }}
          inputs: '{ "liquibaseVersion": "${{ needs.setup.outputs.version }}", "dryRun": "${{ inputs.dry_run || false }}" }'
          ref: main
          repo: liquibase/docker
          wait-for-completion: true
          workflow-logs: json-output

      - name: Adding Docker run to job summary
        if: success()
        continue-on-error: true
        run: echo '### 🐳 Docker Release Job -> ${{steps.docker_dispatch.outputs.workflow-url}}' >> $GITHUB_STEP_SUMMARY

  release-minimal-docker:
    if: ${{ inputs.dry_run == false }}
    name: Release Minimal docker image
    needs: [setup, manual_trigger_deployment]
    runs-on: ubuntu-22.04
    steps:
      - name: Configure AWS credentials for vault access
        uses: aws-actions/configure-aws-credentials@v4
        with:
          role-to-assume: ${{ secrets.LIQUIBASE_VAULT_OIDC_ROLE_ARN }}
          aws-region: us-east-1

      - name: Get secrets from vault
        id: vault-secrets
        uses: aws-actions/aws-secretsmanager-get-secrets@v2
        with:
          secret-ids: |
            ,/vault/liquibase
          parse-json-secrets: true

      - name: Get GitHub App token
        id: get-token
        uses: actions/create-github-app-token@v2
        with:
          app-id: ${{ env.LIQUIBASE_GITHUB_APP_ID }}
          private-key: ${{ env.LIQUIBASE_GITHUB_APP_PRIVATE_KEY }}
          owner: ${{ github.repository_owner }}
          permission-contents: write
          permission-actions: write

  package:
    uses: liquibase/build-logic/.github/workflows/package.yml@main
    needs: [setup]
    secrets: inherit
    with:
      groupId: "org.liquibase"
      artifactId: "liquibase"
      version: ${{ needs.setup.outputs.version }}
      dry_run: ${{ inputs.dry_run || false}}
      dry_run_zip_url: ${{ inputs.dry_run_zip_url || '' }}
      dry_run_tar_gz_url: ${{ inputs.dry_run_tar_gz_url || '' }}
      dry_run_release_id: ${{ inputs.dry_run_release_id || '' }}

  update-docs-oss-pro-version:
    if: ${{ inputs.dry_run == false }}
    name: Update OSS and PRO tags based on OSS release
    needs: [setup]
    runs-on: ubuntu-latest
    outputs:
      latest_version: ${{ steps.get_latest_oss_version.outputs.latest_version }}
      previous_version: ${{ steps.get_latest_oss_version.outputs.previous_version }}
    steps:
      - name: Configure AWS credentials for vault access
        uses: aws-actions/configure-aws-credentials@v4
        with:
          role-to-assume: ${{ secrets.LIQUIBASE_VAULT_OIDC_ROLE_ARN }}
          aws-region: us-east-1

      - name: Get secrets from vault
        id: vault-secrets
        uses: aws-actions/aws-secretsmanager-get-secrets@v2
        with:
          secret-ids: |
            ,/vault/liquibase
          parse-json-secrets: true

      - name: Get GitHub App token
        id: get-token
        uses: actions/create-github-app-token@v2
        with:
          app-id: ${{ env.LIQUIBASE_GITHUB_APP_ID }}
          private-key: ${{ env.LIQUIBASE_GITHUB_APP_PRIVATE_KEY }}
          owner: ${{ github.repository_owner }}
          permission-contents: write
          permission-actions: write

      - name: Checkout repository
        uses: actions/checkout@v5
        with:
          repository: liquibase/liquibase
          ref: "${{ needs.setup.outputs.ref_branch }}"
          fetch-depth: 0

      - name: Get the oss release version
        id: get_latest_oss_version
        run: |
          # Fetch all tags from the remote
          git fetch --tags
          # Get the latest semver tag, strip 'v'
          latest_tag=$(git tag --sort=-creatordate | grep -E '^v?[0-9]' | head -n1 | sed 's/^v//')
          # Get the second latest tag
          previous_tag=$(git tag --sort=-creatordate | grep -E '^v?[0-9]' | sed 's/^v//' | head -n2 | tail -n1)
          echo "latest_version=$latest_tag" >> $GITHUB_OUTPUT
          echo "previous_version=$previous_tag" >> $GITHUB_OUTPUT
          echo "Latest Version: $latest_tag"
          echo "Previous Version: $previous_tag"

      - name: Repository Dispatch
        uses: peter-evans/repository-dispatch@v3
        with:
          token: ${{ steps.get-token.outputs.token }}
          repository: liquibase/liquibase-docs
          event-type: oss-released-version
          client-payload: '{"latest_version": "${{ steps.get_latest_oss_version.outputs.latest_version }}", "previous_version": "${{ steps.get_latest_oss_version.outputs.previous_version }}"}'

      # dispatch an event to `liquibase-aws-license-service` repository to update pom.xml with latest OSS Release
      - name: Repository Dispatch
        uses: peter-evans/repository-dispatch@v3
        with:
          token: ${{ steps.get-token.outputs.token }}
          repository: liquibase/liquibase-aws-license-service
          event-type: oss-released-version

  dry_run_deploy_maven:
    if: ${{ inputs.dry_run == true }}
    name: Deploy to Maven Central Repository
    needs: [setup]
    runs-on: ubuntu-22.04
    steps:
      - name: Download dry-run release assets
        uses: robinraju/release-downloader@v1.12
        with:
          repository: "liquibase/liquibase"
          releaseId: "${{ inputs.dry_run_release_id }}"
          fileName: "*"
          out-file-path: "."

      - name: Configure AWS credentials for vault access
        uses: aws-actions/configure-aws-credentials@v4
        with:
          role-to-assume: ${{ secrets.LIQUIBASE_VAULT_OIDC_ROLE_ARN }}
          aws-region: us-east-1

      - name: Get secrets from vault
        id: vault-secrets
        uses: aws-actions/aws-secretsmanager-get-secrets@v2
        with:
          secret-ids: |
            ,/vault/liquibase
          parse-json-secrets: true

      - name: Convert escaped newlines and set GPG key
        run: |
          {
            echo "GPG_KEY_CONTENT<<GPG_EOF"
            printf '%b' "${{ env.GPG_SECRET }}"
            echo
            echo "GPG_EOF"
          } >> $GITHUB_ENV

      - name: Set up Java for publishing to Maven Central Repository
        uses: actions/setup-java@v4
        with:
          java-version: "11"
          distribution: "temurin"
          server-id: dry-run-sonatype-nexus-staging
          server-username: MAVEN_USERNAME
          server-password: MAVEN_PASSWORD
          gpg-private-key: ${{ env.GPG_KEY_CONTENT }}
          gpg-passphrase: GPG_PASSPHRASE
        env:
          GPG_PASSWORD: ${{ env.GPG_PASSPHRASE }}

      - name: Publish to Central Portal (Dry Run)
        env:
          MAVEN_USERNAME: ${{ env.SONATYPE_USERNAME }}
          MAVEN_PASSWORD: ${{ env.SONATYPE_TOKEN }}
          GPG_PASSWORD: ${{ env.GPG_PASSPHRASE }}
        run: |
          version=${{ needs.setup.outputs.version }}

          unzip -j liquibase-additional-*.zip

          ##extracts and sign poms, generate checksums for all artifacts
          for i in 'liquibase-core' 'liquibase-maven-plugin' 'liquibase-cli'; do
            unzip -j $i-${version}.jar META-INF/maven/org.liquibase/$i/pom.xml
            sed -i -e "s/<version>\(release\|master\)-SNAPSHOT<\/version>/<version>${version}<\/version>/" pom.xml
            mv pom.xml $i-${version}.pom

            # Sign POM file
            gpg --batch --pinentry-mode=loopback --passphrase "$GPG_PASSWORD" -ab $i-${version}.pom
            
            # Generate checksums for POM file
            md5sum $i-${version}.pom | cut -d' ' -f1 > $i-${version}.pom.md5
            sha1sum $i-${version}.pom | cut -d' ' -f1 > $i-${version}.pom.sha1
            
            # Generate checksums for all JAR files (main, sources, javadoc)
            for jar_file in $i-${version}.jar $i-${version}-sources.jar $i-${version}-javadoc.jar; do
              if [ -f "$jar_file" ]; then
                md5sum "$jar_file" | cut -d' ' -f1 > "$jar_file.md5"
                sha1sum "$jar_file" | cut -d' ' -f1 > "$jar_file.sha1"
              fi
            done
          done

          # Create Maven repository layout structure for the bundle
          mkdir -p "bundle/org/liquibase"
          
          # Copy all artifacts to proper Maven repository layout
          for i in 'liquibase-core' 'liquibase-maven-plugin' 'liquibase-cli'; do
            mkdir -p "bundle/org/liquibase/$i/${version}"
            cp $i-${version}* "bundle/org/liquibase/$i/${version}/"
          done
          
          # Create the bundle zip file
          cd bundle
          zip -r ../central-bundle.zip .
          cd ..
          
          # Create base64 encoded credentials for Bearer auth
          AUTH_HEADER=$(printf "%s:%s" "${MAVEN_USERNAME}" "${MAVEN_PASSWORD}" | base64 -w 0)
          
          # Upload bundle to Central Portal with USER_MANAGED publishing (dry run)
          echo "Uploading bundle to Central Portal for dry-run liquibase-${version}..."
          UPLOAD_RESPONSE=$(curl -s -w "\n%{http_code}" \
            -X POST \
            -H "Authorization: Bearer ${AUTH_HEADER}" \
            -F "bundle=@central-bundle.zip" \
            "https://central.sonatype.com/api/v1/publisher/upload?publishingType=USER_MANAGED&name=liquibase-${version}-dry-run")
          
          # Parse response
          HTTP_CODE=$(echo "$UPLOAD_RESPONSE" | tail -n1)
          DEPLOYMENT_ID=$(echo "$UPLOAD_RESPONSE" | head -n1)
          
          echo "HTTP Status: $HTTP_CODE"
          echo "Deployment ID: $DEPLOYMENT_ID"
          
          if [ "$HTTP_CODE" != "201" ]; then
            echo "Upload failed with HTTP status $HTTP_CODE"
            echo "Response: $DEPLOYMENT_ID"
            exit 1
          fi
          
          echo "Bundle uploaded successfully to Central Portal for dry-run"
          echo "Deployment ID: $DEPLOYMENT_ID"
          echo "Manual publishing required - visit https://central.sonatype.com/publishing/deployments to review and publish"

  publish_assets_to_s3_bucket:
    if: ${{ inputs.dry_run == false }}
    name: Publish OSS released assets to s3 bucket liquibaseorg-origin
    needs: [setup]
    runs-on: ubuntu-22.04
    steps:
      - name: Download released assets
        uses: robinraju/release-downloader@v1.12
        with:
          repository: "liquibase/liquibase"
          latest: true
          fileName: "*"
          out-file-path: "./${{ needs.setup.outputs.version }}-released-assets"

      - name: Get current timestamp
        id: timestamp
        run: echo "timestamp=$(date +%Y%m%d-%H%M%S)" >> $GITHUB_ENV

      - name: Configure AWS credentials for vault access
        uses: aws-actions/configure-aws-credentials@v4
        with:
          role-to-assume: ${{ secrets.LIQUIBASE_VAULT_OIDC_ROLE_ARN }}
          aws-region: us-east-1

      - name: Get secrets from vault
        id: vault-secrets
        uses: aws-actions/aws-secretsmanager-get-secrets@v2
        with:
          secret-ids: |
            ,/vault/liquibase
          parse-json-secrets: true

      - name: Configure AWS credentials for prod account access
        uses: aws-actions/configure-aws-credentials@v4
        with:
          role-to-assume: ${{ env.AWS_PROD_GITHUB_OIDC_ROLE_ARN_BUILD_LOGIC }}
          aws-region: us-east-1

      - name: Publish released assets to s3 bucket
        run: |
          aws s3 sync "./${{ needs.setup.outputs.version }}-released-assets" s3://liquibaseorg-origin/oss-released-assets/${{ needs.setup.outputs.version }}-released-assets-${{ env.timestamp }}/ --only-show-errors<|MERGE_RESOLUTION|>--- conflicted
+++ resolved
@@ -374,42 +374,6 @@
           path: liquibase-core-repo
           repository: "liquibase/liquibase"
 
-<<<<<<< HEAD
-=======
-      - name: Configure AWS credentials for vault access
-        uses: aws-actions/configure-aws-credentials@v4
-        with:
-          role-to-assume: ${{ secrets.LIQUIBASE_VAULT_OIDC_ROLE_ARN }}
-          aws-region: us-east-1
-
-      - name: Get secrets from vault
-        id: vault-secrets
-        uses: aws-actions/aws-secretsmanager-get-secrets@v2
-        with:
-          secret-ids: |
-            ,/vault/liquibase
-          parse-json-secrets: true
-
-      - name: Get GitHub App token
-        id: get-token
-        uses: actions/create-github-app-token@v2
-        with:
-          app-id: ${{ env.LIQUIBASE_GITHUB_APP_ID }}
-          private-key: ${{ env.LIQUIBASE_GITHUB_APP_PRIVATE_KEY }}
-          owner: ${{ github.repository_owner }}
-          repositories: liquibase-pro
-          permission-contents: read
-          
-      - name: Download liquibase-pro xsd
-        uses: actions/checkout@v5
-        with:
-          ref: "${{ needs.setup.outputs.ref_branch }}"
-          token: ${{ steps.get-token.outputs.token }}
-          # Relative path under $GITHUB_WORKSPACE to place the repository
-          path: liquibase-pro-repo
-          repository: "liquibase/liquibase-pro"
-
->>>>>>> 798c61b5
       - name: Configure AWS credentials
         uses: aws-actions/configure-aws-credentials@v4
         with:
