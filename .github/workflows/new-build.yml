name: Build and Publish (Matching Branch)

#the concurrency check will cancel in-progress runs on non-master branches and pull requests on forked repositories, but not on the specified branches (master, main, and pair-branch-**).
concurrency:
  group: ${{ github.workflow }}-${{ github.head_ref && github.ref || github.run_id }}
  cancel-in-progress: true

on:
  push:
    branches:
      - github-action-**
      - DAT-**
      - dependabot-**
    paths-ignore:
          - '**.md'
#    workflow_run:
#      workflows: [ "Run matching branch PRs" ]
#      types:
#        - requested

env:
  MAVEN_VERSION: '3.9.2'

jobs:
  setup:
    name: Setup
    runs-on: ubuntu-22.04
    env:
      GITHUB_TOKEN: ${{ secrets.GITHUB_TOKEN }}
    outputs:
      branchExistsInBoth: ${{ steps.check-branch.outputs.branchExistsInBoth }}
      branch_name: ${{ steps.find-matching-branch.outputs.branch_name }}
      latestMergeSha: ${{ steps.get-sha.outputs.latestMergeSha }}
      timeStamp: ${{ steps.get-timestamp.outputs.timestamp }}
    steps:

      - uses: actions/checkout@v3
        with:
          ref: ${{ github.event.pull_request.head.sha || github.event.after}}
      - name: Get Latest Merge Commit SHA
        id: get-sha
        run: |
          latest_merge_sha=`(git rev-parse --short HEAD)`
          echo "latestMergeSha=${latest_merge_sha}" >> $GITHUB_OUTPUT

      - name: Get Timestamp
        id: get-timestamp
        run: |
          timeStamp=$(date +'%Y-%m-%d %H:%M:%S %Z')
          echo "timestamp=${timeStamp}" >> $GITHUB_OUTPUT

      - name: Get Current BranchName
        id: get-branch-name
        run: |
          # this logic checks if the branch is from a forked repository PR or not. Where -n is the inverse of -z (not empty)
          if [ -n "${GITHUB_HEAD_REF}" ];
          then
            branch_name=${GITHUB_HEAD_REF}
          else
            branch_name=${{ github.ref_name }}
          fi 
          
          modified_branch_name=`(echo $branch_name | tr / -)`
          echo "thisBranchName=$modified_branch_name" >> $GITHUB_OUTPUT          
          echo $thisBranchName   

      - name: Checkout OSS Repo
        uses: actions/checkout@v3
        with:
          repository: liquibase/liquibase

      #RUN THIS LOGIC WHEN THERE IS A SAME BRANCH IN OSS AND PRO

      #checking if the branch specified by $branch_name exists in the OSS repository, If the output is empty (meaning the branch doesn't exist in the remote repository), then the condition will be true. Also, remove refs/heads/
      - name: Check branch existence
        id: check-branch
        uses: actions/github-script@v6
        with:
          github-token: ${{ secrets.LIQUIBOT_PAT_GPM_ACCESS }}
          script: |
            console.log(github)
            const branchNamePrefix = "pair-branch-";
            const repositories = ['liquibase', 'liquibase-pro'];
      
            const branchExistenceResults = await Promise.all(repositories.map(async (repo) => {
              const resp = await github.rest.repos.listBranches({
                owner: "liquibase",
                repo,
              });
              const branches = resp.data.branches || [];
              return branches.some((branchName) => branchName.name.startsWith(branchNamePrefix));
            }));

            const branchExistsInBoth = branchExistenceResults.every((exists) => exists);
            core.setOutput("branchExistsInBoth", branchExistsInBoth)
<<<<<<< HEAD
            

=======
>>>>>>> d9b64581
          
  run-tests:
    needs: [setup]
    if: needs.setup.outputs.branchExistsInBoth == 'true'
    uses: liquibase/liquibase/.github/workflows/run-tests.yml@github-action-DAT-15775
<<<<<<< HEAD
    secrets: inherit
=======
    secrets: inherit


  build_branch:
    name: Build & Package
    runs-on: ubuntu-22.04
    needs: [setup, run-tests]
    if: needs.setup.outputs.branchExistsInBoth == 'true'
    permissions:
      contents: read
      packages: write
    steps:
      - uses: actions/checkout@v3
        with:
          ref: ${{ github.event.pull_request.head.sha || github.event.after}}
      - name: Set up Java for publishing to GitHub Repository
        uses: actions/setup-java@v3
        with:
          java-version: '17'
          distribution: 'temurin'
          cache: 'maven'
          server-id: liquibase

      - name: Set up Maven
        uses: stCarolas/setup-maven@v4.5
        with:
          maven-version: ${{ env.MAVEN_VERSION }}

      # Publish <commitsha>-SNAPSHOT version to GPM
      - name: Version Artifact
        run: |
          mvn versions:set "-DnewVersion=${{ needs.setup.outputs.latestMergeSha }}-SNAPSHOT"

      - name: Publish <commitsha>-SNAPSHOT package
        run: |
          mvn -B clean deploy -pl '!liquibase-dist' -DskipTests=true "-Dbuild.repository.owner=liquibase" "-Dbuild.repository.name=liquibase" "-Dbuild.branch=${{ needs.setup.outputs.branch_name }}" "-Dbuild.number=${{ github.run_number }}" "-Dbuild.commit=${{ needs.setup.outputs.latestMergeSha }}" "-Dbuild.timestamp=${{ needs.setup.outputs.timeStamp }}"
        env:
          GITHUB_TOKEN: ${{ secrets.GITHUB_TOKEN }}


      # Publish branch-SNAPSHOT version to GPM
      - name: Version Artifact
        run: |
          mvn versions:set "-DnewVersion=${{ needs.setup.outputs.thisBranchName }}-SNAPSHOT"

      - name: Publish branch-SNAPSHOT package
        run: |
          mvn -B clean deploy -pl '!liquibase-dist' -DskipTests=true "-Dbuild.repository.owner=liquibase" "-Dbuild.repository.name=liquibase" "-Dbuild.branch=${{ needs.setup.outputs.branch_name }}" "-Dbuild.number=${{ github.run_number }}" "-Dbuild.commit=${{ needs.setup.outputs.latestMergeSha }}" "-Dbuild.timestamp=${{ needs.setup.outputs.timeStamp }}"

      #Publish to GitHub Packages. We are building a tar file which includes liquibase-commercial hence we need "-Dliquibase-pro.version". As this workflow is for matching branch, we can use the same branch as OSS branch for -Dliquibase-pro.version
      - name: Publish tar.gz package to GPM
        run: |
          mvn -B -pl liquibase-dist -P liquibase-commercial clean deploy -DskipTests=true "-Dliquibase-pro.version=${{ needs.setup.outputs.branch_name }}-SNAPSHOT" "-Dbuild.timestamp=${{ needs.setup.outputs.timeStamp }}" "-Dbuild.repository.owner=liquibase" "-Dbuild.repository.name=liquibase" "-Dbuild.branch=${{ needs.setup.outputs.branch_name }}" "-Dbuild.number=${{ github.run_number }}" "-Dbuild.commit=${{ needs.setup.outputs.latestMergeSha }}"
          env:
          GITHUB_TOKEN: ${{ secrets.GITHUB_TOKEN }}



  #- trigger functional tests on label runFunctionalTests
>>>>>>> d9b64581
<|MERGE_RESOLUTION|>--- conflicted
+++ resolved
@@ -93,19 +93,11 @@
 
             const branchExistsInBoth = branchExistenceResults.every((exists) => exists);
             core.setOutput("branchExistsInBoth", branchExistsInBoth)
-<<<<<<< HEAD
-            
-
-=======
->>>>>>> d9b64581
           
   run-tests:
     needs: [setup]
     if: needs.setup.outputs.branchExistsInBoth == 'true'
     uses: liquibase/liquibase/.github/workflows/run-tests.yml@github-action-DAT-15775
-<<<<<<< HEAD
-    secrets: inherit
-=======
     secrets: inherit
 
 
@@ -165,4 +157,4 @@
 
 
   #- trigger functional tests on label runFunctionalTests
->>>>>>> d9b64581
+  #- trigger test-harness on label runTestHarnessTests