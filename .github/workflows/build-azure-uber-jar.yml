name: Build Azure Uber jar

on:
  workflow_call:
    inputs:
      branch:
        description: 'branch to check out'
        required: true
        type: string
      liquibase-version:
        description: 'liquibase version'
        required: true
        type: string
  workflow_dispatch:

env:
  MAVEN_VERSION: '3.9.2'

jobs:
  build:
    name: Build
    runs-on: ubuntu-22.04
    env:
      GITHUB_TOKEN: ${{ secrets.GITHUB_TOKEN }}
    steps:
      - name: Checkout liquibase-pro
        uses: actions/checkout@v3
        with:
          repository: liquibase/liquibase-pro
          ref: ${{ inputs.branch }}
          token: ${{ secrets.LIQUIBOT_PAT }}

      - name: Set up JDK 17
        uses: actions/setup-java@v3
        with:
          java-version: 17
          distribution: 'temurin'
          cache: 'maven'

      - name: maven-settings-xml-action
        uses: whelk-io/maven-settings-xml-action@v20
        with:
<<<<<<< HEAD
          repositories: |
=======
          plugin_repositories: |
>>>>>>> 1d1681e1
            [
              {
                "id": "file-replacer-maven-plugin",
                "url": "https://maven.pkg.github.com/StevenMassaro/file-replacer-maven-plugin",
                "releases": {
                  "updatePolicy": "always",
                  "enabled": "true"
                },
                "snapshots": {
                  "enabled": "true",
                  "updatePolicy": "always"
                }
              }
            ]
          servers: |
            [
<<<<<<< HEAD
              {
                "id": "file-replacer-maven-plugin",
                "username": "liquibot",
                "password": "${{ secrets.LIQUIBOT_PAT }}"
              }
            ]
=======
              "id": "file-replacer-maven-plugin",
              "username": "liquibot",
              "password": "${{ secrets.LIQUIBOT_PAT }}"
            ]
            
>>>>>>> 1d1681e1

      - name: Set up Maven
        uses: stCarolas/setup-maven@v4.5
        with:
          maven-version: ${{ env.MAVEN_VERSION }}

      - name: Set version
        run: mvn versions:set -DnewVersion=${{ inputs.liquibase-version }}

      - name: Build & Test
        run: mvn -B clean package

      - name: Archive Modules
        uses: actions/upload-artifact@v3
        with:
          name: liquibase-pro-azure-artifacts
          path: |
            */target/*.jar<|MERGE_RESOLUTION|>--- conflicted
+++ resolved
@@ -40,11 +40,7 @@
       - name: maven-settings-xml-action
         uses: whelk-io/maven-settings-xml-action@v20
         with:
-<<<<<<< HEAD
-          repositories: |
-=======
           plugin_repositories: |
->>>>>>> 1d1681e1
             [
               {
                 "id": "file-replacer-maven-plugin",
@@ -61,20 +57,12 @@
             ]
           servers: |
             [
-<<<<<<< HEAD
               {
                 "id": "file-replacer-maven-plugin",
                 "username": "liquibot",
                 "password": "${{ secrets.LIQUIBOT_PAT }}"
               }
             ]
-=======
-              "id": "file-replacer-maven-plugin",
-              "username": "liquibot",
-              "password": "${{ secrets.LIQUIBOT_PAT }}"
-            ]
-            
->>>>>>> 1d1681e1
 
       - name: Set up Maven
         uses: stCarolas/setup-maven@v4.5
