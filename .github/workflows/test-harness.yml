--- conflicted
+++ resolved
@@ -85,11 +85,7 @@
     strategy:
       max-parallel: 1
       matrix:
-<<<<<<< HEAD
-        liquibase-support-level: [ Foundational, Advanced ] # Define the different test levels to run
-=======
         liquibase-support-level: [Contributed, Foundational] # Define the different test levels to run
->>>>>>> 957b586f
       fail-fast: false # Set fail-fast to false to run all test levels even if some of them fail
     env:
       github-token: ${{ secrets.LIQUIBOT_PAT_GPM_ACCESS }}
