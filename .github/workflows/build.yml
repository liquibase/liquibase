--- conflicted
+++ resolved
@@ -191,11 +191,11 @@
       - name: Build & Test Java 8
         if: ${{ matrix.java == 8}}
         run: |
-          mvn -B "-Dbuild.repository.owner=${{ needs.setup.outputs.thisRepositoryOwner }}" "-Dbuild.repository.name=${{ needs.setup.outputs.thisRepositoryName }}" "-Dbuild.branch=${{ needs.setup.outputs.thisBranchFileName }}" "-Dbuild.number=${{ github.run_number }}" "-Dbuild.commit=${{ needs.setup.outputs.thisSha }}" "-DtrimStackTrace=false" -pl '!liquibase-dist,!liquibase-cdi-jakarta' clean test package surefire-report:report
+          mvn -B "-Dbuild.repository.owner=${{ needs.setup.outputs.thisRepositoryOwner }}" "-Dbuild.repository.name=${{ needs.setup.outputs.thisRepositoryName }}" "-Dbuild.branch=${{ needs.setup.outputs.thisBranchName }}" "-Dbuild.number=${{ github.run_number }}" "-Dbuild.commit=${{ needs.setup.outputs.thisSha }}" "-DtrimStackTrace=false" -pl '!liquibase-dist,!liquibase-cdi-jakarta' clean test package surefire-report:report
       - name: Build & Test Java non-jdk-8
         if: ${{ matrix.java != 8}}
         run: |
-          mvn -B "-Dbuild.repository.owner=${{ needs.setup.outputs.thisRepositoryOwner }}" "-Dbuild.repository.name=${{ needs.setup.outputs.thisRepositoryName }}" "-Dbuild.branch=${{ needs.setup.outputs.thisBranchFileName }}" "-Dbuild.number=${{ github.run_number }}" "-Dbuild.commit=${{ needs.setup.outputs.thisSha }}" "-DtrimStackTrace=false" -pl '!liquibase-dist' clean test package surefire-report:report
+          mvn -B "-Dbuild.repository.owner=${{ needs.setup.outputs.thisRepositoryOwner }}" "-Dbuild.repository.name=${{ needs.setup.outputs.thisRepositoryName }}" "-Dbuild.branch=${{ needs.setup.outputs.thisBranchName }}" "-Dbuild.number=${{ github.run_number }}" "-Dbuild.commit=${{ needs.setup.outputs.thisSha }}" "-DtrimStackTrace=false" -pl '!liquibase-dist' clean test package surefire-report:report
 
       - name: Remove Original Jars for *nix
         if: env.OS_TYPE != 'windows-2019'
@@ -403,14 +403,6 @@
         with:
           maven-version: ${{ env.MAVEN_VERSION }}
 
-      # Version artifact based off of branch
-      - name: Version Artifact
-        run: |
-          version=${{ needs.setup.outputs.thisBranchFileName }}-SNAPSHOT
-          # Replace / with - in branch name
-          version=$(echo "$version" | sed 's/\//-/g')
-          mvn versions:set -DnewVersion="$version"
-
       - name: Build & Sign Artifacts
         env:
           INSTALL4J_LICENSE: ${{ secrets.INSTALL4J_LICENSE }}
@@ -430,14 +422,8 @@
 
           echo "Saving windows key"
           echo "$INSTALL4J_WINDOWS_KEY" | base64 -d > liquibase-dist/target/keys/datical_windows.pfx
-<<<<<<< HEAD
           # we are packaging and deploying liquibase tar which includes liquibase-commercial
-          mvn -B -pl liquibase-dist -P liquibase-commercial source:jar package "-Dliquibase-pro.version=${{ needs.setup.outputs.proBranchName }}-SNAPSHOT" "-Dbuild.repository.owner=${{ needs.setup.outputs.thisRepositoryOwner }}" "-Dbuild.repository.name=${{ needs.setup.outputs.thisRepositoryName }}" "-Dbuild.branch=${{ needs.setup.outputs.thisBranchFileName }}" "-Dbuild.number=${{ github.run_number }}" "-Dbuild.commit=${{ needs.setup.outputs.thisSha }}"
-=======
-          # we are packaging and deploying liquibase tar which includes liquibase-commercial 
-          mvn versions:set -DnewVersion="${{ needs.setup.outputs.thisBranchName }}-SNAPSHOT"
-          mvn -B -pl liquibase-dist -P liquibase-commercial source:jar package "-Dliquibase-pro.version=${{ needs.setup.outputs.proBranchName }}-SNAPSHOT" "-Dbuild.repository.owner=${{ needs.setup.outputs.thisRepositoryOwner }}" "-Dbuild.repository.name=${{ needs.setup.outputs.thisRepositoryName }}" "-Dbuild.branch=${{ needs.setup.outputs.thisBranchName }}" "-Dbuild.number=${{ github.run_number }}" "-Dbuild.commit=${{ needs.setup.outputs.thisSha }}" "-Dbuild.timestamp=${{ needs.setup.outputs.timestamp }}"
->>>>>>> d7fccb2f
+          mvn -B -pl liquibase-dist -P liquibase-commercial source:jar package "-Dliquibase-pro.version=${{ needs.setup.outputs.proBranchName }}-SNAPSHOT" "-Dbuild.repository.owner=${{ needs.setup.outputs.thisRepositoryOwner }}" "-Dbuild.repository.name=${{ needs.setup.outputs.thisRepositoryName }}" "-Dbuild.branch=${{ needs.setup.outputs.thisBranchFileName }}" "-Dbuild.number=${{ github.run_number }}" "-Dbuild.commit=${{ needs.setup.outputs.thisSha }}" "-Dbuild.timestamp=${{ needs.setup.outputs.timestamp }}"
 
           ## extract tar content for other artifacts
           mkdir -p liquibase-dist/target/liquibase-${{ needs.setup.outputs.thisBranchFileName }}-SNAPSHOT
@@ -520,7 +506,7 @@
       # Publish to GitHub Packages. We are building a tar file which includes liquibase-commercial hence we need "-Dliquibase-pro.version"
       - name: Publish tar.gz package to GPM
         run: |
-          mvn -B -pl liquibase-dist -P liquibase-commercial clean deploy -DskipTests=true "-Dliquibase-pro.version=${{ needs.setup.outputs.proBranchName }}-SNAPSHOT" "-Dbuild.timestamp=${{ needs.setup.outputs.timestamp }}" "-Dbuild.repository.owner=${{ needs.setup.outputs.thisRepositoryOwner }}" "-Dbuild.repository.name=${{ needs.setup.outputs.thisRepositoryName }}" "-Dbuild.branch=${{ needs.setup.outputs.thisBranchName }}" "-Dbuild.number=${{ github.run_number }}" "-Dbuild.commit=${{ needs.setup.outputs.thisSha }}"
+          mvn -B -pl liquibase-dist -P liquibase-commercial clean deploy -DskipTests=true -Dliquibase-pro.version="${{ needs.setup.outputs.proBranchName }}-SNAPSHOT" -Dbuild.timestamp=${{ steps.date.outputs.date }}
         env:
           GITHUB_TOKEN: ${{ secrets.GITHUB_TOKEN }}
 
