--- conflicted
+++ resolved
@@ -364,11 +364,7 @@
               });
 
               let failedCheckingUs = false;
-<<<<<<< HEAD
-              if (standAlonePr) {
-=======
               if (standalonePR) {
->>>>>>> 321f1363
                 for (let status of checks.data) {
                   if (status.context == "Stable Liquibase Core") {
                     console.log("Stable Liquibase Core is "+ status.state);
