--- conflicted
+++ resolved
@@ -129,13 +129,8 @@
             echo "GPG_EOF"
           } >> $GITHUB_ENV
 
-<<<<<<< HEAD
       - name: Set up JDK 21
-        uses: actions/setup-java@v4
-=======
-      - name: Set up JDK 11
         uses: actions/setup-java@v5
->>>>>>> f3284b42
         with:
           java-version: "21"
           distribution: "temurin"
