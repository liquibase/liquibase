name: Build and Test

concurrency:
  group: ${{ github.workflow }}-${{ github.event.pull_request.number || github.ref }}
  cancel-in-progress: true

on:
  workflow_dispatch:

  # DAT branches can get triggered from this logic
  pull_request_target:
    types:
      - opened
      - reopened
      - synchronize
      - labeled

  push:
    branches:
      - master
      - main
      - github-action-*
    paths-ignore:
      - '**.md'

env:
  MAVEN_VERSION: '3.9.2'

jobs:
  check_build_safety:
    permissions:
      contents: none
    name: Check if Build should be done
    runs-on: ubuntu-22.04
    steps:
      - name: Emit failure code for unsafe fork PRs
        if: github.event.pull_request && github.event.pull_request.head.repo.full_name != 'liquibase/liquibase' && github.event.label.name != 'SafeToBuild'
        run: |
          echo "PR from Fork is NOT safe to build"
          echo "A member of Liquibase team needs to apply label 'SafeToBuild'! "
          exit 1

  setup:
    name: Setup
    needs: check_build_safety
    runs-on: ubuntu-22.04
    outputs:
      proBranchName: ${{ steps.find-branches.outputs.proBranchName }}
      proBranchSha: ${{ steps.find-branches.outputs.proBranchSha }}
      thisSha: ${{ steps.find-branches.outputs.thisSha }}
      thisBranchName: ${{ steps.find-branches.outputs.thisBranchName }}
      thisBranchFileName: ${{ steps.find-branches.outputs.thisBranchFileName }}
      thisRepositoryName: ${{ steps.find-branches.outputs.thisRepositoryName }}
      thisRepositoryOwner: ${{ steps.find-branches.outputs.thisRepositoryName }}
      standAlonePR: ${{ steps.find-branches.outputs.standAlonePR }}
      stablePro: ${{ steps.find-branches.outputs.stablePro }}
      setupSuccessful: "true"
    steps:
      - name: Failsafe
        uses: actions/github-script@v6
        with:
          script: |
            if (${{ github.run_attempt }} % 5 == 0) {
              core.setFailed("Fail every 5 run attempts to catch accidental infinite loops");
            }
      - uses: actions/checkout@v3
        with:
          ref: ${{ github.event.pull_request.head.sha || github.event.after}}

      - name: Find corresponding branches
        id: find-branches
        uses: actions/github-script@v6
        with:
          github-token: ${{ secrets.BOT_TOKEN }}
          script: |
            const helper = require('./.github/util/workflow-helper.js')({github, context});

            core.setOutput("thisSha", helper.getCurrentSha());
            core.setOutput("thisBranchName", helper.getCurrentBranch());
            core.setOutput("thisBranchFileName", helper.getCurrentBranch().replace(/[^a-zA-Z0-9\-_]/g, "_"));
            core.setOutput("thisRepoName", helper.getRepositoryName());
            core.setOutput("thisRepoOwner", helper.getRepositoryOwner());

            let proStatusMessage = "success";
            let proFailed = false;

            let branch = await helper.findMatchingBranch("liquibase", "liquibase-pro");
            //count as not a stand-alone PR for branch builds on master/main, even though there are no PRs
            if (helper.getCurrentBranch() == 'master' || helper.getCurrentBranch() == 'main' && branch.pullRequestId) {
              core.setOutput("standAlonePR", helper.getCurrentBranch() !== branch.name);
            } else {
              core.setOutput("standAlonePR", true);
            }

            if (!branch.lastSuccessfulRunNumber) {
              proFailed = true;
              proStatusMessage = "Matching pro branch has never passed. Falling back to master"
              branch = await helper.findMatchingBranch("liquibase", "liquibase-pro", ["main", "master"])
            }
            core.setOutput("proBranchName", branch.name);
            core.setOutput("proBranchSha", branch.sha);

            if (!proFailed) {
              if (!branch.workflowId) {
                proStatusMessage = "does not have a ran workflow";
                proFailed = true
              } else if ( branch.runStatus != "completed") {
                proStatusMessage = "build is "+ branch.runStatus;
                proFailed = true
              } else if ( branch.runConclusion != "success") {
                proStatusMessage = "build conclusion was "+branch.runConclusion;
                proFailed = true
              }
            }

            statusMessage = "liquibase/liquibase-pro:"+branch.name+"@" + branch.sha.substring(0, 7) + " " + proStatusMessage;
            console.log("Pro failed?" + proFailed + ": "+statusMessage);

            github.rest.repos.createCommitStatus({
              "owner": "liquibase",
              "repo": "liquibase",
              "sha": helper.getCurrentSha(),
              "state": (proFailed ? "failure" : "success"),
              "target_url": branch.runHtmlUrl,
              "context": "Stable Liquibase Pro",
              "description": statusMessage
            });

            core.setOutput("stablePro", !proFailed);

      - name: Upload Event File
        uses: actions/upload-artifact@v3
        with:
          name: Event File
          path: ${{ github.event_path }}

  build:
    name: Build & Test (Java ${{ matrix.java }} ${{ matrix.os }})
    needs: setup
    strategy:
      fail-fast: false
      matrix:
        os: [ ubuntu-22.04, macos-latest, windows-2019 ]
        java: [ 8, 11, 17, 20 ]
        exclude:
          # exclude non-java 8 on macos and windows builds
          - os: macos-latest
            java: 11
          - os: windows-2019
            java: 11
          - os: macos-latest
            java: 17
          - os: windows-2019
            java: 17
          - os: macos-latest
            java: 20
          - os: windows-2019
            java: 20
    runs-on: ${{ matrix.os }}
    env:
      OS_TYPE: ${{ matrix.os }}
    steps:
      - uses: actions/checkout@v3
        with:
          ref: ${{ github.event.pull_request.head.sha || github.event.after}}
      - name: Built Code Cache
        if: ${{ matrix.java == 11}}
        uses: actions/cache@v3.3.1
        with:
          key: built-code-${{ github.run_number }}-${{ github.run_attempt }}
          path: ./**/target
      - name: Set up JDK ${{ matrix.java }}
        uses: actions/setup-java@v3
        with:
          java-version: ${{ matrix.java }}
          distribution: 'temurin'
          cache: 'maven'

      # getting from build results page. If we remove 0-snapshot then we will need settings.xml

      - name: Set up Maven
        uses: stCarolas/setup-maven@v4.5
        with:
          maven-version: ${{ env.MAVEN_VERSION }}
      - name: Build & Test Java 8
        if: ${{ matrix.java == 8}}
        run: |
          mvn -B "-Dbuild.repository.owner=${{ needs.setup.outputs.thisRepositoryOwner }}" "-Dbuild.repository.name=${{ needs.setup.outputs.thisRepositoryName }}" "-Dbuild.branch=${{ needs.setup.outputs.thisBranchName }}" "-Dbuild.number=${{ github.run_number }}" "-Dbuild.commit=${{ needs.setup.outputs.thisSha }}" "-DtrimStackTrace=false" -pl '!liquibase-dist,!liquibase-cdi-jakarta' clean test package surefire-report:report
      - name: Build & Test Java non-jdk-8
        if: ${{ matrix.java != 8}}
        run: |
          mvn -B "-Dbuild.repository.owner=${{ needs.setup.outputs.thisRepositoryOwner }}" "-Dbuild.repository.name=${{ needs.setup.outputs.thisRepositoryName }}" "-Dbuild.branch=${{ needs.setup.outputs.thisBranchName }}" "-Dbuild.number=${{ github.run_number }}" "-Dbuild.commit=${{ needs.setup.outputs.thisSha }}" "-DtrimStackTrace=false" -pl '!liquibase-dist' clean test package surefire-report:report

      - name: Remove Original Jars for *nix
        if: env.OS_TYPE != 'windows-2019'
        run: |
          find . -name original-*.jar -exec rm {} \;

      - name: Archive Test Results
        if: ${{ always() }}
        uses: actions/upload-artifact@v3
        with:
          name: liquibase-test-results-jdk${{ matrix.java }}
          path: |
            ./**/target/surefire-reports
            ./**/target/site

      - name: Archive Modules
        if: ${{ matrix.java == 11 && matrix.os == 'ubuntu-22.04'}}
        uses: actions/upload-artifact@v3
        with:
          name: liquibase-modules
          path: |
            */target/*-0-SNAPSHOT.jar

  sonar:
    name: Sonar Scan
    runs-on: ubuntu-22.04
    needs: build
    steps:
      - uses: actions/checkout@v3
        with:
          fetch-depth: 0  # Shallow clones should be disabled for a better relevancy of analysis
          ref: ${{ github.event.pull_request.head.sha || github.event.after}}
      - name: Set up JDK
        uses: actions/setup-java@v3
        with:
          java-version: 11
          distribution: 'adopt'
          cache: 'maven'

          # getting from build results page. If we remove 0-snapshot then we will need settings.xml

      - name: Set up Maven
        uses: stCarolas/setup-maven@v4.5
        with:
          maven-version: ${{ env.MAVEN_VERSION }}
      - name: Cache SonarCloud packages
        uses: actions/cache@v3.3.1
        with:
          path: ~/.sonar/cache
          key: ${{ runner.os }}-sonar
          restore-keys: ${{ runner.os }}-sonar
      - name: Build and analyze
        env:
          GITHUB_TOKEN: ${{ secrets.GITHUB_TOKEN }}  # Needed to get PR information, if any
          SONAR_TOKEN: ${{ secrets.SONAR_TOKEN }}
        run: mvn clean verify sonar:sonar -P sonar -Dsonar.login=$SONAR_TOKEN -Dsonar.pullrequest.key=${{ github.event.pull_request.number }} -Dsonar.pullrequest.branch=${{ github.event.pull_request.head.ref }} -Dsonar.pullrequest.base=${{ github.event.pull_request.base.ref }}

  integration-test:
    name: Integration Test
    runs-on: ubuntu-22.04
    strategy:
      fail-fast: false
      matrix:
        testSystem:
          - h2
          #          - h2:1.4
          - hsqldb
          - mariadb
          - mssql
          - mysql
          - oracle
          - postgresql
          - sqlite
          - firebird
    needs: build
    timeout-minutes: 30
    steps:
      - uses: actions/checkout@v3
        with:
          ref: ${{ github.event.pull_request.head.sha || github.event.after}}

      - name: Prepare
        id: prepare
        uses: actions/github-script@v6
        with:
          script: |
            core.setOutput("testResultsArtifact", "liquibase-test-results-integration-${{ matrix.testSystem }}".replace(/[^a-zA-Z0-9\-_]/g, "_"));

      - name: Set up JDK 8
        uses: actions/setup-java@v3
        with:
          java-version: '8'
          distribution: 'temurin'
          cache: 'maven'

      # getting from build results page. If we remove 0-snapshot then we will need settings.xml

      - name: Set up Maven
        uses: stCarolas/setup-maven@v4.5
        with:
          maven-version: ${{ env.MAVEN_VERSION }}
      - name: Restore Built Code Cache
        uses: actions/cache@v3.3.1
        with:
          key: built-code-${{ github.run_number }}-${{ github.run_attempt }}
          path: ./**/target

      - name: Login to Artifactory
        uses: docker/login-action@v2
        with:
          registry: docker-dev.artifactory.datical.net
          username: ${{ secrets.ARTIFACTORY_USER }}
          password: ${{ secrets.ARTIFACTORY_TOKEN }}

      - name: Run Tests
        run: mvn -B jar:jar jar:test-jar surefire:test -DtrimStackTrace=false -Dliquibase.sdk.testSystem.test=${{ matrix.testSystem }} -Dliquibase.sdk.testSystem.acceptLicenses=${{ matrix.testSystem }} -Dtest=*IntegrationTest,*ExecutorTest -DfailIfNoTests=false -Dsurefire.failIfNoSpecifiedTests=false

      - name: Archive Test Results
        if: ${{ always() }}
        uses: actions/upload-artifact@v3
        with:
          name: ${{ steps.prepare.outputs.testResultsArtifact }}
          path: |
            ./**/target/surefire-reports

  package:
    name: Package Artifacts
    runs-on: macos-latest
    needs: [ setup, build ]
    steps:
      - uses: actions/checkout@v3
        with:
          ref: ${{ github.event.pull_request.head.sha || github.event.after}}
      # this includes all the tar files included in the previous runs. So in the next step we deploy what was previously build
      - name: Built Code Cache
        uses: actions/cache@v3.3.1
        with:
          key: built-code-${{ github.run_number }}-${{ github.run_attempt }}
<<<<<<< HEAD
          path: |
            ./**/target/*
            !./**/target/keys
=======
          path: ./**/target
>>>>>>> b5ca7a84

      ##Cache based on install4j file, since changes to JVM is seen in there. If install4j version changes without changing the file, change the prefix letter before hashFiles to force a new cache
      - name: Install4j Cache
        uses: actions/cache@v3.3.1
        with:
          key: install4j-A${{ hashFiles('liquibase-dist/src/main/install4j/liquibase.install4j') }}
          path: ~/.install4j8/**

      - name: Set up JDK 11
        uses: actions/setup-java@v3
        with:
          java-version: '11'
          distribution: 'temurin'
          gpg-private-key: ${{ secrets.GPG_SECRET }}
          gpg-passphrase: GPG_PASSPHRASE
          cache: 'maven'
          overwrite-settings: false
        env:
          GPG_PASSWORD: ${{ secrets.GPG_PASSPHRASE }}

      # look for dependencies in maven
      - name: maven-settings-xml-action
        uses: whelk-io/maven-settings-xml-action@v20
        with:
          repositories: |
            [
              {
                "id": "liquibase",
                "url": "https://maven.pkg.github.com/liquibase/liquibase",
                "releases": {
                  "enabled": "false"
                },
                "snapshots": {
                  "enabled": "true",
                  "updatePolicy": "always"
                }
              },
              {
                "id": "liquibase-pro",
                "url": "https://maven.pkg.github.com/liquibase/liquibase-pro",
                "releases": {
                  "enabled": "false"
                },
                "snapshots": {
                  "enabled": "true",
                  "updatePolicy": "always"
                }
              }
            ]
          servers: |
            [
              {
                "id": "liquibase-pro",
                "username": "liquibot",
                "password": "${{ secrets.LIQUIBOT_PAT }}"
              },
              {
                "id": "liquibase",
                "username": "liquibot",
                "password": "${{ secrets.LIQUIBOT_PAT }}"
              }
            ]

      - name: Set up Maven
        uses: stCarolas/setup-maven@v4.5
        with:
          maven-version: ${{ env.MAVEN_VERSION }}

      - name: Build & Sign Artifacts
        env:
          INSTALL4J_LICENSE: ${{ secrets.INSTALL4J_LICENSE }}
          INSTALL4J_APPLE_KEY: ${{ secrets.INSTALL4J_APPLE_KEY }}
          INSTALL4J_APPLE_KEY_PASSWORD: ${{ secrets.INSTALL4J_APPLE_KEY_PASSWORD }}
          INSTALL4J_APPLE_ID: ${{ secrets.INSTALL4J_APPLE_ID }}
          INSTALL4J_APPLE_ID_PASSWORD: ${{ secrets.INSTALL4J_APPLE_ID_PASSWORD }}
          INSTALL4J_WINDOWS_KEY: ${{ secrets.INSTALL4J_WINDOWS_KEY }}
          INSTALL4J_WINDOWS_KEY_PASSWORD: ${{ secrets.INSTALL4J_WINDOWS_KEY_PASSWORD }}
          GPG_PASSWORD: ${{ secrets.GPG_PASSPHRASE }}
          GITHUB_TOKEN: ${{ secrets.GITHUB_TOKEN }}
        run: |
          ## save install4j code signing keys
          mkdir -p liquibase-dist/target/keys
          echo "Saving apple key"
          echo "$INSTALL4J_APPLE_KEY" | base64 -d > liquibase-dist/target/keys/datical_apple.p12

          echo "Saving windows key"
          echo "$INSTALL4J_WINDOWS_KEY" | base64 -d > liquibase-dist/target/keys/datical_windows.pfx
          # we are packaging and deploying liquibase tar which includes liquibase-commercial 
          mvn versions:set -DnewVersion="${{ needs.setup.outputs.thisBranchFileName }}-SNAPSHOT"
          mvn -B -pl liquibase-dist -P liquibase-commercial source:jar package -Dliquibase-pro.version="${{ needs.setup.outputs.proBranchName }}-SNAPSHOT"

          ## extract tar content for other artifacts
          mkdir -p liquibase-dist/target/liquibase-${{ needs.setup.outputs.thisBranchFileName }}-SNAPSHOT
          (cd liquibase-dist/target/liquibase-${{ needs.setup.outputs.thisBranchFileName }}-SNAPSHOT && tar -xzf ../liquibase-${{ needs.setup.outputs.thisBranchFileName }}-SNAPSHOT.tar.gz)
          
          ##create zip file from tar content
          (cd liquibase-dist/target/liquibase-${{ needs.setup.outputs.thisBranchFileName }}-SNAPSHOT && zip -r ../liquibase-${{ needs.setup.outputs.thisBranchFileName }}-SNAPSHOT.zip *)
          ls liquibase-dist/target/liquibase-${{ needs.setup.outputs.thisBranchFileName }}-SNAPSHOT
          
          ##create installer - disabled here but run as nightly job and as part of release workflow
          # (cd liquibase-dist && ${{ github.workspace }}/.github/util/package-install4j.sh 0-SNAPSHOT)

          find . -name original-*.jar -exec rm {} \;

          mkdir -p artifacts
          cp liquibase-dist/target/liquibase-${{ needs.setup.outputs.thisBranchFileName }}-SNAPSHOT.tar.gz artifacts
          cp liquibase-dist/target/liquibase-${{ needs.setup.outputs.thisBranchFileName }}-SNAPSHOT.zip artifacts
          cp liquibase-core/target/liquibase-core-0-SNAPSHOT.jar artifacts/liquibase-core-0-SNAPSHOT.jar
          cp liquibase-core/target/liquibase-core-0-SNAPSHOT-sources.jar artifacts/liquibase-core-0-SNAPSHOT-sources.jar
          cp target/liquibase-0-SNAPSHOT-javadoc.jar artifacts/liquibase-core-0-SNAPSHOT-javadoc.jar

          ##create installer - disabled here but run as nightly job and as part of release workflow
          #cp liquibase-dist/target/liquibase-*-installer-* artifacts

          cp liquibase-maven-plugin/target/liquibase-maven-plugin-0-SNAPSHOT.jar artifacts
          cp liquibase-maven-plugin/target/liquibase-maven-plugin-0-SNAPSHOT-sources.jar artifacts
          cp liquibase-maven-plugin/target/liquibase-maven-plugin-0-SNAPSHOT-javadoc.jar artifacts

          cp liquibase-cdi/target/liquibase-cdi-0-SNAPSHOT.jar artifacts
          cp liquibase-cdi/target/liquibase-cdi-0-SNAPSHOT-sources.jar artifacts
          cp liquibase-cdi/target/liquibase-cdi-0-SNAPSHOT-javadoc.jar artifacts

          cp liquibase-cdi-jakarta/target/liquibase-cdi-jakarta-0-SNAPSHOT.jar artifacts
          cp liquibase-cdi-jakarta/target/liquibase-cdi-jakarta-0-SNAPSHOT-sources.jar artifacts
          cp liquibase-cdi-jakarta/target/liquibase-cdi-jakarta-0-SNAPSHOT-javadoc.jar artifacts

          echo "Source code not available for liquibase-commercial" > /tmp/readme.source.txt
          (cd /tmp && jar cf liquibase-commercial-${{ needs.setup.outputs.proBranchName }}-SNAPSHOT-sources.jar readme.source.txt)

          echo "Javadocs not available for liquibase-commercial" > /tmp/readme.javadocs.txt
          (cd /tmp && jar cf liquibase-commercial-${{ needs.setup.outputs.proBranchName }}-SNAPSHOT-javadoc.jar readme.javadocs.txt)

          commercialJarM2Location=/Users/runner/.m2/repository/org/liquibase/liquibase-commercial/${{ needs.setup.outputs.proBranchName }}-SNAPSHOT/liquibase-commercial-${{ needs.setup.outputs.proBranchName }}-SNAPSHOT.jar
          cp $commercialJarM2Location artifacts
          cp /tmp/liquibase-commercial-${{ needs.setup.outputs.proBranchName }}-SNAPSHOT-sources.jar artifacts
          cp /tmp/liquibase-commercial-${{ needs.setup.outputs.proBranchName }}-SNAPSHOT-javadoc.jar artifacts

          .github/util/sign-artifacts.sh artifacts

          ##prepare branch-named convenience artifacts directories
          mkdir artifacts-named
          cp liquibase-dist/target/liquibase-${{ needs.setup.outputs.thisBranchFileName }}-SNAPSHOT.tar.gz artifacts-named/liquibase-${{ needs.setup.outputs.thisBranchFileName }}.tar.gz
          cp liquibase-core/target/liquibase-core-0-SNAPSHOT.jar artifacts-named/liquibase-core-${{ needs.setup.outputs.thisBranchFileName }}.jar
          cp liquibase-maven-plugin/target/liquibase-maven-plugin-0-SNAPSHOT.jar artifacts-named/liquibase-maven-plugin-${{ needs.setup.outputs.thisBranchFileName }}.jar
          cp liquibase-cdi/target/liquibase-cdi-0-SNAPSHOT.jar artifacts-named/liquibase-cdi-${{ needs.setup.outputs.thisBranchFileName }}.jar
          cp liquibase-cdi-jakarta/target/liquibase-cdi-jakarta-0-SNAPSHOT.jar artifacts-named/liquibase-cdi-jakarta-${{ needs.setup.outputs.thisBranchFileName }}.jar
          cp liquibase-extension-testing/target/liquibase-extension-testing-0-SNAPSHOT.jar artifacts-named/liquibase-extension-testing-${{ needs.setup.outputs.thisBranchFileName }}.jar
          cp liquibase-extension-testing/target/liquibase-extension-testing-0-SNAPSHOT-deps.jar artifacts-named/liquibase-extension-testing-${{ needs.setup.outputs.thisBranchFileName }}-deps.jar
          cp $commercialJarM2Location artifacts-named/liquibase-commercial-${{ needs.setup.outputs.thisBranchFileName }}.jar

      - name: Archive Packages
        uses: actions/upload-artifact@v3
        with:
          name: liquibase-artifacts
          path: artifacts/*

      - name: Archive Convenience Zip
        uses: actions/upload-artifact@v3
        with:
          name: liquibase-zip-${{ needs.setup.outputs.thisBranchFileName }}
          path: liquibase-dist/target/liquibase-${{ needs.setup.outputs.thisBranchFileName }}-SNAPSHOT/*

      - name: Archive Convenience Artifacts
        uses: actions/upload-artifact@v3
        with:
          name: liquibase-artifacts-${{ needs.setup.outputs.thisBranchFileName }}
          path: artifacts-named/*


      # Publish to GitHub Packages. We are building a tar file which includes liquibase-commercial hence we need "-Dliquibase-pro.version"
      - name: Publish tar.gz package to GPM
        run: |
          mvn -B -pl liquibase-dist -P liquibase-commercial clean deploy -DskipTests=true -Dliquibase-pro.version="${{ needs.setup.outputs.proBranchName }}-SNAPSHOT" -Dbuild.timestamp=${{ steps.date.outputs.date }}
        env:
          GITHUB_TOKEN: ${{ secrets.GITHUB_TOKEN }}

# this triggers the pro-tests and test-harness to run
  finish:
    name: Finish Build
    runs-on: ubuntu-22.04
    needs: [ setup, build, integration-test, package, sonar]
    if: ${{ needs.setup.outputs.setupSuccessful }}
    steps:
      - uses: actions/checkout@v3
        with:
          ref: ${{ github.event.pull_request.head.sha || github.event.after}}

      - name: Coordinate Liquibase-Pro
        uses: actions/github-script@v6
        with:
          github-token: ${{ secrets.BOT_TOKEN }}
          script: |
            const helper = require('./.github/util/workflow-helper.js')({github, context});
            let currentBranchInfo = await helper.findMatchingBranch("liquibase", "liquibase-pro");

            let thisStatus = "${{ needs.package.result }}" == "success" ? "success" : "failure";
            let stablePro = ("${{ needs.setup.outputs.stablePro }}" == "true");
            let standalonePR = "${{ needs.setup.outputs.standAlonePR }}" == "true";

            console.log("Stand alone PR: "+standalonePR);

            let runFunctionalTests = false;
            let markFunctionalTestsStatus = "failure";
            let markFunctionalTestsDescription = "Unexpected setup";

            if (stablePro) {
              console.log("Pro is stable");

              runFunctionalTests = true;
              markFunctionalTestsStatus = "pending";
              markFunctionalTestsDescription = "Trigger internal functional tests";
            } else {
              console.log("Last pro was unstable");

              runFunctionalTests = false;
              markFunctionalTestsStatus = "failure";
              markFunctionalTestsDescription = "Liquibase Pro is unstable";

              let checks = await github.rest.repos.listCommitStatusesForRef({
                "owner": "liquibase",
                "repo": "liquibase-pro",
                "ref": currentBranchInfo.sha
              });

              let failedCheckingUs = false;
              if (standalonePR) {
                for (let status of checks.data) {
                  if (status.context == "Stable Liquibase Core") {
                    console.log("Stable Liquibase Core is "+ status.state);
                    failedCheckingUs = (status.state == "failure");
                  }
                }
              }

              if (failedCheckingUs) {
                console.log("Rerun liquibase-commercial that was waiting on us");

                //octokit removed the retryWorkflow function
                github.request("POST "+currentBranchInfo.runRerunUrl);

                //await github.rest.actions.retryWorkflow({
                //    "owner": "liquibase",
                //    "repo": "liquibase-pro",
                //    "run_id": currentBranchInfo.workflowId
                //});
              }
            }

            if (standalonePR) {
              console.log("Do not mark base pro branch as included in this");
            } else {
              console.log("Mark 'Included in Liquibase Core' status as "+thisStatus);
              github.rest.repos.createCommitStatus({
                "owner": "liquibase",
                "repo": "liquibase-pro",
                "sha": currentBranchInfo.sha,
                "state": thisStatus,
                "context": "Stable Liquibase Core",
                "target_url": currentBranchInfo.runHtmlUrl,
                "description": "Latest Liquibase Core build"
              });
            }

            if (runFunctionalTests) {
              let testsBranch = await helper.findMatchingBranch("liquibase", "liquibase-pro-tests");

              let notices = [];
              if (context.payload.pull_request) {
                console.log("Sending pull request information");
                notices = ["Triggered by PR " + context.payload.pull_request.html_url];
              }
              console.log("Trigger functional tests");
              let workflowDispatch = await github.rest.actions.createWorkflowDispatch({
                "owner": "liquibase",
                "repo": "liquibase-pro-tests",
                "workflow_id": "test.yml",
                "ref": testsBranch.name,
                "inputs": {
                  "liquibaseCommit": helper.getCurrentSha(),
                  "runDescription": "Triggered by https://github.com/liquibase/liquibase/actions/runs/"+context.runId,
                  "liquibaseBranch": helper.getCurrentBranch(),
                  "runDetails": JSON.stringify({
                    "liquibaseBranch": helper.getCurrentBranch(),
                    "notices": notices
                  })
                }
              });

              let testHarnessBranch = await helper.findMatchingBranch("liquibase", "liquibase-test-harness");
              if (testHarnessBranch.name == "main" || testHarnessBranch.name == "master") {
                testHarnessBranch.name = "develop";
              }
            
              console.log("Trigger Test Harness tests");
              let testHarnessWorkflowDispatch = await github.rest.actions.createWorkflowDispatch({
                "owner": "liquibase",
                "repo": "liquibase-test-harness",
                "workflow_id": "main.yml",
                "ref": testHarnessBranch.name,
                "inputs": {
                  "runDescription": "Triggered by https://github.com/liquibase/liquibase/actions/runs/"+context.runId,
                  "liquibaseBranch": helper.getCurrentBranchLabel(),
                  "liquibaseRepo": "liquibase/liquibase",
                  "runDetails": JSON.stringify({
                    "notices": notices
                  })
                }
              });
            }

            await github.rest.repos.createCommitStatus({
              "owner": "liquibase",
              "repo": "liquibase",
              "sha": helper.getCurrentSha(),
              "state": markFunctionalTestsStatus,
              "context": "Run Functional Tests",
              "description": markFunctionalTestsDescription
            });

            await github.rest.repos.createCommitStatus({
              "owner": "liquibase",
              "repo": "liquibase",
              "sha": helper.getCurrentSha(),
              "state": markFunctionalTestsStatus,
              "context": "Run Test Harness",
              "description": markFunctionalTestsDescription
            });<|MERGE_RESOLUTION|>--- conflicted
+++ resolved
@@ -328,13 +328,7 @@
         uses: actions/cache@v3.3.1
         with:
           key: built-code-${{ github.run_number }}-${{ github.run_attempt }}
-<<<<<<< HEAD
-          path: |
-            ./**/target/*
-            !./**/target/keys
-=======
           path: ./**/target
->>>>>>> b5ca7a84
 
       ##Cache based on install4j file, since changes to JVM is seen in there. If install4j version changes without changing the file, change the prefix letter before hashFiles to force a new cache
       - name: Install4j Cache
