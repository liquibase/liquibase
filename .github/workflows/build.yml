--- conflicted
+++ resolved
@@ -388,11 +388,7 @@
 
               let notices = [];
               if (context.payload.pull_request) {
-<<<<<<< HEAD
-                console.log("Sending pull request information"):
-=======
                 console.log("Sending pull request information");
->>>>>>> a2af161c
                 notices = ["Triggered by PR " + context.payload.pull_request.html_url];
               }
               console.log("Trigger functional tests");
