
name: Build and Publish

#the concurrency check will cancel in-progress runs on non-master branches and pull requests on forked repositories regardless of the target branch.
concurrency:
  group: ${{ github.workflow }}-${{ github.head_ref == 'master' && 'master' || github.run_id }}
  cancel-in-progress: true

on:
  workflow_call:

  workflow_dispatch:

jobs:

  setup:
    name: Setup
    runs-on: ubuntu-22.04
    env:
      GITHUB_TOKEN: ${{ secrets.GITHUB_TOKEN }}
    outputs:
      branchExistsInBoth: ${{ steps.check-branch.outputs.branchExistsInBoth }}
      thisBranchName: ${{ steps.get-branch-name.outputs.thisBranchName }}
      latestMergeSha: ${{ steps.get-sha.outputs.latestMergeSha }}
      timeStamp: ${{ steps.get-timestamp.outputs.timestamp }}
      proBranchNamePrefix: ${{ steps.check-branch.outputs.proBranchNamePrefix }}
      unmodifiedBranchName: ${{ steps.get-branch-name.outputs.unmodifiedBranchName }}

    steps:

      - uses: actions/checkout@v4
        with:
          ref: ${{ github.event.pull_request.head.sha || github.event.after}}
      - name: Get Latest Merge Commit SHA
        id: get-sha
        run: |
          latest_merge_sha=`(git rev-parse HEAD)`
          echo "latestMergeSha=${latest_merge_sha}" >> $GITHUB_OUTPUT

      - name: Get Timestamp
        id: get-timestamp
        run: |
          timeStamp=$(date +'%Y-%m-%d %H:%M:%S %Z')
          echo "timestamp=${timeStamp}" >> $GITHUB_OUTPUT

      - name: Get Current BranchName
        id: get-branch-name
        run: |
          # this logic checks if the branch is from a forked repository PR or not. Where -n is the inverse of -z (not empty)
          if [ -n "${GITHUB_HEAD_REF}" ];
          then
            branch_name=${GITHUB_HEAD_REF}
          else
            branch_name=${{ github.ref_name }}
          fi 
          
          modified_branch_name=`(echo $branch_name | tr '/' '_')`
          echo "thisBranchName=$modified_branch_name" >> $GITHUB_OUTPUT 

          #this is to check if the same branch name exists in PRO, we need it in check-branch step
          echo "unmodifiedBranchName=$branch_name" >> $GITHUB_OUTPUT 
          
          echo "Modified Branch Name:" $modified_branch_name
          echo "Original Branch Name thisBranchName:" $branch_name

      - name: Checkout OSS Repo
        uses: actions/checkout@v4
        with:
          repository: liquibase/liquibase

      #RUN THIS LOGIC WHEN THERE IS A SAME BRANCH IN OSS AND PRO

      #checking if the branch specified by $currentBranch exists in the PRO repository, If the getBranch call throws an error, it means the branch doesn't exist in the PRO repo. Also, remove refs/heads/
      # if the value of branchExistsInBoth = false then set liquibaseProVersionPrefix = master else $currentBranch
      # if the value of branchExistsInBoth = true then set liquibaseProVersionPrefix = thisBranchName else $currentBranch as PRO also has replacement logic for / with _
      - name: Check branch existence
        id: check-branch
        uses: actions/github-script@v7
        with:
          github-token: ${{ secrets.LIQUIBOT_PAT_GPM_ACCESS }}
          script: |
            const currentBranch = "${{ steps.get-branch-name.outputs.unmodifiedBranchName }}" 
            console.log(currentBranch)
            let branchExistsInBoth;
            try {
              await github.rest.repos.getBranch({
                owner: "liquibase",
                repo: "liquibase-pro",
                branch: currentBranch
              });
              branchExistsInBoth = true
            } catch (error){
              branchExistsInBoth = false
            }
            let liquibaseProVersionPrefix= branchExistsInBoth ? currentBranch : 'master'
            liquibaseProVersionPrefix=liquibaseProVersionPrefix.replaceAll("/","_")
            
            
            core.setOutput("branchExistsInBoth", branchExistsInBoth)
            core.setOutput("proBranchNamePrefix", liquibaseProVersionPrefix)
            console.log(liquibaseProVersionPrefix)


  ### MATCHING BRANCH RUN THIS LOGIC
  build_publish_branch:
    name: Artifacts- Build & Package
    runs-on: macos-latest
    needs: [ setup ]
    permissions:
      contents: read
      packages: write
    steps:
      - uses: actions/checkout@v4
        with:
          ref: ${{ github.event.pull_request.head.sha || github.event.after}}
      # this includes all the tar files included in the previous runs. So in the next step we deploy what was previously build
      - name: Download Artifacts for build.yml
        uses: actions/download-artifact@v3
        with:
          name: temp-artifact

      ##Cache based on install4j file, since changes to JVM is seen in there. If install4j version changes without changing the file, change the prefix letter before hashFiles to force a new cache
      - name: Install4j Cache
        uses: actions/cache@v4.0.2
        with:
          key: install4j-A${{ hashFiles('liquibase-dist/src/main/install4j/liquibase.install4j') }}
          path: ~/.install4j8/**

      - name: Set up JDK 11
        uses: actions/setup-java@v4
        with:
          java-version: '11'
          distribution: 'temurin'
          gpg-private-key: ${{ secrets.GPG_SECRET }}
          gpg-passphrase: GPG_PASSPHRASE
          cache: 'maven'
          overwrite-settings: false
        env:
          GPG_PASSWORD: ${{ secrets.GPG_PASSPHRASE }}

      #look for dependencies in maven
      - name: maven-settings-xml-action
        uses: whelk-io/maven-settings-xml-action@v22
        with:
          repositories: |
            [
              {
                "id": "liquibase",
                "url": "https://maven.pkg.github.com/liquibase/liquibase",
                "releases": {
                  "enabled": "false"
                },
                "snapshots": {
                  "enabled": "true",
                  "updatePolicy": "always"
                }
              },
              {
                "id": "liquibase-pro",
                "url": "https://maven.pkg.github.com/liquibase/liquibase-pro",
                "releases": {
                  "enabled": "false"
                },
                "snapshots": {
                  "enabled": "true",
                  "updatePolicy": "always"
                }
              }
            ]
          servers: |
            [
              {
                "id": "liquibase-pro",
                "username": "liquibot",
                "password": "${{ secrets.LIQUIBOT_PAT }}"
              },
              {
                "id": "liquibase",
                "username": "liquibot",
                "password": "${{ secrets.LIQUIBOT_PAT }}"
              }
            ]

      # Version artifact based off of branch
      - name: Version Artifact
        run: |
          version=${{ needs.setup.outputs.thisBranchName }}-SNAPSHOT
          ./mvnw versions:set -DnewVersion="$version"

      - name: Artifacts- Build & Sign
        env:
          INSTALL4J_LICENSE: ${{ secrets.INSTALL4J_LICENSE }}
          INSTALL4J_APPLE_KEY: ${{ secrets.INSTALL4J_APPLE_KEY }}
          INSTALL4J_APPLE_KEY_PASSWORD: ${{ secrets.INSTALL4J_APPLE_KEY_PASSWORD }}
          INSTALL4J_APPLE_ID: ${{ secrets.INSTALL4J_APPLE_ID }}
          INSTALL4J_APPLE_ID_PASSWORD: ${{ secrets.INSTALL4J_APPLE_ID_PASSWORD }}
          INSTALL4J_WINDOWS_KEY: ${{ secrets.INSTALL4J_WINDOWS_KEY }}
          INSTALL4J_WINDOWS_KEY_PASSWORD: ${{ secrets.INSTALL4J_WINDOWS_KEY_PASSWORD }}
          GPG_PASSWORD: ${{ secrets.GPG_PASSPHRASE }}
          GITHUB_TOKEN: ${{ secrets.GITHUB_TOKEN }}
        run: |
          ## save install4j code signing keys
          mkdir -p liquibase-dist/target/keys
          echo "Saving apple key"
          echo "$INSTALL4J_APPLE_KEY" | base64 -d > liquibase-dist/target/keys/datical_apple.p12

          echo "Saving windows key"
          echo "$INSTALL4J_WINDOWS_KEY" | base64 -d > liquibase-dist/target/keys/datical_windows.pfx
          # we are packaging and deploying liquibase tar which includes liquibase-commercial
<<<<<<< HEAD
          ./mvnw -B -pl liquibase-dist -P liquibase-commercial -P liquibase-scripting source:jar package "-Dliquibase-pro.version=${{ needs.setup.outputs.proBranchNamePrefix }}-SNAPSHOT" "-Dbuild.repository.owner=liquibase" "-Dbuild.repository.name=liquibase" "-Dbuild.branch=${{ needs.setup.outputs.thisBranchName }}" "-Dbuild.number=${{ github.run_number }}" "-Dbuild.commit=${{ needs.setup.outputs.latestMergeSha }}-SNAPSHOT" "-Dbuild.timestamp=${{ needs.setup.outputs.timeStamp }}"
=======
          ./mvnw -B -pl liquibase-dist -P liquibase-commercial source:jar package "-Dliquibase.scripting=true" "-Dliquibase-pro.version=${{ needs.setup.outputs.proBranchNamePrefix }}-SNAPSHOT" "-Dbuild.repository.owner=liquibase" "-Dbuild.repository.name=liquibase" "-Dbuild.branch=${{ needs.setup.outputs.thisBranchName }}" "-Dbuild.number=${{ github.run_number }}" "-Dbuild.commit=${{ needs.setup.outputs.latestMergeSha }}-SNAPSHOT" "-Dbuild.timestamp=${{ needs.setup.outputs.timeStamp }}"
>>>>>>> 8f44b36b

          ## extract tar content for other artifacts
          mkdir -p liquibase-dist/target/liquibase-${{ needs.setup.outputs.thisBranchName }}-SNAPSHOT
          
          (cd liquibase-dist/target/liquibase-${{ needs.setup.outputs.thisBranchName }}-SNAPSHOT && tar -xzf ../liquibase-${{ needs.setup.outputs.thisBranchName }}-SNAPSHOT.tar.gz) 
          
          # there is some issue while doing a tar -xzf hence copying this manually
          cp -r liquibase-standard/src/main/resources/liquibase/examples liquibase-dist/target/liquibase-${{ needs.setup.outputs.thisBranchName }}-SNAPSHOT
          
          ls -l liquibase-dist/target
          #zip the above folder again which contains examples folder
          (cd liquibase-dist/target && tar -czf liquibase-${{ needs.setup.outputs.thisBranchName }}-SNAPSHOT.tar.gz liquibase-${{ needs.setup.outputs.thisBranchName }}-SNAPSHOT)  
          
          ## verify that the contents of the tar matches the expectation
          echo "Comparing the contents of the tar.gz with the expected contents (using baseline file in liquibase-dist directory) to ensure that no new files were accidentally added. A failure here indicates that a new file was added to the tar.gz, and it should either be rectififed or added to the baseline."
          brew install tree --quiet
          tree liquibase-dist/target/liquibase-${{ needs.setup.outputs.thisBranchName }}-SNAPSHOT -o actual-distribution-contents.txt --noreport
          # remove first line of actual, because it contains the folder name, which the expected will not have
          echo "$(tail -n +2 actual-distribution-contents.txt)" > actual-distribution-contents.txt
          diff actual-distribution-contents.txt liquibase-dist/expected-distribution-contents.txt
          rm -rf actual-distribution-contents.txt 

          ##create zip file from tar content
          (cd liquibase-dist/target/liquibase-${{ needs.setup.outputs.thisBranchName }}-SNAPSHOT && zip -r ../liquibase-${{ needs.setup.outputs.thisBranchName }}-SNAPSHOT.zip *)
          echo "liquibase-dist/target/liquibase-${{ needs.setup.outputs.thisBranchName }}-SNAPSHOT"
          ls liquibase-dist/target/liquibase-${{ needs.setup.outputs.thisBranchName }}-SNAPSHOT

          ##create installer - disabled here but run as nightly job and as part of release workflow
          # (cd liquibase-dist && ${{ github.workspace }}/.github/util/package-install4j.sh 0-SNAPSHOT)

          find . -name original-*.jar -exec rm {} \;

          mkdir -p artifacts
          cp liquibase-dist/target/liquibase-${{ needs.setup.outputs.thisBranchName }}-SNAPSHOT.tar.gz artifacts
          cp liquibase-dist/target/liquibase-${{ needs.setup.outputs.thisBranchName }}-SNAPSHOT.zip artifacts
          cp liquibase-core/target/liquibase-core-0-SNAPSHOT.jar artifacts/liquibase-core-0-SNAPSHOT.jar
          #cp liquibase-dist/target/liquibase-${{ needs.setup.outputs.thisBranchName }}-SNAPSHOT/internal/lib/liquibase-core.jar artifacts/liquibase-core-0-SNAPSHOT.jar

          cp liquibase-core/target/liquibase-core-0-SNAPSHOT-sources.jar artifacts/liquibase-core-0-SNAPSHOT-sources.jar
          cp target/liquibase-0-SNAPSHOT-javadoc.jar artifacts/liquibase-core-0-SNAPSHOT-javadoc.jar

          ##create installer - disabled here but run as nightly job and as part of release workflow
          #cp liquibase-dist/target/liquibase-*-installer-* artifacts

          cp liquibase-maven-plugin/target/liquibase-maven-plugin-0-SNAPSHOT.jar artifacts
          cp liquibase-maven-plugin/target/liquibase-maven-plugin-0-SNAPSHOT-sources.jar artifacts
          cp liquibase-maven-plugin/target/liquibase-maven-plugin-0-SNAPSHOT-javadoc.jar artifacts

          cp liquibase-cdi/target/liquibase-cdi-0-SNAPSHOT.jar artifacts
          cp liquibase-cdi/target/liquibase-cdi-0-SNAPSHOT-sources.jar artifacts
          cp liquibase-cdi/target/liquibase-cdi-0-SNAPSHOT-javadoc.jar artifacts

          cp liquibase-cdi-jakarta/target/liquibase-cdi-jakarta-0-SNAPSHOT.jar artifacts
          cp liquibase-cdi-jakarta/target/liquibase-cdi-jakarta-0-SNAPSHOT-sources.jar artifacts
          cp liquibase-cdi-jakarta/target/liquibase-cdi-jakarta-0-SNAPSHOT-javadoc.jar artifacts

          echo "Source code not available for liquibase-commercial" > /tmp/readme.source.txt
          (cd /tmp && jar cf liquibase-commercial-${{ needs.setup.outputs.proBranchNamePrefix }}-SNAPSHOT-sources.jar readme.source.txt)

          echo "Javadocs not available for liquibase-commercial" > /tmp/readme.javadocs.txt
          (cd /tmp && jar cf liquibase-commercial-${{ needs.setup.outputs.proBranchNamePrefix }}-SNAPSHOT-javadoc.jar readme.javadocs.txt)

          ls -R /Users/runner/.m2/repository/org/liquibase/liquibase-commercial
          echo "/Users/runner/.m2/repository/org/liquibase/liquibase-commercial "

          commercialJarM2Location=/Users/runner/.m2/repository/org/liquibase/liquibase-commercial/${{ needs.setup.outputs.proBranchNamePrefix }}-SNAPSHOT/liquibase-commercial-${{ needs.setup.outputs.proBranchNamePrefix }}-SNAPSHOT.jar
          cp $commercialJarM2Location artifacts
          cp /tmp/liquibase-commercial-${{ needs.setup.outputs.proBranchNamePrefix }}-SNAPSHOT-sources.jar artifacts
          cp /tmp/liquibase-commercial-${{ needs.setup.outputs.proBranchNamePrefix }}-SNAPSHOT-javadoc.jar artifacts

          .github/util/sign-artifacts.sh artifacts

          ##prepare branch-named convenience artifacts directories
          mkdir artifacts-named
          cp liquibase-dist/target/liquibase-${{ needs.setup.outputs.thisBranchName }}-SNAPSHOT.tar.gz artifacts-named/liquibase-${{ needs.setup.outputs.thisBranchName }}.tar.gz
          #cp liquibase-dist/target/liquibase-${{ needs.setup.outputs.thisBranchName }}-SNAPSHOT/internal/lib/liquibase-core.jar artifacts-named/liquibase-core-${{ needs.setup.outputs.thisBranchName }}.jar
          cp liquibase-core/target/liquibase-core-0-SNAPSHOT.jar artifacts-named/liquibase-core-${{ needs.setup.outputs.thisBranchName }}.jar
          cp liquibase-maven-plugin/target/liquibase-maven-plugin-0-SNAPSHOT.jar artifacts-named/liquibase-maven-plugin-${{ needs.setup.outputs.thisBranchName }}.jar
          cp liquibase-cdi/target/liquibase-cdi-0-SNAPSHOT.jar artifacts-named/liquibase-cdi-${{ needs.setup.outputs.thisBranchName }}.jar
          cp liquibase-cdi-jakarta/target/liquibase-cdi-jakarta-0-SNAPSHOT.jar artifacts-named/liquibase-cdi-jakarta-${{ needs.setup.outputs.thisBranchName }}.jar
          cp liquibase-extension-testing/target/liquibase-extension-testing-0-SNAPSHOT.jar artifacts-named/liquibase-extension-testing-${{ needs.setup.outputs.thisBranchName }}.jar
          cp liquibase-extension-testing/target/liquibase-extension-testing-0-SNAPSHOT-deps.jar artifacts-named/liquibase-extension-testing-${{ needs.setup.outputs.thisBranchName }}-deps.jar

          #check why only this step has branchName when there is a standalone PR
          cp $commercialJarM2Location artifacts-named/liquibase-commercial-${{ needs.setup.outputs.thisBranchName }}.jar

      - name: Archive Packages
        uses: actions/upload-artifact@v3
        with:
          name: liquibase-artifacts
          path: artifacts/*

      - name: Archive Convenience Zip
        uses: actions/upload-artifact@v3
        with:
          name: liquibase-zip-${{ needs.setup.outputs.thisBranchName }}
          path: liquibase-dist/target/liquibase-${{ needs.setup.outputs.thisBranchName }}-SNAPSHOT/*

      - name: Archive Convenience Artifacts
        uses: actions/upload-artifact@v3
        with:
          name: liquibase-artifacts-${{ needs.setup.outputs.thisBranchName }}
          path: artifacts-named/*

      # Publish <commitsha>-SNAPSHOT version to GPM
      - name: Version Artifact Publish <commitsha>-SNAPSHOT version to GPM
        run: |
          ./mvnw versions:set "-DnewVersion=${{ needs.setup.outputs.latestMergeSha }}-SNAPSHOT"
      - name: Publish <commitsha>-SNAPSHOT package
        run: |
          ./mvnw -B clean deploy -pl '!liquibase-dist' -DskipTests=true "-Dbuild.repository.owner=liquibase" "-Dbuild.repository.name=liquibase" "-Dbuild.branch=${{ needs.setup.outputs.thisBranchName }}" "-Dbuild.number=${{ github.run_number }}" "-Dbuild.commit=${{ needs.setup.outputs.latestMergeSha }}" "-Dbuild.timestamp=${{ needs.setup.outputs.timeStamp }}"
        env:
          GITHUB_TOKEN: ${{ secrets.GITHUB_TOKEN }}

      #Publish to GitHub Packages. We are building a tar file which includes liquibase-commercial hence we need "-Dliquibase-pro.version"
      - name: Publish tar.gz package to GPM
        run: |
          ./mvnw -B -pl liquibase-dist -P liquibase-commercial clean deploy -DskipTests=true "-Dliquibase-pro.version=${{ needs.setup.outputs.proBranchNamePrefix }}-SNAPSHOT" "-Dbuild.timestamp=${{ needs.setup.outputs.timestamp }}" "-Dbuild.repository.owner=liquibase" "-Dbuild.repository.name=liquibase" "-Dbuild.branch=${{ needs.setup.outputs.thisBranchName }}" "-Dbuild.number=${{ github.run_number }}" "-Dbuild.commit=${{ needs.setup.outputs.thisSha }}"
        env:
          GITHUB_TOKEN: ${{ secrets.GITHUB_TOKEN }}

  run-functional-tests:
    needs: [ setup, build_publish_branch ]
    uses: liquibase/liquibase/.github/workflows/run-functional-tests.yml@master
    secrets: inherit
    with:
      latestMergeSha: ${{ needs.setup.outputs.latestMergeSha }}
      thisBranchName: ${{ needs.setup.outputs.unmodifiedBranchName }}

  run-tests-harness:
    needs: [ setup,build_publish_branch ]
    uses: liquibase/liquibase/.github/workflows/run-test-harness.yml@master
    secrets: inherit
    with:
      latestMergeSha: ${{ needs.setup.outputs.latestMergeSha }}
      thisBranchName: ${{ needs.setup.outputs.unmodifiedBranchName }}<|MERGE_RESOLUTION|>--- conflicted
+++ resolved
@@ -207,11 +207,7 @@
           echo "Saving windows key"
           echo "$INSTALL4J_WINDOWS_KEY" | base64 -d > liquibase-dist/target/keys/datical_windows.pfx
           # we are packaging and deploying liquibase tar which includes liquibase-commercial
-<<<<<<< HEAD
-          ./mvnw -B -pl liquibase-dist -P liquibase-commercial -P liquibase-scripting source:jar package "-Dliquibase-pro.version=${{ needs.setup.outputs.proBranchNamePrefix }}-SNAPSHOT" "-Dbuild.repository.owner=liquibase" "-Dbuild.repository.name=liquibase" "-Dbuild.branch=${{ needs.setup.outputs.thisBranchName }}" "-Dbuild.number=${{ github.run_number }}" "-Dbuild.commit=${{ needs.setup.outputs.latestMergeSha }}-SNAPSHOT" "-Dbuild.timestamp=${{ needs.setup.outputs.timeStamp }}"
-=======
           ./mvnw -B -pl liquibase-dist -P liquibase-commercial source:jar package "-Dliquibase.scripting=true" "-Dliquibase-pro.version=${{ needs.setup.outputs.proBranchNamePrefix }}-SNAPSHOT" "-Dbuild.repository.owner=liquibase" "-Dbuild.repository.name=liquibase" "-Dbuild.branch=${{ needs.setup.outputs.thisBranchName }}" "-Dbuild.number=${{ github.run_number }}" "-Dbuild.commit=${{ needs.setup.outputs.latestMergeSha }}-SNAPSHOT" "-Dbuild.timestamp=${{ needs.setup.outputs.timeStamp }}"
->>>>>>> 8f44b36b
 
           ## extract tar content for other artifacts
           mkdir -p liquibase-dist/target/liquibase-${{ needs.setup.outputs.thisBranchName }}-SNAPSHOT
