--- conflicted
+++ resolved
@@ -28,26 +28,6 @@
       proBranchNamePrefix: ${{ steps.check-branch.outputs.proBranchNamePrefix }}
       unmodifiedBranchName: ${{ steps.get-branch-name.outputs.unmodifiedBranchName }}
     steps:
-<<<<<<< HEAD
-=======
-      - uses: actions/checkout@v4
-        with:
-          ref: ${{ github.event.pull_request.head.sha || github.event.after}}
-      - name: Built Code Cache
-        if: ${{ matrix.java == 11}}
-        uses: actions/cache@v3.3.2
-        with:
-          key: built-code-${{ github.run_number }}-${{ github.run_attempt }}
-          path: ./**/target
-      - name: Set up JDK ${{ matrix.java }}
-        uses: actions/setup-java@v3
-        with:
-          java-version: ${{ matrix.java }}
-          distribution: 'temurin'
-          cache: 'maven'
-
-      # getting from build results page. If we remove 0-snapshot then we will need settings.xml
->>>>>>> 6ba89264
 
       - uses: actions/checkout@v3
         with:
@@ -100,7 +80,6 @@
         with:
           github-token: ${{ secrets.LIQUIBOT_PAT_GPM_ACCESS }}
           script: |
-<<<<<<< HEAD
             const currentBranch = "${{ steps.get-branch-name.outputs.unmodifiedBranchName }}" 
             console.log(currentBranch)
             let branchExistsInBoth;
@@ -121,53 +100,6 @@
             core.setOutput("branchExistsInBoth", branchExistsInBoth)
             core.setOutput("proBranchNamePrefix", liquibaseProVersionPrefix)
             console.log(liquibaseProVersionPrefix)
-=======
-            core.setOutput("testResultsArtifact", "liquibase-test-results-integration-${{ matrix.testSystem }}".replace(/[^a-zA-Z0-9\-_]/g, "_"));
-
-      - name: Set up JDK 11
-        uses: actions/setup-java@v3
-        with:
-          java-version: '11'
-          distribution: 'temurin'
-          cache: 'maven'
-
-      # getting from build results page. If we remove 0-snapshot then we will need settings.xml
-
-      - name: Set up Maven
-        uses: stCarolas/setup-maven@v4.5
-        with:
-          maven-version: ${{ env.MAVEN_VERSION }}
-      - name: Restore Built Code Cache
-        uses: actions/cache@v3.3.2
-        with:
-          key: built-code-${{ github.run_number }}-${{ github.run_attempt }}
-          path: ./**/target
-
-      - name: Login to Artifactory
-        uses: docker/login-action@v2
-        with:
-          registry: docker-dev.artifactory.datical.net
-          username: ${{ secrets.ARTIFACTORY_USER }}
-          password: ${{ secrets.ARTIFACTORY_TOKEN }}
-
-      - name: Run Tests
-        run: mvn -B clean verify -DtrimStackTrace=false -Dliquibase.sdk.testSystem.test=${{ matrix.testSystem }} -Dliquibase.sdk.testSystem.acceptLicenses=${{ matrix.testSystem }} -Dtest='*IntegrationTest,*ExecutorTest' -DfailIfNoTests=false -Dsurefire.failIfNoSpecifiedTests=false
-
-      - name: Archive Test Results
-        if: ${{ inputs.archive_test_results == 'true' }}
-        uses: actions/upload-artifact@v3
-        with:
-          name: ${{ steps.prepare.outputs.testResultsArtifact }}
-          path: |
-            ./**/target/surefire-reports
-
-      - name: Save Jacoco Report for Sonar
-        uses: actions/upload-artifact@v3
-        with:
-          name: liquibase-integration-jacoco-test-results-${{ matrix.testSystem }}
-          path: |
-            ./liquibase-integration-tests/target/jacoco.exec
->>>>>>> 6ba89264
 
 
   ### MATCHING BRANCH RUN THIS LOGIC
@@ -183,19 +115,14 @@
         with:
           ref: ${{ github.event.pull_request.head.sha || github.event.after}}
       # this includes all the tar files included in the previous runs. So in the next step we deploy what was previously build
-<<<<<<< HEAD
       - name: Download Artifacts for build.yml
         uses: actions/download-artifact@v3
-=======
-      - name: Built Code Cache
-        uses: actions/cache@v3.3.2
->>>>>>> 6ba89264
         with:
           name: temp-artifact
 
       ##Cache based on install4j file, since changes to JVM is seen in there. If install4j version changes without changing the file, change the prefix letter before hashFiles to force a new cache
       - name: Install4j Cache
-        uses: actions/cache@v3.3.2
+        uses: actions/cache@v3.3.1
         with:
           key: install4j-A${{ hashFiles('liquibase-dist/src/main/install4j/liquibase.install4j') }}
           path: ~/.install4j8/**
@@ -291,7 +218,15 @@
           mkdir -p liquibase-dist/target/liquibase-${{ needs.setup.outputs.thisBranchName }}-SNAPSHOT
           (cd liquibase-dist/target/liquibase-${{ needs.setup.outputs.thisBranchName }}-SNAPSHOT && tar -xzf ../liquibase-${{ needs.setup.outputs.thisBranchName }}-SNAPSHOT.tar.gz)
 
-          ls -lR
+          ## verify that the contents of the tar matches the expectation
+          echo "Comparing the contents of the tar.gz with the expected contents (using baseline file in liquibase-dist directory) to ensure that no new files were accidentally added. A failure here indicates that a new file was added to the tar.gz, and it should either be rectififed or added to the baseline."
+          brew install tree --quiet
+          tree liquibase-dist/target/liquibase-${{ needs.setup.outputs.thisBranchName }}-SNAPSHOT -o actual-distribution-contents.txt --noreport
+          # remove first line of actual, because it contains the folder name, which the expected will not have
+          echo "$(tail -n +2 actual-distribution-contents.txt)" > actual-distribution-contents.txt
+          diff actual-distribution-contents.txt liquibase-dist/expected-distribution-contents.txt
+          rm -rf actual-distribution-contents.txt
+          
           cp -r liquibase-standard/src/main/resources/liquibase/examples liquibase-dist/target/liquibase-${{ needs.setup.outputs.thisBranchName }}-SNAPSHOT
 
           ##create zip file from tar content
