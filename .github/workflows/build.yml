#name: Build and Test
#
#concurrency:
#  group: ${{ github.workflow }}-${{ github.event.pull_request.number || github.ref }}
#  cancel-in-progress: true
#
#on:
#  workflow_dispatch:
#    inputs:
#      archive_test_results:
#        description: 'If set to true, the unit and integration test results will be archived to the build artifacts page.'
#        required: false
#        default: 'false'
#
#  # DAT branches can get triggered from this logic
#  pull_request_target:
#    types:
#      - opened
#      - reopened
#      - synchronize
#      - labeled
#
#  push:
#    branches:
#      - master
#      - main
#      - github-action-**
#    paths-ignore:
#      - '**.md'
#
#env:
#  MAVEN_VERSION: '3.9.2'
#
#jobs:
#  check_build_safety:
#    permissions:
#      contents: none
#    name: Check if Build should be done
#    runs-on: ubuntu-22.04
#    steps:
#      - name: Emit failure code for unsafe fork PRs
#        if: github.event.pull_request && github.event.pull_request.head.repo.full_name != 'liquibase/liquibase' && github.event.label.name != 'SafeToBuild'
#        run: |
#          echo "PR from Fork is NOT safe to build"
#          echo "A member of Liquibase team needs to apply label 'SafeToBuild'! "
#          exit 1
#
#  setup:
#    name: Setup
#    needs: check_build_safety
#    runs-on: ubuntu-22.04
#    outputs:
#      proBranchName: ${{ steps.find-branches.outputs.proBranchName }}
#      proBranchSha: ${{ steps.find-branches.outputs.proBranchSha }}
#      thisSha: ${{ steps.find-branches.outputs.thisSha }}
#      thisBranchName: ${{ steps.find-branches.outputs.thisBranchName }}
#      thisBranchFileName: ${{ steps.find-branches.outputs.thisBranchFileName }}
#      thisRepositoryName: ${{ steps.find-branches.outputs.thisRepoName }}
#      thisRepositoryOwner: ${{ steps.find-branches.outputs.thisRepoName }}
#      standAlonePR: ${{ steps.find-branches.outputs.standAlonePR }}
#      stablePro: ${{ steps.find-branches.outputs.stablePro }}
#      timestamp: ${{ steps.get-date.outputs.date }}
#      setupSuccessful: "true"
#    steps:
#      - name: Failsafe
#        uses: actions/github-script@v6
#        with:
#          script: |
#            if (${{ github.run_attempt }} % 5 == 0) {
#              core.setFailed("Fail every 5 run attempts to catch accidental infinite loops");
#            }
#      - uses: actions/checkout@v3
#        with:
#          ref: ${{ github.event.pull_request.head.sha || github.event.after}}
#
#      - name: Get current date
#        id: get-date
#        run: echo "::set-output name=date::$(date +'%Y-%m-%d %H:%M:%S %Z')"
#
#      - name: Find corresponding branches
#        id: find-branches
#        uses: actions/github-script@v6
#        with:
#          github-token: ${{ secrets.BOT_TOKEN }}
#          script: |
#            const helper = require('./.github/util/workflow-helper.js')({github, context});
#
#            core.setOutput("thisSha", helper.getCurrentSha());
#            core.setOutput("thisBranchName", helper.getCurrentBranch());
#            core.setOutput("thisBranchFileName", helper.getCurrentBranch().replace(/[^a-zA-Z0-9\-_]/g, "_"));
#            core.setOutput("thisRepoName", helper.getRepositoryName());
#            core.setOutput("thisRepoOwner", helper.getRepositoryOwner());
#
#            let proStatusMessage = "success";
#            let proFailed = false;
#
#            let branch = await helper.findMatchingBranch("liquibase", "liquibase-pro");
#            //count as not a stand-alone PR for branch builds on master/main, even though there are no PRs
#            if (helper.getCurrentBranch() == 'master' || helper.getCurrentBranch() == 'main' && branch.pullRequestId) {
#              core.setOutput("standAlonePR", helper.getCurrentBranch() !== branch.name);
#            } else {
#              core.setOutput("standAlonePR", true);
#            }
#
#            if (!branch.lastSuccessfulRunNumber) {
#              proFailed = true;
#              proStatusMessage = "Matching pro branch has never passed. Falling back to master"
#              branch = await helper.findMatchingBranch("liquibase", "liquibase-pro", ["main", "master"])
#            }
#            core.setOutput("proBranchName", branch.name);
#            core.setOutput("proBranchSha", branch.sha);
#
#            if (!proFailed) {
#              if (!branch.workflowId) {
#                proStatusMessage = "does not have a ran workflow";
#                proFailed = true
#              } else if ( branch.runStatus != "completed") {
#                proStatusMessage = "build is "+ branch.runStatus;
#                proFailed = true
#              } else if ( branch.runConclusion != "success") {
#                proStatusMessage = "build conclusion was "+branch.runConclusion;
#                proFailed = true
#              }
#            }
#
#            statusMessage = "liquibase/liquibase-pro:"+branch.name+"@" + branch.sha.substring(0, 7) + " " + proStatusMessage;
#            console.log("Pro failed?" + proFailed + ": "+statusMessage);
#
#            github.rest.repos.createCommitStatus({
#              "owner": "liquibase",
#              "repo": "liquibase",
#              "sha": helper.getCurrentSha(),
#              "state": (proFailed ? "failure" : "success"),
#              "target_url": branch.runHtmlUrl,
#              "context": "Stable Liquibase Pro",
#              "description": statusMessage
#            });
#
#            core.setOutput("stablePro", !proFailed);
#
#      - name: Upload Event File
#        uses: actions/upload-artifact@v3
#        with:
#          name: Event File
#          path: ${{ github.event_path }}
#
#  build:
#    name: Build & Test (Java ${{ matrix.java }} ${{ matrix.os }})
#    needs: setup
#    strategy:
#      fail-fast: false
#      matrix:
#        os: [ ubuntu-22.04, macos-latest, windows-2019 ]
#        java: [ 8, 11, 17, 20 ]
#        exclude:
#          # exclude non-java 8 on macos and windows builds
#          - os: macos-latest
#            java: 11
#          - os: windows-2019
#            java: 11
#          - os: macos-latest
#            java: 17
#          - os: windows-2019
#            java: 17
#          - os: macos-latest
#            java: 20
#          - os: windows-2019
#            java: 20
#    runs-on: ${{ matrix.os }}
#    env:
#      OS_TYPE: ${{ matrix.os }}
#      GITHUB_TOKEN: ${{ secrets.GITHUB_TOKEN }}
#    steps:
#      - uses: actions/checkout@v3
#        with:
#          ref: ${{ github.event.pull_request.head.sha || github.event.after}}
#      - name: Built Code Cache
#        if: ${{ matrix.java == 11}}
#        uses: actions/cache@v3.3.1
#        with:
#          key: built-code-${{ github.run_number }}-${{ github.run_attempt }}
#          path: ./**/target
#      - name: Set up JDK ${{ matrix.java }}
#        uses: actions/setup-java@v3
#        with:
#          java-version: ${{ matrix.java }}
#          distribution: 'temurin'
#          cache: 'maven'
#
#      # getting from build results page. If we remove 0-snapshot then we will need settings.xml
#
#      - name: Set up Maven
#        uses: stCarolas/setup-maven@v4.5
#        with:
#          maven-version: ${{ env.MAVEN_VERSION }}
#      - name: Build & Test Java 8
#        if: ${{ matrix.java == 8}}
#        run: |
#          mvn -B "-Dbuild.repository.owner=${{ needs.setup.outputs.thisRepositoryOwner }}" "-Dbuild.repository.name=${{ needs.setup.outputs.thisRepositoryName }}" "-Dbuild.branch=${{ needs.setup.outputs.thisBranchName }}" "-Dbuild.number=${{ github.run_number }}" "-Dbuild.commit=${{ needs.setup.outputs.thisSha }}" "-DtrimStackTrace=false" -pl '!liquibase-cdi-jakarta' clean test package surefire-report:report
#      - name: Build & Test Java non-jdk-8
#        if: ${{ matrix.java != 8}}
#        run: |
#          mvn -B "-Dbuild.repository.owner=${{ needs.setup.outputs.thisRepositoryOwner }}" "-Dbuild.repository.name=${{ needs.setup.outputs.thisRepositoryName }}" "-Dbuild.branch=${{ needs.setup.outputs.thisBranchName }}" "-Dbuild.number=${{ github.run_number }}" "-Dbuild.commit=${{ needs.setup.outputs.thisSha }}" "-DtrimStackTrace=false" clean test package surefire-report:report
#
#      - name: Remove Original Jars for *nix
#        if: env.OS_TYPE != 'windows-2019'
#        run: |
#          find . -name original-*.jar -exec rm {} \;
#
#      - name: Archive Test Results
#        if: ${{ inputs.archive_test_results == 'true' }}
#        uses: actions/upload-artifact@v3
#        with:
#          name: liquibase-test-results-jdk${{ matrix.java }}
#          path: |
#            ./**/target/surefire-reports
#            ./**/target/site
#
#      - name: Archive Modules
#        if: ${{ matrix.java == 11 && matrix.os == 'ubuntu-22.04'}}
#        uses: actions/upload-artifact@v3
#        with:
#          name: liquibase-modules
#          path: |
#            */target/*-0-SNAPSHOT.jar
#
#  sonar:
#    name: Sonar Scan
#    runs-on: ubuntu-22.04
#    needs: build
#    steps:
#      - uses: actions/checkout@v3
#        with:
#          fetch-depth: 0  # Shallow clones should be disabled for a better relevancy of analysis
#          ref: ${{ github.event.pull_request.head.sha || github.event.after}}
#      - name: Set up JDK
#        uses: actions/setup-java@v3
#        with:
#          java-version: 11
#          distribution: 'adopt'
#          cache: 'maven'
#
#          # getting from build results page. If we remove 0-snapshot then we will need settings.xml
#
#      - name: Set up Maven
#        uses: stCarolas/setup-maven@v4.5
#        with:
#          maven-version: ${{ env.MAVEN_VERSION }}
#      - name: Cache SonarCloud packages
#        uses: actions/cache@v3.3.1
#        with:
#          path: ~/.sonar/cache
#          key: ${{ runner.os }}-sonar
#          restore-keys: ${{ runner.os }}-sonar
#      - name: Build and analyze
#        env:
#          GITHUB_TOKEN: ${{ secrets.GITHUB_TOKEN }}  # Needed to get PR information, if any
#          SONAR_TOKEN: ${{ secrets.SONAR_TOKEN }}
#        run: mvn clean verify sonar:sonar -P sonar -Dsonar.login=$SONAR_TOKEN -Dsonar.pullrequest.key=${{ github.event.pull_request.number }} -Dsonar.pullrequest.branch=${{ github.event.pull_request.head.ref }} -Dsonar.pullrequest.base=${{ github.event.pull_request.base.ref }}
#
#  integration-test:
#    name: Integration Test
#    runs-on: ubuntu-22.04
#    strategy:
#      fail-fast: false
#      matrix:
#        testSystem:
#          - h2
#          #          - h2:1.4
#          - hsqldb
#          - mariadb
#          - mssql
#          - mysql
#          - oracle
#          - postgresql
#          - sqlite
#          - firebird
#    needs: build
#    timeout-minutes: 30
#    steps:
#      - uses: actions/checkout@v3
#        with:
#          ref: ${{ github.event.pull_request.head.sha || github.event.after}}
#
#      - name: Prepare
#        id: prepare
#        uses: actions/github-script@v6
#        with:
#          script: |
#            core.setOutput("testResultsArtifact", "liquibase-test-results-integration-${{ matrix.testSystem }}".replace(/[^a-zA-Z0-9\-_]/g, "_"));
#
#      - name: Set up JDK 8
#        uses: actions/setup-java@v3
#        with:
#          java-version: '8'
#          distribution: 'temurin'
#          cache: 'maven'
#
#      # getting from build results page. If we remove 0-snapshot then we will need settings.xml
#
#      - name: Set up Maven
#        uses: stCarolas/setup-maven@v4.5
#        with:
#          maven-version: ${{ env.MAVEN_VERSION }}
#      - name: Restore Built Code Cache
#        uses: actions/cache@v3.3.1
#        with:
#          key: built-code-${{ github.run_number }}-${{ github.run_attempt }}
#          path: ./**/target
#
#      - name: Login to Artifactory
#        uses: docker/login-action@v2
#        with:
#          registry: docker-dev.artifactory.datical.net
#          username: ${{ secrets.ARTIFACTORY_USER }}
#          password: ${{ secrets.ARTIFACTORY_TOKEN }}
#
#      - name: Run Tests
#        run: mvn -B jar:jar jar:test-jar surefire:test -DtrimStackTrace=false -Dliquibase.sdk.testSystem.test=${{ matrix.testSystem }} -Dliquibase.sdk.testSystem.acceptLicenses=${{ matrix.testSystem }} -Dtest=*IntegrationTest,*ExecutorTest -DfailIfNoTests=false -Dsurefire.failIfNoSpecifiedTests=false
#
#      - name: Archive Test Results
#        if: ${{ inputs.archive_test_results == 'true' }}
#        uses: actions/upload-artifact@v3
#        with:
#          name: ${{ steps.prepare.outputs.testResultsArtifact }}
#          path: |
#            ./**/target/surefire-reports
#
#  package:
#    name: Package Artifacts
#    runs-on: macos-latest
#    needs: [ setup, build ]
#    steps:
#      - uses: actions/checkout@v3
#        with:
#          ref: ${{ github.event.pull_request.head.sha || github.event.after}}
#      # this includes all the tar files included in the previous runs. So in the next step we deploy what was previously build
#      - name: Built Code Cache
#        uses: actions/cache@v3.3.1
#        with:
#          key: built-code-${{ github.run_number }}-${{ github.run_attempt }}
#          path: ./**/target
#
#      ##Cache based on install4j file, since changes to JVM is seen in there. If install4j version changes without changing the file, change the prefix letter before hashFiles to force a new cache
#      - name: Install4j Cache
#        uses: actions/cache@v3.3.1
#        with:
#          key: install4j-A${{ hashFiles('liquibase-dist/src/main/install4j/liquibase.install4j') }}
#          path: ~/.install4j8/**
#
#      - name: Set up JDK 11
#        uses: actions/setup-java@v3
#        with:
#          java-version: '11'
#          distribution: 'temurin'
#          gpg-private-key: ${{ secrets.GPG_SECRET }}
#          gpg-passphrase: GPG_PASSPHRASE
#          cache: 'maven'
#          overwrite-settings: false
#        env:
#          GPG_PASSWORD: ${{ secrets.GPG_PASSPHRASE }}
#
#      # look for dependencies in maven
#      - name: maven-settings-xml-action
#        uses: whelk-io/maven-settings-xml-action@v20
#        with:
#          repositories: |
#            [
#              {
#                "id": "liquibase",
#                "url": "https://maven.pkg.github.com/liquibase/liquibase",
#                "releases": {
#                  "enabled": "false"
#                },
#                "snapshots": {
#                  "enabled": "true",
#                  "updatePolicy": "always"
#                }
#              },
#              {
#                "id": "liquibase-pro",
#                "url": "https://maven.pkg.github.com/liquibase/liquibase-pro",
#                "releases": {
#                  "enabled": "false"
#                },
#                "snapshots": {
#                  "enabled": "true",
#                  "updatePolicy": "always"
#                }
#              }
#            ]
#          servers: |
#            [
#              {
#                "id": "liquibase-pro",
#                "username": "liquibot",
#                "password": "${{ secrets.LIQUIBOT_PAT }}"
#              },
#              {
#                "id": "liquibase",
#                "username": "liquibot",
#                "password": "${{ secrets.LIQUIBOT_PAT }}"
#              }
#            ]
#
#      - name: Set up Maven
#        uses: stCarolas/setup-maven@v4.5
#        with:
#          maven-version: ${{ env.MAVEN_VERSION }}
#
#      # Version artifact based off of branch
#      - name: Version Artifact
#        run: |
#          version=${{ needs.setup.outputs.thisBranchFileName }}-SNAPSHOT
#          # Replace / with - in branch name
#          version=$(echo "$version" | sed 's/\//-/g')
#          mvn versions:set -DnewVersion="$version"
#
#      - name: Build & Sign Artifacts
#        env:
#          INSTALL4J_LICENSE: ${{ secrets.INSTALL4J_LICENSE }}
#          INSTALL4J_APPLE_KEY: ${{ secrets.INSTALL4J_APPLE_KEY }}
#          INSTALL4J_APPLE_KEY_PASSWORD: ${{ secrets.INSTALL4J_APPLE_KEY_PASSWORD }}
#          INSTALL4J_APPLE_ID: ${{ secrets.INSTALL4J_APPLE_ID }}
#          INSTALL4J_APPLE_ID_PASSWORD: ${{ secrets.INSTALL4J_APPLE_ID_PASSWORD }}
#          INSTALL4J_WINDOWS_KEY: ${{ secrets.INSTALL4J_WINDOWS_KEY }}
#          INSTALL4J_WINDOWS_KEY_PASSWORD: ${{ secrets.INSTALL4J_WINDOWS_KEY_PASSWORD }}
#          GPG_PASSWORD: ${{ secrets.GPG_PASSPHRASE }}
#          GITHUB_TOKEN: ${{ secrets.GITHUB_TOKEN }}
#        run: |
#          ## save install4j code signing keys
#          mkdir -p liquibase-dist/target/keys
#          echo "Saving apple key"
#          echo "$INSTALL4J_APPLE_KEY" | base64 -d > liquibase-dist/target/keys/datical_apple.p12
#
#          echo "Saving windows key"
#          echo "$INSTALL4J_WINDOWS_KEY" | base64 -d > liquibase-dist/target/keys/datical_windows.pfx
#          # we are packaging and deploying liquibase tar which includes liquibase-commercial
#          mvn -B -pl liquibase-dist -P liquibase-commercial source:jar package "-Dliquibase-pro.version=${{ needs.setup.outputs.proBranchName }}-SNAPSHOT" "-Dbuild.repository.owner=${{ needs.setup.outputs.thisRepositoryOwner }}" "-Dbuild.repository.name=${{ needs.setup.outputs.thisRepositoryName }}" "-Dbuild.branch=${{ needs.setup.outputs.thisBranchFileName }}" "-Dbuild.number=${{ github.run_number }}" "-Dbuild.commit=${{ needs.setup.outputs.thisSha }}" "-Dbuild.timestamp=${{ needs.setup.outputs.timestamp }}"
#
#          ## extract tar content for other artifacts
#          mkdir -p liquibase-dist/target/liquibase-${{ needs.setup.outputs.thisBranchFileName }}-SNAPSHOT
#          (cd liquibase-dist/target/liquibase-${{ needs.setup.outputs.thisBranchFileName }}-SNAPSHOT && tar -xzf ../liquibase-${{ needs.setup.outputs.thisBranchFileName }}-SNAPSHOT.tar.gz)
#
#          ##create zip file from tar content
#          (cd liquibase-dist/target/liquibase-${{ needs.setup.outputs.thisBranchFileName }}-SNAPSHOT && zip -r ../liquibase-${{ needs.setup.outputs.thisBranchFileName }}-SNAPSHOT.zip *)
#          ls liquibase-dist/target/liquibase-${{ needs.setup.outputs.thisBranchFileName }}-SNAPSHOT
#
#          ##create installer - disabled here but run as nightly job and as part of release workflow
#          # (cd liquibase-dist && ${{ github.workspace }}/.github/util/package-install4j.sh 0-SNAPSHOT)
#
#          find . -name original-*.jar -exec rm {} \;
#
#          mkdir -p artifacts
#          cp liquibase-dist/target/liquibase-${{ needs.setup.outputs.thisBranchFileName }}-SNAPSHOT.tar.gz artifacts
#          cp liquibase-dist/target/liquibase-${{ needs.setup.outputs.thisBranchFileName }}-SNAPSHOT.zip artifacts
#          cp liquibase-core/target/liquibase-core-0-SNAPSHOT.jar artifacts/liquibase-core-0-SNAPSHOT.jar
#          cp liquibase-core/target/liquibase-core-0-SNAPSHOT-sources.jar artifacts/liquibase-core-0-SNAPSHOT-sources.jar
#          cp target/liquibase-0-SNAPSHOT-javadoc.jar artifacts/liquibase-core-0-SNAPSHOT-javadoc.jar
#
#          ##create installer - disabled here but run as nightly job and as part of release workflow
#          #cp liquibase-dist/target/liquibase-*-installer-* artifacts
#
#          cp liquibase-maven-plugin/target/liquibase-maven-plugin-0-SNAPSHOT.jar artifacts
#          cp liquibase-maven-plugin/target/liquibase-maven-plugin-0-SNAPSHOT-sources.jar artifacts
#          cp liquibase-maven-plugin/target/liquibase-maven-plugin-0-SNAPSHOT-javadoc.jar artifacts
#
#          cp liquibase-cdi/target/liquibase-cdi-0-SNAPSHOT.jar artifacts
#          cp liquibase-cdi/target/liquibase-cdi-0-SNAPSHOT-sources.jar artifacts
#          cp liquibase-cdi/target/liquibase-cdi-0-SNAPSHOT-javadoc.jar artifacts
#
#          cp liquibase-cdi-jakarta/target/liquibase-cdi-jakarta-0-SNAPSHOT.jar artifacts
#          cp liquibase-cdi-jakarta/target/liquibase-cdi-jakarta-0-SNAPSHOT-sources.jar artifacts
#          cp liquibase-cdi-jakarta/target/liquibase-cdi-jakarta-0-SNAPSHOT-javadoc.jar artifacts
#
#          echo "Source code not available for liquibase-commercial" > /tmp/readme.source.txt
#          (cd /tmp && jar cf liquibase-commercial-${{ needs.setup.outputs.proBranchName }}-SNAPSHOT-sources.jar readme.source.txt)
#
#          echo "Javadocs not available for liquibase-commercial" > /tmp/readme.javadocs.txt
#          (cd /tmp && jar cf liquibase-commercial-${{ needs.setup.outputs.proBranchName }}-SNAPSHOT-javadoc.jar readme.javadocs.txt)
#
#          commercialJarM2Location=/Users/runner/.m2/repository/org/liquibase/liquibase-commercial/${{ needs.setup.outputs.proBranchName }}-SNAPSHOT/liquibase-commercial-${{ needs.setup.outputs.proBranchName }}-SNAPSHOT.jar
#          cp $commercialJarM2Location artifacts
#          cp /tmp/liquibase-commercial-${{ needs.setup.outputs.proBranchName }}-SNAPSHOT-sources.jar artifacts
#          cp /tmp/liquibase-commercial-${{ needs.setup.outputs.proBranchName }}-SNAPSHOT-javadoc.jar artifacts
#
#          .github/util/sign-artifacts.sh artifacts
#
#          ##prepare branch-named convenience artifacts directories
#          mkdir artifacts-named
#          cp liquibase-dist/target/liquibase-${{ needs.setup.outputs.thisBranchFileName }}-SNAPSHOT.tar.gz artifacts-named/liquibase-${{ needs.setup.outputs.thisBranchFileName }}.tar.gz
#          cp liquibase-core/target/liquibase-core-0-SNAPSHOT.jar artifacts-named/liquibase-core-${{ needs.setup.outputs.thisBranchFileName }}.jar
#          cp liquibase-maven-plugin/target/liquibase-maven-plugin-0-SNAPSHOT.jar artifacts-named/liquibase-maven-plugin-${{ needs.setup.outputs.thisBranchFileName }}.jar
#          cp liquibase-cdi/target/liquibase-cdi-0-SNAPSHOT.jar artifacts-named/liquibase-cdi-${{ needs.setup.outputs.thisBranchFileName }}.jar
#          cp liquibase-cdi-jakarta/target/liquibase-cdi-jakarta-0-SNAPSHOT.jar artifacts-named/liquibase-cdi-jakarta-${{ needs.setup.outputs.thisBranchFileName }}.jar
#          cp liquibase-extension-testing/target/liquibase-extension-testing-0-SNAPSHOT.jar artifacts-named/liquibase-extension-testing-${{ needs.setup.outputs.thisBranchFileName }}.jar
#          cp liquibase-extension-testing/target/liquibase-extension-testing-0-SNAPSHOT-deps.jar artifacts-named/liquibase-extension-testing-${{ needs.setup.outputs.thisBranchFileName }}-deps.jar
#          cp $commercialJarM2Location artifacts-named/liquibase-commercial-${{ needs.setup.outputs.thisBranchFileName }}.jar
#
#      - name: Archive Packages
#        uses: actions/upload-artifact@v3
#        with:
#          name: liquibase-artifacts
#          path: artifacts/*
#
#      - name: Archive Convenience Zip
#        uses: actions/upload-artifact@v3
#        with:
#          name: liquibase-zip-${{ needs.setup.outputs.thisBranchFileName }}
#          path: liquibase-dist/target/liquibase-${{ needs.setup.outputs.thisBranchFileName }}-SNAPSHOT/*
#
#      - name: Archive Convenience Artifacts
#        uses: actions/upload-artifact@v3
#        with:
#          name: liquibase-artifacts-${{ needs.setup.outputs.thisBranchFileName }}
#          path: artifacts-named/*
#
#
#      # Publish to GitHub Packages. We are building a tar file which includes liquibase-commercial hence we need "-Dliquibase-pro.version"
#      - name: Publish tar.gz package to GPM
#        run: |
#          mvn -B -pl liquibase-dist -P liquibase-commercial clean deploy -DskipTests=true "-Dliquibase-pro.version=${{ needs.setup.outputs.proBranchName }}-SNAPSHOT" "-Dbuild.timestamp=${{ needs.setup.outputs.timestamp }}" "-Dbuild.repository.owner=${{ needs.setup.outputs.thisRepositoryOwner }}" "-Dbuild.repository.name=${{ needs.setup.outputs.thisRepositoryName }}" "-Dbuild.branch=${{ needs.setup.outputs.thisBranchFileName }}" "-Dbuild.number=${{ github.run_number }}" "-Dbuild.commit=${{ needs.setup.outputs.thisSha }}"
#        env:
#          GITHUB_TOKEN: ${{ secrets.GITHUB_TOKEN }}
#
#  # this triggers the pro-tests and test-harness to run
#  finish:
#    name: Finish Build
#    runs-on: ubuntu-22.04
#    needs: [ setup, build, integration-test, package, sonar]
#    if: ${{ needs.setup.outputs.setupSuccessful }}
#    steps:
#      - uses: actions/checkout@v3
#        with:
#          ref: ${{ github.event.pull_request.head.sha || github.event.after}}
#
#      - name: Coordinate Liquibase-Pro
#        uses: actions/github-script@v6
#        with:
#          github-token: ${{ secrets.BOT_TOKEN }}
#          script: |
#            const helper = require('./.github/util/workflow-helper.js')({github, context});
#            let currentBranchInfo = await helper.findMatchingBranch("liquibase", "liquibase-pro");
#
#            let thisStatus = "${{ needs.package.result }}" == "success" ? "success" : "failure";
#            let stablePro = ("${{ needs.setup.outputs.stablePro }}" == "true");
#            let standalonePR = "${{ needs.setup.outputs.standAlonePR }}" == "true";
#
#            console.log("Stand alone PR: "+standalonePR);
#
#            let runFunctionalTests = false;
#            let markFunctionalTestsStatus = "failure";
#            let markFunctionalTestsDescription = "Unexpected setup";
#
#            if (stablePro) {
#              console.log("Pro is stable");
#
#              runFunctionalTests = true;
#              markFunctionalTestsStatus = "pending";
#              markFunctionalTestsDescription = "Trigger internal functional tests";
#            } else {
#              console.log("Last pro was unstable");
#
#              runFunctionalTests = false;
#              markFunctionalTestsStatus = "failure";
#              markFunctionalTestsDescription = "Liquibase Pro is unstable";
#
#              let checks = await github.rest.repos.listCommitStatusesForRef({
#                "owner": "liquibase",
#                "repo": "liquibase-pro",
#                "ref": currentBranchInfo.sha
#              });
#
#              let failedCheckingUs = false;
#              if (standalonePR) {
#                for (let status of checks.data) {
#                  if (status.context == "Stable Liquibase Core") {
#                    console.log("Stable Liquibase Core is "+ status.state);
#                    failedCheckingUs = (status.state == "failure");
#                  }
#                }
#              }
#
#              if (failedCheckingUs) {
#                console.log("Rerun liquibase-commercial that was waiting on us");
#
#                //octokit removed the retryWorkflow function
#                github.request("POST "+currentBranchInfo.runRerunUrl);
#
#                //await github.rest.actions.retryWorkflow({
#                //    "owner": "liquibase",
#                //    "repo": "liquibase-pro",
#                //    "run_id": currentBranchInfo.workflowId
#                //});
#              }
#            }
#
#            if (standalonePR) {
#              console.log("Do not mark base pro branch as included in this");
#            } else {
#              console.log("Mark 'Included in Liquibase Core' status as "+thisStatus);
#              github.rest.repos.createCommitStatus({
#                "owner": "liquibase",
#                "repo": "liquibase-pro",
#                "sha": currentBranchInfo.sha,
#                "state": thisStatus,
#                "context": "Stable Liquibase Core",
#                "target_url": currentBranchInfo.runHtmlUrl,
#                "description": "Latest Liquibase Core build"
#              });
#            }
#
#            if (runFunctionalTests) {
#              let testsBranch = await helper.findMatchingBranch("liquibase", "liquibase-pro-tests");
#
#              let notices = [];
#              if (context.payload.pull_request) {
#                console.log("Sending pull request information");
#                notices = ["Triggered by PR " + context.payload.pull_request.html_url];
#              }
#              console.log("Trigger functional tests");
#              let workflowDispatch = await github.rest.actions.createWorkflowDispatch({
#                "owner": "liquibase",
#                "repo": "liquibase-pro-tests",
#                "workflow_id": "test.yml",
#                "ref": testsBranch.name,
#                "inputs": {
#                  "liquibaseCommit": helper.getCurrentSha(),
#                  "runDescription": "Triggered by https://github.com/liquibase/liquibase/actions/runs/"+context.runId,
#                  "liquibaseBranch": helper.getCurrentBranch(),
#                  "runDetails": JSON.stringify({
#                    "liquibaseBranch": helper.getCurrentBranch(),
#                    "notices": notices
#                  })
#                }
#              });
#
#              let testHarnessBranch = await helper.findMatchingBranch("liquibase", "liquibase-test-harness");
#              if (testHarnessBranch.name == "main" || testHarnessBranch.name == "master") {
#                testHarnessBranch.name = "develop";
#              }
#
#              console.log("Trigger Test Harness tests");
#              let testHarnessWorkflowDispatch = await github.rest.actions.createWorkflowDispatch({
#                "owner": "liquibase",
#                "repo": "liquibase-test-harness",
#                "workflow_id": "main.yml",
#                "ref": testHarnessBranch.name,
#                "inputs": {
#                  "runDescription": "Triggered by https://github.com/liquibase/liquibase/actions/runs/"+context.runId,
#                  "liquibaseBranch": helper.getCurrentBranchLabel(),
#                  "liquibaseRepo": "liquibase/liquibase",
#                  "runDetails": JSON.stringify({
#                    "notices": notices
#                  })
#                }
#              });
#            }
#
#            await github.rest.repos.createCommitStatus({
#              "owner": "liquibase",
#              "repo": "liquibase",
#              "sha": helper.getCurrentSha(),
#              "state": markFunctionalTestsStatus,
#              "context": "Run Functional Tests",
#              "description": markFunctionalTestsDescription
#            });
#
#            await github.rest.repos.createCommitStatus({
#              "owner": "liquibase",
#              "repo": "liquibase",
#              "sha": helper.getCurrentSha(),
#              "state": markFunctionalTestsStatus,
#              "context": "Run Test Harness",
#              "description": markFunctionalTestsDescription
<<<<<<< HEAD
#            });
=======
#            });
>>>>>>> a1ffecc7
<|MERGE_RESOLUTION|>--- conflicted
+++ resolved
@@ -673,8 +673,4 @@
 #              "state": markFunctionalTestsStatus,
 #              "context": "Run Test Harness",
 #              "description": markFunctionalTestsDescription
-<<<<<<< HEAD
-#            });
-=======
-#            });
->>>>>>> a1ffecc7
+#            });