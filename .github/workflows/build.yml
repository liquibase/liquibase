name: Build and Test

concurrency:
  group: ${{ github.workflow }}-${{ github.event.pull_request.number || github.ref }}
  cancel-in-progress: true

on:
  workflow_dispatch:

  pull_request_target:
    types:
      - opened
      - reopened
      - synchronize
      - labeled

  push:
    branches:
      - master
      - main
      - github-action-*
    paths-ignore:
      - '**.md'

env:
  MAVEN_VERSION: '3.9.2'

jobs:
  check_build_safety:
    permissions:
      contents: none
    name: Check if Build should be done
    runs-on: ubuntu-22.04
    steps:
      - name: Supress builds for PRs from branch github-action-*
        if: github.event.pull_request && contains(github.head_ref, 'github-action')
        run: |
          echo "not building PRs with source branch github-action-*"
          exit 1
      - name: Emit failure code for unsafe fork PRs
        if: github.event.pull_request && github.event.pull_request.head.repo.full_name != 'liquibase/liquibase' && github.event.label.name != 'SafeToBuild'
        run: |
          echo "PR from Fork is NOT safe to build"
          echo "A member of Liquibase team needs to apply label 'SafeToBuild'! "
          exit 1

  setup:
    name: Setup
    needs: check_build_safety
    runs-on: ubuntu-22.04
    outputs:
      proBranchName: ${{ steps.find-branches.outputs.proBranchName }}
      proBranchSha: ${{ steps.find-branches.outputs.proBranchSha }}
      thisSha: ${{ steps.find-branches.outputs.thisSha }}
      thisBranchName: ${{ steps.find-branches.outputs.thisBranchName }}
      thisBranchFileName: ${{ steps.find-branches.outputs.thisBranchFileName }}
      thisRepositoryName: ${{ steps.find-branches.outputs.thisRepositoryName }}
      thisRepositoryOwner: ${{ steps.find-branches.outputs.thisRepositoryName }}
      standAlonePR: ${{ steps.find-branches.outputs.standAlonePR }}
      stablePro: ${{ steps.find-branches.outputs.stablePro }}
      setupSuccessful: "true"
    steps:
      - name: Failsafe
        uses: actions/github-script@v6
        with:
          script: |
            if (${{ github.run_attempt }} % 5 == 0) {
              core.setFailed("Fail every 5 run attempts to catch accidental infinite loops");
            }


      - uses: actions/checkout@v3
        with:
          ref: ${{ github.event.pull_request.head.sha || github.event.after}}

      - name: Find corresponding branches
        id: find-branches
        uses: actions/github-script@v6
        with:
          github-token: ${{ secrets.BOT_TOKEN }}
          script: |
            const helper = require('./.github/util/workflow-helper.js')({github, context});

            core.setOutput("thisSha", helper.getCurrentSha());
            core.setOutput("thisBranchName", helper.getCurrentBranch());
            core.setOutput("thisBranchFileName", helper.getCurrentBranch().replace(/[^a-zA-Z0-9\-_]/g, "_"));
            core.setOutput("thisRepoName", helper.getRepositoryName());
            core.setOutput("thisRepoOwner", helper.getRepositoryOwner());

            let proStatusMessage = "success";
            let proFailed = false;

            let branch = await helper.findMatchingBranch("liquibase", "liquibase-pro");
            //count as not a stand-alone PR for branch builds on master/main, even though there are no PRs
            if (helper.getCurrentBranch() == 'master' || helper.getCurrentBranch() == 'main' && branch.pullRequestId) {
              core.setOutput("standAlonePR", helper.getCurrentBranch() !== branch.name);
            } else {
              core.setOutput("standAlonePR", true);
            }

            if (!branch.lastSuccessfulRunNumber) {
              proFailed = true;
              proStatusMessage = "Matching pro branch has never passed. Falling back to master"
              branch = await helper.findMatchingBranch("liquibase", "liquibase-pro", ["main", "master"])
            }
            core.setOutput("proBranchName", branch.name);
            core.setOutput("proBranchSha", branch.sha);

            if (!proFailed) {
              if (!branch.workflowId) {
                proStatusMessage = "does not have a ran workflow";
                proFailed = true
              } else if ( branch.runStatus != "completed") {
                proStatusMessage = "build is "+ branch.runStatus;
                proFailed = true
              } else if ( branch.runConclusion != "success") {
                proStatusMessage = "build conclusion was "+branch.runConclusion;
                proFailed = true
              }
            }

            statusMessage = "liquibase/liquibase-pro:"+branch.name+"@" + branch.sha.substring(0, 7) + " " + proStatusMessage;
            console.log("Pro failed?" + proFailed + ": "+statusMessage);

            github.rest.repos.createCommitStatus({
              "owner": "liquibase",
              "repo": "liquibase",
              "sha": helper.getCurrentSha(),
              "state": (proFailed ? "failure" : "success"),
              "target_url": branch.runHtmlUrl,
              "context": "Stable Liquibase Pro",
              "description": statusMessage
            });

            core.setOutput("stablePro", !proFailed);

      - name: Upload Event File
        uses: actions/upload-artifact@v3
        with:
          name: Event File
          path: ${{ github.event_path }}

  build:
    name: Build & Test (Java ${{ matrix.java }} ${{ matrix.os }})
    needs: setup
    strategy:
      fail-fast: false
      matrix:
        os: [ ubuntu-22.04, macos-latest, windows-2019 ]
        java: [ 8, 11, 17, 20 ]
        exclude:
          # exclude non-java 8 on macos and windows builds
          - os: macos-latest
            java: 11
          - os: windows-2019
            java: 11
          - os: macos-latest
            java: 17
          - os: windows-2019
            java: 17
          - os: macos-latest
            java: 20
          - os: windows-2019
            java: 20
    runs-on: ${{ matrix.os }}
    env:
      OS_TYPE: ${{ matrix.os }}
    steps:
      - uses: actions/checkout@v3
        with:
          ref: ${{ github.event.pull_request.head.sha || github.event.after}}
      - name: Built Code Cache
        if: ${{ matrix.java == 11}}
        uses: actions/cache@v3.3.1
        with:
          key: built-code-${{ github.run_number }}-${{ github.run_attempt }}
          path: ./**/target
      - name: Set up JDK ${{ matrix.java }}
        uses: actions/setup-java@v3
        with:
          java-version: ${{ matrix.java }}
          distribution: 'temurin'
          cache: 'maven'
      - name: Set up Maven
        uses: stCarolas/setup-maven@v4.5
        with:
          maven-version: ${{ env.MAVEN_VERSION }}
      - name: Build & Test Java 8
        if: ${{ matrix.java == 8}}
        run: |
          mvn -B "-Dbuild.repository.owner=${{ needs.setup.outputs.thisRepositoryOwner }}" "-Dbuild.repository.name=${{ needs.setup.outputs.thisRepositoryName }}" "-Dbuild.branch=${{ needs.setup.outputs.thisBranchName }}" "-Dbuild.number=${{ github.run_number }}" "-Dbuild.commit=${{ needs.setup.outputs.thisSha }}" "-DtrimStackTrace=false" -pl '!liquibase-dist,!liquibase-cdi-jakarta' clean test package surefire-report:report
      - name: Build & Test Java non-jdk-8
        if: ${{ matrix.java != 8}}
        run: |
          mvn -B "-Dbuild.repository.owner=${{ needs.setup.outputs.thisRepositoryOwner }}" "-Dbuild.repository.name=${{ needs.setup.outputs.thisRepositoryName }}" "-Dbuild.branch=${{ needs.setup.outputs.thisBranchName }}" "-Dbuild.number=${{ github.run_number }}" "-Dbuild.commit=${{ needs.setup.outputs.thisSha }}" "-DtrimStackTrace=false" -pl '!liquibase-dist' clean test package surefire-report:report

      - name: Remove Original Jars for *nix
        if: env.OS_TYPE != 'windows-2019'
        run: |
          find . -name original-*.jar -exec rm {} \;


      - name: Archive Test Results
        if: ${{ always() }}
        uses: actions/upload-artifact@v3
        with:
          name: liquibase-test-results-jdk${{ matrix.java }}
          path: |
            ./**/target/surefire-reports
            ./**/target/site

      - name: Archive Modules
        if: ${{ matrix.java == 11 && matrix.os == 'ubuntu-22.04'}}
        uses: actions/upload-artifact@v3
        with:
          name: liquibase-modules
          path: |
            */target/*-0-SNAPSHOT.jar

  sonar:
    name: Sonar Scan
    runs-on: ubuntu-22.04
    needs: build
    steps:
      - uses: actions/checkout@v3
        with:
          fetch-depth: 0  # Shallow clones should be disabled for a better relevancy of analysis
          ref: ${{ github.event.pull_request.head.sha || github.event.after}}
      - name: Set up JDK
        uses: actions/setup-java@v3
        with:
          java-version: 11
          distribution: 'adopt'
          cache: 'maven'
      - name: Set up Maven
        uses: stCarolas/setup-maven@v4.5
        with:
          maven-version: ${{ env.MAVEN_VERSION }}
      - name: Cache SonarCloud packages
        uses: actions/cache@v3.3.1
        with:
          path: ~/.sonar/cache
          key: ${{ runner.os }}-sonar
          restore-keys: ${{ runner.os }}-sonar
      - name: Build and analyze
        env:
          GITHUB_TOKEN: ${{ secrets.GITHUB_TOKEN }}  # Needed to get PR information, if any
          SONAR_TOKEN: ${{ secrets.SONAR_TOKEN }}
        run: mvn clean verify sonar:sonar -P sonar -Dsonar.login=$SONAR_TOKEN -Dsonar.pullrequest.key=${{ github.event.pull_request.number }} -Dsonar.pullrequest.branch=${{ github.event.pull_request.head.ref }} -Dsonar.pullrequest.base=${{ github.event.pull_request.base.ref }}

  integration-test:
    name: Integration Test
    runs-on: ubuntu-22.04
    strategy:
      fail-fast: false
      matrix:
        testSystem:
          - h2
          #          - h2:1.4
          - hsqldb
          - mariadb
          - mssql
          - mysql
          - oracle
          - postgresql
          - sqlite
          - firebird
    needs: build
    timeout-minutes: 30
    steps:
      - uses: actions/checkout@v3
        with:
          ref: ${{ github.event.pull_request.head.sha || github.event.after}}

      - name: Prepare
        id: prepare
        uses: actions/github-script@v6
        with:
          script: |
            core.setOutput("testResultsArtifact", "liquibase-test-results-integration-${{ matrix.testSystem }}".replace(/[^a-zA-Z0-9\-_]/g, "_"));

      - name: Set up JDK 8
        uses: actions/setup-java@v3
        with:
          java-version: '8'
          distribution: 'temurin'
          cache: 'maven'
      - name: Set up Maven
        uses: stCarolas/setup-maven@v4.5
        with:
          maven-version: ${{ env.MAVEN_VERSION }}
      - name: Restore Built Code Cache
        uses: actions/cache@v3.3.1
        with:
          key: built-code-${{ github.run_number }}-${{ github.run_attempt }}
          path: ./**/target

      - name: Login to Artifactory
        uses: docker/login-action@v2
        with:
          registry: docker-dev.artifactory.datical.net
          username: ${{ secrets.ARTIFACTORY_USER }}
          password: ${{ secrets.ARTIFACTORY_TOKEN }}

      - name: Run Tests
        run: mvn -B jar:jar jar:test-jar surefire:test -DtrimStackTrace=false -Dliquibase.sdk.testSystem.test=${{ matrix.testSystem }} -Dliquibase.sdk.testSystem.acceptLicenses=${{ matrix.testSystem }} -Dtest=*IntegrationTest,*ExecutorTest -DfailIfNoTests=false -Dsurefire.failIfNoSpecifiedTests=false

      - name: Archive Test Results
        if: ${{ always() }}
        uses: actions/upload-artifact@v3
        with:
          name: ${{ steps.prepare.outputs.testResultsArtifact }}
          path: |
            ./**/target/surefire-reports

  package:
    name: Package Artifacts
    runs-on: macos-latest
    needs: [ setup, build ]
    steps:
      - uses: actions/checkout@v3
        with:
          ref: ${{ github.event.pull_request.head.sha || github.event.after}}

      - name: Built Code Cache
        uses: actions/cache@v3.3.1
        with:
          key: built-code-${{ github.run_number }}-${{ github.run_attempt }}
          path: ./**/target
<<<<<<< HEAD
        run: |
          ls -l 
          tree ./**/target
=======
>>>>>>> a417465f

      ##Cache based on install4j file, since changes to JVM is seen in there. If install4j version changes without changing the file, change the prefix letter before hashFiles to force a new cache
      - name: Install4j Cache
        uses: actions/cache@v3.3.1
        with:
          key: install4j-A${{ hashFiles('liquibase-dist/src/main/install4j/liquibase.install4j') }}
          path: ~/.install4j8/**

      - name: Set up JDK 11
        uses: actions/setup-java@v3
        with:
          java-version: '11'
          distribution: 'temurin'
          gpg-private-key: ${{ secrets.GPG_SECRET }}
          gpg-passphrase: GPG_PASSPHRASE
          cache: 'maven'
        env:
          GPG_PASSWORD: ${{ secrets.GPG_PASSPHRASE }}

      - name: Set up Maven
        uses: stCarolas/setup-maven@v4.5
        with:
          maven-version: ${{ env.MAVEN_VERSION }}

      - name: Download liquibase-commercial
        uses: liquibase/action-download-artifact@v2-liquibase
        with:
          github_token: ${{ secrets.BOT_TOKEN }}
          workflow: build.yml
          workflow_conclusion: success
          branch: "${{ needs.setup.outputs.proBranchName }}"
          name: liquibase-commercial-modules
          path: download/liquibase-commercial
          repo: liquibase/liquibase-pro

      - name: Install Built Modules
        run: |
          (find . -name *-SNAPSHOT.jar -exec mvn -B org.apache.maven.plugins:maven-install-plugin:3.0.0-M1:install-file -Dfile={} \;)
          (find . -name *-SNAPSHOT-sources.jar -exec mvn -B org.apache.maven.plugins:maven-install-plugin:3.0.0-M1:install-file -Dclassifier=sources -Dfile={} \;)
          mvn -B org.apache.maven.plugins:maven-install-plugin:3.0.0-M1:install-file -Dfile=download/liquibase-commercial/liquibase-commercial-0-SNAPSHOT.jar

      - name: Build & Sign Artifacts
        env:
          INSTALL4J_LICENSE: ${{ secrets.INSTALL4J_LICENSE }}
          INSTALL4J_APPLE_KEY: ${{ secrets.INSTALL4J_APPLE_KEY }}
          INSTALL4J_APPLE_KEY_PASSWORD: ${{ secrets.INSTALL4J_APPLE_KEY_PASSWORD }}
          INSTALL4J_APPLE_ID: ${{ secrets.INSTALL4J_APPLE_ID }}
          INSTALL4J_APPLE_ID_PASSWORD: ${{ secrets.INSTALL4J_APPLE_ID_PASSWORD }}
          INSTALL4J_WINDOWS_KEY: ${{ secrets.INSTALL4J_WINDOWS_KEY }}
          INSTALL4J_WINDOWS_KEY_PASSWORD: ${{ secrets.INSTALL4J_WINDOWS_KEY_PASSWORD }}
          GPG_PASSWORD: ${{ secrets.GPG_PASSPHRASE }}
        run: |
          ## save install4j code signing keys
          mkdir -p liquibase-dist/target/keys
          echo "Saving apple key"
          echo "$INSTALL4J_APPLE_KEY" | base64 -d > liquibase-dist/target/keys/datical_apple.p12

          echo "Saving windows key"
          echo "$INSTALL4J_WINDOWS_KEY" | base64 -d > liquibase-dist/target/keys/datical_windows.pfx
          mvn -B -pl liquibase-dist -P liquibase-commercial source:jar package

          ## extract tar content for other artifacts
          mkdir -p liquibase-dist/target/liquibase-0-SNAPSHOT
          (cd liquibase-dist/target/liquibase-0-SNAPSHOT && tar xfz ../liquibase-0-SNAPSHOT.tar.gz)

          ##create zip file from tar content
          (cd liquibase-dist/target/liquibase-0-SNAPSHOT && zip -r ../liquibase-0-SNAPSHOT.zip *)

          ##create installer - disabled here but run as nightly job and as part of release workflow
          # (cd liquibase-dist && ${{ github.workspace }}/.github/util/package-install4j.sh 0-SNAPSHOT)

          find . -name original-*.jar -exec rm {} \;

          mkdir -p artifacts
          cp liquibase-dist/target/liquibase-0-SNAPSHOT.tar.gz artifacts
          cp liquibase-dist/target/liquibase-0-SNAPSHOT.zip artifacts
          
          cp liquibase-core/target/liquibase-core-0-SNAPSHOT.jar artifacts/liquibase-core-0-SNAPSHOT.jar
          cp liquibase-core/target/liquibase-core-0-SNAPSHOT-sources.jar artifacts/liquibase-core-0-SNAPSHOT-sources.jar
          cp target/liquibase-0-SNAPSHOT-javadoc.jar artifacts/liquibase-core-0-SNAPSHOT-javadoc.jar
          
          ##create installer - disabled here but run as nightly job and as part of release workflow
          #cp liquibase-dist/target/liquibase-*-installer-* artifacts

          cp liquibase-maven-plugin/target/liquibase-maven-plugin-0-SNAPSHOT.jar artifacts
          cp liquibase-maven-plugin/target/liquibase-maven-plugin-0-SNAPSHOT-sources.jar artifacts
          cp liquibase-maven-plugin/target/liquibase-maven-plugin-0-SNAPSHOT-javadoc.jar artifacts

          cp liquibase-cdi/target/liquibase-cdi-0-SNAPSHOT.jar artifacts
          cp liquibase-cdi/target/liquibase-cdi-0-SNAPSHOT-sources.jar artifacts
          cp liquibase-cdi/target/liquibase-cdi-0-SNAPSHOT-javadoc.jar artifacts

          cp liquibase-cdi-jakarta/target/liquibase-cdi-jakarta-0-SNAPSHOT.jar artifacts
          cp liquibase-cdi-jakarta/target/liquibase-cdi-jakarta-0-SNAPSHOT-sources.jar artifacts
          cp liquibase-cdi-jakarta/target/liquibase-cdi-jakarta-0-SNAPSHOT-javadoc.jar artifacts
          
          echo "Source code not available for liquibase-commercial" > /tmp/readme.source.txt
          (cd /tmp && jar cf liquibase-commercial-0-SNAPSHOT-sources.jar readme.source.txt)

          echo "Javadocs not available for liquibase-commercial" > /tmp/readme.javadocs.txt
          (cd /tmp && jar cf liquibase-commercial-0-SNAPSHOT-javadoc.jar readme.javadocs.txt)

          cp download/liquibase-commercial/liquibase-commercial-0-SNAPSHOT.jar artifacts
          cp /tmp/liquibase-commercial-0-SNAPSHOT-sources.jar artifacts
          cp /tmp/liquibase-commercial-0-SNAPSHOT-javadoc.jar artifacts

          .github/util/sign-artifacts.sh artifacts

          ##prepare branch-named convenience artifacts directories
          mkdir artifacts-named
          cp liquibase-dist/target/liquibase-0-SNAPSHOT.tar.gz artifacts-named/liquibase-${{ needs.setup.outputs.thisBranchFileName }}.tar.gz
          cp liquibase-core/target/liquibase-core-0-SNAPSHOT.jar artifacts-named/liquibase-core-${{ needs.setup.outputs.thisBranchFileName }}.jar
          cp liquibase-maven-plugin/target/liquibase-maven-plugin-0-SNAPSHOT.jar artifacts-named/liquibase-maven-plugin-${{ needs.setup.outputs.thisBranchFileName }}.jar
          cp liquibase-cdi/target/liquibase-cdi-0-SNAPSHOT.jar artifacts-named/liquibase-cdi-${{ needs.setup.outputs.thisBranchFileName }}.jar
          cp liquibase-cdi-jakarta/target/liquibase-cdi-jakarta-0-SNAPSHOT.jar artifacts-named/liquibase-cdi-jakarta-${{ needs.setup.outputs.thisBranchFileName }}.jar
          cp liquibase-extension-testing/target/liquibase-extension-testing-0-SNAPSHOT.jar artifacts-named/liquibase-extension-testing-${{ needs.setup.outputs.thisBranchFileName }}.jar
          cp liquibase-extension-testing/target/liquibase-extension-testing-0-SNAPSHOT-deps.jar artifacts-named/liquibase-extension-testing-${{ needs.setup.outputs.thisBranchFileName }}-deps.jar
          cp download/liquibase-commercial/liquibase-commercial-0-SNAPSHOT.jar artifacts-named/liquibase-commercial-${{ needs.setup.outputs.thisBranchFileName }}.jar

      - name: Archive Packages
        uses: actions/upload-artifact@v3
        with:
          name: liquibase-artifacts
          path: artifacts/*

      - name: Archive Convenience Zip
        uses: actions/upload-artifact@v3
        with:
          name: liquibase-zip-${{ needs.setup.outputs.thisBranchFileName }}
          path: liquibase-dist/target/liquibase-0-SNAPSHOT/*

      - name: Archive Convenience Artifacts
        uses: actions/upload-artifact@v3
        with:
          name: liquibase-artifacts-${{ needs.setup.outputs.thisBranchFileName }}
          path: artifacts-named/*


  finish:
    name: Finish Build
    runs-on: ubuntu-22.04
    needs: [ setup, build, integration-test, package, sonar ]
    if: ${{ needs.setup.outputs.setupSuccessful }}
    steps:
      - uses: actions/checkout@v3
        with:
          ref: ${{ github.event.pull_request.head.sha || github.event.after}}

      - name: Coordinate Liquibase-Pro
        uses: actions/github-script@v6
        with:
          github-token: ${{ secrets.BOT_TOKEN }}
          script: |
            const helper = require('./.github/util/workflow-helper.js')({github, context});
            let currentBranchInfo = await helper.findMatchingBranch("liquibase", "liquibase-pro");

            let thisStatus = "${{ needs.package.result }}" == "success" ? "success" : "failure";
            let stablePro = ("${{ needs.setup.outputs.stablePro }}" == "true");
            let standalonePR = "${{ needs.setup.outputs.standAlonePR }}" == "true";

            console.log("Stand alone PR: "+standalonePR);

            let runFunctionalTests = false;
            let markFunctionalTestsStatus = "failure";
            let markFunctionalTestsDescription = "Unexpected setup";

            if (stablePro) {
              console.log("Pro is stable");

              runFunctionalTests = true;
              markFunctionalTestsStatus = "pending";
              markFunctionalTestsDescription = "Trigger internal functional tests";
            } else {
              console.log("Last pro was unstable");

              runFunctionalTests = false;
              markFunctionalTestsStatus = "failure";
              markFunctionalTestsDescription = "Liquibase Pro is unstable";

              let checks = await github.rest.repos.listCommitStatusesForRef({
                "owner": "liquibase",
                "repo": "liquibase-pro",
                "ref": currentBranchInfo.sha
              });

              let failedCheckingUs = false;
              if (standalonePR) {
                for (let status of checks.data) {
                  if (status.context == "Stable Liquibase Core") {
                    console.log("Stable Liquibase Core is "+ status.state);
                    failedCheckingUs = (status.state == "failure");
                  }
                }
              }

              if (failedCheckingUs) {
                console.log("Rerun liquibase-commercial that was waiting on us");

                //octokit removed the retryWorkflow function
                github.request("POST "+currentBranchInfo.runRerunUrl);

                //await github.rest.actions.retryWorkflow({
                //    "owner": "liquibase",
                //    "repo": "liquibase-pro",
                //    "run_id": currentBranchInfo.workflowId
                //});
              }
            }

            if (standalonePR) {
              console.log("Do not mark base pro branch as included in this");
            } else {
              console.log("Mark 'Included in Liquibase Core' status as "+thisStatus);
              github.rest.repos.createCommitStatus({
                "owner": "liquibase",
                "repo": "liquibase-pro",
                "sha": currentBranchInfo.sha,
                "state": thisStatus,
                "context": "Stable Liquibase Core",
                "target_url": currentBranchInfo.runHtmlUrl,
                "description": "Latest Liquibase Core build"
              });
            }

            if (runFunctionalTests) {
              let testsBranch = await helper.findMatchingBranch("liquibase", "liquibase-pro-tests");

              let notices = [];
              if (context.payload.pull_request) {
                console.log("Sending pull request information");
                notices = ["Triggered by PR " + context.payload.pull_request.html_url];
              }
              console.log("Trigger functional tests");
              let workflowDispatch = await github.rest.actions.createWorkflowDispatch({
                "owner": "liquibase",
                "repo": "liquibase-pro-tests",
                "workflow_id": "test.yml",
                "ref": testsBranch.name,
                "inputs": {
                  "liquibaseCommit": helper.getCurrentSha(),
                  "runDescription": "Triggered by https://github.com/liquibase/liquibase/actions/runs/"+context.runId,
                  "liquibaseBranch": helper.getCurrentBranch(),
                  "runDetails": JSON.stringify({
                    "liquibaseBranch": helper.getCurrentBranch(),
                    "notices": notices
                  })
                }
              });
            
              let testHarnessBranch = await helper.findMatchingBranch("liquibase", "liquibase-test-harness");
              if (testHarnessBranch.name == "main" || testHarnessBranch.name == "master") {
                testHarnessBranch.name = "develop";
              }
            
              console.log("Trigger Test Harness tests");
              let testHarnessWorkflowDispatch = await github.rest.actions.createWorkflowDispatch({
                "owner": "liquibase",
                "repo": "liquibase-test-harness",
                "workflow_id": "main.yml",
                "ref": testHarnessBranch.name,
                "inputs": {
                  "runDescription": "Triggered by https://github.com/liquibase/liquibase/actions/runs/"+context.runId,
                  "liquibaseBranch": helper.getCurrentBranchLabel(),
                  "liquibaseRepo": "liquibase/liquibase",
                  "runDetails": JSON.stringify({
                    "notices": notices
                  })
                }
              });
            }

            await github.rest.repos.createCommitStatus({
              "owner": "liquibase",
              "repo": "liquibase",
              "sha": helper.getCurrentSha(),
              "state": markFunctionalTestsStatus,
              "context": "Run Functional Tests",
              "description": markFunctionalTestsDescription
            });

            await github.rest.repos.createCommitStatus({
              "owner": "liquibase",
              "repo": "liquibase",
              "sha": helper.getCurrentSha(),
              "state": markFunctionalTestsStatus,
              "context": "Run Test Harness",
              "description": markFunctionalTestsDescription
            });<|MERGE_RESOLUTION|>--- conflicted
+++ resolved
@@ -327,12 +327,9 @@
         with:
           key: built-code-${{ github.run_number }}-${{ github.run_attempt }}
           path: ./**/target
-<<<<<<< HEAD
         run: |
           ls -l 
           tree ./**/target
-=======
->>>>>>> a417465f
 
       ##Cache based on install4j file, since changes to JVM is seen in there. If install4j version changes without changing the file, change the prefix letter before hashFiles to force a new cache
       - name: Install4j Cache
