name: Build and Test

concurrency:
  group: ${{ github.workflow }}-${{ github.event.pull_request.number || github.ref }}
  cancel-in-progress: true

on:
  workflow_dispatch:
    inputs:
      archive_test_results:
        description: 'If set to true, the unit and integration test results will be archived to the build artifacts page.'
        required: false
        default: 'false'

  # DAT branches can get triggered from this logic
  pull_request_target:
    types:
      - opened
      - reopened
      - synchronize
      - labeled

  push:
    branches:
      - master
      - main
      - github-action-**
    paths-ignore:
      - '**.md'

  workflow_run:
    workflows:
      - "Build Branch SNAPSHOT"
    types:
      - completed
env:
  MAVEN_VERSION: '3.9.2'

jobs:
  check_build_safety:
    permissions:
      contents: none
    name: Check if Build should be done
    runs-on: ubuntu-22.04
    steps:
      - name: Emit failure code for unsafe fork PRs
        if: github.event.pull_request && github.event.pull_request.head.repo.full_name != 'liquibase/liquibase' && github.event.label.name != 'SafeToBuild'
        run: |
          echo "PR from Fork is NOT safe to build"
          echo "A member of Liquibase team needs to apply label 'SafeToBuild'! "
          exit 1

  setup:
    name: Setup
    needs: check_build_safety
    runs-on: ubuntu-22.04
    outputs:
      proBranchName: ${{ steps.find-branches.outputs.proBranchName }}
      proBranchSha: ${{ steps.find-branches.outputs.proBranchSha }}
      thisSha: ${{ steps.find-branches.outputs.thisSha }}
      thisBranchName: ${{ steps.find-branches.outputs.thisBranchName }}
      thisBranchFileName: ${{ steps.find-branches.outputs.thisBranchFileName }}
      thisRepositoryName: ${{ steps.find-branches.outputs.thisRepoName }}
      thisRepositoryOwner: ${{ steps.find-branches.outputs.thisRepoName }}
      standAlonePR: ${{ steps.find-branches.outputs.standAlonePR }}
      stablePro: ${{ steps.find-branches.outputs.stablePro }}
      timestamp: ${{ steps.get-date.outputs.date }}
      setupSuccessful: "true"
    steps:
      - name: Failsafe
        uses: actions/github-script@v6
        with:
          script: |
            if (${{ github.run_attempt }} % 5 == 0) {
              core.setFailed("Fail every 5 run attempts to catch accidental infinite loops");
            }
      - uses: actions/checkout@v3
        with:
          ref: ${{ github.event.pull_request.head.sha || github.event.after}}

      - name: Get current date
        id: get-date
        run: echo "::set-output name=date::$(date +'%Y-%m-%d %H:%M:%S %Z')"

      - name: Find corresponding branches
        id: find-branches
        uses: actions/github-script@v6
        with:
          github-token: ${{ secrets.BOT_TOKEN }}
          script: |
            const helper = require('./.github/util/workflow-helper.js')({github, context});

            core.setOutput("thisSha", helper.getCurrentSha());
            core.setOutput("thisBranchName", helper.getCurrentBranch());
            core.setOutput("thisBranchFileName", helper.getCurrentBranch().replace(/[^a-zA-Z0-9\-_]/g, "_"));
            core.setOutput("thisRepoName", helper.getRepositoryName());
            core.setOutput("thisRepoOwner", helper.getRepositoryOwner());

            let proStatusMessage = "success";
            let proFailed = false;

            let branch = await helper.findMatchingBranch("liquibase", "liquibase-pro");
            //count as not a stand-alone PR for branch builds on master/main, even though there are no PRs
            if (helper.getCurrentBranch() == 'master' || helper.getCurrentBranch() == 'main' && branch.pullRequestId) {
              core.setOutput("standAlonePR", helper.getCurrentBranch() !== branch.name);
            } else {
              core.setOutput("standAlonePR", true);
            }

            if (!branch.lastSuccessfulRunNumber) {
              proFailed = true;
              proStatusMessage = "Matching pro branch has never passed. Falling back to master"
              branch = await helper.findMatchingBranch("liquibase", "liquibase-pro", ["main", "master"])
            }
            core.setOutput("proBranchName", branch.name);
            core.setOutput("proBranchSha", branch.sha);

            if (!proFailed) {
              if (!branch.workflowId) {
                proStatusMessage = "does not have a ran workflow";
                proFailed = true
              } else if ( branch.runStatus != "completed") {
                proStatusMessage = "build is "+ branch.runStatus;
                proFailed = true
              } else if ( branch.runConclusion != "success") {
                proStatusMessage = "build conclusion was "+branch.runConclusion;
                proFailed = true
              }
            }

            statusMessage = "liquibase/liquibase-pro:"+branch.name+"@" + branch.sha.substring(0, 7) + " " + proStatusMessage;
            console.log("Pro failed?" + proFailed + ": "+statusMessage);

            github.rest.repos.createCommitStatus({
              "owner": "liquibase",
              "repo": "liquibase",
              "sha": helper.getCurrentSha(),
              "state": (proFailed ? "failure" : "success"),
              "target_url": branch.runHtmlUrl,
              "context": "Stable Liquibase Pro",
              "description": statusMessage
            });

            core.setOutput("stablePro", !proFailed);

      - name: Upload Event File
        uses: actions/upload-artifact@v3
        with:
          name: Event File
          path: ${{ github.event_path }}

  build:
    name: Build & Test (Java ${{ matrix.java }} ${{ matrix.os }})
    needs: setup
    strategy:
      fail-fast: false
      matrix:
        os: [ ubuntu-22.04, macos-latest, windows-2019 ]
        java: [ 8, 11, 17, 20 ]
        exclude:
          # exclude non-java 8 on macos and windows builds
          - os: macos-latest
            java: 11
          - os: windows-2019
            java: 11
          - os: macos-latest
            java: 17
          - os: windows-2019
            java: 17
          - os: macos-latest
            java: 20
          - os: windows-2019
            java: 20
    runs-on: ${{ matrix.os }}
    env:
      OS_TYPE: ${{ matrix.os }}
      GITHUB_TOKEN: ${{ secrets.GITHUB_TOKEN }}
    steps:
      - uses: actions/checkout@v3
        with:
          ref: ${{ github.event.pull_request.head.sha || github.event.after}}
      - name: Built Code Cache
        if: ${{ matrix.java == 11}}
        uses: actions/cache@v3.3.1
        with:
          key: built-code-${{ github.run_number }}-${{ github.run_attempt }}
          path: ./**/target
      - name: Set up JDK ${{ matrix.java }}
        uses: actions/setup-java@v3
        with:
          java-version: ${{ matrix.java }}
          distribution: 'temurin'
          cache: 'maven'

      # getting from build results page. If we remove 0-snapshot then we will need settings.xml

      - name: Set up Maven
        uses: stCarolas/setup-maven@v4.5
        with:
          maven-version: ${{ env.MAVEN_VERSION }}
      - name: Build & Test Java 8
        if: ${{ matrix.java == 8}}
        run: |
          mvn -B "-Dbuild.repository.owner=${{ needs.setup.outputs.thisRepositoryOwner }}" "-Dbuild.repository.name=${{ needs.setup.outputs.thisRepositoryName }}" "-Dbuild.branch=${{ needs.setup.outputs.thisBranchName }}" "-Dbuild.number=${{ github.run_number }}" "-Dbuild.commit=${{ needs.setup.outputs.thisSha }}" "-DtrimStackTrace=false" -pl '!liquibase-cdi-jakarta' clean test package surefire-report:report
      - name: Build & Test Java non-jdk-8
        if: ${{ matrix.java != 8}}
        run: |
          mvn -B "-Dbuild.repository.owner=${{ needs.setup.outputs.thisRepositoryOwner }}" "-Dbuild.repository.name=${{ needs.setup.outputs.thisRepositoryName }}" "-Dbuild.branch=${{ needs.setup.outputs.thisBranchName }}" "-Dbuild.number=${{ github.run_number }}" "-Dbuild.commit=${{ needs.setup.outputs.thisSha }}" "-DtrimStackTrace=false" clean test package surefire-report:report

      - name: Remove Original Jars for *nix
        if: env.OS_TYPE != 'windows-2019'
        run: |
          find . -name original-*.jar -exec rm {} \;

      - name: Archive Test Results
        if: ${{ inputs.archive_test_results == 'true' }}
        uses: actions/upload-artifact@v3
        with:
          name: liquibase-test-results-jdk${{ matrix.java }}
          path: |
            ./**/target/surefire-reports
            ./**/target/site

      - name: Archive Modules
        if: ${{ matrix.java == 11 && matrix.os == 'ubuntu-22.04'}}
        uses: actions/upload-artifact@v3
        with:
          name: liquibase-modules
          path: |
            */target/*-0-SNAPSHOT.jar

  sonar:
    name: Sonar Scan
    runs-on: ubuntu-22.04
    needs: build
    steps:
      - uses: actions/checkout@v3
        with:
          fetch-depth: 0  # Shallow clones should be disabled for a better relevancy of analysis
          ref: ${{ github.event.pull_request.head.sha || github.event.after}}
      - name: Set up JDK
        uses: actions/setup-java@v3
        with:
          java-version: 11
          distribution: 'adopt'
          cache: 'maven'

          # getting from build results page. If we remove 0-snapshot then we will need settings.xml

      - name: Set up Maven
        uses: stCarolas/setup-maven@v4.5
        with:
          maven-version: ${{ env.MAVEN_VERSION }}
      - name: Cache SonarCloud packages
        uses: actions/cache@v3.3.1
        with:
          path: ~/.sonar/cache
          key: ${{ runner.os }}-sonar
          restore-keys: ${{ runner.os }}-sonar
      - name: Build and analyze
        env:
          GITHUB_TOKEN: ${{ secrets.GITHUB_TOKEN }}  # Needed to get PR information, if any
          SONAR_TOKEN: ${{ secrets.SONAR_TOKEN }}
        run: mvn clean verify sonar:sonar -P sonar -Dsonar.login=$SONAR_TOKEN -Dsonar.pullrequest.key=${{ github.event.pull_request.number }} -Dsonar.pullrequest.branch=${{ github.event.pull_request.head.ref }} -Dsonar.pullrequest.base=${{ github.event.pull_request.base.ref }}

  integration-test:
    name: Integration Test
    runs-on: ubuntu-22.04
    strategy:
      fail-fast: false
      matrix:
        testSystem:
          - h2
          #          - h2:1.4
          - hsqldb
          - mariadb
          - mssql
          - mysql
          - oracle
          - postgresql
          - sqlite
          - firebird
    needs: build
    timeout-minutes: 30
    steps:
      - uses: actions/checkout@v3
        with:
          ref: ${{ github.event.pull_request.head.sha || github.event.after}}

      - name: Prepare
        id: prepare
        uses: actions/github-script@v6
        with:
          script: |
            core.setOutput("testResultsArtifact", "liquibase-test-results-integration-${{ matrix.testSystem }}".replace(/[^a-zA-Z0-9\-_]/g, "_"));

      - name: Set up JDK 8
        uses: actions/setup-java@v3
        with:
          java-version: '8'
          distribution: 'temurin'
          cache: 'maven'

      # getting from build results page. If we remove 0-snapshot then we will need settings.xml

      - name: Set up Maven
        uses: stCarolas/setup-maven@v4.5
        with:
          maven-version: ${{ env.MAVEN_VERSION }}
      - name: Restore Built Code Cache
        uses: actions/cache@v3.3.1
        with:
          key: built-code-${{ github.run_number }}-${{ github.run_attempt }}
          path: ./**/target

      - name: Login to Artifactory
        uses: docker/login-action@v2
        with:
          registry: docker-dev.artifactory.datical.net
          username: ${{ secrets.ARTIFACTORY_USER }}
          password: ${{ secrets.ARTIFACTORY_TOKEN }}

      - name: Run Tests
        run: mvn -B jar:jar jar:test-jar surefire:test -DtrimStackTrace=false -Dliquibase.sdk.testSystem.test=${{ matrix.testSystem }} -Dliquibase.sdk.testSystem.acceptLicenses=${{ matrix.testSystem }} -Dtest=*IntegrationTest,*ExecutorTest -DfailIfNoTests=false -Dsurefire.failIfNoSpecifiedTests=false

      - name: Archive Test Results
        if: ${{ inputs.archive_test_results == 'true' }}
        uses: actions/upload-artifact@v3
        with:
          name: ${{ steps.prepare.outputs.testResultsArtifact }}
          path: |
            ./**/target/surefire-reports

<<<<<<< HEAD

#  call-build-branch:
#    needs: [setup, build, sonar, integration-test]
#    uses: liquibase/liquibase/.github/workflows/build-branch.yml@github-action-fix-branch-build
#    with:
#      branchName: ${{ github.head_ref }}

  package:
    name: Package Artifacts
    runs-on: macos-latest
    #needs: [ setup, build, call-build-branch ]
=======
  package:
    name: Package Artifacts
    runs-on: macos-latest
>>>>>>> d77f2a99
    needs: [ setup, build ]
    steps:
      - uses: actions/checkout@v3
        with:
          ref: ${{ github.event.pull_request.head.sha || github.event.after}}
      # this includes all the tar files included in the previous runs. So in the next step we deploy what was previously build
      - name: Built Code Cache
        uses: actions/cache@v3.3.1
        with:
          key: built-code-${{ github.run_number }}-${{ github.run_attempt }}
          path: ./**/target

      ##Cache based on install4j file, since changes to JVM is seen in there. If install4j version changes without changing the file, change the prefix letter before hashFiles to force a new cache
      - name: Install4j Cache
        uses: actions/cache@v3.3.1
        with:
          key: install4j-A${{ hashFiles('liquibase-dist/src/main/install4j/liquibase.install4j') }}
          path: ~/.install4j8/**

      - name: Set up JDK 11
        uses: actions/setup-java@v3
        with:
          java-version: '11'
          distribution: 'temurin'
          gpg-private-key: ${{ secrets.GPG_SECRET }}
          gpg-passphrase: GPG_PASSPHRASE
          cache: 'maven'
          overwrite-settings: false
        env:
          GPG_PASSWORD: ${{ secrets.GPG_PASSPHRASE }}

      # look for dependencies in maven
      - name: maven-settings-xml-action
        uses: whelk-io/maven-settings-xml-action@v20
        with:
          repositories: |
            [
              {
                "id": "liquibase",
                "url": "https://maven.pkg.github.com/liquibase/liquibase",
                "releases": {
                  "enabled": "false"
                },
                "snapshots": {
                  "enabled": "true",
                  "updatePolicy": "always"
                }
              },
              {
                "id": "liquibase-pro",
                "url": "https://maven.pkg.github.com/liquibase/liquibase-pro",
                "releases": {
                  "enabled": "false"
                },
                "snapshots": {
                  "enabled": "true",
                  "updatePolicy": "always"
                }
              }
            ]
          servers: |
            [
              {
                "id": "liquibase-pro",
                "username": "liquibot",
                "password": "${{ secrets.LIQUIBOT_PAT }}"
              },
              {
                "id": "liquibase",
                "username": "liquibot",
                "password": "${{ secrets.LIQUIBOT_PAT }}"
              }
            ]

      - name: Set up Maven
        uses: stCarolas/setup-maven@v4.5
        with:
          maven-version: ${{ env.MAVEN_VERSION }}

      # Version artifact based off of branch
      - name: Version Artifact
        run: |
          version=${{ needs.setup.outputs.thisBranchFileName }}-SNAPSHOT
          # Replace / with - in branch name
          version=$(echo "$version" | sed 's/\//-/g')
          mvn versions:set -DnewVersion="$version"

      - name: Build & Sign Artifacts
        env:
          INSTALL4J_LICENSE: ${{ secrets.INSTALL4J_LICENSE }}
          INSTALL4J_APPLE_KEY: ${{ secrets.INSTALL4J_APPLE_KEY }}
          INSTALL4J_APPLE_KEY_PASSWORD: ${{ secrets.INSTALL4J_APPLE_KEY_PASSWORD }}
          INSTALL4J_APPLE_ID: ${{ secrets.INSTALL4J_APPLE_ID }}
          INSTALL4J_APPLE_ID_PASSWORD: ${{ secrets.INSTALL4J_APPLE_ID_PASSWORD }}
          INSTALL4J_WINDOWS_KEY: ${{ secrets.INSTALL4J_WINDOWS_KEY }}
          INSTALL4J_WINDOWS_KEY_PASSWORD: ${{ secrets.INSTALL4J_WINDOWS_KEY_PASSWORD }}
          GPG_PASSWORD: ${{ secrets.GPG_PASSPHRASE }}
          GITHUB_TOKEN: ${{ secrets.GITHUB_TOKEN }}
        run: |
          ## save install4j code signing keys
          mkdir -p liquibase-dist/target/keys
          echo "Saving apple key"
          echo "$INSTALL4J_APPLE_KEY" | base64 -d > liquibase-dist/target/keys/datical_apple.p12

          echo "Saving windows key"
          echo "$INSTALL4J_WINDOWS_KEY" | base64 -d > liquibase-dist/target/keys/datical_windows.pfx
          # we are packaging and deploying liquibase tar which includes liquibase-commercial
          mvn -B -pl liquibase-dist -P liquibase-commercial source:jar package "-Dliquibase-pro.version=${{ needs.setup.outputs.proBranchName }}-SNAPSHOT" "-Dbuild.repository.owner=${{ needs.setup.outputs.thisRepositoryOwner }}" "-Dbuild.repository.name=${{ needs.setup.outputs.thisRepositoryName }}" "-Dbuild.branch=${{ needs.setup.outputs.thisBranchFileName }}" "-Dbuild.number=${{ github.run_number }}" "-Dbuild.commit=${{ needs.setup.outputs.thisSha }}" "-Dbuild.timestamp=${{ needs.setup.outputs.timestamp }}"

          ## extract tar content for other artifacts
          mkdir -p liquibase-dist/target/liquibase-${{ needs.setup.outputs.thisBranchFileName }}-SNAPSHOT
          (cd liquibase-dist/target/liquibase-${{ needs.setup.outputs.thisBranchFileName }}-SNAPSHOT && tar -xzf ../liquibase-${{ needs.setup.outputs.thisBranchFileName }}-SNAPSHOT.tar.gz)
          
          ##create zip file from tar content
          (cd liquibase-dist/target/liquibase-${{ needs.setup.outputs.thisBranchFileName }}-SNAPSHOT && zip -r ../liquibase-${{ needs.setup.outputs.thisBranchFileName }}-SNAPSHOT.zip *)
          ls liquibase-dist/target/liquibase-${{ needs.setup.outputs.thisBranchFileName }}-SNAPSHOT
          
          ##create installer - disabled here but run as nightly job and as part of release workflow
          # (cd liquibase-dist && ${{ github.workspace }}/.github/util/package-install4j.sh 0-SNAPSHOT)

          find . -name original-*.jar -exec rm {} \;

          mkdir -p artifacts
          cp liquibase-dist/target/liquibase-${{ needs.setup.outputs.thisBranchFileName }}-SNAPSHOT.tar.gz artifacts
          cp liquibase-dist/target/liquibase-${{ needs.setup.outputs.thisBranchFileName }}-SNAPSHOT.zip artifacts
          cp liquibase-core/target/liquibase-core-0-SNAPSHOT.jar artifacts/liquibase-core-0-SNAPSHOT.jar
          cp liquibase-core/target/liquibase-core-0-SNAPSHOT-sources.jar artifacts/liquibase-core-0-SNAPSHOT-sources.jar
          cp target/liquibase-0-SNAPSHOT-javadoc.jar artifacts/liquibase-core-0-SNAPSHOT-javadoc.jar

          ##create installer - disabled here but run as nightly job and as part of release workflow
          #cp liquibase-dist/target/liquibase-*-installer-* artifacts

          cp liquibase-maven-plugin/target/liquibase-maven-plugin-0-SNAPSHOT.jar artifacts
          cp liquibase-maven-plugin/target/liquibase-maven-plugin-0-SNAPSHOT-sources.jar artifacts
          cp liquibase-maven-plugin/target/liquibase-maven-plugin-0-SNAPSHOT-javadoc.jar artifacts

          cp liquibase-cdi/target/liquibase-cdi-0-SNAPSHOT.jar artifacts
          cp liquibase-cdi/target/liquibase-cdi-0-SNAPSHOT-sources.jar artifacts
          cp liquibase-cdi/target/liquibase-cdi-0-SNAPSHOT-javadoc.jar artifacts

          cp liquibase-cdi-jakarta/target/liquibase-cdi-jakarta-0-SNAPSHOT.jar artifacts
          cp liquibase-cdi-jakarta/target/liquibase-cdi-jakarta-0-SNAPSHOT-sources.jar artifacts
          cp liquibase-cdi-jakarta/target/liquibase-cdi-jakarta-0-SNAPSHOT-javadoc.jar artifacts

          echo "Source code not available for liquibase-commercial" > /tmp/readme.source.txt
          (cd /tmp && jar cf liquibase-commercial-${{ needs.setup.outputs.proBranchName }}-SNAPSHOT-sources.jar readme.source.txt)

          echo "Javadocs not available for liquibase-commercial" > /tmp/readme.javadocs.txt
          (cd /tmp && jar cf liquibase-commercial-${{ needs.setup.outputs.proBranchName }}-SNAPSHOT-javadoc.jar readme.javadocs.txt)

          commercialJarM2Location=/Users/runner/.m2/repository/org/liquibase/liquibase-commercial/${{ needs.setup.outputs.proBranchName }}-SNAPSHOT/liquibase-commercial-${{ needs.setup.outputs.proBranchName }}-SNAPSHOT.jar
          cp $commercialJarM2Location artifacts
          cp /tmp/liquibase-commercial-${{ needs.setup.outputs.proBranchName }}-SNAPSHOT-sources.jar artifacts
          cp /tmp/liquibase-commercial-${{ needs.setup.outputs.proBranchName }}-SNAPSHOT-javadoc.jar artifacts

          .github/util/sign-artifacts.sh artifacts

          ##prepare branch-named convenience artifacts directories
          mkdir artifacts-named
          cp liquibase-dist/target/liquibase-${{ needs.setup.outputs.thisBranchFileName }}-SNAPSHOT.tar.gz artifacts-named/liquibase-${{ needs.setup.outputs.thisBranchFileName }}.tar.gz
          cp liquibase-core/target/liquibase-core-0-SNAPSHOT.jar artifacts-named/liquibase-core-${{ needs.setup.outputs.thisBranchFileName }}.jar
          cp liquibase-maven-plugin/target/liquibase-maven-plugin-0-SNAPSHOT.jar artifacts-named/liquibase-maven-plugin-${{ needs.setup.outputs.thisBranchFileName }}.jar
          cp liquibase-cdi/target/liquibase-cdi-0-SNAPSHOT.jar artifacts-named/liquibase-cdi-${{ needs.setup.outputs.thisBranchFileName }}.jar
          cp liquibase-cdi-jakarta/target/liquibase-cdi-jakarta-0-SNAPSHOT.jar artifacts-named/liquibase-cdi-jakarta-${{ needs.setup.outputs.thisBranchFileName }}.jar
          cp liquibase-extension-testing/target/liquibase-extension-testing-0-SNAPSHOT.jar artifacts-named/liquibase-extension-testing-${{ needs.setup.outputs.thisBranchFileName }}.jar
          cp liquibase-extension-testing/target/liquibase-extension-testing-0-SNAPSHOT-deps.jar artifacts-named/liquibase-extension-testing-${{ needs.setup.outputs.thisBranchFileName }}-deps.jar
          cp $commercialJarM2Location artifacts-named/liquibase-commercial-${{ needs.setup.outputs.thisBranchFileName }}.jar

      - name: Archive Packages
        uses: actions/upload-artifact@v3
        with:
          name: liquibase-artifacts
          path: artifacts/*

      - name: Archive Convenience Zip
        uses: actions/upload-artifact@v3
        with:
          name: liquibase-zip-${{ needs.setup.outputs.thisBranchFileName }}
          path: liquibase-dist/target/liquibase-${{ needs.setup.outputs.thisBranchFileName }}-SNAPSHOT/*

      - name: Archive Convenience Artifacts
        uses: actions/upload-artifact@v3
        with:
          name: liquibase-artifacts-${{ needs.setup.outputs.thisBranchFileName }}
          path: artifacts-named/*


      # Publish to GitHub Packages. We are building a tar file which includes liquibase-commercial hence we need "-Dliquibase-pro.version"
      - name: Publish tar.gz package to GPM
        run: |
          mvn -B -pl liquibase-dist -P liquibase-commercial clean deploy -DskipTests=true "-Dliquibase-pro.version=${{ needs.setup.outputs.proBranchName }}-SNAPSHOT" "-Dbuild.timestamp=${{ needs.setup.outputs.timestamp }}" "-Dbuild.repository.owner=${{ needs.setup.outputs.thisRepositoryOwner }}" "-Dbuild.repository.name=${{ needs.setup.outputs.thisRepositoryName }}" "-Dbuild.branch=${{ needs.setup.outputs.thisBranchFileName }}" "-Dbuild.number=${{ github.run_number }}" "-Dbuild.commit=${{ needs.setup.outputs.thisSha }}"
        env:
          GITHUB_TOKEN: ${{ secrets.GITHUB_TOKEN }}

  # this triggers the pro-tests and test-harness to run
  finish:
    name: Finish Build
    runs-on: ubuntu-22.04
    needs: [ setup, build, integration-test, package, sonar]
    if: ${{ needs.setup.outputs.setupSuccessful }}
    steps:
      - uses: actions/checkout@v3
        with:
          ref: ${{ github.event.pull_request.head.sha || github.event.after}}

      - name: Coordinate Liquibase-Pro
        uses: actions/github-script@v6
        with:
          github-token: ${{ secrets.BOT_TOKEN }}
          script: |
            const helper = require('./.github/util/workflow-helper.js')({github, context});
            let currentBranchInfo = await helper.findMatchingBranch("liquibase", "liquibase-pro");

            let thisStatus = "${{ needs.package.result }}" == "success" ? "success" : "failure";
            let stablePro = ("${{ needs.setup.outputs.stablePro }}" == "true");
            let standalonePR = "${{ needs.setup.outputs.standAlonePR }}" == "true";

            console.log("Stand alone PR: "+standalonePR);

            let runFunctionalTests = false;
            let markFunctionalTestsStatus = "failure";
            let markFunctionalTestsDescription = "Unexpected setup";

            if (stablePro) {
              console.log("Pro is stable");

              runFunctionalTests = true;
              markFunctionalTestsStatus = "pending";
              markFunctionalTestsDescription = "Trigger internal functional tests";
            } else {
              console.log("Last pro was unstable");

              runFunctionalTests = false;
              markFunctionalTestsStatus = "failure";
              markFunctionalTestsDescription = "Liquibase Pro is unstable";

              let checks = await github.rest.repos.listCommitStatusesForRef({
                "owner": "liquibase",
                "repo": "liquibase-pro",
                "ref": currentBranchInfo.sha
              });

              let failedCheckingUs = false;
              if (standalonePR) {
                for (let status of checks.data) {
                  if (status.context == "Stable Liquibase Core") {
                    console.log("Stable Liquibase Core is "+ status.state);
                    failedCheckingUs = (status.state == "failure");
                  }
                }
              }

              if (failedCheckingUs) {
                console.log("Rerun liquibase-commercial that was waiting on us");

                //octokit removed the retryWorkflow function
                github.request("POST "+currentBranchInfo.runRerunUrl);

                //await github.rest.actions.retryWorkflow({
                //    "owner": "liquibase",
                //    "repo": "liquibase-pro",
                //    "run_id": currentBranchInfo.workflowId
                //});
              }
            }

            if (standalonePR) {
              console.log("Do not mark base pro branch as included in this");
            } else {
              console.log("Mark 'Included in Liquibase Core' status as "+thisStatus);
              github.rest.repos.createCommitStatus({
                "owner": "liquibase",
                "repo": "liquibase-pro",
                "sha": currentBranchInfo.sha,
                "state": thisStatus,
                "context": "Stable Liquibase Core",
                "target_url": currentBranchInfo.runHtmlUrl,
                "description": "Latest Liquibase Core build"
              });
            }

            if (runFunctionalTests) {
              let testsBranch = await helper.findMatchingBranch("liquibase", "liquibase-pro-tests");

              let notices = [];
              if (context.payload.pull_request) {
                console.log("Sending pull request information");
                notices = ["Triggered by PR " + context.payload.pull_request.html_url];
              }
              console.log("Trigger functional tests");
              let workflowDispatch = await github.rest.actions.createWorkflowDispatch({
                "owner": "liquibase",
                "repo": "liquibase-pro-tests",
                "workflow_id": "test.yml",
                "ref": testsBranch.name,
                "inputs": {
                  "liquibaseCommit": helper.getCurrentSha(),
                  "runDescription": "Triggered by https://github.com/liquibase/liquibase/actions/runs/"+context.runId,
                  "liquibaseBranch": helper.getCurrentBranch(),
                  "runDetails": JSON.stringify({
                    "liquibaseBranch": helper.getCurrentBranch(),
                    "notices": notices
                  })
                }
              });

              let testHarnessBranch = await helper.findMatchingBranch("liquibase", "liquibase-test-harness");
              if (testHarnessBranch.name == "main" || testHarnessBranch.name == "master") {
                testHarnessBranch.name = "develop";
              }
            
              console.log("Trigger Test Harness tests");
              let testHarnessWorkflowDispatch = await github.rest.actions.createWorkflowDispatch({
                "owner": "liquibase",
                "repo": "liquibase-test-harness",
                "workflow_id": "main.yml",
                "ref": testHarnessBranch.name,
                "inputs": {
                  "runDescription": "Triggered by https://github.com/liquibase/liquibase/actions/runs/"+context.runId,
                  "liquibaseBranch": helper.getCurrentBranchLabel(),
                  "liquibaseRepo": "liquibase/liquibase",
                  "runDetails": JSON.stringify({
                    "notices": notices
                  })
                }
              });
            }

            await github.rest.repos.createCommitStatus({
              "owner": "liquibase",
              "repo": "liquibase",
              "sha": helper.getCurrentSha(),
              "state": markFunctionalTestsStatus,
              "context": "Run Functional Tests",
              "description": markFunctionalTestsDescription
            });

            await github.rest.repos.createCommitStatus({
              "owner": "liquibase",
              "repo": "liquibase",
              "sha": helper.getCurrentSha(),
              "state": markFunctionalTestsStatus,
              "context": "Run Test Harness",
              "description": markFunctionalTestsDescription
            });<|MERGE_RESOLUTION|>--- conflicted
+++ resolved
@@ -28,11 +28,6 @@
     paths-ignore:
       - '**.md'
 
-  workflow_run:
-    workflows:
-      - "Build Branch SNAPSHOT"
-    types:
-      - completed
 env:
   MAVEN_VERSION: '3.9.2'
 
@@ -331,23 +326,9 @@
           path: |
             ./**/target/surefire-reports
 
-<<<<<<< HEAD
-
-#  call-build-branch:
-#    needs: [setup, build, sonar, integration-test]
-#    uses: liquibase/liquibase/.github/workflows/build-branch.yml@github-action-fix-branch-build
-#    with:
-#      branchName: ${{ github.head_ref }}
-
   package:
     name: Package Artifacts
     runs-on: macos-latest
-    #needs: [ setup, build, call-build-branch ]
-=======
-  package:
-    name: Package Artifacts
-    runs-on: macos-latest
->>>>>>> d77f2a99
     needs: [ setup, build ]
     steps:
       - uses: actions/checkout@v3
