name: Build and Test

on:
  workflow_dispatch:

  pull_request_target:
    types:
      - opened
      - reopened
      - synchronize
      - labeled

  push:
    branches:
      - master
      - main
      - github-action-*
    paths-ignore:
      - '**.md'

env:
  MAVEN_VERSION: '3.8.7'

jobs:
  check_build_safety:
    permissions:
      contents: none
    name: Check if Build should be done
    runs-on: ubuntu-20.04
    steps:
      - name: Supress builds for PRs from branch github-action-*
        if: github.event.pull_request && contains(github.head_ref, 'github-action')
        run: |
          echo "not building PRs with source branch github-action-*"
          exit 1
      - name: Emit failure code for unsafe fork PRs
        if: github.event.pull_request && github.event.pull_request.head.repo.full_name != 'liquibase/liquibase' && github.event.label.name != 'SafeToBuild'
        run: |
          echo "PR from Fork is NOT safe to build"
          echo "A member of Liquibase team needs to apply label 'SafeToBuild'! "
          exit 1
      - name: Run needed builds
        if: github.event.action == 'labeled' && github.event.pull_request.head.repo.full_name == 'liquibase/liquibase'
        run: |
          echo "Don't run liquibase/liquibase builds on labels"
          exit 1
  setup:
    name: Setup
    needs: check_build_safety
    runs-on: ubuntu-20.04
    outputs:
      proBranchName: ${{ steps.find-branches.outputs.proBranchName }}
      proBranchSha: ${{ steps.find-branches.outputs.proBranchSha }}
      thisSha: ${{ steps.find-branches.outputs.thisSha }}
      thisBranchName: ${{ steps.find-branches.outputs.thisBranchName }}
      thisBranchFileName: ${{ steps.find-branches.outputs.thisBranchFileName }}
      thisRepositoryName: ${{ steps.find-branches.outputs.thisRepositoryName }}
      thisRepositoryOwner: ${{ steps.find-branches.outputs.thisRepositoryName }}
      standAlonePR: ${{ steps.find-branches.outputs.standAlonePR }}
      stablePro: ${{ steps.find-branches.outputs.stablePro }}
      setupSuccessful: "true"
    steps:
      - name: Failsafe
        uses: actions/github-script@v6
        with:
          script: |
            if (${{ github.run_attempt }} % 5 == 0) {
              core.setFailed("Fail every 5 run attempts to catch accidental infinite loops");
            }


      - uses: actions/checkout@v3
        with:
          ref: ${{ github.event.pull_request.head.sha || github.event.after}}

      - name: Find corresponding branches
        id: find-branches
        uses: actions/github-script@v6
        with:
          github-token: ${{ secrets.BOT_TOKEN }}
          script: |
            const helper = require('./.github/util/workflow-helper.js')({github, context});

            core.setOutput("thisSha", helper.getCurrentSha());
            core.setOutput("thisBranchName", helper.getCurrentBranch());
            core.setOutput("thisBranchFileName", helper.getCurrentBranch().replace(/[^a-zA-Z0-9\-_]/g, "_"));
            core.setOutput("thisRepoName", helper.getRepositoryName());
            core.setOutput("thisRepoOwner", helper.getRepositoryOwner());

            let proStatusMessage = "success";
            let proFailed = false;

            let branch = await helper.findMatchingBranch("liquibase", "liquibase-pro");
            //count as not a stand-alone PR for branch builds on master/main, even though there are no PRs
            if (helper.getCurrentBranch() == 'master' || helper.getCurrentBranch() == 'main' && branch.pullRequestId) {
              core.setOutput("standAlonePR", helper.getCurrentBranch() !== branch.name);
            } else {
              core.setOutput("standAlonePR", true);
            }

            if (!branch.lastSuccessfulRunNumber) {
              proFailed = true;
              proStatusMessage = "Matching pro branch has never passed. Falling back to master"
              branch = await helper.findMatchingBranch("liquibase", "liquibase-pro", ["main", "master"])
            }
            core.setOutput("proBranchName", branch.name);
            core.setOutput("proBranchSha", branch.sha);

            if (!proFailed) {
              if (!branch.workflowId) {
                proStatusMessage = "does not have a ran workflow";
                proFailed = true
              } else if ( branch.runStatus != "completed") {
                proStatusMessage = "build is "+ branch.runStatus;
                proFailed = true
              } else if ( branch.runConclusion != "success") {
                proStatusMessage = "build conclusion was "+branch.runConclusion;
                proFailed = true
              }
            }

            statusMessage = "liquibase/liquibase-pro:"+branch.name+"@" + branch.sha.substring(0, 7) + " " + proStatusMessage;
            console.log("Pro failed?" + proFailed + ": "+statusMessage);

            github.rest.repos.createCommitStatus({
              "owner": "liquibase",
              "repo": "liquibase",
              "sha": helper.getCurrentSha(),
              "state": (proFailed ? "failure" : "success"),
              "target_url": branch.runHtmlUrl,
              "context": "Stable Liquibase Pro",
              "description": statusMessage
            });

            core.setOutput("stablePro", !proFailed);

      - name: Upload Event File
        uses: actions/upload-artifact@v3
        with:
          name: Event File
          path: ${{ github.event_path }}

  build:
    name: Build & Test (Java ${{ matrix.java }} ${{ matrix.os }})
    needs: setup
    strategy:
      fail-fast: false
      matrix:
        os: [ ubuntu-20.04, macos-latest, windows-2019 ]
        java: [ 8, 11, 17, 18 ]
        exclude:
          # exclude non-java 8 on macos and windows builds
          - os: macos-latest
            java: 11
          - os: windows-2019
            java: 11
          - os: macos-latest
            java: 17
          - os: windows-2019
            java: 17
          - os: macos-latest
            java: 18
          - os: windows-2019
            java: 18
    runs-on: ${{ matrix.os }}
    env:
      OS_TYPE: ${{ matrix.os }}
    steps:
      - uses: actions/checkout@v3
        with:
          ref: ${{ github.event.pull_request.head.sha || github.event.after}}
      - name: Built Code Cache
        if: ${{ matrix.java == 8}}
        uses: actions/cache@v3.2.6
        with:
          key: built-code-${{ github.run_number }}-${{ github.run_attempt }}
          path: ./**/target
      - name: Set up JDK ${{ matrix.java }}
        uses: actions/setup-java@v3
        with:
          java-version: ${{ matrix.java }}
          distribution: 'temurin'
          cache: 'maven'
      - name: Set up Maven
        uses: stCarolas/setup-maven@v4.5
        with:
          maven-version: ${{ env.MAVEN_VERSION }}
      - name: Build & Test
        run: |
          mvn -B "-Dbuild.repository.owner=${{ needs.setup.outputs.thisRepositoryOwner }}" "-Dbuild.repository.name=${{ needs.setup.outputs.thisRepositoryName }}" "-Dbuild.branch=${{ needs.setup.outputs.thisBranchName }}" "-Dbuild.number=${{ github.run_number }}" "-Dbuild.commit=${{ needs.setup.outputs.thisSha }}" "-DtrimStackTrace=false" -pl '!liquibase-dist' clean test package surefire-report:report
      - name: Remove Original Jars for *nix
        if: env.OS_TYPE != 'windows-2019'
        run: |
          find . -name original-*.jar -exec rm {} \;


      - name: Archive Test Results
        if: ${{ always() }}
        uses: actions/upload-artifact@v3
        with:
          name: liquibase-test-results-jdk${{ matrix.java }}
          path: |
            ./**/target/surefire-reports
            ./**/target/site

      - name: Archive Modules
        if: ${{ matrix.java == 8 && matrix.os == 'ubuntu-20.04'}}
        uses: actions/upload-artifact@v3
        with:
          name: liquibase-modules
          path: |
            */target/*-0-SNAPSHOT.jar

  sonar:
    name: Sonar Scan
    runs-on: ubuntu-20.04
    needs: build
    steps:
      - uses: actions/checkout@v3
        with:
          fetch-depth: 0  # Shallow clones should be disabled for a better relevancy of analysis
          ref: ${{ github.event.pull_request.head.sha || github.event.after}}
      - name: Set up JDK
        uses: actions/setup-java@v3
        with:
          java-version: 11
          distribution: 'adopt'
          cache: 'maven'
      - name: Set up Maven
        uses: stCarolas/setup-maven@v4.5
        with:
          maven-version: ${{ env.MAVEN_VERSION }}
      - name: Cache SonarCloud packages
        uses: actions/cache@v3.2.6
        with:
          path: ~/.sonar/cache
          key: ${{ runner.os }}-sonar
          restore-keys: ${{ runner.os }}-sonar
      - name: Build and analyze
        env:
          GITHUB_TOKEN: ${{ secrets.GITHUB_TOKEN }}  # Needed to get PR information, if any
          SONAR_TOKEN: ${{ secrets.SONAR_TOKEN }}
        run: mvn clean verify sonar:sonar -P sonar -Dsonar.login=$SONAR_TOKEN -Dsonar.pullrequest.key=${{ github.event.pull_request.number }} -Dsonar.pullrequest.branch=${{ github.event.pull_request.head.ref }} -Dsonar.pullrequest.base=${{ github.event.pull_request.base.ref }}

  integration-test:
    name: Integration Test
    runs-on: ubuntu-20.04
    strategy:
      fail-fast: false
      matrix:
        testSystem:
          - h2
          #          - h2:1.4
          - hsqldb
          - mariadb
          - mssql
          - mysql
          - oracle
          - postgresql
          - sqlite
          - firebird
    needs: build
    timeout-minutes: 30
    steps:
      - uses: actions/checkout@v3
        with:
          ref: ${{ github.event.pull_request.head.sha || github.event.after}}

      - name: Prepare
        id: prepare
        uses: actions/github-script@v6
        with:
          script: |
            core.setOutput("testResultsArtifact", "liquibase-test-results-integration-${{ matrix.testSystem }}".replace(/[^a-zA-Z0-9\-_]/g, "_"));

      - name: Set up JDK 8
        uses: actions/setup-java@v3
        with:
          java-version: '8'
          distribution: 'temurin'
          cache: 'maven'
      - name: Set up Maven
        uses: stCarolas/setup-maven@v4.5
        with:
<<<<<<< HEAD
          maven-version: '3.8.7'
=======
          maven-version: ${{ env.MAVEN_VERSION }}
>>>>>>> a7b03469
      - name: Restore Built Code Cache
        uses: actions/cache@v3.2.6
        with:
          key: built-code-${{ github.run_number }}-${{ github.run_attempt }}
          path: ./**/target

      - name: Login to Artifactory
        uses: docker/login-action@v2
        with:
          registry: docker-dev.artifactory.datical.net
          username: ${{ secrets.ARTIFACTORY_USER }}
          password: ${{ secrets.ARTIFACTORY_TOKEN }}

      - name: Run Tests
        run: mvn -B jar:jar jar:test-jar surefire:test -DtrimStackTrace=false -Dliquibase.sdk.testSystem.test=${{ matrix.testSystem }} -Dliquibase.sdk.testSystem.acceptLicenses=${{ matrix.testSystem }} -Dtest=*IntegrationTest,*ExecutorTest -DfailIfNoTests=false -Dhttp.keepAlive=false -Dmaven.wagon.http.pool=false -Dmaven.wagon.httpconnectionManager.ttlSeconds=120

      - name: Archive Test Results
        if: ${{ always() }}
        uses: actions/upload-artifact@v3
        with:
          name: ${{ steps.prepare.outputs.testResultsArtifact }}
          path: |
            ./**/target/surefire-reports

  package:
    name: Package Artifacts
    runs-on: macos-latest
    needs: [ setup, build ]
    steps:
      - uses: actions/checkout@v3
        with:
          ref: ${{ github.event.pull_request.head.sha || github.event.after}}

      - name: Built Code Cache
        uses: actions/cache@v3.2.6
        with:
          key: built-code-${{ github.run_number }}-${{ github.run_attempt }}
          path: ./**/target

      ##Cache based on install4j file, since changes to JVM is seen in there. If install4j version changes without changing the file, change the prefix letter before hashFiles to force a new cache
      - name: Install4j Cache
        uses: actions/cache@v3.2.6
        with:
          key: install4j-A${{ hashFiles('liquibase-dist/src/main/install4j/liquibase.install4j') }}
          path: ~/.install4j8/**

      - name: Set up JDK 8
        uses: actions/setup-java@v3
        with:
          java-version: '8'
          distribution: 'temurin'
          gpg-private-key: ${{ secrets.GPG_SECRET }}
          gpg-passphrase: GPG_PASSPHRASE
          cache: 'maven'
        env:
          GPG_PASSWORD: ${{ secrets.GPG_PASSPHRASE }}

      - name: Set up Maven
        uses: stCarolas/setup-maven@v4.5
        with:
<<<<<<< HEAD
          maven-version: '3.8.7'
=======
          maven-version: ${{ env.MAVEN_VERSION }}
>>>>>>> a7b03469

      - name: Download liquibase-commercial
        uses: liquibase/action-download-artifact@v2-liquibase
        with:
          github_token: ${{ secrets.BOT_TOKEN }}
          workflow: build.yml
          workflow_conclusion: success
          branch: "${{ needs.setup.outputs.proBranchName }}"
          name: liquibase-commercial-modules
          path: download/liquibase-commercial
          repo: liquibase/liquibase-pro

      - name: Install Built Modules
        run: |
          (find . -name *-SNAPSHOT.jar -exec mvn -B org.apache.maven.plugins:maven-install-plugin:3.0.0-M1:install-file -Dfile={} \;)
          (find . -name *-SNAPSHOT-sources.jar -exec mvn -B org.apache.maven.plugins:maven-install-plugin:3.0.0-M1:install-file -Dclassifier=sources -Dfile={} \;)
          mvn -B org.apache.maven.plugins:maven-install-plugin:3.0.0-M1:install-file -Dfile=download/liquibase-commercial/liquibase-commercial-0-SNAPSHOT.jar

      - name: Build & Sign Artifacts
        env:
          INSTALL4J_LICENSE: ${{ secrets.INSTALL4J_LICENSE }}
          INSTALL4J_APPLE_KEY: ${{ secrets.INSTALL4J_APPLE_KEY }}
          INSTALL4J_APPLE_KEY_PASSWORD: ${{ secrets.INSTALL4J_APPLE_KEY_PASSWORD }}
          INSTALL4J_APPLE_ID: ${{ secrets.INSTALL4J_APPLE_ID }}
          INSTALL4J_APPLE_ID_PASSWORD: ${{ secrets.INSTALL4J_APPLE_ID_PASSWORD }}
          INSTALL4J_WINDOWS_KEY: ${{ secrets.INSTALL4J_WINDOWS_KEY }}
          INSTALL4J_WINDOWS_KEY_PASSWORD: ${{ secrets.INSTALL4J_WINDOWS_KEY_PASSWORD }}
          GPG_PASSWORD: ${{ secrets.GPG_PASSPHRASE }}
        run: |
          ## save install4j code signing keys
          mkdir -p liquibase-dist/target/keys
          echo "Saving apple key"
          echo "$INSTALL4J_APPLE_KEY" | base64 -d > liquibase-dist/target/keys/datical_apple.p12

          echo "Saving windows key"
          echo "$INSTALL4J_WINDOWS_KEY" | base64 -d > liquibase-dist/target/keys/datical_windows.pfx
          mvn -B -pl liquibase-dist -P liquibase-commercial source:jar package

          ## extract tar content for other artifacts
          mkdir -p liquibase-dist/target/liquibase-0-SNAPSHOT
          (cd liquibase-dist/target/liquibase-0-SNAPSHOT && tar xfz ../liquibase-0-SNAPSHOT.tar.gz)

          ##create zip file from tar content
          (cd liquibase-dist/target/liquibase-0-SNAPSHOT && zip -r ../liquibase-0-SNAPSHOT.zip *)

          ##create installer - disabled here but run as nightly job and as part of release workflow
          # (cd liquibase-dist && ${{ github.workspace }}/.github/util/package-install4j.sh 0-SNAPSHOT)

          find . -name original-*.jar -exec rm {} \;

          mkdir -p artifacts
          cp liquibase-dist/target/liquibase-0-SNAPSHOT.tar.gz artifacts
          cp liquibase-dist/target/liquibase-0-SNAPSHOT.zip artifacts
          
          cp liquibase-dist/target/liquibase-0-SNAPSHOT.jar artifacts/liquibase-core-0-SNAPSHOT.jar
          cp liquibase-dist/target/liquibase-0-SNAPSHOT-sources.jar artifacts/liquibase-core-0-SNAPSHOT-sources.jar
          cp target/liquibase-0-SNAPSHOT-javadoc.jar artifacts/liquibase-core-0-SNAPSHOT-javadoc.jar
          
          ##create installer - disabled here but run as nightly job and as part of release workflow
          #cp liquibase-dist/target/liquibase-*-installer-* artifacts

          cp liquibase-maven-plugin/target/liquibase-maven-plugin-0-SNAPSHOT.jar artifacts
          cp liquibase-maven-plugin/target/liquibase-maven-plugin-0-SNAPSHOT-sources.jar artifacts
          cp liquibase-maven-plugin/target/liquibase-maven-plugin-0-SNAPSHOT-javadoc.jar artifacts

          cp liquibase-cdi/target/liquibase-cdi-0-SNAPSHOT.jar artifacts
          cp liquibase-cdi/target/liquibase-cdi-0-SNAPSHOT-sources.jar artifacts
          cp liquibase-cdi/target/liquibase-cdi-0-SNAPSHOT-javadoc.jar artifacts
          
          
          echo "Source code not available for liquibase-commercial" > /tmp/readme.source.txt
          (cd /tmp && jar cf liquibase-commercial-0-SNAPSHOT-sources.jar readme.source.txt)

          echo "Javadocs not available for liquibase-commercial" > /tmp/readme.javadocs.txt
          (cd /tmp && jar cf liquibase-commercial-0-SNAPSHOT-javadoc.jar readme.javadocs.txt)

          cp download/liquibase-commercial/liquibase-commercial-0-SNAPSHOT.jar artifacts
          cp /tmp/liquibase-commercial-0-SNAPSHOT-sources.jar artifacts
          cp /tmp/liquibase-commercial-0-SNAPSHOT-javadoc.jar artifacts

          .github/util/sign-artifacts.sh artifacts

          ##prepare branch-named convenience artifacts directories
          mkdir artifacts-named
          cp liquibase-dist/target/liquibase-0-SNAPSHOT.tar.gz artifacts-named/liquibase-${{ needs.setup.outputs.thisBranchFileName }}.tar.gz
          cp liquibase-dist/target/liquibase-0-SNAPSHOT.jar artifacts-named/liquibase-core-${{ needs.setup.outputs.thisBranchFileName }}.jar
          cp liquibase-maven-plugin/target/liquibase-maven-plugin-0-SNAPSHOT.jar artifacts-named/liquibase-maven-plugin-${{ needs.setup.outputs.thisBranchFileName }}.jar
          cp liquibase-cdi/target/liquibase-cdi-0-SNAPSHOT.jar artifacts-named/liquibase-cdi-${{ needs.setup.outputs.thisBranchFileName }}.jar
          cp liquibase-extension-testing/target/liquibase-extension-testing-0-SNAPSHOT.jar artifacts-named/liquibase-extension-testing-${{ needs.setup.outputs.thisBranchFileName }}.jar
          cp liquibase-extension-testing/target/liquibase-extension-testing-0-SNAPSHOT-deps.jar artifacts-named/liquibase-extension-testing-${{ needs.setup.outputs.thisBranchFileName }}-deps.jar
          cp download/liquibase-commercial/liquibase-commercial-0-SNAPSHOT.jar artifacts-named/liquibase-commercial-${{ needs.setup.outputs.thisBranchFileName }}.jar

      - name: Archive Packages
        uses: actions/upload-artifact@v3
        with:
          name: liquibase-artifacts
          path: artifacts/*

      - name: Archive Convenience Zip
        uses: actions/upload-artifact@v3
        with:
          name: liquibase-zip-${{ needs.setup.outputs.thisBranchFileName }}
          path: liquibase-dist/target/liquibase-0-SNAPSHOT/*

      - name: Archive Convenience Artifacts
        uses: actions/upload-artifact@v3
        with:
          name: liquibase-artifacts-${{ needs.setup.outputs.thisBranchFileName }}
          path: artifacts-named/*


  finish:
    name: Finish Build
    runs-on: ubuntu-20.04
    needs: [ setup, build, integration-test, package, sonar ]
    if: ${{ needs.setup.outputs.setupSuccessful }}
    steps:
      - uses: actions/checkout@v3
        with:
          ref: ${{ github.event.pull_request.head.sha || github.event.after}}

      - name: Coordinate Liquibase-Pro
        uses: actions/github-script@v6
        with:
          github-token: ${{ secrets.BOT_TOKEN }}
          script: |
            const helper = require('./.github/util/workflow-helper.js')({github, context});
            let currentBranchInfo = await helper.findMatchingBranch("liquibase", "liquibase-pro");

            let thisStatus = "${{ needs.package.result }}" == "success" ? "success" : "failure";
            let stablePro = ("${{ needs.setup.outputs.stablePro }}" == "true");
            let standalonePR = "${{ needs.setup.outputs.standAlonePR }}" == "true";

            console.log("Stand alone PR: "+standalonePR);

            let runFunctionalTests = false;
            let markFunctionalTestsStatus = "failure";
            let markFunctionalTestsDescription = "Unexpected setup";

            if (stablePro) {
              console.log("Pro is stable");

              runFunctionalTests = true;
              markFunctionalTestsStatus = "pending";
              markFunctionalTestsDescription = "Trigger internal functional tests";
            } else {
              console.log("Last pro was unstable");

              runFunctionalTests = false;
              markFunctionalTestsStatus = "failure";
              markFunctionalTestsDescription = "Liquibase Pro is unstable";

              let checks = await github.rest.repos.listCommitStatusesForRef({
                "owner": "liquibase",
                "repo": "liquibase-pro",
                "ref": currentBranchInfo.sha
              });

              let failedCheckingUs = false;
              if (standalonePR) {
                for (let status of checks.data) {
                  if (status.context == "Stable Liquibase Core") {
                    console.log("Stable Liquibase Core is "+ status.state);
                    failedCheckingUs = (status.state == "failure");
                  }
                }
              }

              if (failedCheckingUs) {
                console.log("Rerun liquibase-commercial that was waiting on us");

                //octokit removed the retryWorkflow function
                github.request("POST "+currentBranchInfo.runRerunUrl);

                //await github.rest.actions.retryWorkflow({
                //    "owner": "liquibase",
                //    "repo": "liquibase-pro",
                //    "run_id": currentBranchInfo.workflowId
                //});
              }
            }

            if (standalonePR) {
              console.log("Do not mark base pro branch as included in this");
            } else {
              console.log("Mark 'Included in Liquibase Core' status as "+thisStatus);
              github.rest.repos.createCommitStatus({
                "owner": "liquibase",
                "repo": "liquibase-pro",
                "sha": currentBranchInfo.sha,
                "state": thisStatus,
                "context": "Stable Liquibase Core",
                "target_url": currentBranchInfo.runHtmlUrl,
                "description": "Latest Liquibase Core build"
              });
            }

            if (runFunctionalTests) {
              let testsBranch = await helper.findMatchingBranch("liquibase", "liquibase-pro-tests");

              let notices = [];
              if (context.payload.pull_request) {
                console.log("Sending pull request information");
                notices = ["Triggered by PR " + context.payload.pull_request.html_url];
              }
              console.log("Trigger functional tests");
              let workflowDispatch = await github.rest.actions.createWorkflowDispatch({
                "owner": "liquibase",
                "repo": "liquibase-pro-tests",
                "workflow_id": "test.yml",
                "ref": testsBranch.name,
                "inputs": {
                  "liquibaseCommit": helper.getCurrentSha(),
                  "runDescription": "Triggered by https://github.com/liquibase/liquibase/actions/runs/"+context.runId,
                  "liquibaseBranch": helper.getCurrentBranch(),
                  "runDetails": JSON.stringify({
                    "liquibaseBranch": helper.getCurrentBranch(),
                    "notices": notices
                  })
                }
              });
            
              let testHarnessBranch = await helper.findMatchingBranch("liquibase", "liquibase-test-harness");
              if (testHarnessBranch.name == "main" || testHarnessBranch.name == "master") {
                testHarnessBranch.name = "develop";
              }
              
              console.log("Trigger Test Harness tests");
              let testHarnessWorkflowDispatch = await github.rest.actions.createWorkflowDispatch({
                "owner": "liquibase",
                "repo": "liquibase-test-harness",
                "workflow_id": "main.yml",
                "ref": testHarnessBranch.name,
                "inputs": {
                  "runDescription": "Triggered by https://github.com/liquibase/liquibase/actions/runs/"+context.runId,
                  "liquibaseBranch": helper.getCurrentBranchLabel(),
                  "liquibaseRepo": "liquibase/liquibase",
                  "runDetails": JSON.stringify({
                    "notices": notices
                  })
                }
              });
            }

            await github.rest.repos.createCommitStatus({
              "owner": "liquibase",
              "repo": "liquibase",
              "sha": helper.getCurrentSha(),
              "state": markFunctionalTestsStatus,
              "context": "Run Functional Tests",
              "description": markFunctionalTestsDescription
            });

            await github.rest.repos.createCommitStatus({
              "owner": "liquibase",
              "repo": "liquibase",
              "sha": helper.getCurrentSha(),
              "state": markFunctionalTestsStatus,
              "context": "Run Test Harness",
              "description": markFunctionalTestsDescription
            });<|MERGE_RESOLUTION|>--- conflicted
+++ resolved
@@ -282,11 +282,7 @@
       - name: Set up Maven
         uses: stCarolas/setup-maven@v4.5
         with:
-<<<<<<< HEAD
-          maven-version: '3.8.7'
-=======
           maven-version: ${{ env.MAVEN_VERSION }}
->>>>>>> a7b03469
       - name: Restore Built Code Cache
         uses: actions/cache@v3.2.6
         with:
@@ -347,11 +343,7 @@
       - name: Set up Maven
         uses: stCarolas/setup-maven@v4.5
         with:
-<<<<<<< HEAD
-          maven-version: '3.8.7'
-=======
           maven-version: ${{ env.MAVEN_VERSION }}
->>>>>>> a7b03469
 
       - name: Download liquibase-commercial
         uses: liquibase/action-download-artifact@v2-liquibase
