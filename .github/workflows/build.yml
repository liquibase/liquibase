name: Build and Test



concurrency:
  group: ${{ github.workflow }}-${{ github.event.pull_request.number || github.ref }}
  cancel-in-progress: true

on:
  workflow_dispatch:
    inputs:
      archive_test_results:
        description: 'If set to true, the unit and integration test results will be archived to the build artifacts page.'
        required: false
        default: 'false'
  # DAT branches can get triggered from this logic
  pull_request_target:
    types:
      - opened
      - reopened
      - synchronize
      - labeled

  push:
    branches:
      - master
      - main
      - github-action-**
    paths-ignore:
      - '**.md'

env:
  MAVEN_VERSION: '3.9.2'

jobs:
  check_build_safety:
    permissions:
      contents: none
    name: Check if Build should be done
    runs-on: ubuntu-22.04
    steps:
      - name: Emit failure code for unsafe fork PRs
        if: github.event.pull_request && github.event.pull_request.head.repo.full_name != 'liquibase/liquibase' && github.event.label.name != 'SafeToBuild'
        run: |
          echo "PR from Fork is NOT safe to build"
          echo "A member of Liquibase team needs to apply label 'SafeToBuild'! "
          exit 1

  setup:
    name: Setup
    needs: check_build_safety
    runs-on: ubuntu-22.04
    outputs:
      proBranchName: ${{ steps.find-branches.outputs.proBranchName }}
      proBranchSha: ${{ steps.find-branches.outputs.proBranchSha }}
      thisSha: ${{ steps.find-branches.outputs.thisSha }}
      thisBranchName: ${{ steps.find-branches.outputs.thisBranchName }}
      thisBranchFileName: ${{ steps.find-branches.outputs.thisBranchFileName }}
      thisRepositoryName: ${{ steps.find-branches.outputs.thisRepoName }}
      thisRepositoryOwner: ${{ steps.find-branches.outputs.thisRepoName }}
      standAlonePR: ${{ steps.find-branches.outputs.standAlonePR }}
      stablePro: ${{ steps.find-branches.outputs.stablePro }}
      timestamp: ${{ steps.get-date.outputs.date }}
      setupSuccessful: "true"
    steps:
      - name: Failsafe
        uses: actions/github-script@v6
        with:
          script: |
            if (${{ github.run_attempt }} % 5 == 0) {
              core.setFailed("Fail every 5 run attempts to catch accidental infinite loops");
            }
      - uses: actions/checkout@v3
        with:
          ref: ${{ github.event.pull_request.head.sha || github.event.after}}

      - name: Get current date
        id: get-date
        run: echo "::set-output name=date::$(date +'%Y-%m-%d %H:%M:%S %Z')"

      - name: Find corresponding branches
        id: find-branches
        uses: actions/github-script@v6
        with:
          github-token: ${{ secrets.BOT_TOKEN }}
          script: |
            const helper = require('./.github/util/workflow-helper.js')({github, context});

            core.setOutput("thisSha", helper.getCurrentSha());
            core.setOutput("thisBranchName", helper.getCurrentBranch());
            core.setOutput("thisBranchFileName", helper.getCurrentBranch().replace(/[^a-zA-Z0-9\-_\.]/g, "_"));
            core.setOutput("thisRepoName", helper.getRepositoryName());
            core.setOutput("thisRepoOwner", helper.getRepositoryOwner());

            let proStatusMessage = "success";
            let proFailed = false;

            let branch = await helper.findMatchingBranch("liquibase", "liquibase-pro");
            //count as not a stand-alone PR for branch builds on master/main, even though there are no PRs
            if (helper.getCurrentBranch() == 'master' || helper.getCurrentBranch() == 'main' && branch.pullRequestId) {
              core.setOutput("standAlonePR", helper.getCurrentBranch() !== branch.name);
            } else {
              core.setOutput("standAlonePR", true);
            }

            if (!branch.lastSuccessfulRunNumber) {
              proFailed = true;
              proStatusMessage = "Matching pro branch has never passed. Falling back to master"
              branch = await helper.findMatchingBranch("liquibase", "liquibase-pro", ["main", "master"])
            }
            core.setOutput("proBranchName", branch.name);
            core.setOutput("proBranchSha", branch.sha);

            if (!proFailed) {
              if (!branch.workflowId) {
                proStatusMessage = "does not have a ran workflow";
                proFailed = true
              } else if ( branch.runStatus != "completed") {
                proStatusMessage = "build is "+ branch.runStatus;
                proFailed = true
              } else if ( branch.runConclusion != "success") {
                proStatusMessage = "build conclusion was "+branch.runConclusion;
                proFailed = true
              }
            }

            statusMessage = "liquibase/liquibase-pro:"+branch.name+"@" + branch.sha.substring(0, 7) + " " + proStatusMessage;
            console.log("Pro failed?" + proFailed + ": "+statusMessage);

            github.rest.repos.createCommitStatus({
              "owner": "liquibase",
              "repo": "liquibase",
              "sha": helper.getCurrentSha(),
              "state": (proFailed ? "failure" : "success"),
              "target_url": branch.runHtmlUrl,
              "context": "Stable Liquibase Pro",
              "description": statusMessage
            });

            core.setOutput("stablePro", !proFailed);

      - name: Upload Event File
        uses: actions/upload-artifact@v3
        with:
          name: Event File
          path: ${{ github.event_path }}

  build:
    name: Build & Test (Java ${{ matrix.java }} ${{ matrix.os }})
    needs: setup
    strategy:
      fail-fast: false
      matrix:
        os: [ ubuntu-22.04, macos-latest, windows-2019 ]
        java: [ 8, 11, 17, 20 ]
        exclude:
          # exclude non-java 8 on macos and windows builds
          - os: macos-latest
            java: 11
          - os: windows-2019
            java: 11
          - os: macos-latest
            java: 17
          - os: windows-2019
            java: 17
          - os: macos-latest
            java: 20
          - os: windows-2019
            java: 20
    runs-on: ${{ matrix.os }}
    env:
      OS_TYPE: ${{ matrix.os }}
      GITHUB_TOKEN: ${{ secrets.GITHUB_TOKEN }}
    steps:
      - uses: actions/checkout@v3
        with:
          ref: ${{ github.event.pull_request.head.sha || github.event.after}}
      - name: Built Code Cache
        if: ${{ matrix.java == 11}}
        uses: actions/cache@v3.3.2
        with:
          key: built-code-${{ github.run_number }}-${{ github.run_attempt }}
          path: ./**/target
      - name: Set up JDK ${{ matrix.java }}
        uses: actions/setup-java@v3
        with:
          java-version: ${{ matrix.java }}
          distribution: 'temurin'
          cache: 'maven'

      # getting from build results page. If we remove 0-snapshot then we will need settings.xml

      - name: Set up Maven
        uses: stCarolas/setup-maven@v4.5
        with:
          maven-version: ${{ env.MAVEN_VERSION }}
      - name: Build & Test Java 8
        if: ${{ matrix.java == 8}}
        run: |
          mvn -B "-Dbuild.repository.owner=${{ needs.setup.outputs.thisRepositoryOwner }}" "-Dbuild.repository.name=${{ needs.setup.outputs.thisRepositoryName }}" "-Dbuild.branch=${{ needs.setup.outputs.thisBranchName }}" "-Dbuild.number=${{ github.run_number }}" "-Dbuild.commit=${{ needs.setup.outputs.thisSha }}" "-DtrimStackTrace=false" -pl '!liquibase-cdi-jakarta' clean verify -DskipITs
      - name: Build & Test Java non-jdk-8
        if: ${{ matrix.java != 8}}
        run: |
          mvn -B "-Dbuild.repository.owner=${{ needs.setup.outputs.thisRepositoryOwner }}" "-Dbuild.repository.name=${{ needs.setup.outputs.thisRepositoryName }}" "-Dbuild.branch=${{ needs.setup.outputs.thisBranchName }}" "-Dbuild.number=${{ github.run_number }}" "-Dbuild.commit=${{ needs.setup.outputs.thisSha }}" "-DtrimStackTrace=false" clean verify -DskipITs

      - name: Remove Original Jars for *nix
        if: env.OS_TYPE != 'windows-2019'
        run: |
          find . -name original-*.jar -exec rm {} \;

      - name: Archive Test Results
        if: ${{ inputs.archive_test_results == 'true' }}
        uses: actions/upload-artifact@v3
        with:
          name: liquibase-test-results-jdk${{ matrix.java }}
          path: |
            ./**/target/surefire-reports
            ./**/target/site

      - name: Save Jacoco Report for Sonar
        if: ${{ matrix.java == 11 && matrix.os == 'ubuntu-22.04'}}
        uses: actions/upload-artifact@v3
        with:
          name: liquibase-jacoco-test-results
          path: |
            ./liquibase-standard/target/jacoco.exec

      - name: Archive Modules
        if: ${{ matrix.java == 11 && matrix.os == 'ubuntu-22.04'}}
        uses: actions/upload-artifact@v3
        with:
          name: liquibase-modules
          path: |
            */target/*-0-SNAPSHOT.jar

  integration-test:
    name: Integration Test
    runs-on: ubuntu-22.04
    strategy:
      fail-fast: false
      matrix:
        testSystem:
           - h2
           #- h2:1.4
           - hsqldb
           - mariadb
           - mssql
           - mysql
           - oracle
           - postgresql
           - sqlite
           - firebird
    needs: setup
    timeout-minutes: 30
    steps:
      - uses: actions/checkout@v3
        with:
          ref: ${{ github.event.pull_request.head.sha || github.event.after}}

      - name: Prepare
        id: prepare
        uses: actions/github-script@v6
        with:
          script: |
            core.setOutput("testResultsArtifact", "liquibase-test-results-integration-${{ matrix.testSystem }}".replace(/[^a-zA-Z0-9\-_]/g, "_"));

      - name: Set up JDK 11
        uses: actions/setup-java@v3
        with:
          java-version: '11'
          distribution: 'temurin'
          cache: 'maven'

      # getting from build results page. If we remove 0-snapshot then we will need settings.xml

      - name: Set up Maven
        uses: stCarolas/setup-maven@v4.5
        with:
          maven-version: ${{ env.MAVEN_VERSION }}
      - name: Restore Built Code Cache
        uses: actions/cache@v3.3.2
        with:
          key: built-code-${{ github.run_number }}-${{ github.run_attempt }}
          path: ./**/target

      - name: Login to Artifactory
        uses: docker/login-action@v2
        with:
          registry: docker-dev.artifactory.datical.net
          username: ${{ secrets.ARTIFACTORY_USER }}
          password: ${{ secrets.ARTIFACTORY_TOKEN }}

      - name: Run Tests
        run: mvn -B clean verify -DtrimStackTrace=false -Dliquibase.sdk.testSystem.test=${{ matrix.testSystem }} -Dliquibase.sdk.testSystem.acceptLicenses=${{ matrix.testSystem }} -Dtest='*IntegrationTest,*ExecutorTest' -DfailIfNoTests=false -Dsurefire.failIfNoSpecifiedTests=false

      - name: Archive Test Results
        if: ${{ inputs.archive_test_results == 'true' }}
        uses: actions/upload-artifact@v3
        with:
          name: ${{ steps.prepare.outputs.testResultsArtifact }}
          path: |
            ./**/target/surefire-reports

      - name: Save Jacoco Report for Sonar
        uses: actions/upload-artifact@v3
        with:
          name: liquibase-integration-jacoco-test-results-${{ matrix.testSystem }}
          path: |
            ./liquibase-integration-tests/target/jacoco.exec

  sonar:
    needs: [ build, integration-test ]
    uses: liquibase/build-logic/.github/workflows/sonar-test-scan.yml@v0.4.7
    with:
      thisBranchName: ${{ needs.setup.outputs.thisBranchName }}
      thisSha: ${{ needs.setup.outputs.thisSha }}
      liquibaseBranchName: ${{ needs.setup.outputs.liquibaseBranchName }}
      pullRequestNumber: ${{ github.event.pull_request.number }}
      pullRequestBranchName: ${{ github.event.pull_request.head.ref }}
      pullRequestBaseBranchName: ${{ github.event.pull_request.base.ref }}
      testedClassesModuleName: liquibase-standard
      dbPlatforms: h2,hsqldb,mariadb,mssql,mysql,oracle,postgresql,sqlite,firebird
    secrets: inherit

  package:
    name: Package Artifacts
    runs-on: macos-latest
    needs: [ setup, build ]
    steps:
      - uses: actions/checkout@v3
        with:
          ref: ${{ github.event.pull_request.head.sha || github.event.after}}
      # this includes all the tar files included in the previous runs. So in the next step we deploy what was previously build
      - name: Built Code Cache
        uses: actions/cache@v3.3.2
        with:
          key: built-code-${{ github.run_number }}-${{ github.run_attempt }}
          path: ./**/target

      ##Cache based on install4j file, since changes to JVM is seen in there. If install4j version changes without changing the file, change the prefix letter before hashFiles to force a new cache
      - name: Install4j Cache
        uses: actions/cache@v3.3.2
        with:
          key: install4j-A${{ hashFiles('liquibase-dist/src/main/install4j/liquibase.install4j') }}
          path: ~/.install4j8/**

      - name: Set up JDK 11
        uses: actions/setup-java@v3
        with:
          java-version: '11'
          distribution: 'temurin'
          gpg-private-key: ${{ secrets.GPG_SECRET }}
          gpg-passphrase: GPG_PASSPHRASE
          cache: 'maven'
          overwrite-settings: false
        env:
          GPG_PASSWORD: ${{ secrets.GPG_PASSPHRASE }}

      # look for dependencies in maven
      - name: maven-settings-xml-action
        uses: whelk-io/maven-settings-xml-action@v21
        with:
          repositories: |
            [
              {
                "id": "liquibase",
                "url": "https://maven.pkg.github.com/liquibase/liquibase",
                "releases": {
                  "enabled": "false"
                },
                "snapshots": {
                  "enabled": "true",
                  "updatePolicy": "always"
                }
              },
              {
                "id": "liquibase-pro",
                "url": "https://maven.pkg.github.com/liquibase/liquibase-pro",
                "releases": {
                  "enabled": "false"
                },
                "snapshots": {
                  "enabled": "true",
                  "updatePolicy": "always"
                }
              }
            ]
          servers: |
            [
              {
                "id": "liquibase-pro",
                "username": "liquibot",
                "password": "${{ secrets.LIQUIBOT_PAT }}"
              },
              {
                "id": "liquibase",
                "username": "liquibot",
                "password": "${{ secrets.LIQUIBOT_PAT }}"
              }
            ]

      - name: Set up Maven
        uses: stCarolas/setup-maven@v4.5
        with:
          maven-version: ${{ env.MAVEN_VERSION }}

      # Version artifact based off of branch
      - name: Version Artifact
        run: |
          version=${{ needs.setup.outputs.thisBranchFileName }}-SNAPSHOT
          # Replace / with - in branch name
          version=$(echo "$version" | sed 's/\//-/g')
          mvn versions:set -DnewVersion="$version"

      - name: Build & Sign Artifacts
        env:
          INSTALL4J_LICENSE: ${{ secrets.INSTALL4J_LICENSE }}
          INSTALL4J_APPLE_KEY: ${{ secrets.INSTALL4J_APPLE_KEY }}
          INSTALL4J_APPLE_KEY_PASSWORD: ${{ secrets.INSTALL4J_APPLE_KEY_PASSWORD }}
          INSTALL4J_APPLE_ID: ${{ secrets.INSTALL4J_APPLE_ID }}
          INSTALL4J_APPLE_ID_PASSWORD: ${{ secrets.INSTALL4J_APPLE_ID_PASSWORD }}
          INSTALL4J_WINDOWS_KEY: ${{ secrets.INSTALL4J_WINDOWS_KEY }}
          INSTALL4J_WINDOWS_KEY_PASSWORD: ${{ secrets.INSTALL4J_WINDOWS_KEY_PASSWORD }}
          GPG_PASSWORD: ${{ secrets.GPG_PASSPHRASE }}
          GITHUB_TOKEN: ${{ secrets.GITHUB_TOKEN }}
        run: |
          ## save install4j code signing keys
          mkdir -p liquibase-dist/target/keys
          echo "Saving apple key"
          echo "$INSTALL4J_APPLE_KEY" | base64 -d > liquibase-dist/target/keys/datical_apple.p12

          echo "Saving windows key"
          echo "$INSTALL4J_WINDOWS_KEY" | base64 -d > liquibase-dist/target/keys/datical_windows.pfx
<<<<<<< HEAD
          # we are packaging and deploying liquibase tar which includes liquibase-commercial 
          mvn versions:set -DnewVersion="${{ needs.setup.outputs.thisBranchFileName }}-SNAPSHOT"
          mvn -B -pl liquibase-dist -P liquibase-commercial source:jar package -Dliquibase-pro.version="${{ needs.setup.outputs.proBranchName }}-SNAPSHOT"
=======
          # we are packaging and deploying liquibase tar which includes liquibase-commercial
          mvn -B -pl liquibase-dist -P liquibase-commercial source:jar package -DskipTest "-Dliquibase-pro.version=${{ needs.setup.outputs.proBranchName }}-SNAPSHOT" "-Dbuild.repository.owner=${{ needs.setup.outputs.thisRepositoryOwner }}" "-Dbuild.repository.name=${{ needs.setup.outputs.thisRepositoryName }}" "-Dbuild.branch=${{ needs.setup.outputs.thisBranchFileName }}" "-Dbuild.number=${{ github.run_number }}" "-Dbuild.commit=${{ needs.setup.outputs.thisSha }}" "-Dbuild.timestamp=${{ needs.setup.outputs.timestamp }}"
>>>>>>> 0250690a

          ## extract tar content for other artifacts
          mkdir -p liquibase-dist/target/liquibase-${{ needs.setup.outputs.thisBranchFileName }}-SNAPSHOT
          (cd liquibase-dist/target/liquibase-${{ needs.setup.outputs.thisBranchFileName }}-SNAPSHOT && tar -xzf ../liquibase-${{ needs.setup.outputs.thisBranchFileName }}-SNAPSHOT.tar.gz)
<<<<<<< HEAD
=======

          ## verify that the contents of the tar matches the expectation
          echo "Comparing the contents of the tar.gz with the expected contents (using baseline file in liquibase-dist directory) to ensure that no new files were accidentally added. A failure here indicates that a new file was added to the tar.gz, and it should either be rectififed or added to the baseline."
          brew install tree --quiet
          tree liquibase-dist/target/liquibase-${{ needs.setup.outputs.thisBranchFileName }}-SNAPSHOT -o actual-distribution-contents.txt --noreport
          # remove first line of actual, because it contains the folder name, which the expected will not have
          echo "$(tail -n +2 actual-distribution-contents.txt)" > actual-distribution-contents.txt
          diff actual-distribution-contents.txt liquibase-dist/expected-distribution-contents.txt
          rm -rf actual-distribution-contents.txt
>>>>>>> 0250690a
          
          ##create zip file from tar content
          (cd liquibase-dist/target/liquibase-${{ needs.setup.outputs.thisBranchFileName }}-SNAPSHOT && zip -r ../liquibase-${{ needs.setup.outputs.thisBranchFileName }}-SNAPSHOT.zip *)
          ls liquibase-dist/target/liquibase-${{ needs.setup.outputs.thisBranchFileName }}-SNAPSHOT
          
          ##create installer - disabled here but run as nightly job and as part of release workflow
          # (cd liquibase-dist && ${{ github.workspace }}/.github/util/package-install4j.sh 0-SNAPSHOT)

          find . -name original-*.jar -exec rm {} \;

          mkdir -p artifacts
          cp liquibase-dist/target/liquibase-${{ needs.setup.outputs.thisBranchFileName }}-SNAPSHOT.tar.gz artifacts
          cp liquibase-dist/target/liquibase-${{ needs.setup.outputs.thisBranchFileName }}-SNAPSHOT.zip artifacts
          cp liquibase-core/target/liquibase-core-0-SNAPSHOT.jar artifacts/liquibase-core-0-SNAPSHOT.jar
          cp liquibase-core/target/liquibase-core-0-SNAPSHOT-sources.jar artifacts/liquibase-core-0-SNAPSHOT-sources.jar
          cp target/liquibase-0-SNAPSHOT-javadoc.jar artifacts/liquibase-core-0-SNAPSHOT-javadoc.jar

          ##create installer - disabled here but run as nightly job and as part of release workflow
          #cp liquibase-dist/target/liquibase-*-installer-* artifacts

          cp liquibase-maven-plugin/target/liquibase-maven-plugin-0-SNAPSHOT.jar artifacts
          cp liquibase-maven-plugin/target/liquibase-maven-plugin-0-SNAPSHOT-sources.jar artifacts
          cp liquibase-maven-plugin/target/liquibase-maven-plugin-0-SNAPSHOT-javadoc.jar artifacts

          cp liquibase-cdi/target/liquibase-cdi-0-SNAPSHOT.jar artifacts
          cp liquibase-cdi/target/liquibase-cdi-0-SNAPSHOT-sources.jar artifacts
          cp liquibase-cdi/target/liquibase-cdi-0-SNAPSHOT-javadoc.jar artifacts

          cp liquibase-cdi-jakarta/target/liquibase-cdi-jakarta-0-SNAPSHOT.jar artifacts
          cp liquibase-cdi-jakarta/target/liquibase-cdi-jakarta-0-SNAPSHOT-sources.jar artifacts
          cp liquibase-cdi-jakarta/target/liquibase-cdi-jakarta-0-SNAPSHOT-javadoc.jar artifacts

          echo "Source code not available for liquibase-commercial" > /tmp/readme.source.txt
          (cd /tmp && jar cf liquibase-commercial-${{ needs.setup.outputs.proBranchName }}-SNAPSHOT-sources.jar readme.source.txt)

          echo "Javadocs not available for liquibase-commercial" > /tmp/readme.javadocs.txt
          (cd /tmp && jar cf liquibase-commercial-${{ needs.setup.outputs.proBranchName }}-SNAPSHOT-javadoc.jar readme.javadocs.txt)

          commercialJarM2Location=/Users/runner/.m2/repository/org/liquibase/liquibase-commercial/${{ needs.setup.outputs.proBranchName }}-SNAPSHOT/liquibase-commercial-${{ needs.setup.outputs.proBranchName }}-SNAPSHOT.jar
          cp $commercialJarM2Location artifacts
          cp /tmp/liquibase-commercial-${{ needs.setup.outputs.proBranchName }}-SNAPSHOT-sources.jar artifacts
          cp /tmp/liquibase-commercial-${{ needs.setup.outputs.proBranchName }}-SNAPSHOT-javadoc.jar artifacts

          .github/util/sign-artifacts.sh artifacts

          ##prepare branch-named convenience artifacts directories
          mkdir artifacts-named
          cp liquibase-dist/target/liquibase-${{ needs.setup.outputs.thisBranchFileName }}-SNAPSHOT.tar.gz artifacts-named/liquibase-${{ needs.setup.outputs.thisBranchFileName }}.tar.gz
          cp liquibase-core/target/liquibase-core-0-SNAPSHOT.jar artifacts-named/liquibase-core-${{ needs.setup.outputs.thisBranchFileName }}.jar
          cp liquibase-maven-plugin/target/liquibase-maven-plugin-0-SNAPSHOT.jar artifacts-named/liquibase-maven-plugin-${{ needs.setup.outputs.thisBranchFileName }}.jar
          cp liquibase-cdi/target/liquibase-cdi-0-SNAPSHOT.jar artifacts-named/liquibase-cdi-${{ needs.setup.outputs.thisBranchFileName }}.jar
          cp liquibase-cdi-jakarta/target/liquibase-cdi-jakarta-0-SNAPSHOT.jar artifacts-named/liquibase-cdi-jakarta-${{ needs.setup.outputs.thisBranchFileName }}.jar
          cp liquibase-extension-testing/target/liquibase-extension-testing-0-SNAPSHOT.jar artifacts-named/liquibase-extension-testing-${{ needs.setup.outputs.thisBranchFileName }}.jar
          cp liquibase-extension-testing/target/liquibase-extension-testing-0-SNAPSHOT-deps.jar artifacts-named/liquibase-extension-testing-${{ needs.setup.outputs.thisBranchFileName }}-deps.jar
          cp $commercialJarM2Location artifacts-named/liquibase-commercial-${{ needs.setup.outputs.thisBranchFileName }}.jar

      - name: Archive Packages
        uses: actions/upload-artifact@v3
        with:
          name: liquibase-artifacts
          path: artifacts/*

      - name: Archive Convenience Zip
        uses: actions/upload-artifact@v3
        with:
          name: liquibase-zip-${{ needs.setup.outputs.thisBranchFileName }}
          path: liquibase-dist/target/liquibase-${{ needs.setup.outputs.thisBranchFileName }}-SNAPSHOT/*

      - name: Archive Convenience Artifacts
        uses: actions/upload-artifact@v3
        with:
          name: liquibase-artifacts-${{ needs.setup.outputs.thisBranchFileName }}
          path: artifacts-named/*


      # Publish to GitHub Packages. We are building a tar file which includes liquibase-commercial hence we need "-Dliquibase-pro.version"
      - name: Publish tar.gz package to GPM
        run: |
          mvn -B -pl liquibase-dist -P liquibase-commercial clean deploy -DskipTests "-Dliquibase-pro.version=${{ needs.setup.outputs.proBranchName }}-SNAPSHOT" "-Dbuild.timestamp=${{ needs.setup.outputs.timestamp }}" "-Dbuild.repository.owner=${{ needs.setup.outputs.thisRepositoryOwner }}" "-Dbuild.repository.name=${{ needs.setup.outputs.thisRepositoryName }}" "-Dbuild.branch=${{ needs.setup.outputs.thisBranchFileName }}" "-Dbuild.number=${{ github.run_number }}" "-Dbuild.commit=${{ needs.setup.outputs.thisSha }}"
        env:
          GITHUB_TOKEN: ${{ secrets.GITHUB_TOKEN }}

  # this triggers the pro-tests and test-harness to run
  finish:
    name: Finish Build
    runs-on: ubuntu-22.04
    needs: [ setup, build, package, sonar]
    if: ${{ needs.setup.outputs.setupSuccessful }}
    steps:
      - uses: actions/checkout@v3
        with:
          ref: ${{ github.event.pull_request.head.sha || github.event.after}}

      - name: Coordinate Liquibase-Pro
        uses: actions/github-script@v6
        with:
          github-token: ${{ secrets.BOT_TOKEN }}
          script: |
            const helper = require('./.github/util/workflow-helper.js')({github, context});
            let currentBranchInfo = await helper.findMatchingBranch("liquibase", "liquibase-pro");

            let thisStatus = "${{ needs.package.result }}" == "success" ? "success" : "failure";
            let stablePro = ("${{ needs.setup.outputs.stablePro }}" == "true");
            let standalonePR = "${{ needs.setup.outputs.standAlonePR }}" == "true";

            console.log("Stand alone PR: "+standalonePR);

            let runFunctionalTests = false;
            let markFunctionalTestsStatus = "failure";
            let markFunctionalTestsDescription = "Unexpected setup";

            if (stablePro) {
              console.log("Pro is stable");

              runFunctionalTests = true;
              markFunctionalTestsStatus = "pending";
              markFunctionalTestsDescription = "Trigger internal functional tests";
            } else {
              console.log("Last pro was unstable");

              runFunctionalTests = false;
              markFunctionalTestsStatus = "failure";
              markFunctionalTestsDescription = "Liquibase Pro is unstable";

              let checks = await github.rest.repos.listCommitStatusesForRef({
                "owner": "liquibase",
                "repo": "liquibase-pro",
                "ref": currentBranchInfo.sha
              });

              let failedCheckingUs = false;
              if (standalonePR) {
                for (let status of checks.data) {
                  if (status.context == "Stable Liquibase Core") {
                    console.log("Stable Liquibase Core is "+ status.state);
                    failedCheckingUs = (status.state == "failure");
                  }
                }
              }

              if (failedCheckingUs) {
                console.log("Rerun liquibase-commercial that was waiting on us");

                //octokit removed the retryWorkflow function
                github.request("POST "+currentBranchInfo.runRerunUrl);

                //await github.rest.actions.retryWorkflow({
                //    "owner": "liquibase",
                //    "repo": "liquibase-pro",
                //    "run_id": currentBranchInfo.workflowId
                //});
              }
            }

            if (standalonePR) {
              console.log("Do not mark base pro branch as included in this");
            } else {
              console.log("Mark 'Included in Liquibase Core' status as "+thisStatus);
              github.rest.repos.createCommitStatus({
                "owner": "liquibase",
                "repo": "liquibase-pro",
                "sha": currentBranchInfo.sha,
                "state": thisStatus,
                "context": "Stable Liquibase Core",
                "target_url": currentBranchInfo.runHtmlUrl,
                "description": "Latest Liquibase Core build"
              });
            }

            if (runFunctionalTests) {
              let testsBranch = await helper.findMatchingBranch("liquibase", "liquibase-pro-tests");

              let notices = [];
              if (context.payload.pull_request) {
                console.log("Sending pull request information");
                notices = ["Triggered by PR " + context.payload.pull_request.html_url];
              }
              console.log("Trigger functional tests");
              let workflowDispatch = await github.rest.actions.createWorkflowDispatch({
                "owner": "liquibase",
                "repo": "liquibase-pro-tests",
                "workflow_id": "test.yml",
                "ref": testsBranch.name,
                "inputs": {
                  "liquibaseCommit": helper.getCurrentSha(),
                  "runDescription": "Triggered by https://github.com/liquibase/liquibase/actions/runs/"+context.runId,
                  "liquibaseBranch": helper.getCurrentBranch(),
                  "runDetails": JSON.stringify({
                    "liquibaseBranch": helper.getCurrentBranch(),
                    "notices": notices
                  })
                }
              });

              let testHarnessBranch = await helper.findMatchingBranch("liquibase", "liquibase-test-harness");
              if (testHarnessBranch.name == "main" || testHarnessBranch.name == "master") {
                testHarnessBranch.name = "develop";
              }
            
              console.log("Trigger Test Harness tests");
              let testHarnessWorkflowDispatch = await github.rest.actions.createWorkflowDispatch({
                "owner": "liquibase",
                "repo": "liquibase-test-harness",
                "workflow_id": "main.yml",
                "ref": testHarnessBranch.name,
                "inputs": {
                  "runDescription": "Triggered by https://github.com/liquibase/liquibase/actions/runs/"+context.runId,
                  "liquibaseBranch": helper.getCurrentBranchLabel(),
                  "liquibaseRepo": "liquibase/liquibase",
                  "runDetails": JSON.stringify({
                    "notices": notices
                  })
                }
              });
            }

            await github.rest.repos.createCommitStatus({
              "owner": "liquibase",
              "repo": "liquibase",
              "sha": helper.getCurrentSha(),
              "state": markFunctionalTestsStatus,
              "context": "Run Functional Tests",
              "description": markFunctionalTestsDescription
            });

            await github.rest.repos.createCommitStatus({
              "owner": "liquibase",
              "repo": "liquibase",
              "sha": helper.getCurrentSha(),
              "state": markFunctionalTestsStatus,
              "context": "Run Test Harness",
              "description": markFunctionalTestsDescription
            });<|MERGE_RESOLUTION|>--- conflicted
+++ resolved
@@ -431,30 +431,13 @@
 
           echo "Saving windows key"
           echo "$INSTALL4J_WINDOWS_KEY" | base64 -d > liquibase-dist/target/keys/datical_windows.pfx
-<<<<<<< HEAD
           # we are packaging and deploying liquibase tar which includes liquibase-commercial 
           mvn versions:set -DnewVersion="${{ needs.setup.outputs.thisBranchFileName }}-SNAPSHOT"
           mvn -B -pl liquibase-dist -P liquibase-commercial source:jar package -Dliquibase-pro.version="${{ needs.setup.outputs.proBranchName }}-SNAPSHOT"
-=======
-          # we are packaging and deploying liquibase tar which includes liquibase-commercial
-          mvn -B -pl liquibase-dist -P liquibase-commercial source:jar package -DskipTest "-Dliquibase-pro.version=${{ needs.setup.outputs.proBranchName }}-SNAPSHOT" "-Dbuild.repository.owner=${{ needs.setup.outputs.thisRepositoryOwner }}" "-Dbuild.repository.name=${{ needs.setup.outputs.thisRepositoryName }}" "-Dbuild.branch=${{ needs.setup.outputs.thisBranchFileName }}" "-Dbuild.number=${{ github.run_number }}" "-Dbuild.commit=${{ needs.setup.outputs.thisSha }}" "-Dbuild.timestamp=${{ needs.setup.outputs.timestamp }}"
->>>>>>> 0250690a
 
           ## extract tar content for other artifacts
           mkdir -p liquibase-dist/target/liquibase-${{ needs.setup.outputs.thisBranchFileName }}-SNAPSHOT
           (cd liquibase-dist/target/liquibase-${{ needs.setup.outputs.thisBranchFileName }}-SNAPSHOT && tar -xzf ../liquibase-${{ needs.setup.outputs.thisBranchFileName }}-SNAPSHOT.tar.gz)
-<<<<<<< HEAD
-=======
-
-          ## verify that the contents of the tar matches the expectation
-          echo "Comparing the contents of the tar.gz with the expected contents (using baseline file in liquibase-dist directory) to ensure that no new files were accidentally added. A failure here indicates that a new file was added to the tar.gz, and it should either be rectififed or added to the baseline."
-          brew install tree --quiet
-          tree liquibase-dist/target/liquibase-${{ needs.setup.outputs.thisBranchFileName }}-SNAPSHOT -o actual-distribution-contents.txt --noreport
-          # remove first line of actual, because it contains the folder name, which the expected will not have
-          echo "$(tail -n +2 actual-distribution-contents.txt)" > actual-distribution-contents.txt
-          diff actual-distribution-contents.txt liquibase-dist/expected-distribution-contents.txt
-          rm -rf actual-distribution-contents.txt
->>>>>>> 0250690a
           
           ##create zip file from tar content
           (cd liquibase-dist/target/liquibase-${{ needs.setup.outputs.thisBranchFileName }}-SNAPSHOT && zip -r ../liquibase-${{ needs.setup.outputs.thisBranchFileName }}-SNAPSHOT.zip *)
@@ -510,6 +493,7 @@
           cp liquibase-extension-testing/target/liquibase-extension-testing-0-SNAPSHOT.jar artifacts-named/liquibase-extension-testing-${{ needs.setup.outputs.thisBranchFileName }}.jar
           cp liquibase-extension-testing/target/liquibase-extension-testing-0-SNAPSHOT-deps.jar artifacts-named/liquibase-extension-testing-${{ needs.setup.outputs.thisBranchFileName }}-deps.jar
           cp $commercialJarM2Location artifacts-named/liquibase-commercial-${{ needs.setup.outputs.thisBranchFileName }}.jar
+
 
       - name: Archive Packages
         uses: actions/upload-artifact@v3
