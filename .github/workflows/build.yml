--- conflicted
+++ resolved
@@ -106,9 +106,7 @@
           key: install4j-A${{ hashFiles('liquibase-dist/src/main/install4j/liquibase.install4j') }}
           path: ~/.install4j8/**
 
-<<<<<<< HEAD
       - name: Set up JDK 21
-=======
       - name: Configure AWS credentials for vault access
         uses: aws-actions/configure-aws-credentials@v4
         with:
@@ -132,8 +130,7 @@
             echo "GPG_EOF"
           } >> $GITHUB_ENV
 
-      - name: Set up JDK 11
->>>>>>> b2d1d638
+      - name: Set up JDK 21
         uses: actions/setup-java@v4
         with:
           java-version: "21"
@@ -166,14 +163,6 @@
           servers: |
             [
               {
-<<<<<<< HEAD
-=======
-                "id": "liquibase-pro",
-                "username": "liquibot",
-                "password": "${{ env.LIQUIBOT_PAT_GPM_ACCESS }}"
-              },
-              {
->>>>>>> b2d1d638
                 "id": "liquibase",
                 "username": "liquibot",
                 "password": "${{ env.LIQUIBOT_PAT_GPM_ACCESS }}"
@@ -194,37 +183,8 @@
         run: |
           ## save install4j code signing keys
           mkdir -p liquibase-dist/target/keys
-<<<<<<< HEAD
-          echo "Saving apple key"
-          echo "$INSTALL4J_APPLE_KEY" | base64 -d > liquibase-dist/target/keys/datical_apple.p12
-
-          echo "Saving windows key"
-          echo "$INSTALL4J_WINDOWS_KEY" | base64 -d > liquibase-dist/target/keys/datical_windows.pfx
+        
           ./mvnw -B -pl liquibase-dist source:jar clean package failsafe:integration-test failsafe:verify \
-=======
-        
-          # we are packaging and deploying liquibase tar which includes liquibase-commercial
-          # Build liquibase-commercial version
-          ./mvnw -B -pl liquibase-dist -P liquibase-commercial source:jar clean package failsafe:integration-test failsafe:verify \
-          "-Dliquibase.checks=true" \
-          "-Dliquibase-pro.version=${{ needs.setup.outputs.proBranchNamePrefix }}-SNAPSHOT" \
-          "-Dbuild.repository.owner=liquibase" \
-          "-Dbuild.repository.name=liquibase" \
-          "-Dbuild.branch=${{ needs.setup.outputs.thisBranchName }}" \
-          "-Dbuild.number=${{ github.run_number }}" \
-          "-Dbuild.commit=${{ needs.setup.outputs.latestMergeSha }}-SNAPSHOT" \
-          "-Dbuild.timestamp=${{ needs.setup.outputs.timeStamp }}"
-
-          # backup commercial tarball to prevent it from being overwritten
-          mkdir -p liquibase-dist/backup
-          mv liquibase-dist/target/liquibase-${{ needs.setup.outputs.thisBranchName }}-SNAPSHOT.tar.gz liquibase-dist/backup/liquibase-${{ needs.setup.outputs.thisBranchName }}-SNAPSHOT.tar.gz
-          mv liquibase-dist/target/liquibase-${{ needs.setup.outputs.thisBranchName }}-SNAPSHOT.zip liquibase-dist/backup/liquibase-${{ needs.setup.outputs.thisBranchName }}-SNAPSHOT.zip
-
-          # Build liquibase-minimal version
-          ./mvnw -B -pl liquibase-dist -P liquibase-minimal source:jar clean package failsafe:integration-test failsafe:verify \
-          "-Dliquibase.checks=true" \
-          "-Dliquibase-pro.version=${{ needs.setup.outputs.proBranchNamePrefix }}-SNAPSHOT" \
->>>>>>> b2d1d638
           "-Dbuild.repository.owner=liquibase" \
           "-Dbuild.repository.name=liquibase" \
           "-Dbuild.branch=${{ needs.setup.outputs.thisBranchName }}" \
