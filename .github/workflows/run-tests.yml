--- conflicted
+++ resolved
@@ -321,8 +321,6 @@
           distribution: 'temurin'
           cache: 'maven'
 
-<<<<<<< HEAD
-=======
       - name: Set up JDK 17 # get rid of this after https://github.com/snowflakedb/snowflake-jdbc/issues/589 is fixed
         if: ${{ matrix.testSystem == 'snowflake' }}
         uses: actions/setup-java@v5
@@ -331,7 +329,6 @@
           distribution: 'temurin'
           cache: 'maven'
 
->>>>>>> 8d40f19b
       # getting from build results page. If we remove 0-SNAPSHOT then we will need settings.xml
 
       - name: Restore Built Code Cache
