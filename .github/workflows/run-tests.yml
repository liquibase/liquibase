name: Run Tests

on:
  workflow_call:

  workflow_dispatch:
    inputs:
      archive_test_results:
        description: 'If set to true, the unit and integration test results will be archived to the build artifacts page.'
        required: false
        default: 'false'
  push:
    branches:
      - master
      
  pull_request_target:
    types:
      - opened
      - reopened
      - synchronize

    paths-ignore:
      - '**.md'

jobs:
  authorize:
    #concurrent runs for pull requests from forked repositories will be canceled, while runs for pull requests from the master repository won't be affected.
    #for a pull_request against master: the concurrency check will cancel commit A so that commit B check can run.
    concurrency:
      group: ${{ github.workflow }}-${{ github.head_ref == 'master' && (github.event_name == 'push' && 'push-to-master' || github.event_name == 'pull_request' && 'merge-to-master') || github.event_name == 'pull_request_target' && github.event.pull_request.number || github.run_id }}
      cancel-in-progress: ${{ github.event_name == 'pull_request' && github.base_ref == 'master' }}
    environment: ${{ github.event_name == 'pull_request_target' && github.event.pull_request.head.repo.full_name != github.repository && 'external' || 'internal' }}
    runs-on: ubuntu-latest
    steps:
      - run: true

  setup:
    name: setup
    needs: authorize
    runs-on: ubuntu-20.04
    outputs:
      timestamp: ${{ steps.get-date.outputs.date }}
      latestMergeSha: ${{ steps.get-sha.outputs.latestMergeSha }}
      thisBranchName: ${{ steps.get-branch-name.outputs.thisBranchName }}
      setupSuccessful: "true"
    steps:
      - uses: actions/checkout@v3
        with:
          ref: ${{ github.event.pull_request.head.sha || github.ref }}

      - name: Get current date
        id: get-date
        run: |
          echo "date=$(date +'%Y-%m-%d %H:%M:%S %Z')" >> $GITHUB_OUTPUT

      - name: Get Latest Merge Commit SHA
        id: get-sha
        run: |
          latest_merge_sha=`(git rev-parse HEAD)`
          echo "latestMergeSha=${latest_merge_sha}" >> $GITHUB_OUTPUT

      - name: Get Current BranchName
        id: get-branch-name
        run: |
          # this logic checks if the branch is from a forked repository PR or not. Where -n is the inverse of -z (not empty)
          if [ -n "${GITHUB_HEAD_REF}" ];
          then
            branch_name=${GITHUB_HEAD_REF}
          else
            branch_name=${{ github.ref_name }}
          fi 

          modified_branch_name=`(echo $branch_name | tr '/_' '-')`
          echo "thisBranchName=$modified_branch_name" >> $GITHUB_OUTPUT          
          echo $modified_branch_name

  build_tests:
    name: Run Test for (Java ${{ matrix.java }} ${{ matrix.os }})
    needs: setup
    strategy:
      fail-fast: false
      matrix:
        os: [ ubuntu-20.04, macos-latest, windows-2019 ]
        java: [ 8, 11, 17, 21 ]
        exclude:
          # exclude non-java 8 on macos and windows builds
          - os: macos-latest
            java: 11
          - os: windows-2019
            java: 11
          - os: macos-latest
            java: 17
          - os: windows-2019
            java: 17
          - os: macos-latest
            java: 21
          - os: windows-2019
            java: 21
    runs-on: ${{ matrix.os }}
    env:
      OS_TYPE: ${{ matrix.os }}
      GITHUB_TOKEN: ${{ secrets.GITHUB_TOKEN }}
    steps:
      - uses: actions/checkout@v3
        with:
          ref: ${{ github.event.pull_request.head.sha || github.event.after}}

      - name: Built Code Cache
        if: ${{ matrix.java == 11}}
        uses: actions/cache@v3.3.1
        with:
          key: built-code-${{ github.run_number }}-${{ github.run_attempt }}
          path: ./**/target

      - name: Set up JDK ${{ matrix.java }}
        uses: actions/setup-java@v3
        with:
          java-version: ${{ matrix.java }}
          distribution: 'temurin'
          cache: 'maven'

      # look for dependencies in maven
      - name: maven-settings-xml-action
        uses: whelk-io/maven-settings-xml-action@v21
        with:
          repositories: |
            [
              {
                "id": "liquibase",
                "url": "https://maven.pkg.github.com/liquibase/liquibase",
                "releases": {
                  "enabled": "false"
                },
                "snapshots": {
                  "enabled": "true",
                  "updatePolicy": "always"
                }
              },
              {
                "id": "liquibase-pro",
                "url": "https://maven.pkg.github.com/liquibase/liquibase-pro",
                "releases": {
                  "enabled": "false"
                },
                "snapshots": {
                  "enabled": "true",
                  "updatePolicy": "always"
                }
              }
            ]
          servers: |
            [
              {
                "id": "liquibase-pro",
                "username": "liquibot",
                "password": "${{ secrets.LIQUIBOT_PAT }}"
              },
              {
                "id": "liquibase",
                "username": "liquibot",
                "password": "${{ secrets.LIQUIBOT_PAT }}"
              }
            ]

      # getting from build results page. If we remove 0-snapshot then we will need settings.xml

      - name: Build & Test Java 8
        if: ${{ matrix.java == 8}}
        run: |
<<<<<<< HEAD
          ./mvnw -B "-Dbuild.repository.owner=liquibase" "-Dbuild.repository.name=liquibase" "-Dbuild.branch=${{ needs.setup.outputs.thisBranchName }}" "-Dbuild.number=${{ github.run_number }}" "-Dbuild.commit=${{ needs.setup.outputs.latestMergeSha }}" "-DtrimStackTrace=false" -pl '!liquibase-cdi-jakarta' clean test package surefire-report:report
=======
          mvn -B "-Dbuild.repository.owner=liquibase" "-Dbuild.repository.name=liquibase" "-Dbuild.branch=${{ needs.setup.outputs.thisBranchName }}" "-Dbuild.number=${{ github.run_number }}" "-Dbuild.commit=${{ needs.setup.outputs.latestMergeSha }}" "-DtrimStackTrace=false" -P 'skip-integration-tests' -pl '!liquibase-cdi-jakarta' clean test package surefire-report:report
>>>>>>> f03ee144

      - name: Build & Test Java non-jdk-8
        if: ${{ matrix.java != 8}}
        run: |
<<<<<<< HEAD
          ./mvnw -B "-Dbuild.repository.owner=liquibase" "-Dbuild.repository.name=liquibase" "-Dbuild.branch=${{ needs.setup.outputs.thisBranchName }}" "-Dbuild.number=${{ github.run_number }}" "-Dbuild.commit=${{ needs.setup.outputs.latestMergeSha }}" "-DtrimStackTrace=false" clean test package surefire-report:report
=======
          mvn -B "-Dbuild.repository.owner=liquibase" "-Dbuild.repository.name=liquibase" "-Dbuild.branch=${{ needs.setup.outputs.thisBranchName }}" "-Dbuild.number=${{ github.run_number }}" "-Dbuild.commit=${{ needs.setup.outputs.latestMergeSha }}" "-DtrimStackTrace=false" -P 'skip-integration-tests' clean test package surefire-report:report
>>>>>>> f03ee144

      - name: Remove Original Jars for *nix
        if: env.OS_TYPE != 'windows-2019'
        run: |
          find . -name original-*.jar -exec rm {} \;

      - name: Upload Artifacts for build.yml
        if: ${{ matrix.java == 11 && matrix.os == 'ubuntu-20.04'}}
        uses: actions/upload-artifact@v3
        with:
          name: temp-artifact
          path: |
            ./**/target/*.jar

      - name: Archive Test Results
        if: ${{ inputs.archive_test_results == 'true' }}
        uses: actions/upload-artifact@v3
        with:
          name: liquibase-test-results-jdk${{ matrix.java }}
          path: |
            ./**/target/surefire-reports
            ./**/target/site

      - name: Archive Modules
        if: ${{ matrix.java == 11 && matrix.os == 'ubuntu-20.04'}}
        uses: actions/upload-artifact@v3
        with:
          name: liquibase-modules
          path: |
            */target/*-0-SNAPSHOT.jar

  integration-test:
    name: Integration Test
    runs-on: ubuntu-20.04
    strategy:
      fail-fast: false
      matrix:
        testSystem:
          - h2
          #- h2:1.4
          - hsqldb
          - mariadb
          - mssql
          - mysql
          - oracle
          - postgresql
          - sqlite
          - firebird
    needs: build_tests
    timeout-minutes: 30
    steps:
      - uses: actions/checkout@v3
        with:
          ref: ${{ github.event.pull_request.head.sha || github.event.after}}

      - name: Prepare
        id: prepare
        uses: actions/github-script@v6
        with:
          script: |
            core.setOutput("testResultsArtifact", "liquibase-test-results-integration-${{ matrix.testSystem }}".replace(/[^a-zA-Z0-9\-_]/g, "_"));

      - name: Set up JDK 11
        uses: actions/setup-java@v3
        with:
          java-version: '11'
          distribution: 'temurin'
          cache: 'maven'

      # getting from build results page. If we remove 0-snapshot then we will need settings.xml

      - name: Restore Built Code Cache
        uses: actions/cache@v3.3.1
        with:
          key: built-code-${{ github.run_number }}-${{ github.run_attempt }}
          path: ./**/target

      - name: Run Tests
        run: ./mvnw -B jar:jar jar:test-jar surefire:test -DtrimStackTrace=false -Dliquibase.sdk.testSystem.test=${{ matrix.testSystem }} -Dliquibase.sdk.testSystem.acceptLicenses=${{ matrix.testSystem }} -Dtest=*IntegrationTest,*ExecutorTest -DfailIfNoTests=false -Dsurefire.failIfNoSpecifiedTests=false

      - name: Archive Test Results
        if: ${{ inputs.archive_test_results == 'true' }}
        uses: actions/upload-artifact@v3
        with:
          name: ${{ steps.prepare.outputs.testResultsArtifact }}
          path: |
            ./**/target/surefire-reports



  run-build-publish-file:
    needs: [ build_tests,integration-test ]
    uses: liquibase/liquibase/.github/workflows/build.yml@master
    secrets: inherit<|MERGE_RESOLUTION|>--- conflicted
+++ resolved
@@ -167,20 +167,12 @@
       - name: Build & Test Java 8
         if: ${{ matrix.java == 8}}
         run: |
-<<<<<<< HEAD
-          ./mvnw -B "-Dbuild.repository.owner=liquibase" "-Dbuild.repository.name=liquibase" "-Dbuild.branch=${{ needs.setup.outputs.thisBranchName }}" "-Dbuild.number=${{ github.run_number }}" "-Dbuild.commit=${{ needs.setup.outputs.latestMergeSha }}" "-DtrimStackTrace=false" -pl '!liquibase-cdi-jakarta' clean test package surefire-report:report
-=======
-          mvn -B "-Dbuild.repository.owner=liquibase" "-Dbuild.repository.name=liquibase" "-Dbuild.branch=${{ needs.setup.outputs.thisBranchName }}" "-Dbuild.number=${{ github.run_number }}" "-Dbuild.commit=${{ needs.setup.outputs.latestMergeSha }}" "-DtrimStackTrace=false" -P 'skip-integration-tests' -pl '!liquibase-cdi-jakarta' clean test package surefire-report:report
->>>>>>> f03ee144
+          ./mvnw -B "-Dbuild.repository.owner=liquibase" "-Dbuild.repository.name=liquibase" "-Dbuild.branch=${{ needs.setup.outputs.thisBranchName }}" "-Dbuild.number=${{ github.run_number }}" "-Dbuild.commit=${{ needs.setup.outputs.latestMergeSha }}" "-DtrimStackTrace=false" -P 'skip-integration-tests'  -pl '!liquibase-cdi-jakarta' clean test package surefire-report:report
 
       - name: Build & Test Java non-jdk-8
         if: ${{ matrix.java != 8}}
         run: |
-<<<<<<< HEAD
-          ./mvnw -B "-Dbuild.repository.owner=liquibase" "-Dbuild.repository.name=liquibase" "-Dbuild.branch=${{ needs.setup.outputs.thisBranchName }}" "-Dbuild.number=${{ github.run_number }}" "-Dbuild.commit=${{ needs.setup.outputs.latestMergeSha }}" "-DtrimStackTrace=false" clean test package surefire-report:report
-=======
-          mvn -B "-Dbuild.repository.owner=liquibase" "-Dbuild.repository.name=liquibase" "-Dbuild.branch=${{ needs.setup.outputs.thisBranchName }}" "-Dbuild.number=${{ github.run_number }}" "-Dbuild.commit=${{ needs.setup.outputs.latestMergeSha }}" "-DtrimStackTrace=false" -P 'skip-integration-tests' clean test package surefire-report:report
->>>>>>> f03ee144
+          ./mvnw -B "-Dbuild.repository.owner=liquibase" "-Dbuild.repository.name=liquibase" "-Dbuild.branch=${{ needs.setup.outputs.thisBranchName }}" "-Dbuild.number=${{ github.run_number }}" "-Dbuild.commit=${{ needs.setup.outputs.latestMergeSha }}" "-DtrimStackTrace=false" -P 'skip-integration-tests' clean test package surefire-report:report
 
       - name: Remove Original Jars for *nix
         if: env.OS_TYPE != 'windows-2019'
