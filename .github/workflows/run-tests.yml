--- conflicted
+++ resolved
@@ -106,13 +106,8 @@
           ref: ${{ github.event.pull_request.head.sha || github.event.after}}
 
       - name: Built Code Cache
-<<<<<<< HEAD
         if: ${{ matrix.java == 17}}
-        uses: actions/cache@v3.3.1
-=======
-        if: ${{ matrix.java == 11}}
         uses: actions/cache@v4.0.2
->>>>>>> 79ad8feb
         with:
           key: built-code-${{ github.run_number }}-${{ github.run_attempt }}
           path: ./**/target
