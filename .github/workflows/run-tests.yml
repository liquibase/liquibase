--- conflicted
+++ resolved
@@ -271,11 +271,7 @@
 
       - name: Setup Python
         if: ${{ matrix.testSystem == 'snowflake' }}
-<<<<<<< HEAD
-        uses: actions/setup-python@v5.0.0
-=======
         uses: actions/setup-python@v5.1.0
->>>>>>> 2093cfd5
         with:
           python-version: '3.12.1'
 
@@ -296,11 +292,7 @@
           echo "TH_SNOW_URL=jdbc:snowflake://http://snowflake.localhost.localstack.cloud:4566" >> $GITHUB_ENV
 
       - name: Run Tests
-<<<<<<< HEAD
-        run: ./mvnw -B jar:jar jar:test-jar surefire:test -DtrimStackTrace=false -Dliquibase.sdk.testSystem.test=${{ matrix.testSystem }} -Dliquibase.sdk.testSystem.acceptLicenses=${{ matrix.testSystem }} -Dliquibase.sdk.testSystem.snowflake.url=${{ env.TH_SNOW_URL }} -Dliquibase.sdk.testSystem.snowflake.username=${{ env.TH_DB_ADMIN }} -Dliquibase.sdk.testSystem.snowflake.password=${{ env.TH_DB_PASSWD }} -Dtest=*IntegrationTest,*ExecutorTest -DfailIfNoTests=false -Dsurefire.failIfNoSpecifiedTests=false
-=======
         run: ./mvnw -B clean verify -DtrimStackTrace=false -Dliquibase.sdk.testSystem.test=${{ matrix.testSystem }} -Dliquibase.sdk.testSystem.acceptLicenses=${{ matrix.testSystem }} -Dliquibase.sdk.testSystem.snowflake.url=${{ env.TH_SNOW_URL }} -Dliquibase.sdk.testSystem.snowflake.username=${{ env.TH_DB_ADMIN }} -Dliquibase.sdk.testSystem.snowflake.password=${{ env.TH_DB_PASSWD }} -Dtest=*IntegrationTest,*ExecutorTest -DfailIfNoTests=false -Dsurefire.failIfNoSpecifiedTests=false
->>>>>>> 2093cfd5
 
       - name: Archive Test Results
         if: ${{ inputs.archive_test_results == 'true' }}
