
name: Unit and Integration Tests

permissions:
  contents: write
  pull-requests: write
  issues: write
  checks: write
  id-token: write
  actions: write
  packages: write

on:
  workflow_call:

  workflow_dispatch:
    inputs:
      archive_test_results:
        description: 'If set to true, the unit and integration test results will be archived to the build artifacts page.'
        required: false
        default: 'false'
  push:
    branches:
      - master
      - '*.*.*'

  pull_request_target:
    types:
      - opened
      - reopened
      - synchronize

    paths-ignore:
      - '**.md'

jobs:
  authorize:
    #concurrent runs for pull requests from forked repositories will be canceled, while runs for pull requests from the master repository won't be affected.
    #for a pull_request against master: the concurrency check will cancel commit A so that commit B check can run.
    concurrency:
      group: ${{ github.workflow }}-${{ github.head_ref == 'master' && (github.event_name == 'push' && 'push-to-master' || github.event_name == 'pull_request' && 'merge-to-master') || github.event_name == 'pull_request_target' && github.event.pull_request.number || github.run_id }}
      cancel-in-progress: ${{ github.event_name == 'pull_request' && github.base_ref == 'master' }}
    environment: ${{ github.event_name == 'pull_request_target' && github.event.pull_request.head.repo.full_name != github.repository && 'external' || 'internal' }}
    runs-on: ubuntu-latest
    steps:
      - run: true

  dependabot-pr-check:
    uses: liquibase/build-logic/.github/workflows/check-for-dependabot-prs.yml@main
    needs: authorize
    secrets: inherit

  setup:
    name: setup
    needs: [authorize, dependabot-pr-check]
    runs-on: ubuntu-22.04
    outputs:
      timestamp: ${{ steps.get-date.outputs.date }}
      latestMergeSha: ${{ steps.get-sha.outputs.latestMergeSha }}
      thisBranchName: ${{ steps.get-branch-name.outputs.thisBranchName }}
      setupSuccessful: "true"
    steps:
      - uses: actions/checkout@v5
        with:
          ref: ${{ github.event.pull_request.head.sha || github.ref }}

      - name: Get current date
        id: get-date
        run: |
          echo "date=$(date +'%Y-%m-%d %H:%M:%S %Z')" >> $GITHUB_OUTPUT

      - name: Get Latest Merge Commit SHA
        id: get-sha
        run: |
          latest_merge_sha=`(git rev-parse HEAD)`
          echo "latestMergeSha=${latest_merge_sha}" >> $GITHUB_OUTPUT

      - name: Get Current BranchName
        id: get-branch-name
        run: |
          # this logic checks if the branch is from a forked repository PR or not. Where -n is the inverse of -z (not empty)
          if [ -n "${GITHUB_HEAD_REF}" ];
          then
            branch_name=${GITHUB_HEAD_REF}
          else
            branch_name=${{ github.ref_name }}
          fi

          modified_branch_name=`(echo $branch_name | tr '/_' '-')`
          echo "thisBranchName=$modified_branch_name" >> $GITHUB_OUTPUT
          echo $modified_branch_name

  build_tests:
    name: Run Test for (Java ${{ matrix.java }} ${{ matrix.os }})
    needs: setup
    outputs:
      test_count_unit_test_java_17_ubuntu: ${{ steps.check-test-counts-java-all-ubuntu.outputs.test_count_unit_test_java_17_ubuntu }}
      test_count_unit_test_java_21_ubuntu: ${{ steps.check-test-counts-java-all-ubuntu.outputs.test_count_unit_test_java_21_ubuntu }}
      test_count_unit_test_java_macos: ${{ steps.check-test-counts-java-macos.outputs.test_count_unit_test_java_macos }}
      test_count_unit_test_java_windows: ${{ steps.check-test-counts-java-windows.outputs.test_count_unit_test_java_windows }}

    strategy:
      fail-fast: false
      matrix:
        os: [ ubuntu-22.04, macos-13, windows-latest ]
        java: [ 17, 21 ]
        exclude:
<<<<<<< HEAD
          # exclude non-java 21 on macos and windows builds
          - os: macos-13
            java: 8
          - os: windows-latest
            java: 8
          - os: macos-13
            java: 11
          - os: windows-latest
            java: 11
          - os: macos-13
            java: 17
          - os: windows-latest
            java: 17
=======
          - os: windows-latest
            java: 17
          - os: macos-13
            java: 17
>>>>>>> 93c20f29
    runs-on: ${{ matrix.os }}
    env:
      OS_TYPE: ${{ matrix.os }}
      GITHUB_TOKEN: ${{ secrets.GITHUB_TOKEN }}
    steps:
      - uses: actions/checkout@v5
        with:
          ref: ${{ github.event.pull_request.head.sha || github.event.after}}

      - name: Built Code Cache
        if: ${{ matrix.java == 17}}
        uses: actions/cache@v4.2.4
        with:
          key: built-code-${{ github.run_number }}-${{ github.run_attempt }}
          path: ./**/target

      - name: Set up JDK ${{ matrix.java }}
        uses: actions/setup-java@v5
        with:
          java-version: ${{ matrix.java }}
          distribution: 'temurin'
          cache: 'maven'

      # look for dependencies in maven
      - name: maven-settings-xml-action
        uses: whelk-io/maven-settings-xml-action@v22
        with:
          repositories: |
            [
              {
                "id": "liquibase",
                "url": "https://maven.pkg.github.com/liquibase/liquibase",
                "releases": {
                  "enabled": "false"
                },
                "snapshots": {
                  "enabled": "true",
                  "updatePolicy": "always"
                }
              }
            ]
          servers: |
            [
              {
                "id": "liquibase",
                "username": "liquibot",
                "password": "${{ secrets.GITHUB_TOKEN }}"
              }
            ]

      # getting from build results page. If we remove 0-SNAPSHOT then we will need settings.xml
<<<<<<< HEAD
      - name: Build & Test
=======

      - name: Build & Test Java 17+
>>>>>>> 93c20f29
        run: |
          ./mvnw -B "-Dbuild.repository.owner=liquibase" "-Dbuild.repository.name=liquibase" "-Dbuild.branch=${{ needs.setup.outputs.thisBranchName }}" "-Dbuild.number=${{ github.run_number }}" "-Dbuild.commit=${{ needs.setup.outputs.latestMergeSha }}" "-DtrimStackTrace=false" -P 'skip-integration-tests' clean test package surefire-report:report

      - name: Check Unit Test Count for Java 17, 21 Ubuntu
        id: check-test-counts-java-all-ubuntu
        if: matrix.os == 'ubuntu-22.04'
        run: |
          TEST_COUNT=$(find . -name '*.txt' | xargs grep -oP 'Tests run: \K[0-9]+' | awk -F ':' '{s+=$2} END {print(s)}')
          echo "Total Unit tests run: $TEST_COUNT"
          if [ "$TEST_COUNT" -eq 0 ]; then
            echo "No Unit tests were run."
            exit 1
          fi
          EXPECTED_TEST_COUNT=0
          if [[ ${{ matrix.java }} == 17 ]]; then
            EXPECTED_TEST_COUNT=${{ vars.TEST_COUNT_JAVA_17_UBUNTU }}
          elif [[ ${{ matrix.java }} == 21 ]]; then
            EXPECTED_TEST_COUNT=${{ vars.TEST_COUNT_JAVA_21_UBUNTU }}
          fi

          if [[ ($TEST_COUNT -lt $(($EXPECTED_TEST_COUNT - ($EXPECTED_TEST_COUNT / 100))) ) ]]; then
            echo "Unit Test count is below the acceptable range of - 1% of the expected count. Expected $EXPECTED_TEST_COUNT. Actual $TEST_COUNT."
            exit 1
          fi
          echo "test_count_unit_test_java_${{ matrix.java }}_ubuntu=$TEST_COUNT" >> $GITHUB_OUTPUT

      - name: Check Test Count for windows-latest
        id: check-test-counts-java-windows
        if: matrix.os == 'windows-latest'
        shell: pwsh
        run: |
          $TEST_COUNT = (Get-ChildItem -Recurse -Filter "*.txt" | Select-String -Pattern 'Tests run: (\d+)' | ForEach-Object { $_.Matches.Groups[1].Value } | Measure-Object -Sum).Sum
          Write-Output "Total Unit tests run: $TEST_COUNT"
          if ($TEST_COUNT -eq 0) {
              Write-Output "No Unit tests were run."
              exit 1
          }
          if (($TEST_COUNT -lt $((${{ vars.TEST_COUNT_JAVA_WINDOWS }} - (${{ vars.TEST_COUNT_JAVA_WINDOWS }} / 100))) ) ) {
              Write-Host "Windows Unit Test count is below the acceptable range of - 1% of the expected count. Expected ${{ vars.TEST_COUNT_JAVA_WINDOWS }}. Actual $TEST_COUNT."
              exit 1
          }
          echo "test_count_unit_test_java_windows=$TEST_COUNT" >> $env:GITHUB_OUTPUT

      - name: Remove Original Jars for *nix
        if: env.OS_TYPE != 'windows-latest'
        run: |
          find . -name original-*.jar -exec rm {} \;

      - name: Upload Artifacts for build.yml
        if: ${{ matrix.java == 17 && matrix.os == 'ubuntu-22.04'}}
        uses: actions/upload-artifact@v4
        with:
          name: temp-artifact
          path: |
            ./**/target/*.jar

      - name: Archive Test Results
        if: ${{ inputs.archive_test_results == 'true' }}
        uses: actions/upload-artifact@v4
        with:
          name: liquibase-test-results-jdk${{ matrix.java }}
          path: |
            ./**/target/surefire-reports
            ./**/target/site

      - name: Save Jacoco Report for Sonar
        if: ${{ matrix.java == 17 && matrix.os == 'ubuntu-22.04'}}
        uses: actions/upload-artifact@v4
        with:
          name: liquibase-jacoco-test-results
          path: |
            ./liquibase-standard/target/jacoco.exec

      - name: Archive Modules
        if: ${{ matrix.java == 17 && matrix.os == 'ubuntu-22.04'}}
        uses: actions/upload-artifact@v4
        with:
          name: liquibase-modules
          path: |
            */target/*-0-SNAPSHOT.jar

  fossa:
    needs: build_tests
    uses: liquibase/build-logic/.github/workflows/fossa_ai.yml@main
    if: github.event_name != 'workflow_dispatch'
    secrets: inherit
    with:
      check_snippets: true
      check_ai_generated_code: true
      generate_fossa_3p_license_report: true

  integration-test:
    name: Integration Test
    runs-on: ubuntu-22.04
    outputs:
      test_count_integration_db2: ${{ steps.check-test-count-integration.outputs.test_count_integration_db2 }}
      test_count_integration_h2: ${{ steps.check-test-count-integration.outputs.test_count_integration_h2 }}
      test_count_integration_mariadb: ${{ steps.check-test-count-integration.outputs.test_count_integration_mariadb }}
      test_count_integration_mssql: ${{ steps.check-test-count-integration.outputs.test_count_integration_mssql }}
      test_count_integration_mysql: ${{ steps.check-test-count-integration.outputs.test_count_integration_mysql }}
      test_count_integration_oracle: ${{ steps.check-test-count-integration.outputs.test_count_integration_oracle }}
      test_count_integration_postgresql: ${{ steps.check-test-count-integration.outputs.test_count_integration_postgresql }}
      test_count_integration_sqlite: ${{ steps.check-test-count-integration.outputs.test_count_integration_sqlite }}
      test_count_integration_firebird: ${{ steps.check-test-count-integration.outputs.test_count_integration_firebird }}
      test_count_integration_hsqldb: ${{ steps.check-test-count-integration.outputs.test_count_integration_hsqldb }}

    strategy:
      fail-fast: false
      matrix:
        testSystem:
          - db2
          - h2
          #- h2:1.4
          - hsqldb
          - mariadb
          - mssql
          - mysql
          - oracle
          - postgresql
          - sqlite
          - firebird
    needs: build_tests
    timeout-minutes: 30
    steps:
      - uses: actions/checkout@v5
        with:
          ref: ${{ github.event.pull_request.head.sha || github.event.after}}

      - name: Prepare
        id: prepare
        uses: actions/github-script@v7
        with:
          script: |
            core.setOutput("testResultsArtifact", "liquibase-test-results-integration-${{ matrix.testSystem }}".replace(/[^a-zA-Z0-9\-_]/g, "_"));

      - name: Set up JDK 17
        if: ${{ matrix.testSystem != 'snowflake' }}
        uses: actions/setup-java@v5
        with:
          java-version: '17'
          distribution: 'temurin'
          cache: 'maven'

      - name: Set up JDK 17 # get rid of this after https://github.com/snowflakedb/snowflake-jdbc/issues/589 is fixed
        if: ${{ matrix.testSystem == 'snowflake' }}
        uses: actions/setup-java@v5
        with:
          java-version: '17'
          distribution: 'temurin'
          cache: 'maven'

      # getting from build results page. If we remove 0-SNAPSHOT then we will need settings.xml

      - name: Restore Built Code Cache
        uses: actions/cache@v4.2.4
        with:
          key: built-code-${{ github.run_number }}-${{ github.run_attempt }}
          path: ./**/target

      - name: Run Tests
        run: ./mvnw -B clean verify -DtrimStackTrace=false -Dliquibase.sdk.testSystem.test=${{ matrix.testSystem }} -Dliquibase.sdk.testSystem.acceptLicenses=${{ matrix.testSystem }} -Dliquibase.sdk.testSystem.snowflake.url=${{ env.TH_SNOW_URL }} -Dliquibase.sdk.testSystem.snowflake.username=${{ env.TH_DB_ADMIN }} -Dliquibase.sdk.testSystem.snowflake.password=${{ env.TH_DB_PASSWD }} -Dtest=*IntegrationTest,*ExecutorTest -DfailIfNoTests=false -Dsurefire.failIfNoSpecifiedTests=false -Dsurefire.failIfNoTests=false

      - name: Check Test Count
        id: check-test-count-integration
        run: |
          TEST_COUNT=$(find . -name '*.txt' | xargs grep -oP 'Tests run: \K[0-9]+' | awk -F ':' '{s+=$2} END {print(s)}')
          echo "Total integration tests run: $TEST_COUNT"
          if [ "$TEST_COUNT" -eq 0 ]; then
            echo "No integration tests were run."
            exit 1
          fi
          EXPECTED_TEST_COUNT=0
          if [[ ${{ matrix.testSystem }} == 'db2'  ]]; then
              EXPECTED_TEST_COUNT=${{ vars.TEST_COUNT_INTEGRATION_DB2 }}
            elif [[ ${{ matrix.testSystem }} == 'h2'  ]]; then
              EXPECTED_TEST_COUNT=${{ vars.TEST_COUNT_INTEGRATION_H2 }}
            elif [[ ${{ matrix.testSystem }} == 'hsqldb'  ]]; then
              EXPECTED_TEST_COUNT=${{ vars.TEST_COUNT_INTEGRATION_HSQLDB }}
            elif [[ ${{ matrix.testSystem }} == 'mariadb'  ]]; then
              EXPECTED_TEST_COUNT=${{ vars.TEST_COUNT_INTEGRATION_MARIADB }}
            elif [[ ${{ matrix.testSystem }} == 'mssql'  ]]; then
              EXPECTED_TEST_COUNT=${{ vars.TEST_COUNT_INTEGRATION_MSSQL }}
            elif [[ ${{ matrix.testSystem }} == 'mysql'  ]]; then
              EXPECTED_TEST_COUNT=${{ vars.TEST_COUNT_INTEGRATION_MYSQL }}
            elif [[ ${{ matrix.testSystem }} == 'oracle'  ]]; then
              EXPECTED_TEST_COUNT=${{ vars.TEST_COUNT_INTEGRATION_ORACLE }}
            elif [[ ${{ matrix.testSystem }} == 'postgresql'  ]]; then
              EXPECTED_TEST_COUNT=${{ vars.TEST_COUNT_INTEGRATION_POSTGRESQL }}
            elif [[ ${{ matrix.testSystem }} == 'sqlite'  ]]; then
              EXPECTED_TEST_COUNT=${{ vars.TEST_COUNT_INTEGRATION_SQLITE }}
            elif [[ ${{ matrix.testSystem }} == 'firebird'  ]]; then
              EXPECTED_TEST_COUNT=${{ vars.TEST_COUNT_INTEGRATION_FIREBIRD }}
            fi

            if [[ $TEST_COUNT -lt $(($EXPECTED_TEST_COUNT - ($EXPECTED_TEST_COUNT / 100))) ]] ; then
              echo "Integration Test count is below the acceptable range of - 1% of the expected count. Expected $EXPECTED_TEST_COUNT. Actual $TEST_COUNT."
              exit 1
            fi
            echo "test_count_integration_${{ matrix.testSystem }}=$TEST_COUNT" >> $GITHUB_OUTPUT

      - name: Archive Test Results
        if: ${{ inputs.archive_test_results == 'true' }}
        uses: actions/upload-artifact@v4
        with:
          name: ${{ steps.prepare.outputs.testResultsArtifact }}
          path: |
            ./**/target/surefire-reports

      - name: Save Jacoco Report for Sonar
        uses: actions/upload-artifact@v4
        with:
          name: liquibase-integration-jacoco-test-results-${{ matrix.testSystem }}
          path: |
            ./liquibase-integration-tests/target/jacoco.exec

  sonar:
    needs: [ build_tests, integration-test ]
    uses: liquibase/build-logic/.github/workflows/sonar-test-scan.yml@main
    with:
      thisBranchName: ${{ needs.setup.outputs.thisBranchName }}
      thisSha: ${{ needs.setup.outputs.thisSha }}
      liquibaseBranchName: ${{ needs.setup.outputs.liquibaseBranchName }}
      pullRequestNumber: ${{ github.event.pull_request.number }}
      pullRequestBranchName: ${{ github.event.pull_request.head.ref }}
      pullRequestBaseBranchName: ${{ github.event.pull_request.base.ref }}
      testedClassesModuleName: liquibase-standard
      dbPlatforms: h2,hsqldb,mariadb,mssql,mysql,oracle,postgresql,sqlite,firebird,db2
    secrets: inherit

  run-build-publish-file:
    needs: [ build_tests,integration-test ]
    uses: ./.github/workflows/build.yml
    secrets: inherit


  update-test-count-secrets:
    needs: [build_tests, integration-test]
    runs-on: ubuntu-latest
    if: github.event_name == 'push' && github.ref == 'refs/heads/master'
    steps:

      - name: Configure AWS credentials for vault access
        uses: aws-actions/configure-aws-credentials@v5
        with:
          role-to-assume: ${{ secrets.LIQUIBASE_VAULT_OIDC_ROLE_ARN }}
          aws-region: us-east-1

      - name: Get secrets from vault
        id: vault-secrets
        uses: aws-actions/aws-secretsmanager-get-secrets@v2
        with:
          secret-ids: |
            ,/vault/liquibase
          parse-json-secrets: true

      - name: Checkout code
        uses: actions/checkout@v5
      - name: Set GitHub Secret for Test Count
        env:
          TEST_COUNT_SECRET: ${{ env.TEST_COUNT_SECRET }}
        run: |
          echo $TEST_COUNT_SECRET | gh auth login --with-token
          repository='${{ github.repository }}'
          gh variable set TEST_COUNT_JAVA_17_UBUNTU --body "${{ needs.build_tests.outputs.test_count_unit_test_java_17_ubuntu }}"
          gh variable set TEST_COUNT_JAVA_21_UBUNTU --body "${{ needs.build_tests.outputs.test_count_unit_test_java_21_ubuntu }}"
          gh variable set TEST_COUNT_JAVA_MACOS --body "${{ needs.build_tests.outputs.test_count_unit_test_java_macos }}"
          gh variable set TEST_COUNT_JAVA_WINDOWS --body "${{ needs.build_tests.outputs.test_count_unit_test_java_windows}}"
          gh variable set TEST_COUNT_INTEGRATION_DB2 --body "${{ needs.integration-test.outputs.test_count_integration_db2 }}"
          gh variable set TEST_COUNT_INTEGRATION_H2 --body "${{ needs.integration-test.outputs.test_count_integration_h2 }}"
          gh variable set TEST_COUNT_INTEGRATION_HSQLDB --body "${{ needs.integration-test.outputs.test_count_integration_hsqldb }}"
          gh variable set TEST_COUNT_INTEGRATION_MARIADB --body "${{ needs.integration-test.outputs.test_count_integration_mariadb}}"
          gh variable set TEST_COUNT_INTEGRATION_MSSQL --body "${{ needs.integration-test.outputs.test_count_integration_mssql }}"
          gh variable set TEST_COUNT_INTEGRATION_MYSQL --body "${{ needs.integration-test.outputs.test_count_integration_mysql }}"
          gh variable set TEST_COUNT_INTEGRATION_ORACLE --body "${{ needs.integration-test.outputs.test_count_integration_oracle }}"
          gh variable set TEST_COUNT_INTEGRATION_POSTGRESQL --body "${{ needs.integration-test.outputs.test_count_integration_postgresql }}"
          gh variable set TEST_COUNT_INTEGRATION_SQLITE --body "${{ needs.integration-test.outputs.test_count_integration_sqlite }}"
          gh variable set TEST_COUNT_INTEGRATION_FIREBIRD --body "${{ needs.integration-test.outputs.test_count_integration_firebird }}"<|MERGE_RESOLUTION|>--- conflicted
+++ resolved
@@ -105,26 +105,10 @@
         os: [ ubuntu-22.04, macos-13, windows-latest ]
         java: [ 17, 21 ]
         exclude:
-<<<<<<< HEAD
-          # exclude non-java 21 on macos and windows builds
-          - os: macos-13
-            java: 8
-          - os: windows-latest
-            java: 8
-          - os: macos-13
-            java: 11
-          - os: windows-latest
-            java: 11
-          - os: macos-13
-            java: 17
-          - os: windows-latest
-            java: 17
-=======
           - os: windows-latest
             java: 17
           - os: macos-13
             java: 17
->>>>>>> 93c20f29
     runs-on: ${{ matrix.os }}
     env:
       OS_TYPE: ${{ matrix.os }}
@@ -176,12 +160,8 @@
             ]
 
       # getting from build results page. If we remove 0-SNAPSHOT then we will need settings.xml
-<<<<<<< HEAD
-      - name: Build & Test
-=======
 
       - name: Build & Test Java 17+
->>>>>>> 93c20f29
         run: |
           ./mvnw -B "-Dbuild.repository.owner=liquibase" "-Dbuild.repository.name=liquibase" "-Dbuild.branch=${{ needs.setup.outputs.thisBranchName }}" "-Dbuild.number=${{ github.run_number }}" "-Dbuild.commit=${{ needs.setup.outputs.latestMergeSha }}" "-DtrimStackTrace=false" -P 'skip-integration-tests' clean test package surefire-report:report
 
