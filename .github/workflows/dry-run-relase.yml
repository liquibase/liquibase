name: Dry run release

on:
  workflow_dispatch: # Trigger on demand
  # schedule: # Trigger nightly at midnight UTC
  #   - cron: "0 0 * * *"

jobs:

  setup:
    runs-on: ubuntu-latest
    outputs:
<<<<<<< HEAD
      dry_run_id: ${{ steps.get_run_id.outputs.dry_run_id }}
    steps:
=======
      dry_run_branch: ${{ steps.create_branch.outputs.dry_run_branch }}
      dry_run_id: ${{ steps.get_run_id.outputs.dry_run_id }}
      dry_run_date: ${{ steps.get_dry_run_date.outputs.dry_run_date }}
    steps:
      - name: Checkout liquibase
        uses: actions/checkout@v4

      - name: Checkout liquibase-pro
        uses: actions/checkout@v4
        with:
          repository: liquibase/liquibase-pro
          token: ${{ secrets.BOT_TOKEN }}
          path: liquibase-pro

      - name: Set up Git
        run: |
          git config user.name "liquibot"
          git config user.email "liquibot@liquibase.org"

      - name: Get dry-run date
        id: get_dry_run_date
        run: |
          DRY_RUN_DATE=$(date +%Y%m%d%H%M%S)
          echo "dry_run_date=$DRY_RUN_DATE" >> $GITHUB_OUTPUT
          echo "Dry run date: $DRY_RUN_DATE"

      - name: Create a liquibase dry-run branch
        id: create_branch
        run: |
          DRY_RUN_DATE=${{ steps.get_dry_run_date.outputs.dry_run_date }}
          DRY_RUN_BRANCH="dry-run-$DRY_RUN_DATE"
          git checkout -b $DRY_RUN_BRANCH
          echo "dry_run_branch=$DRY_RUN_BRANCH" >> $GITHUB_OUTPUT
          echo "New branch created: $DRY_RUN_BRANCH"
          # Set the upstream branch manually
          git push origin $DRY_RUN_BRANCH
          git branch --set-upstream-to=origin/$DRY_RUN_BRANCH
        
      - name: Create a liquibase-pro dry-run branch
        id: create_pro_branch
        run: |
          cd liquibase-pro
          DRY_RUN_DATE=${{ steps.get_dry_run_date.outputs.dry_run_date }}
          DRY_RUN_BRANCH="dry-run-$DRY_RUN_DATE"
          git checkout -b $DRY_RUN_BRANCH
          echo "dry_run_branch=$DRY_RUN_BRANCH" >> $GITHUB_OUTPUT
          echo "New branch created: $DRY_RUN_BRANCH"
          # Set the upstream branch manually
          git push origin $DRY_RUN_BRANCH
          git branch --set-upstream-to=origin/$DRY_RUN_BRANCH
>>>>>>> 0de438d3

      - name: Get run-tests.yml runId 
        id: get_run_id
        run: |
          # Fetch the list of workflow runs
          response=$(curl -s \
            -H "Authorization: token ${{ secrets.BOT_TOKEN }}" \
            -H "Accept: application/vnd.github.v3+json" \
            "https://api.github.com/repos/liquibase/liquibase/actions/workflows/run-tests.yml/runs?status=success&per_page=1")
          echo "response=$response"
          # Extract the last successful run ID
          run_id=$(echo "$response" | jq -r '.workflow_runs[0].id')
          echo "dry_run_id=$run_id" >> $GITHUB_OUTPUT
<<<<<<< HEAD
=======

  dry-run-run-tests:
    needs: [ setup ]
    uses: liquibase/liquibase/.github/workflows/run-tests.yml@master
    secrets: inherit
>>>>>>> 0de438d3

  dry-run-release:
    needs: [ setup, dry-run-run-tests ]
    uses: liquibase/liquibase/.github/workflows/create-release.yml@DAT-18301
    with:
      version: "${{ needs.setup.outputs.dry_run_date }}.${{ needs.setup.outputs.dry_run_date }}.${{ needs.setup.outputs.dry_run_date }}"
      branch: ${{ needs.setup.outputs.dry_run_branch }}
      runId: ${{ needs.setup.outputs.dry_run_id }}
      standalone_zip: false
      dry_run: true
    secrets: inherit
<<<<<<< HEAD
  
=======
  
  cleanup:
    runs-on: ubuntu-latest
    if: always()
    needs: [ setup, dry-run-release ]
    steps:
      - name: Checkout liquibase
        uses: actions/checkout@v4

      - name: Set up Git
        run: |
          git config user.name "liquibot"
          git config user.email "liquibot@liquibase.org"

      - name: Delete liquibase branch & tag
        if: always()
        run: |
          git push origin --delete ${{ needs.setup.outputs.dry_run_branch }}
          echo "Remote branch ${{ needs.setup.outputs.dry_run_branch }} deleted"
          git push origin --delete refs/tags/v${{ needs.setup.outputs.dry_run_date }}.${{ needs.setup.outputs.dry_run_date }}.${{ needs.setup.outputs.dry_run_date }}
          echo "Remote tag v${{ needs.setup.outputs.dry_run_date }}.${{ needs.setup.outputs.dry_run_date }}.${{ needs.setup.outputs.dry_run_date }} deleted"

      - name: Checkout liquibase-pro
        if: always()
        uses: actions/checkout@v4
        with:
          repository: liquibase/liquibase-pro
          token: ${{ secrets.BOT_TOKEN }}
          path: liquibase-pro

      - name: Delete liquibase-pro branch & tag
        if: always()
        run: |
          cd liquibase-pro
          git push origin --delete ${{ needs.setup.outputs.dry_run_branch }}
          echo "Remote branch ${{ needs.setup.outputs.dry_run_branch }} deleted"
          git push origin --delete refs/tags/v${{ needs.setup.outputs.dry_run_date }}.${{ needs.setup.outputs.dry_run_date }}.${{ needs.setup.outputs.dry_run_date }}
          echo "Remote tag v${{ needs.setup.outputs.dry_run_date }}.${{ needs.setup.outputs.dry_run_date }}.${{ needs.setup.outputs.dry_run_date }} deleted"
>>>>>>> 0de438d3
<|MERGE_RESOLUTION|>--- conflicted
+++ resolved
@@ -10,61 +10,8 @@
   setup:
     runs-on: ubuntu-latest
     outputs:
-<<<<<<< HEAD
       dry_run_id: ${{ steps.get_run_id.outputs.dry_run_id }}
     steps:
-=======
-      dry_run_branch: ${{ steps.create_branch.outputs.dry_run_branch }}
-      dry_run_id: ${{ steps.get_run_id.outputs.dry_run_id }}
-      dry_run_date: ${{ steps.get_dry_run_date.outputs.dry_run_date }}
-    steps:
-      - name: Checkout liquibase
-        uses: actions/checkout@v4
-
-      - name: Checkout liquibase-pro
-        uses: actions/checkout@v4
-        with:
-          repository: liquibase/liquibase-pro
-          token: ${{ secrets.BOT_TOKEN }}
-          path: liquibase-pro
-
-      - name: Set up Git
-        run: |
-          git config user.name "liquibot"
-          git config user.email "liquibot@liquibase.org"
-
-      - name: Get dry-run date
-        id: get_dry_run_date
-        run: |
-          DRY_RUN_DATE=$(date +%Y%m%d%H%M%S)
-          echo "dry_run_date=$DRY_RUN_DATE" >> $GITHUB_OUTPUT
-          echo "Dry run date: $DRY_RUN_DATE"
-
-      - name: Create a liquibase dry-run branch
-        id: create_branch
-        run: |
-          DRY_RUN_DATE=${{ steps.get_dry_run_date.outputs.dry_run_date }}
-          DRY_RUN_BRANCH="dry-run-$DRY_RUN_DATE"
-          git checkout -b $DRY_RUN_BRANCH
-          echo "dry_run_branch=$DRY_RUN_BRANCH" >> $GITHUB_OUTPUT
-          echo "New branch created: $DRY_RUN_BRANCH"
-          # Set the upstream branch manually
-          git push origin $DRY_RUN_BRANCH
-          git branch --set-upstream-to=origin/$DRY_RUN_BRANCH
-        
-      - name: Create a liquibase-pro dry-run branch
-        id: create_pro_branch
-        run: |
-          cd liquibase-pro
-          DRY_RUN_DATE=${{ steps.get_dry_run_date.outputs.dry_run_date }}
-          DRY_RUN_BRANCH="dry-run-$DRY_RUN_DATE"
-          git checkout -b $DRY_RUN_BRANCH
-          echo "dry_run_branch=$DRY_RUN_BRANCH" >> $GITHUB_OUTPUT
-          echo "New branch created: $DRY_RUN_BRANCH"
-          # Set the upstream branch manually
-          git push origin $DRY_RUN_BRANCH
-          git branch --set-upstream-to=origin/$DRY_RUN_BRANCH
->>>>>>> 0de438d3
 
       - name: Get run-tests.yml runId 
         id: get_run_id
@@ -78,18 +25,10 @@
           # Extract the last successful run ID
           run_id=$(echo "$response" | jq -r '.workflow_runs[0].id')
           echo "dry_run_id=$run_id" >> $GITHUB_OUTPUT
-<<<<<<< HEAD
-=======
-
-  dry-run-run-tests:
-    needs: [ setup ]
-    uses: liquibase/liquibase/.github/workflows/run-tests.yml@master
-    secrets: inherit
->>>>>>> 0de438d3
 
   dry-run-release:
-    needs: [ setup, dry-run-run-tests ]
-    uses: liquibase/liquibase/.github/workflows/create-release.yml@DAT-18301
+    needs: [ setup ]
+    uses: liquibase/liquibase/.github/workflows/create-release.yml@master
     with:
       version: "${{ needs.setup.outputs.dry_run_date }}.${{ needs.setup.outputs.dry_run_date }}.${{ needs.setup.outputs.dry_run_date }}"
       branch: ${{ needs.setup.outputs.dry_run_branch }}
@@ -97,45 +36,4 @@
       standalone_zip: false
       dry_run: true
     secrets: inherit
-<<<<<<< HEAD
-  
-=======
-  
-  cleanup:
-    runs-on: ubuntu-latest
-    if: always()
-    needs: [ setup, dry-run-release ]
-    steps:
-      - name: Checkout liquibase
-        uses: actions/checkout@v4
-
-      - name: Set up Git
-        run: |
-          git config user.name "liquibot"
-          git config user.email "liquibot@liquibase.org"
-
-      - name: Delete liquibase branch & tag
-        if: always()
-        run: |
-          git push origin --delete ${{ needs.setup.outputs.dry_run_branch }}
-          echo "Remote branch ${{ needs.setup.outputs.dry_run_branch }} deleted"
-          git push origin --delete refs/tags/v${{ needs.setup.outputs.dry_run_date }}.${{ needs.setup.outputs.dry_run_date }}.${{ needs.setup.outputs.dry_run_date }}
-          echo "Remote tag v${{ needs.setup.outputs.dry_run_date }}.${{ needs.setup.outputs.dry_run_date }}.${{ needs.setup.outputs.dry_run_date }} deleted"
-
-      - name: Checkout liquibase-pro
-        if: always()
-        uses: actions/checkout@v4
-        with:
-          repository: liquibase/liquibase-pro
-          token: ${{ secrets.BOT_TOKEN }}
-          path: liquibase-pro
-
-      - name: Delete liquibase-pro branch & tag
-        if: always()
-        run: |
-          cd liquibase-pro
-          git push origin --delete ${{ needs.setup.outputs.dry_run_branch }}
-          echo "Remote branch ${{ needs.setup.outputs.dry_run_branch }} deleted"
-          git push origin --delete refs/tags/v${{ needs.setup.outputs.dry_run_date }}.${{ needs.setup.outputs.dry_run_date }}.${{ needs.setup.outputs.dry_run_date }}
-          echo "Remote tag v${{ needs.setup.outputs.dry_run_date }}.${{ needs.setup.outputs.dry_run_date }}.${{ needs.setup.outputs.dry_run_date }} deleted"
->>>>>>> 0de438d3
+  