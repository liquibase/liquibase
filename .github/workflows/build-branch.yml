--- conflicted
+++ resolved
@@ -1,17 +1,11 @@
 name: Build Branch SNAPSHOT
 
 on:
-<<<<<<< HEAD
-  workflow_call:
-
-  pull_request:
-=======
   workflow_dispatch:
   #push:
     #branches:
       #- 'master'
   pull_request_target:
->>>>>>> d093b2a7
     types:
       - opened
       - reopened
@@ -46,7 +40,7 @@
     outputs:
       timeStamp: ${{ steps.get-timestamp.outputs.timestamp }}
       thisBranchName: ${{ steps.get-branch-name.outputs.thisBranchName }}
-      latestMergeSha: ${{ steps.get-sha.outputs.latestMergeSha }}
+      thisSha: ${{ steps.get-commit-sha.outputs.thisSha }}
       setupSuccessful: "true"
 
     steps:
@@ -54,13 +48,6 @@
         with:
           ref: ${{ github.event.pull_request.head.sha || github.event.after}}
 
-<<<<<<< HEAD
-      - name: Get Latest Merge Commit SHA
-        id: get-sha
-        run: |
-          latest_merge_sha=`(git rev-parse --short HEAD)`
-          echo "latestMergeSha=${latest_merge_sha}" >> $GITHUB_OUTPUT
-=======
       - name: Get commit-sha
         id: get-commit-sha
         uses: actions/github-script@v6
@@ -70,7 +57,6 @@
           script: |
               const helper = require('./.github/util/workflow-helper.js')({github, context});
               core.setOutput("thisSha", helper.getCurrentSha());
->>>>>>> d093b2a7
 
       - name: Get Timestamp
         id: get-timestamp
@@ -91,9 +77,8 @@
 
           modified_branch_name=`(echo $branch_name | tr / -)`
           echo "thisBranchName=$modified_branch_name" >> $GITHUB_OUTPUT          
-          echo $thisBranchName
 
-  build_branch:
+  build:
     name: Build & Package
     runs-on: ubuntu-22.04
     needs: setup
@@ -117,32 +102,15 @@
         with:
           maven-version: ${{ env.MAVEN_VERSION }}
 
-      # Publish branch-SNAPSHOT version to GPM
+      # Version artifact based off of branch and commit SHA.
       - name: Version Artifact
         run: |
            mvn versions:set "-DnewVersion=${{ needs.setup.outputs.thisBranchName }}-SNAPSHOT"
+           #mvn versions:set "-DnewVersion=${{ inputs.branchName }}-SNAPSHOT"
 
-      - name: Publish branch-SNAPSHOT package
+      # Publish to GitHub Packages
+      - name: Publish package
         run: |
-          mvn -B clean deploy -pl '!liquibase-dist' -DskipTests=true "-Dbuild.repository.owner=liquibase" "-Dbuild.repository.name=liquibase" "-Dbuild.branch=${{ needs.setup.outputs.thisBranchName }}" "-Dbuild.number=${{ github.run_number }}" "-Dbuild.commit=${{ needs.setup.outputs.latestMergeSha }}" "-Dbuild.timestamp=${{ needs.setup.outputs.timeStamp }}"
-
+          mvn -B clean deploy -pl '!liquibase-dist' -DskipTests=true "-Dbuild.repository.owner=liquibase" "-Dbuild.repository.name=liquibase" "-Dbuild.branch=${{ needs.setup.outputs.thisBranchName }}" "-Dbuild.number=${{ github.run_number }}" "-Dbuild.commit=${{ needs.setup.outputs.thisSha }}" "-Dbuild.timestamp=${{ needs.setup.outputs.timeStamp }}"
         env:
-          GITHUB_TOKEN: ${{ secrets.GITHUB_TOKEN }}
-
-      # Publish <commitsha>-SNAPSHOT version to GPM
-      - name: Version Artifact
-        run: |
-          mvn versions:set "-DnewVersion=${{ needs.setup.outputs.latestMergeSha }}-SNAPSHOT"
-
-      - name: Publish <commitsha>-SNAPSHOT package
-        run: |
-          mvn -B clean deploy -pl '!liquibase-dist' -DskipTests=true "-Dbuild.repository.owner=liquibase" "-Dbuild.repository.name=liquibase" "-Dbuild.branch=${{ needs.setup.outputs.thisBranchName }}" "-Dbuild.number=${{ github.run_number }}" "-Dbuild.commit=${{ needs.setup.outputs.latestMergeSha }}" "-Dbuild.timestamp=${{ needs.setup.outputs.timeStamp }}"
-        env:
-          GITHUB_TOKEN: ${{ secrets.GITHUB_TOKEN }}
-
-      #Publish to GitHub Packages. We are building a tar file which includes liquibase-commercial hence we need "-Dliquibase-pro.version"
-      - name: Publish tar.gz package to GPM
-        run: |
-          mvn -B -pl liquibase-dist -P liquibase-commercial clean deploy -DskipTests=true "-Dliquibase-pro.version=${{ needs.setup.outputs.branch_name }}-SNAPSHOT" "-Dbuild.timestamp=${{ needs.setup.outputs.timeStamp }}" "-Dbuild.repository.owner=liquibase" "-Dbuild.repository.name=liquibase" "-Dbuild.branch=${{ needs.setup.outputs.branch_name }}" "-Dbuild.number=${{ github.run_number }}" "-Dbuild.commit=${{ needs.setup.outputs.latestMergeSha }}"
-          env:
           GITHUB_TOKEN: ${{ secrets.GITHUB_TOKEN }}