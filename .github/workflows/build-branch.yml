name: Build Branch SNAPSHOT

on:
  workflow_dispatch:
  #push:
    #branches:
      #- 'master'
  pull_request_target:
    types:
      - opened
      - reopened
      - synchronize
<<<<<<< HEAD
      - labeled
=======
      
  push:
    branches:
      - github-action-**
    paths-ignore:
      - '**.md'
>>>>>>> 12b68cfa

env:
  MAVEN_VERSION: '3.9.2'

jobs:
  check_build_safety:
    name: Check if Build should be done
    runs-on: ubuntu-22.04
    steps:
      - name: Emit failure code for unsafe fork PRs
        if: github.event.pull_request && github.event.pull_request.head.repo.full_name != 'liquibase/liquibase' && github.event.label.name != 'SafeToBuild'
        run: |
          echo "PR from Fork is NOT safe to build"
          echo "A member of Liquibase team needs to apply label 'SafeToBuild'! "
          exit 1

  setup:
    name: Setup
    needs: check_build_safety
    runs-on: ubuntu-22.04
    outputs:
      timeStamp: ${{ steps.get-timestamp.outputs.timestamp }}
      thisBranchName: ${{ steps.get-branch-name.outputs.thisBranchName }}
      thisSha: ${{ steps.get-commit-sha.outputs.thisSha }}
      setupSuccessful: "true"

    steps:
      - uses: actions/checkout@v3
        with:
          ref: ${{ github.event.pull_request.head.sha || github.event.after}}

      - name: Get commit-sha
        id: get-commit-sha
        uses: actions/github-script@v6
        env:
          GITHUB_TOKEN: ${{ secrets.GITHUB_TOKEN }}
        with:
          script: |
              const helper = require('./.github/util/workflow-helper.js')({github, context});
              core.setOutput("thisSha", helper.getCurrentSha());

      - name: Get Timestamp
        id: get-timestamp
        run: |
          timeStamp=$(date +'%Y-%m-%d %H:%M:%S %Z')
          echo "timestamp=${timeStamp}" >> $GITHUB_OUTPUT

      - name: Get Current BranchName
        id: get-branch-name
        run: |
          # this logic checks if the branch is from a forked repository PR or not. Where -n is the inverse of -z (not empty)
          if [ -n "${GITHUB_HEAD_REF}" ];
          then
            branch_name=${GITHUB_HEAD_REF}
          else
            branch_name=${{ github.ref_name }}
          fi 

          modified_branch_name=`(echo $branch_name | tr / -)`
          echo "thisBranchName=$modified_branch_name" >> $GITHUB_OUTPUT          

  build:
    name: Build & Package
    runs-on: ubuntu-22.04
    needs: setup
    permissions:
      contents: read
      packages: write
    steps:
      - uses: actions/checkout@v3
        with:
          ref: ${{ github.event.pull_request.head.sha || github.event.after}}
      - name: Set up Java for publishing to GitHub Repository
        uses: actions/setup-java@v3
        with:
          java-version: '17'
          distribution: 'temurin'
          cache: 'maven'
          server-id: liquibase

      - name: Set up Maven
        uses: stCarolas/setup-maven@v4.5
        with:
          maven-version: ${{ env.MAVEN_VERSION }}

      # Version artifact based off of branch and commit SHA.
      - name: Version Artifact
        run: |
           mvn versions:set "-DnewVersion=${{ needs.setup.outputs.thisBranchName }}-SNAPSHOT"
           #mvn versions:set "-DnewVersion=${{ inputs.branchName }}-SNAPSHOT"

      # Publish to GitHub Packages
      - name: Publish package
        run: |
          mvn -B clean deploy -pl '!liquibase-dist' -DskipTests=true "-Dbuild.repository.owner=liquibase" "-Dbuild.repository.name=liquibase" "-Dbuild.branch=${{ needs.setup.outputs.thisBranchName }}" "-Dbuild.number=${{ github.run_number }}" "-Dbuild.commit=${{ needs.setup.outputs.thisSha }}" "-Dbuild.timestamp=${{ needs.setup.outputs.timeStamp }}"
        env:
          GITHUB_TOKEN: ${{ secrets.GITHUB_TOKEN }}<|MERGE_RESOLUTION|>--- conflicted
+++ resolved
@@ -10,16 +10,13 @@
       - opened
       - reopened
       - synchronize
-<<<<<<< HEAD
       - labeled
-=======
-      
+
   push:
     branches:
       - github-action-**
     paths-ignore:
       - '**.md'
->>>>>>> 12b68cfa
 
 env:
   MAVEN_VERSION: '3.9.2'
