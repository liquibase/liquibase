name: Build Branch SNAPSHOT

on:
  workflow_call:

  pull_request:
    types:
      - opened
      - reopened
      - synchronize

env:
  MAVEN_VERSION: '3.9.2'

jobs:
  setup:
    name: Setup
    runs-on: ubuntu-22.04
    outputs:
      timeStamp: ${{ steps.get-timestamp.outputs.timestamp }}
      thisBranchName: ${{ steps.get-branch-name.outputs.thisBranchName }}
      latestMergeSha: ${{ steps.get-sha.outputs.latestMergeSha }}
      setupSuccessful: "true"

    steps:
      - uses: actions/checkout@v3
        with:
          ref: ${{ github.event.pull_request.head.sha || github.event.after}}

      - name: Get Latest Merge Commit SHA
        id: get-sha
        run: |
          latest_merge_sha=`(git rev-parse --short HEAD)`
          echo "latestMergeSha=${latest_merge_sha}" >> $GITHUB_OUTPUT

      - name: Get Timestamp
        id: get-timestamp
        run: |
          timeStamp=$(date +'%Y-%m-%d %H:%M:%S %Z')
          echo "timestamp=${timeStamp}" >> $GITHUB_OUTPUT

      - name: Get Current BranchName
        id: get-branch-name
        run: |
          # this logic checks if the branch is from a forked repository PR or not. Where -n is the inverse of -z (not empty)
          if [ -n "${GITHUB_HEAD_REF}" ];
          then
            branch_name=${GITHUB_HEAD_REF}
          else
            branch_name=${{ github.ref_name }}
          fi 

          modified_branch_name=`(echo $branch_name | tr / -)`
          echo "thisBranchName=$modified_branch_name" >> $GITHUB_OUTPUT          
<<<<<<< HEAD
          echo $thisBranchName
=======
          echo $modified_branch_name
>>>>>>> a1ffecc7

  build_branch:
    name: Build & Package
    runs-on: ubuntu-22.04
    needs: setup
    permissions:
      contents: read
      packages: write

    steps:
      - uses: actions/checkout@v3
      - name: Set up Java for publishing to GitHub Repository
        uses: actions/setup-java@v3
        with:
          java-version: '17'
          distribution: 'temurin'
          cache: 'maven'
          server-id: liquibase

      - name: Set up Maven
        uses: stCarolas/setup-maven@v4.5
        with:
          maven-version: ${{ env.MAVEN_VERSION }}

      # Publish <commitsha>-SNAPSHOT version to GPM
      - name: Version Artifact
        run: |
          mvn versions:set "-DnewVersion=${{ needs.setup.outputs.latestMergeSha }}-SNAPSHOT"

      - name: Publish <commitsha>-SNAPSHOT package
        run: |
          mvn -B clean deploy -pl '!liquibase-dist' -DskipTests=true "-Dbuild.repository.owner=liquibase" "-Dbuild.repository.name=liquibase" "-Dbuild.branch=${{ needs.setup.outputs.latestMergeSha }}" "-Dbuild.number=${{ github.run_number }}" "-Dbuild.commit=${{ needs.setup.outputs.latestMergeSha }}" "-Dbuild.timestamp=${{ needs.setup.outputs.timeStamp }}"
        env:
          GITHUB_TOKEN: ${{ secrets.GITHUB_TOKEN }}

      # Publish branch-SNAPSHOT version to GPM
      - name: Version Artifact
        run: |
           mvn versions:set "-DnewVersion=${{ needs.setup.outputs.thisBranchName }}-SNAPSHOT"

      - name: Publish branch-SNAPSHOT package
        run: |
          mvn -B clean deploy -pl '!liquibase-dist' -DskipTests=true "-Dbuild.repository.owner=liquibase" "-Dbuild.repository.name=liquibase" "-Dbuild.branch=${{ needs.setup.outputs.thisBranchName }}" "-Dbuild.number=${{ github.run_number }}" "-Dbuild.commit=${{ needs.setup.outputs.latestMergeSha }}" "-Dbuild.timestamp=${{ needs.setup.outputs.timeStamp }}"
        env:
          GITHUB_TOKEN: ${{ secrets.GITHUB_TOKEN }}

      #Publish to GitHub Packages. We are building a tar file which includes liquibase-commercial hence we need "-Dliquibase-pro.version".
      - name: Publish branch-SNAPSHOT tar.gz package to GPM
        run: |
          mvn -B -pl liquibase-dist -P liquibase-commercial clean deploy -DskipTests=true "-Dliquibase-pro.version=${{ needs.setup.outputs.thisBranchName }}-SNAPSHOT" "-Dbuild.timestamp=${{ needs.setup.outputs.timeStamp }}" "-Dbuild.repository.owner=liquibase" "-Dbuild.repository.name=liquibase" "-Dbuild.branch=${{ needs.setup.outputs.thisBranchName }}" "-Dbuild.number=${{ github.run_number }}" "-Dbuild.commit=${{ needs.setup.outputs.latestMergeSha }}"
        env:
<<<<<<< HEAD
          GITHUB_TOKEN: ${{ secrets.LIQUIBOT_PAT }}



=======
          GITHUB_TOKEN: ${{ secrets.LIQUIBOT_PAT }}
>>>>>>> a1ffecc7
<|MERGE_RESOLUTION|>--- conflicted
+++ resolved
@@ -52,11 +52,7 @@
 
           modified_branch_name=`(echo $branch_name | tr / -)`
           echo "thisBranchName=$modified_branch_name" >> $GITHUB_OUTPUT          
-<<<<<<< HEAD
-          echo $thisBranchName
-=======
           echo $modified_branch_name
->>>>>>> a1ffecc7
 
   build_branch:
     name: Build & Package
@@ -108,11 +104,4 @@
         run: |
           mvn -B -pl liquibase-dist -P liquibase-commercial clean deploy -DskipTests=true "-Dliquibase-pro.version=${{ needs.setup.outputs.thisBranchName }}-SNAPSHOT" "-Dbuild.timestamp=${{ needs.setup.outputs.timeStamp }}" "-Dbuild.repository.owner=liquibase" "-Dbuild.repository.name=liquibase" "-Dbuild.branch=${{ needs.setup.outputs.thisBranchName }}" "-Dbuild.number=${{ github.run_number }}" "-Dbuild.commit=${{ needs.setup.outputs.latestMergeSha }}"
         env:
-<<<<<<< HEAD
-          GITHUB_TOKEN: ${{ secrets.LIQUIBOT_PAT }}
-
-
-
-=======
-          GITHUB_TOKEN: ${{ secrets.LIQUIBOT_PAT }}
->>>>>>> a1ffecc7
+          GITHUB_TOKEN: ${{ secrets.LIQUIBOT_PAT }}