--- conflicted
+++ resolved
@@ -1,7 +1,6 @@
 name: Build Branch SNAPSHOT
 
 on:
-<<<<<<< HEAD
   workflow_call:
 
   pull_request_target:
@@ -9,18 +8,11 @@
       - opened
       - reopened
       - synchronize
-=======
-  workflow_dispatch:
-  push:
-    branches-ignore:
-      - master
->>>>>>> b3fb0039
 
 env:
   MAVEN_VERSION: '3.9.2'
 
 jobs:
-<<<<<<< HEAD
   setup:
     name: Setup
     runs-on: ubuntu-22.04
@@ -63,9 +55,6 @@
           echo $modified_branch_name
 
   build_branch:
-=======
-  build:
->>>>>>> b3fb0039
     name: Build & Package
     runs-on: ubuntu-22.04
     needs: setup
@@ -102,7 +91,6 @@
       # Publish branch-SNAPSHOT version to GPM
       - name: Version Artifact
         run: |
-<<<<<<< HEAD
            mvn versions:set "-DnewVersion=${{ needs.setup.outputs.thisBranchName }}-SNAPSHOT"
 
       - name: Publish branch-SNAPSHOT package
@@ -116,53 +104,4 @@
         run: |
           mvn -B -pl liquibase-dist -P liquibase-commercial clean deploy -DskipTests=true "-Dliquibase-pro.version=${{ needs.setup.outputs.thisBranchName }}-SNAPSHOT" "-Dbuild.timestamp=${{ needs.setup.outputs.timeStamp }}" "-Dbuild.repository.owner=liquibase" "-Dbuild.repository.name=liquibase" "-Dbuild.branch=${{ needs.setup.outputs.thisBranchName }}" "-Dbuild.number=${{ github.run_number }}" "-Dbuild.commit=${{ needs.setup.outputs.latestMergeSha }}"
         env:
-          GITHUB_TOKEN: ${{ secrets.LIQUIBOT_PAT }}
-
-
-
-=======
-          version=${{ github.ref_name }}-SNAPSHOT
-          # Replace / with - in branch name
-          version=$(echo "$version" | sed 's/\//-/g')
-          mvn versions:set -DnewVersion="$version"
-
-      # This would still deploy a package if there are test failures. Might help to have build.yml complete and then run this workflow
-      # Publish to GitHub Packages
-      - name: Publish package
-        run: |
-          mvn -B clean deploy -pl '!liquibase-dist' -DskipTests=true "-Dbuild.repository.owner=${{ needs.setup.outputs.thisRepositoryOwner }}" "-Dbuild.repository.name=${{ needs.setup.outputs.thisRepositoryName }}" "-Dbuild.branch='${{ needs.setup.outputs.thisBranchFileName }}'" "-Dbuild.number=${{ github.run_number }}" "-Dbuild.commit=${{ needs.setup.outputs.thisSha }}" "-Dbuild.timestamp=${{ needs.setup.outputs.timestamp }}"
-        env:
-          GITHUB_TOKEN: ${{ secrets.GITHUB_TOKEN }}
-
-  setup:
-    name: Setup
-    runs-on: ubuntu-22.04
-    outputs:
-      thisSha: ${{ steps.find-attributes.outputs.thisSha }}
-      thisBranchName: ${{ steps.find-attributes.outputs.thisBranchName }}
-      thisBranchFileName: ${{ steps.find-attributes.outputs.thisBranchFileName }}
-      thisRepositoryName: ${{ steps.find-attributes.outputs.thisRepositoryName }}
-      thisRepositoryOwner: ${{ steps.find-attributes.outputs.thisRepositoryOwner }}
-      timestamp: ${{ steps.get-date.outputs.date }}
-      setupSuccessful: "true"
-
-    steps:
-      - uses: actions/checkout@v3
-      - name: Get current date
-        id: get-date
-        run: echo "::set-output name=date::$(date +'%Y-%m-%d %H:%M:%S')"
-
-      - name: Find mvn Build Attributes
-        id: find-attributes
-        uses: actions/github-script@v6
-        with:
-          github-token: ${{ secrets.BOT_TOKEN }}
-          script: |
-            const helper = require('./.github/util/workflow-helper.js')({github, context});
-
-            core.setOutput("thisSha", helper.getCurrentSha());
-            core.setOutput("thisBranchName", helper.getCurrentBranch());
-            core.setOutput("thisBranchFileName", helper.getCurrentBranch().replace(/[^a-zA-Z0-9\-_]/g, "_"));
-            core.setOutput("thisRepositoryName", helper.getRepositoryName());
-            core.setOutput("thisRepositoryOwner", helper.getRepositoryOwner());
->>>>>>> b3fb0039
+          GITHUB_TOKEN: ${{ secrets.LIQUIBOT_PAT }}