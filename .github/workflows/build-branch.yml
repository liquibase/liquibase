--- conflicted
+++ resolved
@@ -1,7 +1,6 @@
 name: Build Branch SNAPSHOT
 
 on:
-<<<<<<< HEAD
   workflow_run:
     workflows: [Run Tests]
     types:
@@ -11,17 +10,7 @@
   push:
     branches:
       - '*'
-=======
-  workflow_dispatch:
-  #push:
-    #branches:
-      #- 'master'
-  pull_request:
-    types:
-      - opened
-      - reopened
-      - synchronize
->>>>>>> e92cd2b6
+
 
 env:
   MAVEN_VERSION: '3.9.2'
