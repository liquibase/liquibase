name: Build Branch SNAPSHOT

on:
  workflow_call:

<<<<<<< HEAD
  pull_request:
=======
  pull_request_target:
>>>>>>> 8e9a4259
    types:
      - opened
      - reopened
      - synchronize

env:
  MAVEN_VERSION: '3.9.2'

jobs:
  setup:
    name: Setup
    runs-on: ubuntu-22.04
    outputs:
      timeStamp: ${{ steps.get-timestamp.outputs.timestamp }}
      thisBranchName: ${{ steps.get-branch-name.outputs.thisBranchName }}
      latestMergeSha: ${{ steps.get-sha.outputs.latestMergeSha }}
      setupSuccessful: "true"

    steps:
      - uses: actions/checkout@v3
        with:
          ref: ${{ github.event.pull_request.head.sha || github.event.after}}

      - name: Get Latest Merge Commit SHA
        id: get-sha
        run: |
          latest_merge_sha=`(git rev-parse --short HEAD)`
          echo "latestMergeSha=${latest_merge_sha}" >> $GITHUB_OUTPUT

      - name: Get Timestamp
        id: get-timestamp
        run: |
          timeStamp=$(date +'%Y-%m-%d %H:%M:%S %Z')
          echo "timestamp=${timeStamp}" >> $GITHUB_OUTPUT

      - name: Get Current BranchName
        id: get-branch-name
        run: |
          # this logic checks if the branch is from a forked repository PR or not. Where -n is the inverse of -z (not empty)
          if [ -n "${GITHUB_HEAD_REF}" ];
          then
            branch_name=${GITHUB_HEAD_REF}
          else
            branch_name=${{ github.ref_name }}
          fi 

          modified_branch_name=`(echo $branch_name | tr / -)`
          echo "thisBranchName=$modified_branch_name" >> $GITHUB_OUTPUT          
          echo $modified_branch_name

  build_branch:
    name: Build & Package
    runs-on: ubuntu-22.04
    needs: setup
    permissions:
      contents: read
      packages: write

    steps:
      - uses: actions/checkout@v3
      - name: Set up Java for publishing to GitHub Repository
        uses: actions/setup-java@v3
        with:
          java-version: '17'
          distribution: 'temurin'
          cache: 'maven'
          server-id: liquibase

      - name: Set up Maven
        uses: stCarolas/setup-maven@v4.5
        with:
          maven-version: ${{ env.MAVEN_VERSION }}

      # Publish <commitsha>-SNAPSHOT version to GPM
      - name: Version Artifact
        run: |
          mvn versions:set "-DnewVersion=${{ needs.setup.outputs.latestMergeSha }}-SNAPSHOT"

      - name: Publish <commitsha>-SNAPSHOT package
        run: |
          mvn -B clean deploy -pl '!liquibase-dist' -DskipTests=true "-Dbuild.repository.owner=liquibase" "-Dbuild.repository.name=liquibase" "-Dbuild.branch=${{ needs.setup.outputs.latestMergeSha }}" "-Dbuild.number=${{ github.run_number }}" "-Dbuild.commit=${{ needs.setup.outputs.latestMergeSha }}" "-Dbuild.timestamp=${{ needs.setup.outputs.timeStamp }}"
        env:
          GITHUB_TOKEN: ${{ secrets.GITHUB_TOKEN }}

      # Publish branch-SNAPSHOT version to GPM
      - name: Version Artifact
        run: |
           mvn versions:set "-DnewVersion=${{ needs.setup.outputs.thisBranchName }}-SNAPSHOT"

      - name: Publish branch-SNAPSHOT package
        run: |
          mvn -B clean deploy -pl '!liquibase-dist' -DskipTests=true "-Dbuild.repository.owner=liquibase" "-Dbuild.repository.name=liquibase" "-Dbuild.branch=${{ needs.setup.outputs.thisBranchName }}" "-Dbuild.number=${{ github.run_number }}" "-Dbuild.commit=${{ needs.setup.outputs.latestMergeSha }}" "-Dbuild.timestamp=${{ needs.setup.outputs.timeStamp }}"
        env:
          GITHUB_TOKEN: ${{ secrets.GITHUB_TOKEN }}

      #Publish to GitHub Packages. We are building a tar file which includes liquibase-commercial hence we need "-Dliquibase-pro.version".
      - name: Publish branch-SNAPSHOT tar.gz package to GPM
        run: |
          mvn -B -pl liquibase-dist -P liquibase-commercial clean deploy -DskipTests=true "-Dliquibase-pro.version=${{ needs.setup.outputs.thisBranchName }}-SNAPSHOT" "-Dbuild.timestamp=${{ needs.setup.outputs.timeStamp }}" "-Dbuild.repository.owner=liquibase" "-Dbuild.repository.name=liquibase" "-Dbuild.branch=${{ needs.setup.outputs.thisBranchName }}" "-Dbuild.number=${{ github.run_number }}" "-Dbuild.commit=${{ needs.setup.outputs.latestMergeSha }}"
        env:
          GITHUB_TOKEN: ${{ secrets.LIQUIBOT_PAT }}<|MERGE_RESOLUTION|>--- conflicted
+++ resolved
@@ -3,11 +3,7 @@
 on:
   workflow_call:
 
-<<<<<<< HEAD
-  pull_request:
-=======
   pull_request_target:
->>>>>>> 8e9a4259
     types:
       - opened
       - reopened
