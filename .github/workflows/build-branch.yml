--- conflicted
+++ resolved
@@ -2,31 +2,14 @@
 
 on:
   workflow_dispatch:
-<<<<<<< HEAD
-  push:
-    branches-ignore:
-      - master
-  pull_request_target:
-=======
   #push:
     #branches:
       #- 'master'
   pull_request:
->>>>>>> d77f2a99
     types:
       - opened
       - reopened
       - synchronize
-<<<<<<< HEAD
-      - labeled
-
-#  workflow_call:
-#    inputs:
-#      branchName:
-#        required: true
-#        type: string
-=======
->>>>>>> d77f2a99
 
 env:
   MAVEN_VERSION: '3.9.2'
@@ -37,24 +20,12 @@
     runs-on: ubuntu-22.04
     outputs:
       timeStamp: ${{ steps.get-timestamp.outputs.timestamp }}
-<<<<<<< HEAD
-      latestMergeSha: ${{ steps.get-sha.outputs.latestMergeSha }}
-      thisBranchName: ${{ steps.get-branch-name.outputs.thisBranchName }}
-=======
       thisBranchName: ${{ steps.get-branch-name.outputs.thisBranchName }}
       thisSha: ${{ steps.get-commit-sha.outputs.thisSha }}
->>>>>>> d77f2a99
       setupSuccessful: "true"
 
     steps:
       - uses: actions/checkout@v3
-<<<<<<< HEAD
-      - name: Get Latest Merge Commit SHA
-        id: get-sha
-        run: |
-          latestMergeSha=$(git rev-parse HEAD)
-          echo "latestMergeSha=${latestMergeSha}" >> $GITHUB_OUTPUT
-=======
         with:
           ref: ${{ github.event.pull_request.head.sha || github.event.after}}
 
@@ -66,7 +37,6 @@
           script: |
               const helper = require('./.github/util/workflow-helper.js')({github, context});
               core.setOutput("thisSha", helper.getCurrentSha());
->>>>>>> d77f2a99
 
       - name: Get Timestamp
         id: get-timestamp
@@ -77,30 +47,16 @@
       - name: Get Current BranchName
         id: get-branch-name
         run: |
-<<<<<<< HEAD
-          # this logic checks if the branch is from a forked PR or not. Where -n is the inverse of -z (not empty)
-=======
           # this logic checks if the branch is from a forked repository PR or not. Where -n is the inverse of -z (not empty)
->>>>>>> d77f2a99
           if [ -n "${GITHUB_HEAD_REF}" ];
           then
             branch_name=${GITHUB_HEAD_REF}
           else
             branch_name=${{ github.ref_name }}
           fi 
-<<<<<<< HEAD
-          
-          #branch_name=${{ github.ref_name }}
-          #branch_name="${GITHUB_HEAD_REF}"
-          modified_branch_name=`(echo $branch_name | tr / -)`
-          echo "thisBranchName=$modified_branch_name" >> $GITHUB_OUTPUT
-          #pr_branch_name="${{ github.event.pull_request.head.ref }}"
-          
-=======
 
           modified_branch_name=`(echo $branch_name | tr / -)`
           echo "thisBranchName=$modified_branch_name" >> $GITHUB_OUTPUT          
->>>>>>> d77f2a99
 
   build:
     name: Build & Package
@@ -109,14 +65,6 @@
     permissions:
       contents: read
       packages: write
-<<<<<<< HEAD
-#    env:
-#      LATEST_MERGE_SHA: ${{ needs.setup.outputs.latestMergeSha }}
-#      TIMESTAMP: ${{ needs.setup.outputs.timeStamp }}
-#      CURRENT_BRANCH_NAME: ${{ needs.setup.outputs.thisBranchName }}
-
-=======
->>>>>>> d77f2a99
     steps:
       - uses: actions/checkout@v3
         with:
@@ -143,10 +91,6 @@
       # Publish to GitHub Packages
       - name: Publish package
         run: |
-<<<<<<< HEAD
-          mvn -B clean deploy -pl '!liquibase-dist' -DskipTests=true "-Dbuild.repository.owner=liquibase" "-Dbuild.repository.name=liquibase" "-Dbuild.branch=${{ needs.setup.outputs.thisBranchName }}" "-Dbuild.number=${{ github.run_number }}" "-Dbuild.commit=${{ needs.setup.outputs.latestMergeSha }}" "-Dbuild.timestamp=${{ needs.setup.outputs.timeStamp }}"
-=======
           mvn -B clean deploy -pl '!liquibase-dist' -DskipTests=true "-Dbuild.repository.owner=liquibase" "-Dbuild.repository.name=liquibase" "-Dbuild.branch=${{ needs.setup.outputs.thisBranchName }}" "-Dbuild.number=${{ github.run_number }}" "-Dbuild.commit=${{ needs.setup.outputs.thisSha }}" "-Dbuild.timestamp=${{ needs.setup.outputs.timeStamp }}"
->>>>>>> d77f2a99
         env:
           GITHUB_TOKEN: ${{ secrets.GITHUB_TOKEN }}