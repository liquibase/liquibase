name: Run Functional Tests

on:
  workflow_call:
    inputs:
      latestMergeSha:
        description: 'Latest Merge sha of OSS PR'
        required: false
        default: ''
        type: string
      thisBranchName:
        description: 'Branch Name of OSS PR'
        required: false
        default: ''
        type: string
  pull_request:
    types: [ labeled ]

jobs:
  functional-tests-build:
    runs-on: ubuntu-latest
    if: contains(github.event.pull_request.labels.*.name, 'runFunctional&HarnessTests') || (github.event_name != 'pull_request' && github.event_name != 'pull_request_target')
    steps:
<<<<<<< HEAD
      - name: Echo GitHub Ref
        run: echo "The current ref is ${{ github.ref }}"

      - name: Check runFunctionalTests label
        if: github.ref != 'refs/heads/master' && !contains(github.event.pull_request.labels.*.name, 'runFunctionalTests')
=======
      
      - name: Check variables
>>>>>>> be6b6cf2
        run: |
          echo "github.event_name: ${{ github.event_name }}"
          echo "github.event.pull_request.labels.*.name: ${{ contains(github.event.pull_request.labels.*.name, 'runFunctionalTests') }}"
          echo "github.event.after: ${{ github.event.after }}"
          echo "github.base_ref: ${{ github.base_ref }}"
          echo "github.event.pull_request.merged: ${{ github.event.pull_request.merged }}"
          echo "github.event_name: ${{ github.event_name }}"

      - uses: actions/checkout@v4
        with:
          ref: ${{ github.event.pull_request.head.sha || github.event.after}} # get the sha of the commit or the new commit created when branch is merged to master

  run-pro-tests:
    runs-on: ubuntu-latest
    needs: [ functional-tests-build ]
    name: Trigger Functional Tests
    steps:
      - uses: actions/checkout@v4

      - name: Set environment variables for PR branch and SHA
        run: |
          if [ "${{ github.event_name }}" == "workflow_call" ]; then
            echo "RUN_TESTS_BRANCH=${{ inputs.thisBranchName }}" >> $GITHUB_ENV
            echo "RUN_TESTS_SHA=${{ inputs.latestMergeSha }}" >> $GITHUB_ENV
          else
            echo "RUN_TESTS_BRANCH=${{ github.event.pull_request.head.ref }}" >> $GITHUB_ENV
            echo "RUN_TESTS_SHA=${{ github.event.pull_request.head.sha }}" >> $GITHUB_ENV
          fi

      - name: Get OSS Workflow Run URL
        id: get-workflow-url
        run: |
          repo_url="https://github.com/${{ github.repository }}"
          ossWorkflowUrl="${repo_url}/actions/runs/${{ github.run_id }}"
          echo "ossWorkflowUrl=${ossWorkflowUrl}" >> $GITHUB_ENV

      - name: Dispatch an action and get the run ID
        uses: codex-/return-dispatch@v1
        id: return_dispatch
        with:
          token: ${{ secrets.RUN_FUNCTIONAL_TEST_HARNESS_TESTS_TOKEN  }}
          ref: "master"
          repo: liquibase-pro-tests
          owner: liquibase
          workflow: test.yml
          workflow_inputs:
            '{"liquibaseCommit": "${{ env.RUN_TESTS_SHA }}",
              "runDescription": "${{ env.ossWorkflowUrl }}",
              "liquibaseBranch": "${{ env.RUN_TESTS_BRANCH }}"
            }'

      - name: Display run ID
        run: echo ${{ steps.return_dispatch.outputs.run_id }}

      - name: Report PRO-Tests Run URL
        uses: actions/github-script@v7
        with:
          script: |
            const targetURL = "https://github.com/liquibase/liquibase-pro-tests/actions/runs/${{ steps.return_dispatch.outputs.run_id }}"
            core.notice("Pro-Tests Run URL: " + targetURL);<|MERGE_RESOLUTION|>--- conflicted
+++ resolved
@@ -21,16 +21,8 @@
     runs-on: ubuntu-latest
     if: contains(github.event.pull_request.labels.*.name, 'runFunctional&HarnessTests') || (github.event_name != 'pull_request' && github.event_name != 'pull_request_target')
     steps:
-<<<<<<< HEAD
-      - name: Echo GitHub Ref
-        run: echo "The current ref is ${{ github.ref }}"
 
-      - name: Check runFunctionalTests label
-        if: github.ref != 'refs/heads/master' && !contains(github.event.pull_request.labels.*.name, 'runFunctionalTests')
-=======
-      
       - name: Check variables
->>>>>>> be6b6cf2
         run: |
           echo "github.event_name: ${{ github.event_name }}"
           echo "github.event.pull_request.labels.*.name: ${{ contains(github.event.pull_request.labels.*.name, 'runFunctionalTests') }}"
