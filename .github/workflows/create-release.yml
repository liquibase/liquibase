--- conflicted
+++ resolved
@@ -67,16 +67,15 @@
       - run: |
           echo "Creating version ${{ inputs.version }} from ${{ inputs.branch }} with artifacts from build ${{ inputs.runId }} "
           
-  # owasp-scanner:
-  #   needs: [ setup ]
-  #   uses: liquibase/build-logic/.github/workflows/owasp-scanner.yml@main
-  #   with:
-  #     branch: ${{ needs.setup.outputs.branch }}
-  #   secrets: inherit
+  owasp-scanner:
+    needs: [ setup ]
+    uses: liquibase/build-logic/.github/workflows/owasp-scanner.yml@main
+    with:
+      branch: ${{ needs.setup.outputs.branch }}
+    secrets: inherit
 
   build-azure-uber-jar:
-   needs: [ setup ]
-   #needs: [ setup, owasp-scanner ]
+   needs: [ setup, owasp-scanner ]
    uses: liquibase/liquibase/.github/workflows/build-azure-uber-jar.yml@master
    with:
      branch: ${{ needs.setup.outputs.branch }}
@@ -84,8 +83,7 @@
    secrets: inherit
   
   build-extension-jars:
-   needs: [ setup ]
-   #needs: [ setup, owasp-scanner ]
+   needs: [ setup, owasp-scanner ]
    uses: liquibase/liquibase/.github/workflows/build-extension-jars.yml@master
    with:
      liquibase-version: ${{ needs.setup.outputs.version }}
@@ -315,11 +313,7 @@
           GITHUB_TOKEN: ${{ secrets.GITHUB_TOKEN }}
 
       - name: Attach Files to Dry-Run Draft Release
-<<<<<<< HEAD
         if: ${{ inputs.standalone_zip == false }} && ${{ inputs.dry_run == true }}
-=======
-        if: ${{ inputs.standalone_zip == false }} && ${{ needs.setup.outputs.dry_run == true }}
->>>>>>> dedbfedf
         uses: softprops/action-gh-release@v2
         with:
           tag_name: v${{ needs.setup.outputs.version }}
