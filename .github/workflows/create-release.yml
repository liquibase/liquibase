name: Attach Artifacts To Draft Release
on:
  workflow_dispatch:
    inputs:
      version:
        description: 'Version (example: 4.8.2)'
        required: true
      branch:
        description: 'Branch to release (Defaults to master)'
        required: false
      runId:
        description: 'RunId of liquibase/liquibase artifacts to attach'
        required: true
jobs:
  setup:
    name: Setup
    runs-on: ubuntu-22.04
    outputs:
      version: ${{ steps.collect-data.outputs.version }}
      branch: ${{ steps.collect-data.outputs.branch }}
      runId: ${{ steps.collect-data.outputs.runId }}

    steps:
      - name: Collect Data
        id: collect-data
        uses: actions/github-script@v6
        with:
          script: |
            core.setOutput("version", context.payload.inputs.version);
            core.setOutput("branch", context.payload.inputs.branch || "master");
            core.setOutput("runId", context.payload.inputs.runId);
      - run: |
          echo "Creating version ${{ steps.collect-data.outputs.version }} from ${{ steps.collect-data.outputs.branch }} with artifacts from build ${{ steps.collect-data.outputs.runId }} "

<<<<<<< HEAD
          
  build-azure-uber-jar:
   needs: [ setup ]
   uses: liquibase/liquibase/.github/workflows/build-azure-uber-jar.yml@master
   with:
     branch: ${{ needs.setup.outputs.branch }}
     liquibase-version: ${{ needs.setup.outputs.version }}
   secrets: inherit
=======
  # build-azure-uber-jar:
  #   needs: [ setup ]
  #   uses: liquibase/liquibase/.github/workflows/build-azure-uber-jar.yml@master
  #   with:
  #     branch: ${{ needs.setup.outputs.branch }}
  #     liquibase-version: ${{ needs.setup.outputs.version }}
  #   secrets: inherit
>>>>>>> aa8ccb4a

  reversion:
    needs: [ setup ]
    name: Re-version artifacts ${{ needs.setup.outputs.version }}
    runs-on: ubuntu-22.04
    steps:
<<<<<<< HEAD
=======
      - uses: actions/checkout@v4
>>>>>>> aa8ccb4a

      - uses: actions/checkout@v4
        name: Checkout liquibase-pro
        with:
          repository: liquibase/liquibase-pro
          ref: "${{ needs.setup.outputs.branch }}"
          path: download/repo/liquibase-pro
          token: ${{ secrets.BOT_TOKEN }}


      - name: Download liquibase-artifacts
        uses: liquibase/action-download-artifact@v2-liquibase
        with:
          workflow: run-tests.yml
          run_id: ${{ needs.setup.outputs.runId }}
          name: liquibase-artifacts
          path: download/liquibase-artifacts

      # - name: Download liquibase-pro-azure-artifacts
      #   uses: liquibase/action-download-artifact@v2-liquibase
      #   with:
      #     workflow: build-azure-uber-jar.yml
      #     run_id: ${{ needs.setup.outputs.runId }}
      #     name: liquibase-pro-azure-artifacts
      #     path: download/liquibase-pro-azure-artifacts

      - name: Download liquibase-pro-azure-artifacts
        uses: liquibase/action-download-artifact@v2-liquibase
        with:
          workflow: build-azure-uber-jar.yml
          run_id: ${{ needs.setup.outputs.runId }}
          name: liquibase-pro-azure-artifacts
          path: download/liquibase-pro-azure-artifacts

      - name: Set up JDK
        uses: actions/setup-java@v3
        with:
          java-version: '8'
          distribution: 'adopt'
          gpg-private-key: ${{ secrets.GPG_SECRET }}
          gpg-passphrase: GPG_PASSPHRASE
        env:
          GPG_PASSWORD: ${{ secrets.GPG_PASSPHRASE }}

      - name: Re-version Artifacts
        env:
          GPG_PASSWORD: ${{ secrets.GPG_PASSPHRASE }}
        run: |
          .github/util/re-version.sh download/liquibase-artifacts "${{ needs.setup.outputs.version }}" "${{ needs.setup.outputs.branch }}"
          ##Sign Files
          ## liquibase-azure-deps is already on its correct version. Check reusable workflow: build-azure-uber-jar.yml
          # mv download/liquibase-pro-azure-artifacts/liquibase-azure-deps-${{ needs.setup.outputs.version }}.jar re-version/out
          .github/util/sign-artifacts.sh re-version/out
          mkdir re-version/final
          mv re-version/out/liquibase-core-${{ needs.setup.outputs.version }}.jar re-version/final
          mv re-version/out/liquibase-commercial-${{ needs.setup.outputs.version }}.jar re-version/final
          mv re-version/out/liquibase-${{ needs.setup.outputs.version }}.tar.gz re-version/final
          mv re-version/out/liquibase-${{ needs.setup.outputs.version }}.zip re-version/final
          # mv re-version/out/liquibase-azure-deps-${{ needs.setup.outputs.version }}.jar re-version/final
          
          (cd re-version/out/ && zip liquibase-additional-${{ needs.setup.outputs.version }}.zip *)
          mv re-version/out/liquibase-additional-${{ needs.setup.outputs.version }}.zip re-version/final
      - name: Cache Completed Artifacts
        uses: actions/cache@v3.3.2
        with:
          key: completed-artifacts-${{ github.run_number }}-${{ github.run_attempt }}
          path: re-version/final

      - name: Set repository tags
        run: |
          git tag -f v${{ needs.setup.outputs.version }}
          git push -f origin v${{ needs.setup.outputs.version }}
          (cd download/repo/liquibase-pro && git tag -f v${{ needs.setup.outputs.version }})
          (cd download/repo/liquibase-pro && git push -f origin v${{ needs.setup.outputs.version }})
  build-installers:
    permissions:
      contents: write  # for softprops/action-gh-release to create GitHub release
    needs: [ setup, reversion ]
    name: Build Installers
    runs-on: macos-latest #needs macos for apple notarization
    env:
      GITHUB_TOKEN: ${{ secrets.GITHUB_TOKEN }}
    steps:
      - uses: actions/checkout@v4

      - name: Restore Completed Artifacts
        uses: actions/cache@v3.3.2
        with:
          key: completed-artifacts-${{ github.run_number }}-${{ github.run_attempt }}
          path: re-version/final

      - name: Set up JDK for GPG
        uses: actions/setup-java@v3
        with:
          java-version: '8'
          distribution: 'adopt'
          gpg-private-key: ${{ secrets.GPG_SECRET }}
          gpg-passphrase: GPG_PASSPHRASE
        env:
          GPG_PASSWORD: ${{ secrets.GPG_PASSPHRASE }}


      - name: Re-version Installers
        env:
          INSTALL4J_10_LICENSE: ${{ secrets.INSTALL4J_10_LICENSE }}
          INSTALL4J_APPLE_KEY: ${{ secrets.INSTALL4J_APPLE_KEY }}
          INSTALL4J_APPLE_KEY_PASSWORD: ${{ secrets.INSTALL4J_APPLE_KEY_PASSWORD }}
          INSTALL4J_APPLE_ID: ${{ secrets.INSTALL4J_APPLE_ID }}
          INSTALL4J_APPLE_ID_PASSWORD: ${{ secrets.INSTALL4J_APPLE_ID_PASSWORD }}
          INSTALL4J_WINDOWS_KEY: ${{ secrets.INSTALL4J_WINDOWS_KEY }}
          INSTALL4J_WINDOWS_KEY_PASSWORD: ${{ secrets.INSTALL4J_WINDOWS_KEY_PASSWORD }}
          GPG_PASSWORD: ${{ secrets.GPG_PASSPHRASE }}
        run: |
          mkdir -p liquibase-dist/target/keys
          echo "Saving apple key"
          echo "$INSTALL4J_APPLE_KEY" | base64 -d > liquibase-dist/target/keys/datical_apple.p12
          echo "Saving windows key"
          echo "$INSTALL4J_WINDOWS_KEY" | base64 -d > liquibase-dist/target/keys/datical_windows.pfx
          version="${{ needs.setup.outputs.version }}"
          
          ##### Rebuild installers
          tarFile=$(pwd)/re-version/final/liquibase-$version.tar.gz
          scriptDir=$(pwd)/.github/util/
          
          mkdir -p liquibase-dist/target/liquibase-$version
          (cd liquibase-dist/target/liquibase-$version && tar xfz $tarFile)
          (cd liquibase-dist && $scriptDir/package-install4j.sh $version)
          mv liquibase-dist/target/liquibase-*-installer-* re-version/final
          
          ##Sign Files
          .github/util/sign-artifacts.sh re-version/final
          
          (cd re-version/final && zip liquibase-additional-$version.zip *.asc *.md5 *.sha1)
          rm re-version/final/*.asc
          rm re-version/final/*.md5
          rm re-version/final/*.sha1
      - name: Attach Files to Draft Release
        uses: softprops/action-gh-release@v1
        with:
          tag_name: v${{ needs.setup.outputs.version }}
          fail_on_unmatched_files: true
          body: Liquibase ${{ needs.setup.outputs.version }}
          generate_release_notes: false
          files: re-version/final/*
        env:
          GITHUB_TOKEN: ${{ secrets.GITHUB_TOKEN }}<|MERGE_RESOLUTION|>--- conflicted
+++ resolved
@@ -32,16 +32,6 @@
       - run: |
           echo "Creating version ${{ steps.collect-data.outputs.version }} from ${{ steps.collect-data.outputs.branch }} with artifacts from build ${{ steps.collect-data.outputs.runId }} "
 
-<<<<<<< HEAD
-          
-  build-azure-uber-jar:
-   needs: [ setup ]
-   uses: liquibase/liquibase/.github/workflows/build-azure-uber-jar.yml@master
-   with:
-     branch: ${{ needs.setup.outputs.branch }}
-     liquibase-version: ${{ needs.setup.outputs.version }}
-   secrets: inherit
-=======
   # build-azure-uber-jar:
   #   needs: [ setup ]
   #   uses: liquibase/liquibase/.github/workflows/build-azure-uber-jar.yml@master
@@ -49,17 +39,12 @@
   #     branch: ${{ needs.setup.outputs.branch }}
   #     liquibase-version: ${{ needs.setup.outputs.version }}
   #   secrets: inherit
->>>>>>> aa8ccb4a
 
   reversion:
     needs: [ setup ]
     name: Re-version artifacts ${{ needs.setup.outputs.version }}
     runs-on: ubuntu-22.04
     steps:
-<<<<<<< HEAD
-=======
-      - uses: actions/checkout@v4
->>>>>>> aa8ccb4a
 
       - uses: actions/checkout@v4
         name: Checkout liquibase-pro
