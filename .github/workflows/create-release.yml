--- conflicted
+++ resolved
@@ -115,7 +115,6 @@
           run_id=${{ github.run_id }}
           echo "uber_jar_runId=${run_id}" >> $GITHUB_OUTPUT
 
-<<<<<<< HEAD
       - name: Convert escaped newlines and set GPG key
         run: |
           {
@@ -127,10 +126,6 @@
 
       - name: Set up JDK
         uses: actions/setup-java@v4
-=======
-      - name: Download liquibase-pro-azure-artifacts
-        uses: actions/download-artifact@v5
->>>>>>> 106f182b
         with:
           java-version: "8"
           distribution: "temurin"
@@ -202,15 +197,6 @@
           key: completed-artifacts-${{ github.run_number }}-${{ github.run_attempt }}
           path: re-version/final
 
-<<<<<<< HEAD
-=======
-      - name: Cache Minimal Completed Artifacts
-        uses: actions/cache@v4.2.4
-        with:
-          key: minimal-artifacts-${{ github.run_number }}-${{ github.run_attempt }}
-          path: re-version/s3-minimal
-
->>>>>>> 106f182b
       - name: Set repository tags
         if: ${{ inputs.standalone_zip == false && inputs.dry_run == false }}
         run: |
@@ -413,43 +399,3 @@
         with:
           name: liquibase-installers-${{ needs.setup.outputs.version }}
           path: re-version/final/*
-<<<<<<< HEAD
-=======
-
-  deploy_minimal_artifact_s3:
-    if: ${{ inputs.dry_run == false }}
-    name: Deploy minimal artifacts to lbio s3 bucket
-    needs: [setup, reversion]
-    runs-on: ubuntu-latest
-    steps:
-
-      - name: Configure AWS credentials for vault access
-        uses: aws-actions/configure-aws-credentials@v4
-        with:
-          role-to-assume: ${{ secrets.LIQUIBASE_VAULT_OIDC_ROLE_ARN }}
-          aws-region: us-east-1
-
-      - name: Get secrets from vault
-        id: vault-secrets
-        uses: aws-actions/aws-secretsmanager-get-secrets@v2
-        with:
-          secret-ids: |
-            ,/vault/liquibase
-          parse-json-secrets: true
-          
-      - name: Restore Minimal Completed Artifacts
-        uses: actions/cache@v4.2.4
-        with:
-          key: minimal-artifacts-${{ github.run_number }}-${{ github.run_attempt }}
-          path: re-version/s3-minimal
-
-      - name: Configure AWS credentials
-        uses: aws-actions/configure-aws-credentials@v4
-        with:
-          role-to-assume: ${{ env.AWS_IO_DEV_GITHUB_OIDC_ROLE_ARN_LIQUIBASE }}
-          aws-region: us-east-2
-
-      - name: Publish minimal assets to s3 bucket
-        run: |
-          aws s3 sync "re-version/s3-minimal" s3://${{ env.LBIO_DOWNLOADS_S3_BUCKET }}/downloads/liquibase-minimal/v${{ needs.setup.outputs.version }}/ --only-show-errors
->>>>>>> 106f182b
