--- conflicted
+++ resolved
@@ -31,8 +31,6 @@
             core.setOutput("runId", context.payload.inputs.runId);
       - run: |
           echo "Creating version ${{ steps.collect-data.outputs.version }} from ${{ steps.collect-data.outputs.branch }} with artifacts from build ${{ steps.collect-data.outputs.runId }} "
-<<<<<<< HEAD
-=======
           
   # build-azure-uber-jar:
   #   needs: [ setup ]
@@ -41,7 +39,6 @@
   #     branch: ${{ needs.setup.outputs.branch }}
   #     liquibase-version: ${{ needs.setup.outputs.version }}
   #   secrets: inherit
->>>>>>> eb859a43
 
   reversion:
     needs: [ setup ]
