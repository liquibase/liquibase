--- conflicted
+++ resolved
@@ -61,11 +61,7 @@
   #   secrets: inherit
 
   build-azure-uber-jar:
-<<<<<<< HEAD
    needs: [ setup ]
-=======
-   needs: [ setup, owasp-scanner ]
->>>>>>> e7728692
    uses: liquibase/liquibase/.github/workflows/build-azure-uber-jar.yml@master
    with:
      branch: ${{ needs.setup.outputs.branch }}
@@ -82,11 +78,7 @@
    secrets: inherit
 
   reversion:
-<<<<<<< HEAD
-    needs: [ setup, build-extension-jars]
-=======
     needs: [ setup, build-azure-uber-jar, build-extension-jars ]
->>>>>>> e7728692
     name: Re-version artifacts ${{ needs.setup.outputs.version }}
     runs-on: ubuntu-22.04
     steps:
@@ -183,11 +175,7 @@
           
           ## Sign Files
           ## liquibase-azure-deps and liquibase extensions are already on its correct version. Check reusable workflow: build-azure-uber-jar.yml and build-extension-jars.yml
-<<<<<<< HEAD
           #mv liquibase-pro/liquibase-azure-deps/* re-version/out
-=======
-          mv liquibase-pro/liquibase-azure-deps/* re-version/out
->>>>>>> e7728692
 
           # Modify the zip file
           unzip re-version/out/liquibase-${{ needs.setup.outputs.version }}.zip -d re-version/out/liquibase-${{ needs.setup.outputs.version }}
@@ -207,11 +195,7 @@
           for I in "${EXT[@]}"; do
             cp ~/.m2/repository/org/liquibase/ext/$I/${{ needs.setup.outputs.version }}/$I-${{ needs.setup.outputs.version }}.jar re-version/out/liquibase-${{ needs.setup.outputs.version }}/internal/extensions/$I-${{ needs.setup.outputs.version }}.jar || echo "Failed to move $I artifact"
           done
-<<<<<<< HEAD
-          (cd re-version/out/ && tar -czvf liquibase-${{ needs.setup.outputs.version }}.tar.gz liquibase-${{ needs.setup.outputs.version }} && rm -rf liquibase-${{ needs.setup.outputs.version }} && cd ../..)
-=======
           (cd re-version/out/ && tar -czvf liquibase-${{ needs.setup.outputs.version }}.tar.gz -C liquibase-${{ needs.setup.outputs.version }} . && rm -rf liquibase-${{ needs.setup.outputs.version }} && cd ../..)
->>>>>>> e7728692
 
           $PWD/.github/util/sign-artifacts.sh re-version/out
           
