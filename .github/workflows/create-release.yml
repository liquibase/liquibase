--- conflicted
+++ resolved
@@ -274,13 +274,8 @@
             echo "GPG_EOF"
           } >> $GITHUB_ENV
 
-<<<<<<< HEAD
       - name: Set up JDK 17
         uses: actions/setup-java@v4
-=======
-      - name: Set up JDK
-        uses: actions/setup-java@v5
->>>>>>> e57d457f
         with:
           java-version: "17"
           distribution: "temurin"
