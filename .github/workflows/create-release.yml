name: Attach Artifacts To Draft Release
on:
  workflow_dispatch:
    inputs:
      version:
        description: 'Version (example: 4.8.2)'
        required: true
      branch:
        description: 'Branch to release (Defaults to master)'
        required: false
      runId:
        description: 'RunId of liquibase/liquibase artifacts to attach'
        required: true

    push:
      branches:
        - github-action-DAT-15775
        - feat/DAT-rus-standAlonePR
        - feat/DAT-rus-matchingBranchPR

jobs:
  setup:
    name: Setup
    runs-on: ubuntu-22.04
    outputs:
      version: ${{ steps.collect-data.outputs.version }}
      branch: ${{ steps.collect-data.outputs.branch }}
      runId: ${{ steps.collect-data.outputs.runId }}

    steps:
      - name: Collect Data
        id: collect-data
        uses: actions/github-script@v6
        with:
          script: |
            core.setOutput("version", context.payload.inputs.version);
            core.setOutput("branch", context.payload.inputs.branch || "master");
            core.setOutput("runId", context.payload.inputs.runId);
      - run: |
          echo "Creating version ${{ steps.collect-data.outputs.version }} from ${{ steps.collect-data.outputs.branch }} with artifacts from build ${{ steps.collect-data.outputs.runId }} "
<<<<<<< HEAD

  # build-azure-uber-jar:
  #   needs: [ setup ]
  #   uses: liquibase/liquibase/.github/workflows/build-azure-uber-jar.yml@master
  #   with:
  #     branch: ${{ needs.setup.outputs.branch }}
  #     liquibase-version: ${{ needs.setup.outputs.version }}
  #   secrets: inherit
=======
          
  build-azure-uber-jar:
   needs: [ setup ]
   uses: liquibase/liquibase/.github/workflows/build-azure-uber-jar.yml@master
   with:
     branch: ${{ needs.setup.outputs.branch }}
     liquibase-version: ${{ needs.setup.outputs.version }}
   secrets: inherit
>>>>>>> 248ab419

  reversion:
    needs: [ setup ]
    name: Re-version artifacts ${{ needs.setup.outputs.version }}
    runs-on: ubuntu-22.04
    steps:
      - uses: actions/checkout@v4
        name: Checkout liquibase-pro
        with:
          repository: liquibase/liquibase-pro
          ref: "${{ needs.setup.outputs.branch }}"
          path: download/repo/liquibase-pro
          token: ${{ secrets.BOT_TOKEN }}


      - name: Download liquibase-artifacts
        uses: liquibase/action-download-artifact@v2-liquibase
        with:
          workflow: run-tests.yml
          run_id: ${{ needs.setup.outputs.runId }}
          name: liquibase-artifacts
          path: download/liquibase-artifacts

      - name: Download liquibase-pro-azure-artifacts
        uses: liquibase/action-download-artifact@v2-liquibase
        with:
          workflow: build-azure-uber-jar.yml
          run_id: ${{ needs.setup.outputs.runId }}
          name: liquibase-pro-azure-artifacts
          path: download/liquibase-pro-azure-artifacts

      - name: Set up JDK
        uses: actions/setup-java@v3
        with:
          java-version: '8'
          distribution: 'adopt'
          gpg-private-key: ${{ secrets.GPG_SECRET }}
          gpg-passphrase: GPG_PASSPHRASE
        env:
          GPG_PASSWORD: ${{ secrets.GPG_PASSPHRASE }}

      - name: Re-version Artifacts
        env:
          GPG_PASSWORD: ${{ secrets.GPG_PASSPHRASE }}
        run: |
          .github/util/re-version.sh download/liquibase-artifacts "${{ needs.setup.outputs.version }}" "${{ needs.setup.outputs.branch }}"
          ##Sign Files
          ## liquibase-azure-deps is already on its correct version. Check reusable workflow: build-azure-uber-jar.yml
          # mv download/liquibase-pro-azure-artifacts/liquibase-azure-deps-${{ needs.setup.outputs.version }}.jar re-version/out
          .github/util/sign-artifacts.sh re-version/out
          mkdir re-version/final
          mv re-version/out/liquibase-core-${{ needs.setup.outputs.version }}.jar re-version/final
          mv re-version/out/liquibase-commercial-${{ needs.setup.outputs.version }}.jar re-version/final
          mv re-version/out/liquibase-${{ needs.setup.outputs.version }}.tar.gz re-version/final
          mv re-version/out/liquibase-${{ needs.setup.outputs.version }}.zip re-version/final
          # mv re-version/out/liquibase-azure-deps-${{ needs.setup.outputs.version }}.jar re-version/final
          
          (cd re-version/out/ && zip liquibase-additional-${{ needs.setup.outputs.version }}.zip *)
          mv re-version/out/liquibase-additional-${{ needs.setup.outputs.version }}.zip re-version/final
      - name: Cache Completed Artifacts
        uses: actions/cache@v3.3.2
        with:
          key: completed-artifacts-${{ github.run_number }}-${{ github.run_attempt }}
          path: re-version/final

      - name: Set repository tags
        run: |
          git tag -f v${{ needs.setup.outputs.version }}
          git push -f origin v${{ needs.setup.outputs.version }}
          (cd download/repo/liquibase-pro && git tag -f v${{ needs.setup.outputs.version }})
          (cd download/repo/liquibase-pro && git push -f origin v${{ needs.setup.outputs.version }})
  build-installers:
    permissions:
      contents: write  # for softprops/action-gh-release to create GitHub release
    needs: [ setup, reversion ]
    name: Build Installers
    runs-on: macos-latest #needs macos for apple notarization
    env:
      GITHUB_TOKEN: ${{ secrets.GITHUB_TOKEN }}
    steps:
      - uses: actions/checkout@v4

      - name: Restore Completed Artifacts
        uses: actions/cache@v3.3.2
        with:
          key: completed-artifacts-${{ github.run_number }}-${{ github.run_attempt }}
          path: re-version/final

      - name: Set up JDK for GPG
        uses: actions/setup-java@v3
        with:
          java-version: '8'
          distribution: 'adopt'
          gpg-private-key: ${{ secrets.GPG_SECRET }}
          gpg-passphrase: GPG_PASSPHRASE
        env:
          GPG_PASSWORD: ${{ secrets.GPG_PASSPHRASE }}


      - name: Re-version Installers
        env:
          INSTALL4J_10_LICENSE: ${{ secrets.INSTALL4J_10_LICENSE }}
          INSTALL4J_APPLE_KEY: ${{ secrets.INSTALL4J_APPLE_KEY }}
          INSTALL4J_APPLE_KEY_PASSWORD: ${{ secrets.INSTALL4J_APPLE_KEY_PASSWORD }}
          INSTALL4J_APPLE_ID: ${{ secrets.INSTALL4J_APPLE_ID }}
          INSTALL4J_APPLE_ID_PASSWORD: ${{ secrets.INSTALL4J_APPLE_ID_PASSWORD }}
          INSTALL4J_WINDOWS_KEY: ${{ secrets.INSTALL4J_WINDOWS_KEY }}
          INSTALL4J_WINDOWS_KEY_PASSWORD: ${{ secrets.INSTALL4J_WINDOWS_KEY_PASSWORD }}
          GPG_PASSWORD: ${{ secrets.GPG_PASSPHRASE }}
        run: |
          mkdir -p liquibase-dist/target/keys
          echo "Saving apple key"
          echo "$INSTALL4J_APPLE_KEY" | base64 -d > liquibase-dist/target/keys/datical_apple.p12
          echo "Saving windows key"
          echo "$INSTALL4J_WINDOWS_KEY" | base64 -d > liquibase-dist/target/keys/datical_windows.pfx
          version="${{ needs.setup.outputs.version }}"
          
          ##### Rebuild installers
          tarFile=$(pwd)/re-version/final/liquibase-$version.tar.gz
          scriptDir=$(pwd)/.github/util/
          
          mkdir -p liquibase-dist/target/liquibase-$version
          (cd liquibase-dist/target/liquibase-$version && tar xfz $tarFile)
          (cd liquibase-dist && $scriptDir/package-install4j.sh $version)
          mv liquibase-dist/target/liquibase-*-installer-* re-version/final
          
          ##Sign Files
          .github/util/sign-artifacts.sh re-version/final
          
          (cd re-version/final && zip liquibase-additional-$version.zip *.asc *.md5 *.sha1)
          rm re-version/final/*.asc
          rm re-version/final/*.md5
          rm re-version/final/*.sha1
      - name: Attach Files to Draft Release
        uses: softprops/action-gh-release@v1
        with:
          tag_name: v${{ needs.setup.outputs.version }}
          fail_on_unmatched_files: true
          body: Liquibase ${{ needs.setup.outputs.version }}
          generate_release_notes: false
          files: re-version/final/*
        env:
          GITHUB_TOKEN: ${{ secrets.GITHUB_TOKEN }}<|MERGE_RESOLUTION|>--- conflicted
+++ resolved
@@ -38,7 +38,6 @@
             core.setOutput("runId", context.payload.inputs.runId);
       - run: |
           echo "Creating version ${{ steps.collect-data.outputs.version }} from ${{ steps.collect-data.outputs.branch }} with artifacts from build ${{ steps.collect-data.outputs.runId }} "
-<<<<<<< HEAD
 
   # build-azure-uber-jar:
   #   needs: [ setup ]
@@ -47,16 +46,7 @@
   #     branch: ${{ needs.setup.outputs.branch }}
   #     liquibase-version: ${{ needs.setup.outputs.version }}
   #   secrets: inherit
-=======
           
-  build-azure-uber-jar:
-   needs: [ setup ]
-   uses: liquibase/liquibase/.github/workflows/build-azure-uber-jar.yml@master
-   with:
-     branch: ${{ needs.setup.outputs.branch }}
-     liquibase-version: ${{ needs.setup.outputs.version }}
-   secrets: inherit
->>>>>>> 248ab419
 
   reversion:
     needs: [ setup ]
